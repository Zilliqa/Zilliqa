cmake_minimum_required(VERSION 3.5.1)

find_program(CCACHE_PROGRAM ccache)
if(CCACHE_PROGRAM)
    message(STATUS "Found ccache")
    set_property(GLOBAL PROPERTY RULE_LAUNCH_COMPILE "${CCACHE_PROGRAM}")
endif()

project(Zilliqa)

# detect operating system
message(STATUS "We are on a ${CMAKE_SYSTEM_NAME} system")
<<<<<<< HEAD

set(CMAKE_MODULE_PATH ${CMAKE_SOURCE_DIR}/CMakeModules)

enable_testing()
=======
>>>>>>> 8c6f49c1

list(APPEND CMAKE_MODULE_PATH "${CMAKE_SOURCE_DIR}/cmake")
#
# check dependencies
#
include(InstallG3log)

find_package(PkgConfig REQUIRED)

find_package(g3logger CONFIG REQUIRED)

find_package(Boost COMPONENTS filesystem system unit_test_framework)

pkg_check_modules(JSONCPP REQUIRED jsoncpp)
include_directories(${JSONCPP_INCLUDE_DIRS})

find_program(HOMEBREW NAMES brew PATH /usr/local/bin)

if(${CMAKE_SYSTEM_NAME} STREQUAL "Darwin" AND HOMEBREW)
    execute_process(
        COMMAND ${HOMEBREW} --prefix openssl
        OUTPUT_VARIABLE OPENSSL_ROOT_DIR
        OUTPUT_STRIP_TRAILING_WHITESPACE
    )
endif()

find_package(OpenSSL REQUIRED)
include_directories(${OPENSSL_INCLUDE_DIR})

find_package(LevelDB REQUIRED)

set(THREADS_PREFER_PTHREAD_FLAG ON)
find_package(Threads REQUIRED)

# export compile commands
set(CMAKE_EXPORT_COMPILE_COMMANDS ON)

# customize the flags for RELWITHDEBINFO
set(CMAKE_CXX_FLAGS_RELWITHDEBINFO "-O2 -ggdb -DNDEBUG")

set(CMAKE_CXX_STANDARD 14)
set(CMAKE_CXX_STANDARD_REQUIRED ON)
set(CMAKE_CXX_EXTENSIONS OFF)

# compiler and linker options
add_definitions(-DSTAT_TEST)

if(IS_LOOKUP_NODE)
    add_definitions(-DIS_LOOKUP_NODE)
endif(IS_LOOKUP_NODE)

add_compile_options(-Wall)
add_compile_options(-Werror)
# add_compile_options(-Wextra) #TODO: enable it

add_subdirectory (src)

if(TESTS)
    enable_testing()
    add_subdirectory(tests)
endif()

<<<<<<< HEAD
if (CMAKE_COMPILER_IS_GNUCXX)
    include(CodeCoverage)
    add_custom_target(ctest COMMAND ${CMAKE_CTEST_COMMAND})
    setup_target_for_coverage(${PROJECT_NAME}_coverage ctest coverage)
endif()

add_subdirectory (src)
add_subdirectory (tests)
=======
# installation
set_target_properties(zilliqa sendcmd sendtxn genkeypair
    PROPERTIES RUNTIME_OUTPUT_DIRECTORY ${CMAKE_BINARY_DIR}/bin)

set_target_properties(Common Trie ethash
    PROPERTIES LIBRARY_OUTPUT_DIRECTORY ${CMAKE_BINARY_DIR}/lib)

install(
    DIRECTORY ${CMAKE_BINARY_DIR}/bin ${CMAKE_BINARY_DIR}/lib
    DESTINATION ${CMAKE_INSTALL_PREFIX}
    USE_SOURCE_PERMISSIONS
)

# add clang-format and clang-tidy targets lastly
include(LLVMExtraTools)
>>>>>>> 8c6f49c1
<|MERGE_RESOLUTION|>--- conflicted
+++ resolved
@@ -10,13 +10,6 @@
 
 # detect operating system
 message(STATUS "We are on a ${CMAKE_SYSTEM_NAME} system")
-<<<<<<< HEAD
-
-set(CMAKE_MODULE_PATH ${CMAKE_SOURCE_DIR}/CMakeModules)
-
-enable_testing()
-=======
->>>>>>> 8c6f49c1
 
 list(APPEND CMAKE_MODULE_PATH "${CMAKE_SOURCE_DIR}/cmake")
 #
@@ -72,6 +65,13 @@
 add_compile_options(-Werror)
 # add_compile_options(-Wextra) #TODO: enable it
 
+if (CMAKE_COMPILER_IS_GNUCXX)
+    include(CodeCoverage)
+    set(CMAKE_CXX_FLAGS "${CMAKE_CXX_FLAGS} ${GCC_COVERAGE_COMPILE_FLAGS}")
+    add_custom_target(ctest COMMAND ${CMAKE_CTEST_COMMAND})
+    setup_target_for_coverage(${PROJECT_NAME}_coverage ctest coverage)
+endif()
+
 add_subdirectory (src)
 
 if(TESTS)
@@ -79,16 +79,6 @@
     add_subdirectory(tests)
 endif()
 
-<<<<<<< HEAD
-if (CMAKE_COMPILER_IS_GNUCXX)
-    include(CodeCoverage)
-    add_custom_target(ctest COMMAND ${CMAKE_CTEST_COMMAND})
-    setup_target_for_coverage(${PROJECT_NAME}_coverage ctest coverage)
-endif()
-
-add_subdirectory (src)
-add_subdirectory (tests)
-=======
 # installation
 set_target_properties(zilliqa sendcmd sendtxn genkeypair
     PROPERTIES RUNTIME_OUTPUT_DIRECTORY ${CMAKE_BINARY_DIR}/bin)
@@ -103,5 +93,4 @@
 )
 
 # add clang-format and clang-tidy targets lastly
-include(LLVMExtraTools)
->>>>>>> 8c6f49c1
+include(LLVMExtraTools)