--- conflicted
+++ resolved
@@ -2,10 +2,7 @@
   "default": {
     "python3": { "baseline": "3.10.5", "port-version": 6 },
     "g3log": { "baseline": "1.3.4", "port-version": 4 },
-<<<<<<< HEAD
-=======
     "g3sinks": { "baseline": "2.0.1", "port-version": 0 },
->>>>>>> 8ff37734
     "schnorr": { "baseline": "8.2.0", "port-version": 0 },
     "libmicrohttpd": { "baseline": "0.9.63", "port-version": 8 }
   }
