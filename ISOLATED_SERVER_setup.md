--- conflicted
+++ resolved
@@ -16,7 +16,7 @@
 sudo add-apt-repository ppa:tah83/secp256k1 -y //Ignore this line if you are building on Ubuntu 18
 sudo add-apt-repository -y ppa:avsm/ppa
 sudo apt-get update
-sudo apt-get install -y curl build-essential m4 ocaml opam pkg-config zlib1g-dev libgmp-dev libffi-dev libssl-dev libboost-system-dev libsecp256k1-dev libpcre3-dev
+sudo apt-get install -y curl build-essential m4 ocaml opam pkg-config zlib1g-dev libgmp-dev libffi-dev libssl-dev libboost-system-dev libsecp256k1-dev libpcre3-dev lcov libxml2-utils
 
 opam init --compiler=4.06.1 --yes
 eval $(opam env)
@@ -44,9 +44,6 @@
 <EVM_SERVER_BINARY>/usr/local/bin/evm-ds</EVM_SERVER_BINARY>
 <EVM_SERVER_SOCKET_PATH>/tmp/evm-server.sock</EVM_SERVER_SOCKET_PATH>
 ```
-<<<<<<< HEAD
-5. Create swapfile
-=======
 
 Create a symlink to evm-ds at `/usr/local/bin/evm-ds`:
 
@@ -54,8 +51,7 @@
 sudo ln -s ~/evm-ds/target/debug/evm-ds /usr/local/bin/evm-ds
 ```
 
-4. Create swapfile
->>>>>>> fdcb241a
+5. Create swapfile
 ```
 // Recommended to have at least 4GB of free memory
 // You can skip if you have sufficient memory to build Zilliqa
