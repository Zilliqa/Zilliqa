--- conflicted
+++ resolved
@@ -44,9 +44,6 @@
 <EVM_SERVER_BINARY>/usr/local/bin/evm-ds</EVM_SERVER_BINARY>
 <EVM_SERVER_SOCKET_PATH>/tmp/evm-server.sock</EVM_SERVER_SOCKET_PATH>
 ```
-<<<<<<< HEAD
-5. Create swapfile
-=======
 
 Create a symlink to evm-ds at `/usr/local/bin/evm-ds`:
 
@@ -54,8 +51,7 @@
 sudo ln -s ~/evm-ds/target/debug/evm-ds /usr/local/bin/evm-ds
 ```
 
-4. Create swapfile
->>>>>>> 199675a7
+5. Create swapfile
 ```
 // Recommended to have at least 4GB of free memory
 // You can skip if you have sufficient memory to build Zilliqa
