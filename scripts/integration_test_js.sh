--- conflicted
+++ resolved
@@ -48,12 +48,6 @@
     ## Adding the NodeSource signing key to your keyring...
     curl -s https://deb.nodesource.com/gpgkey/nodesource.gpg.key | gpg --dearmor | tee /usr/share/keyrings/nodesource.gpg >/dev/null
 
-<<<<<<< HEAD
-    ## Creating apt sources list file for the NodeSource Node.js 14.x repo...
-    NODE_MAJOR=18
-    echo "deb [signed-by=/usr/share/keyrings/nodesource.gpg] https://deb.nodesource.com/node_$NODE_MAJOR.x jammy main" > /etc/apt/sources.list.d/nodesource.list
-    echo "deb-src [signed-by=/usr/share/keyrings/nodesource.gpg] https://deb.nodesource.com/node_$NODE_MAJOR.x jammy main" >> /etc/apt/sources.list.d/nodesource.list
-=======
     # Install nodejs
     curl -o- https://raw.githubusercontent.com/nvm-sh/nvm/v0.39.5/install.sh | bash
     export NVM_DIR="$HOME/.nvm"
@@ -72,7 +66,6 @@
 	    echo "<<<<< node could not be found. >>>>>"
 	    exit 1
     fi
->>>>>>> 21c98609
 
     node --version
 
