#!/bin/bash
# Copyright (C) 2019 Zilliqa
#
# This program is free software: you can redistribute it and/or modify
# it under the terms of the GNU General Public License as published by
# the Free Software Foundation, either version 3 of the License, or
# (at your option) any later version.
#
# This program is distributed in the hope that it will be useful,
# but WITHOUT ANY WARRANTY; without even the implied warranty of
# MERCHANTABILITY or FITNESS FOR A PARTICULAR PURPOSE.  See the
# GNU General Public License for more details.
#
# You should have received a copy of the GNU General Public License
# along with this program.  If not, see <https://www.gnu.org/licenses/>.
#
# This script will start an isolated server and run the python API against it
#

# Firstly determine if the user is running this locally, or is this in the CI

RUNNING_LOCALLY=1

if [[ $# -ne 1 ]];
then
    echo 'Assuming user is running on own system' >&2
else
    case $1 in
        "--setup-env"|"--SETUP-ENV")  # Ok
            RUNNING_LOCALLY=0
            ;;
        *)
            # The wrong first argument.
            echo '--setup-env or nothing' >&2
    esac
fi

if [[ "$RUNNING_LOCALLY" == 1 ]]; then
    echo "You are running the script locally. This is just for CI to run and you can do it yourself by running the test in tests/EvmAcceptanceTests against isolated server."
    echo ""
else
    echo "The CI is running this script."
    # Install dependencies silently on the CI server

    # install dependencies
    apt update
    apt -y install curl dirmngr apt-transport-https lsb-release ca-certificates
    curl -sL https://deb.nodesource.com/setup_14.x | bash -
    apt -y install nodejs
    node --version
    pwd

    pkill -9 isolatedServer
    pkill -9 evm-ds

    # remove persistence
    rm -rf persistence/*

    # maybe it's there
    rm -rf ./build/bin/persistence

    # Just to check evm-ds has been built
    if [[ -d /home/jenkins ]]; then
        #ls /home/jenkins/agent/workspace/ZilliqaCIJenkinsfile_PR-*/evm-ds/target/release/evm-ds

        ls -l /home/jenkins/agent/workspace/

        # For convenience move the required files to tmp directory
        cp /home/jenkins/agent/workspace/*/evm-ds/target/release/evm-ds /tmp || exit 1
        cp /home/jenkins/agent/workspace/*/evm-ds/log4rs.yml /tmp

        # Modify constants.xml for use by isolated server
        cp constants.xml constants_backup.xml
        sed -i 's/.LOOKUP_NODE_MODE.false/<LOOKUP_NODE_MODE>true/g' constants.xml
        sed -i 's/.ENABLE_EVM>.*/<ENABLE_EVM>true<\/ENABLE_EVM>/g' constants.xml
        sed -i 's/.EVM_SERVER_BINARY.*/<EVM_SERVER_BINARY>\/tmp\/evm-ds<\/EVM_SERVER_BINARY>/g' constants.xml
        sed -i 's/.EVM_LOG_CONFIG.*/<EVM_LOG_CONFIG>\/tmp\/log4rs.yml<\/EVM_LOG_CONFIG>/g' constants.xml
    fi

    echo "Starting isolated server..."
    ./build/bin/isolatedServer -f isolated-server-accounts.json -u 999 -t 3000 &

    sleep 10

    cd tests/EvmAcceptanceTests/
    npm install
<<<<<<< HEAD
    DEBUG=true MOCHA_TIMEOUT=300000 npx hardhat test --parallel
=======
    DEBUG=true MOCHA_TIMEOUT=300000 npx hardhat test
>>>>>>> 49a4c862

    retVal=$?
    if [ $retVal -ne 0 ]; then
        echo "!!!!!! Error with JS integration test !!!!!!"
        exit 1
    fi

    echo "Success with integration test"
    exit 0
fi<|MERGE_RESOLUTION|>--- conflicted
+++ resolved
@@ -84,11 +84,7 @@
 
     cd tests/EvmAcceptanceTests/
     npm install
-<<<<<<< HEAD
-    DEBUG=true MOCHA_TIMEOUT=300000 npx hardhat test --parallel
-=======
-    DEBUG=true MOCHA_TIMEOUT=300000 npx hardhat test
->>>>>>> 49a4c862
+    npx hardhat test --debug
 
     retVal=$?
     if [ $retVal -ne 0 ]; then
