--- conflicted
+++ resolved
@@ -746,9 +746,6 @@
         shutil.rmtree(instance_dir)
     print(f"Generating testnet configuration .. ")
     if desk:
-<<<<<<< HEAD
-        print("Using Desktop mode for small configurations logging turned down, telemetry off")
-=======
         cmd = ["./bootstrap.py", testnet_name, "--clusters", "minikube", "--constants-from-file",
            os.path.join(ZILLIQA_DIR, "constants.xml"),
            "--image", zilliqa_image,
@@ -765,7 +762,6 @@
            "--localstack", "true",
                "--otterscan", otterscan]
     else:
->>>>>>> 6a85cde8
         cmd = ["./bootstrap.py", testnet_name, "--clusters", "minikube", "--constants-from-file",
                os.path.join(ZILLIQA_DIR, "constants.xml"),
                "--image", zilliqa_image,
@@ -780,28 +776,8 @@
                "--https", "localdomain",
                "--seed-multiplier", "true",
                "--bucket", bucket_name,
-<<<<<<< HEAD
-               "--localstack", "true"]
-    else:
-        cmd = ["./bootstrap.py", testnet_name, "--clusters", "minikube", "--constants-from-file",
-               os.path.join(ZILLIQA_DIR, "constants.xml"),
-               "--image", zilliqa_image,
-               "-n", "40",
-               "-s", "40",
-               "-d", "40",
-               "-l", "1",
-               "--guard", "11/0",
-               "--gentxn", "false",
-               "--multiplier-fanout", "1,1",
-               "--host-network", "false",
-               "--https", "localdomain",
-               "--seed-multiplier", "true",
-               "--bucket", bucket_name,
-               "--localstack", "true"]
-=======
                "--localstack", "true",
                "--otterscan", otterscan]
->>>>>>> 6a85cde8
 
     cmd = cmd + ([ "--isolated-server-accounts", os.path.join(ZILLIQA_DIR, "isolated-server-accounts.json") ] if isolated_server_accounts else [])
     cmd = cmd + [ "-f" ]
@@ -939,11 +915,7 @@
     build_env['SCILLA_REPO_ROOT'] = SCILLA_DIR
     # Let's start off by building Scilla, in case it breaks.
     run_or_die(config, ["make"], in_dir = SCILLA_DIR, env = build_env)
-    global desk
-    if desk:
-        run_or_die(config, ["./build.sh nomark"], in_dir = ZILLIQA_DIR)
-    else:
-        run_or_die(config, ["./build.sh"], in_dir = ZILLIQA_DIR)
+    run_or_die(config, ["./build.sh"], in_dir = ZILLIQA_DIR)
     run_or_die(config, ["cargo", "build", "--release", "--package", "evm-ds"], in_dir =
                os.path.join(ZILLIQA_DIR, "evm-ds"))
     # OK. That worked. Now copy the relevant bits to our workspace
