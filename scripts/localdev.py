--- conflicted
+++ resolved
@@ -749,11 +749,10 @@
         cmd = ["./bootstrap.py", testnet_name, "--clusters", "minikube", "--constants-from-file",
            os.path.join(ZILLIQA_DIR, "constants.xml"),
            "--image", zilliqa_image,
-           "-n", "7",
-           "-s", "7",
-           "-d", "7",
+           "-n", "6",
+           "-d", "5",
            "-l", "1",
-           "--guard", "5/0",
+           "--guard", "4/0",
            "--gentxn", "false",
            "--multiplier-fanout", "1",
            "--host-network", "false",
@@ -770,9 +769,9 @@
                "-s", "15",
                "-d", "15",
                "-l", "1",
-               "--guard", "7/0",
+               "--guard", "11/0",
                "--gentxn", "false",
-               "--multiplier-fanout", "1",
+               "--multiplier-fanout", "1,1",
                "--host-network", "false",
                "--https", "localdomain",
                "--seed-multiplier", "true",
@@ -791,27 +790,14 @@
 
     constants_xml_target_path = os.path.join(TESTNET_DIR, f"{testnet_name}/configmap/constants.xml")
     config_file = xml.dom.minidom.parse(constants_xml_target_path)
-
-    if desk:
-        print("Explicitly disabling all telemetry for desktop testing mode")
-        xml_replace_element(config_file, config_file.documentElement, "NUM_FINAL_BLOCK_PER_POW", "250")
-
-    xml_replace_element(config_file, config_file.documentElement, "DEBUG_LEVEL", "3")
-    xml_replace_element(config_file, config_file.documentElement, "BROADCAST_GOSSIP_MODE", "true")
     xml_replace_element(config_file, config_file.documentElement, "METRIC_ZILLIQA_HOSTNAME", "0.0.0.0")
     xml_replace_element(config_file, config_file.documentElement, "METRIC_ZILLIQA_PORT", "8090")
     xml_replace_element(config_file, config_file.documentElement, "METRIC_ZILLIQA_PROVIDER", "PROMETHEUS")
     xml_replace_element(config_file, config_file.documentElement, "METRIC_ZILLIQA_MASK", "ALL")
     xml_replace_element_if_exists(config_file, config_file.documentElement, "TRACE_ZILLIQA_HOSTNAME", "tempo.default.svc.cluster.local")
     xml_replace_element_if_exists(config_file, config_file.documentElement, "TRACE_ZILLIQA_PORT", "4317")
-    xml_replace_element_if_exists(config_file, config_file.documentElement, "TRACE_ZILLIQA_PROVIDER", "NONE")
-    xml_replace_element_if_exists(config_file, config_file.documentElement, "TRACE_ZILLIQA_MASK", "NONE")
-<<<<<<< HEAD
-    xml_replace_element_if_exists(config_file, config_file.documentElement, "DS_ANNOUNCEMENT_DELAY_IN_MS", "5")
-
-=======
-    xml_replace_element_if_exists(config_file, config_file.documentElement, "COMMIT_WINDOW_IN_SECONDS", "40")
->>>>>>> 3c4e9999
+    xml_replace_element_if_exists(config_file, config_file.documentElement, "TRACE_ZILLIQA_PROVIDER", "OTLPGRPC")
+    xml_replace_element_if_exists(config_file, config_file.documentElement, "TRACE_ZILLIQA_MASK", "ALL")
     if chain_id is not None:
         xml_replace_element(config_file, config_file.documentElement, "CHAIN_ID", chain_id)
     output_config = config_file.toprettyxml(newl='')
@@ -911,7 +897,6 @@
         pass
     build_env = os.environ.copy()
     build_env['SCILLA_REPO_ROOT'] = SCILLA_DIR
-    '''build_env['EXTRA_BUILD_PARAMS'] = "tests debug"'''
     # Let's start off by building Scilla, in case it breaks.
     run_or_die(config, ["make"], in_dir = SCILLA_DIR, env = build_env)
     run_or_die(config, ["./build.sh"], in_dir = ZILLIQA_DIR)
