# Copyright (C) 2019 Zilliqa
#
# This program is free software: you can redistribute it and/or modify
# it under the terms of the GNU General Public License as published by
# the Free Software Foundation, either version 3 of the License, or
# (at your option) any later version.
#
# This program is distributed in the hope that it will be useful,
# but WITHOUT ANY WARRANTY; without even the implied warranty of
# MERCHANTABILITY or FITNESS FOR A PARTICULAR PURPOSE.  See the
# GNU General Public License for more details.
#
# You should have received a copy of the GNU General Public License
# along with this program.  If not, see <https://www.gnu.org/licenses/>.
#
FROM zilliqa/scilla:v0.3.0

# Format guideline: one package per line and keep them alphabetically sorted
RUN apt-get update \
    && apt-get install -y software-properties-common \
    && add-apt-repository ppa:tah83/secp256k1 -y \
    && apt-get update && apt-get install -y --no-install-recommends \
    autoconf \
    build-essential \
    ca-certificates \
    cmake \
    # curl is not a build dependency
    curl \
    git \
    golang \
    libboost-filesystem-dev \
    libboost-program-options-dev \
    libboost-system-dev \
    libboost-test-dev \
    libcurl4-openssl-dev \
    libevent-dev \
    libjsoncpp-dev \
    libjsonrpccpp-dev \
    libleveldb-dev \
    libmicrohttpd-dev \
    libminiupnpc-dev \
    libprotobuf-dev \
    libsnappy-dev \
    libssl-dev \
    libtool \
    ocl-icd-opencl-dev \
    pkg-config \
    protobuf-compiler \
    python \
    python-pip \
    libsecp256k1-dev \
    && rm -rf /var/lib/apt/lists/* \
    && pip install setuptools \
    && pip install request requests clint futures

<<<<<<< HEAD
ARG ZILLIQA_VERSION=v4.8.0-alpha.0
=======
ARG ZILLIQA_VERSION=v4.8.0-alpha.1
>>>>>>> 58f3beff
ARG REPO=https://github.com/Zilliqa/Zilliqa.git
ARG SOURCE_DIR=/zilliqa
ARG BUILD_DIR=/build
ARG INSTALL_DIR=/usr/local
ARG BUILD_TYPE=RelWithDebInfo
ARG EXTRA_CMAKE_ARGS=

RUN git clone -b ${ZILLIQA_VERSION} --depth 1 ${REPO} ${SOURCE_DIR} \
    && cmake -H${SOURCE_DIR} -B${BUILD_DIR} -DCMAKE_BUILD_TYPE=${BUILD_TYPE} \
        -DCMAKE_INSTALL_PREFIX=${INSTALL_DIR} ${EXTRA_CMAKE_ARGS} \
    && cmake --build ${BUILD_DIR} -- -j$(nproc) \
    && cmake --build ${BUILD_DIR} --target install \
    && rm -rf ${BUILD_DIR}

ENV LD_LIBRARY_PATH=${INSTALL_DIR}/lib

ENTRYPOINT ["/bin/bash"]<|MERGE_RESOLUTION|>--- conflicted
+++ resolved
@@ -53,11 +53,7 @@
     && pip install setuptools \
     && pip install request requests clint futures
 
-<<<<<<< HEAD
-ARG ZILLIQA_VERSION=v4.8.0-alpha.0
-=======
 ARG ZILLIQA_VERSION=v4.8.0-alpha.1
->>>>>>> 58f3beff
 ARG REPO=https://github.com/Zilliqa/Zilliqa.git
 ARG SOURCE_DIR=/zilliqa
 ARG BUILD_DIR=/build
