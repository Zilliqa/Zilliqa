--- conflicted
+++ resolved
@@ -15,26 +15,22 @@
 #
 ARG REGISTRY=
 
-<<<<<<< HEAD
-ARG BASE=zilliqa/scilla:v0.11.0
-=======
-ARG BASE=zilliqa/scilla:v0.12.0rc1
->>>>>>> 585de184
+ARG BASE=zilliqa/scilla:456db82c
 FROM ${BASE} AS scilla
 # run a copy -L to unfold the symlinkes, and strip all exes
 RUN mkdir -p /scilla/0/bin2/ && cp -L /scilla/0/bin/* /scilla/0/bin2/ && strip /scilla/0/bin2/*
 
 # start from a new ubuntu environment as builder for zilliqa, make sure the deps is consistent with those in the runner image
-FROM ${REGISTRY}zilliqa:v8.2.0-deps AS builder
+FROM ${REGISTRY}zilliqa:v8.3.0-deps AS builder
 # Format guideline: one package per line and keep them alphabetically sorted
 RUN apt-get update \
     && apt-get install -y software-properties-common \
     && apt-get update && apt-get install -y --no-install-recommends \
     autoconf \
     bison \
+    cron \
     build-essential \
     ca-certificates \
-    cmake \
     gawk \
     wget \
     # curl is not a build dependency
@@ -45,14 +41,7 @@
     # mention again as installation candidate
     rsync \
     libcurl4-openssl-dev \
-<<<<<<< HEAD
     libjsonrpccpp-dev \
-=======
-    libevent-dev \
-    libjsoncpp-dev \
-    libleveldb-dev \
->>>>>>> 585de184
-    libmicrohttpd-dev \
     libssl-dev \
     libtool \
     ocl-icd-opencl-dev \
@@ -64,34 +53,17 @@
     sh install_script.sh -y
 ENV PATH="/root/.cargo/bin:${PATH}"
 
-# Install cmake 3.22
-RUN wget https://github.com/Kitware/CMake/releases/download/v3.22.2/cmake-3.22.2-Linux-x86_64.sh \
-    && echo "faaa0465b72fe467fa193954c9bb67141048a2c7acc3236975ac20fdf241582e  cmake-3.22.2-Linux-x86_64.sh" | sha256sum -c \ 
-    && mkdir -p "${HOME}"/.local \
-    && bash ./cmake-3.22.2-Linux-x86_64.sh --skip-license --prefix="${HOME}"/.local/
-
-# Include path to refer to latest version of cmake
-ENV PATH="/root/.local/bin:${PATH}"
-
-RUN cmake --version \
-    && rm cmake-3.22.2-Linux-x86_64.sh
-
 # Prepare a (vcpkg) python environment separate from the system-wide one
-RUN apt-get remove -y python3 && apt-get autoremove -y
+RUN apt-get remove -y python3 cmake && apt-get autoremove -y
 
 # Manually input tag or commit, can be overwritten by docker build-args
-<<<<<<< HEAD
 ARG COMMIT_OR_TAG=master
-=======
-ARG COMMIT_OR_TAG=v8.2.0rc2
->>>>>>> 585de184
 ARG REPO=https://github.com/Zilliqa/Zilliqa.git
 ARG SOURCE_DIR=/zilliqa
 ARG BUILD_DIR=/build
 ARG INSTALL_DIR=/usr/local
 ARG BUILD_TYPE=RelWithDebInfo
 ARG EXTRA_CMAKE_ARGS=
-<<<<<<< HEAD
 ARG VCPKG_ROOT=/vcpkg
 
 RUN git clone ${REPO} ${SOURCE_DIR}
@@ -112,6 +84,7 @@
   && mkdir -p ${PYTHON3_ENV_PATH}/bin \
   && mkdir -p ${PYTHON3_ENV_PATH}/lib \
   && cp ${VCPKG_PYTHON_PATH}/* ${PYTHON3_ENV_PATH}/bin/ \
+  && ldd ${VCPKG_PYTHON3} | grep vcpkg_installed | gawk '{print $3}' | xargs -I{} cp {} ${INSTALL_DIR}/lib \
   && cp -R ${BUILD_DIR}/vcpkg_installed/x64-linux-dynamic/lib/python3.10 ${PYTHON3_ENV_PATH}/lib/
 
 # strip all exes
@@ -139,50 +112,9 @@
    /usr/local/lib/libNAT.so \
    /usr/local/lib/libCommon.so \
    /usr/local/lib/libTrie.so
-=======
-ARG MONGO_INSTALL_DIR=${BUILD_DIR}/mongo
-
-RUN git clone ${REPO} ${SOURCE_DIR} \
-    && git -C ${SOURCE_DIR} checkout ${COMMIT_OR_TAG} \
-    && cmake -H${SOURCE_DIR}/scripts/external_boost -B${BUILD_DIR}/boost -DINSTALL_PREFIX=/usr/local \
-    && cmake --build ${BUILD_DIR}/boost --target Boost \
-    && ls /usr/local/lib \
-    && ls /usr/local/lib/cmake \
-    && cmake -H${SOURCE_DIR} -B${BUILD_DIR} -DCMAKE_BUILD_TYPE=${BUILD_TYPE} \
-    -DCMAKE_INSTALL_PREFIX=${INSTALL_DIR} ${EXTRA_CMAKE_ARGS} \
-    && cmake --build ${BUILD_DIR} -- -j$(nproc) \
-    && cmake --build ${BUILD_DIR} --target install \
-    && echo "built files:" && ls -lh ${BUILD_DIR} && echo "installed libs:" && ls -lh ${INSTALL_DIR}/lib \
-    && echo "mongo files:" && ls -lh ${MONGO_INSTALL_DIR}/lib \
-    # strip all exes
-    && strip /usr/local/bin/grepperf \
-       /usr/local/bin/zilliqad \
-       /usr/local/bin/genkeypair \
-       /usr/local/bin/signmultisig \
-       /usr/local/bin/verifymultisig \
-       /usr/local/bin/getpub \
-       /usr/local/bin/getaddr \
-       /usr/local/bin/genaccounts \
-       /usr/local/bin/sendcmd \
-       /usr/local/bin/gentxn \
-       /usr/local/bin/restore \
-       /usr/local/bin/gensigninitialds \
-       /usr/local/bin/validateDB \
-       /usr/local/bin/genTxnBodiesFromS3 \
-       /usr/local/bin/getnetworkhistory \
-       /usr/local/bin/isolatedServer \
-       /usr/local/bin/getrewardhistory \
-    #    /usr/local/bin/zilliqa \
-       /usr/local/bin/data_migrate \
-       /usr/local/lib/libSchnorr.so \
-       /usr/local/lib/libCryptoUtils.so \
-       /usr/local/lib/libNAT.so \
-       /usr/local/lib/libCommon.so \
-       /usr/local/lib/libTrie.so
->>>>>>> 585de184
 
 # start from a new ubuntu as the runner image
-FROM ${REGISTRY}zilliqa:v8.2.0-deps
+FROM ${REGISTRY}zilliqa:v8.3.0-deps
 
 # install all necessary libraries
 RUN apt-get update \
@@ -190,17 +122,9 @@
     && apt-get update && apt-get install -y --no-install-recommends \
     # libs
     ca-certificates \
+    cron \
     libcurl4-openssl-dev \
-<<<<<<< HEAD
     libjsonrpccpp-dev \
-=======
-    libevent-dev \
-    libjsoncpp-dev \
-    libleveldb-dev \
-    libmicrohttpd-dev \
-    libminiupnpc-dev \
-    libsnappy-dev \
->>>>>>> 585de184
     libssl-dev \
     libtool \
     ocl-icd-opencl-dev \
@@ -240,14 +164,9 @@
 # pour in zilliqa binaries and dynnamic libs
 COPY --from=builder ${INSTALL_DIR}/bin/*     ${INSTALL_DIR}/bin/
 COPY --from=builder ${INSTALL_DIR}/lib/*.so* ${INSTALL_DIR}/lib/
-<<<<<<< HEAD
 COPY --from=builder ${INSTALL_DIR}/lib/python3.10 ${INSTALL_DIR}/lib/python3.10
 COPY --from=builder ${SOURCE_DIR}/evm-ds/target/release/evm-ds ${INSTALL_DIR}/bin/
 COPY --from=builder ${SOURCE_DIR}/evm-ds/log4rs.yml ${INSTALL_DIR}/etc/
-=======
-
-COPY --from=builder ${MONGO_INSTALL_DIR}/lib/*.so* ${INSTALL_DIR}/lib/
->>>>>>> 585de184
 
 ADD https://github.com/krallin/tini/releases/latest/download/tini /tini
 
