--- conflicted
+++ resolved
@@ -19,18 +19,13 @@
 
 FROM zilliqa/scilla:${SCILLA_VERSION} AS scilla
 
-<<<<<<< HEAD
-=======
-ARG BASE=zilliqa/scilla:v0.13.0
-FROM ${BASE} AS scilla
->>>>>>> 62d58787
 # run a copy -L to unfold the symlinkes, and strip all exes
 RUN mkdir -p /scilla/0/bin2/ && cp -L /scilla/0/bin/* /scilla/0/bin2/ && strip /scilla/0/bin2/*
 
 FROM zilliqa/zilliqa-ccache:${ZILLIQA_CCACHE_VERSION} AS builder
 
 # Manually input tag or commit, can be overwritten by docker build-args
-ARG COMMIT_OR_TAG=v8.3.0
+ARG COMMIT_OR_TAG=v8.4.0
 ARG REPO=https://github.com/Zilliqa/Zilliqa.git
 ARG SOURCE_DIR=/root/zilliqa
 ARG BUILD_DIR=/root/zilliqa/build
