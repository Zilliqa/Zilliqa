--- conflicted
+++ resolved
@@ -111,12 +111,8 @@
 
 # python3 is unfortunately needed for upb which has a problem finding the
 # vcpkg compiled python.
-<<<<<<< HEAD
-RUN apt-get update -y && apt-get install -y python3-dev
-=======
 RUN apt-get update
 RUN apt-get install -y python3-dev
->>>>>>> caf805cc
 RUN --mount=type=cache,target=/root/.cache/vcpkg/ ${VCPKG_ROOT}/vcpkg install --triplet=x64-linux-dynamic
 RUN apt-get remove -y python3-dev && apt-get autoremove -y
 
