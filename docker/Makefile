--- conflicted
+++ resolved
@@ -38,7 +38,6 @@
 		--build-arg ZILLIQA_DEVBASE_VERSION="v$(major).$(minor).$(fix)" \
 		--build-arg COMMIT_OR_TAG="$(COMMIT_OR_TAG)" -f Dockerfile.deps .
 
-<<<<<<< HEAD
 ccache: check-commit
 	docker build -t zilliqa-ccache:v$(major).$(minor).$(fix) \
 		--build-arg ZILLIQA_DEVBASE_VERSION="v$(major).$(minor).$(fix)" \
@@ -59,8 +58,3 @@
 		--build-arg ZILLIQA_CCACHE_VERSION="v$(major).$(minor).$(fix)" \
 		--build-arg COMMIT_OR_TAG="$(COMMIT_OR_TAG)" \
 		--build-arg EXTRA_CMAKE_ARGS="$(cmake_extra_args)" -f Dockerfile .
-=======
-# build release version docker image for public usage
-release:
-	docker build -f Dockerfile -t zilliqa/zilliqa:v$(major).$(minor).$(fix) .
->>>>>>> 62d58787
