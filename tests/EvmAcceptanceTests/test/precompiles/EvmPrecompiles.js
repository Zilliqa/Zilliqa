const {expect} = require("chai");
const {web3} = require("hardhat");
const web3_helper = require("../../helper/Web3Helper");
const general_helper = require("../../helper/GeneralHelper");

describe("Precompile tests with web3.js", function () {
  let contract;
  let options;
  before(async function () {
    options = await web3_helper.getCommonOptions();
    contract = await web3_helper.deploy("Precompiles", options);
  });

  it("should return signer address when recover function is used", async function () {
    const msg = web3.utils.toHex("SomeMessage");
    const docHash = web3.utils.keccak256(msg);
    const privKey = general_helper.getPrivateAddressAt(0);
    const accountAddress = web3.eth.accounts.privateKeyToAccount(privKey).address;

    const signed = web3.eth.accounts.sign(docHash, privKey);
    const result = await contract.methods.testRecovery(docHash, signed.v, signed.r, signed.s).call({gasLimit: 7500000});
    expect(result).to.be.eq(accountAddress);
  });

<<<<<<< HEAD
  it("Should return input value when identity function is used", async function () {
=======
  it("should return input value when identity function is used", async function () {
>>>>>>> a87d79c3
    const msg = web3.utils.toHex("SomeMessage");
    const hash = web3.utils.keccak256(msg);

    const sendResult = await contract.methods
      .testIdentity(hash)
      .send({gasLimit: 500000, from: web3_helper.getPrimaryAccountAddress()});
    expect(sendResult).to.be.not.null;
    const readValue = await contract.methods.idStored().call({gasLimit: 50000});
    expect(readValue).to.be.eq(hash);
  });

<<<<<<< HEAD
  it("Should return correct hash when SHA2-256 function is used", async function () {
=======
  it("should return correct hash when SHA2-256 function is used", async function () {
>>>>>>> a87d79c3
    const msg = "Hello World!";
    const expectedHash = "0x7f83b1657ff1fc53b92dc18148a1d65dfc2d4b1fa3d677284addd200126d9069";

    const readValue = await contract.methods.testSHA256(msg).call({gasLimit: 50000});
    expect(readValue).to.be.eq(expectedHash);
  });

<<<<<<< HEAD
  it("Should return correct hash when Ripemd160 function is used", async function () {
=======
  it("should return correct hash when Ripemd160 function is used", async function () {
>>>>>>> a87d79c3
    const msg = "Hello World!";
    const expectedHash = "0x8476ee4631b9b30ac2754b0ee0c47e161d3f724c";

    const readValue = await contract.methods.testRipemd160(msg).call({gasLimit: 50000});
    expect(readValue).to.be.eq(expectedHash);
  });
<<<<<<< HEAD

  it("Should return correct result when modexp function is used", async function () {
    const base = 8;
    const exponent = 9;
    const modulus = 10;
    const expectedResult = 8;

    const sendResult = await contract.methods
      .testModexp(base, exponent, modulus)
      .send({gasLimit: 700000, from: web3_helper.getPrimaryAccountAddress()});
    expect(sendResult).to.be.not.null;

    const readValue = await contract.methods.modExpResult().call({gasLimit: 50000});
    expect(web3.utils.toBN(readValue)).to.be.eq(web3.utils.toBN(expectedResult));
  });
=======
>>>>>>> a87d79c3
});<|MERGE_RESOLUTION|>--- conflicted
+++ resolved
@@ -22,11 +22,7 @@
     expect(result).to.be.eq(accountAddress);
   });
 
-<<<<<<< HEAD
-  it("Should return input value when identity function is used", async function () {
-=======
   it("should return input value when identity function is used", async function () {
->>>>>>> a87d79c3
     const msg = web3.utils.toHex("SomeMessage");
     const hash = web3.utils.keccak256(msg);
 
@@ -38,11 +34,7 @@
     expect(readValue).to.be.eq(hash);
   });
 
-<<<<<<< HEAD
-  it("Should return correct hash when SHA2-256 function is used", async function () {
-=======
   it("should return correct hash when SHA2-256 function is used", async function () {
->>>>>>> a87d79c3
     const msg = "Hello World!";
     const expectedHash = "0x7f83b1657ff1fc53b92dc18148a1d65dfc2d4b1fa3d677284addd200126d9069";
 
@@ -50,20 +42,15 @@
     expect(readValue).to.be.eq(expectedHash);
   });
 
-<<<<<<< HEAD
-  it("Should return correct hash when Ripemd160 function is used", async function () {
-=======
   it("should return correct hash when Ripemd160 function is used", async function () {
->>>>>>> a87d79c3
     const msg = "Hello World!";
     const expectedHash = "0x8476ee4631b9b30ac2754b0ee0c47e161d3f724c";
 
     const readValue = await contract.methods.testRipemd160(msg).call({gasLimit: 50000});
     expect(readValue).to.be.eq(expectedHash);
   });
-<<<<<<< HEAD
 
-  it("Should return correct result when modexp function is used", async function () {
+  it("should return correct result when modexp function is used", async function () {
     const base = 8;
     const exponent = 9;
     const modulus = 10;
@@ -77,6 +64,4 @@
     const readValue = await contract.methods.modExpResult().call({gasLimit: 50000});
     expect(web3.utils.toBN(readValue)).to.be.eq(web3.utils.toBN(expectedResult));
   });
-=======
->>>>>>> a87d79c3
 });