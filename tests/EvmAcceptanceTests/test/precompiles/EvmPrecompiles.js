--- conflicted
+++ resolved
@@ -11,11 +11,7 @@
     contract = await web3_helper.deploy("Precompiles", options);
   });
 
-<<<<<<< HEAD
-  it("When recover function is used it should return signer address", async function () {
-=======
   it("Should return signer address when recover function is used", async function () {
->>>>>>> ea1c88b8
     const msg = web3.utils.toHex("SomeMessage");
     const docHash = web3.utils.keccak256(msg);
     const privKey = general_helper.getPrivateAddressAt(0);
@@ -26,7 +22,7 @@
     expect(result).to.be.eq(accountAddress);
   });
 
-  it("When identity function is used it should return input value", async function () {
+  it("Should return input value when identity function is used", async function () {
     const msg = web3.utils.toHex("SomeMessage");
     const hash = web3.utils.keccak256(msg);
 
