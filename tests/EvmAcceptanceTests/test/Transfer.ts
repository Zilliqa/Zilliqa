import {assert, expect} from "chai";
import {BigNumber, Contract} from "ethers";
import hre, {ethers} from "hardhat";

const FUND = ethers.utils.parseUnits("1", "gwei");

async function getFee(hash: string) {
  const res = await ethers.provider.getTransactionReceipt(hash);
  return res.gasUsed.mul(res.effectiveGasPrice);
}

describe("ForwardZil contract functionality #parallel", function () {
  let contract: Contract;
  before(async function () {
    contract = await hre.deployContract("ForwardZil");
  });

  it("Should return zero as the initial balance of the contract @block-1", async function () {
    expect(await ethers.provider.getBalance(contract.address)).to.be.eq(0);
  });

<<<<<<< HEAD
  it(`Should move ${ethers.utils.formatEther(FUND)} ethers to the contract if deposit is called @block-1`, async function () {
=======
  it(`Should move ${ethers.utils.formatEther(
    FUND
  )} ethers to the contract if deposit is called @block-1`, async function () {
>>>>>>> 2aa40496
    await contract.deposit({value: FUND});
    expect(await ethers.provider.getBalance(contract.address)).to.be.eq(FUND);
  });

  // TODO: Add notPayable contract function test.

  it("Should move 1 ether to the owner if withdraw function is called so 1 ether is left for the contract itself [@transactional]", async function () {
    expect(await contract.withdraw()).to.changeEtherBalances(
      [contract.address, await contract.signer.getAddress()],
      [ethers.utils.parseEther("-1.0"), ethers.utils.parseEther("1.0")],
      {includeFee: true}
    );
  });

  it("should be possible to transfer ethers to the contract @block-2", async function () {
    const prevBalance = await ethers.provider.getBalance(contract.address);
    const {response} = await hre.sendTransaction({
      to: contract.address,
      value: FUND
    });

    // Get transaction receipt for the tx
    await response.wait();

    const currentBalance = await ethers.provider.getBalance(contract.address);
    expect(currentBalance.sub(prevBalance)).to.be.eq(FUND);
  });
});

describe("Transfer ethers #parallel", function () {
  it("should be possible to transfer ethers to a user account @block-1", async function () {
    const payee = ethers.Wallet.createRandom();

    const {response} = await hre.sendTransaction({
      to: payee.address,
      value: FUND
    });

    await response.wait();

    expect(await ethers.provider.getBalance(payee.address)).to.be.eq(FUND);
  });

  it("should be possible to batch transfer using a smart contract @block-1", async function () {
    const ACCOUNTS_COUNT = 3;
    const ACCOUNT_VALUE = 1_000_000;

    const accounts = Array.from({length: ACCOUNTS_COUNT}, (v, k) =>
      ethers.Wallet.createRandom().connect(ethers.provider)
    );

    const addresses = accounts.map((signer) => signer.address);

    await hre.deployContract("BatchTransferCtor", addresses, ACCOUNT_VALUE, {
      value: ACCOUNTS_COUNT * ACCOUNT_VALUE
    });

    const balances = await Promise.all(accounts.map((account) => account.getBalance()));
    balances.forEach((el) => expect(el).to.be.eq(ACCOUNT_VALUE));
  });

  it("should be possible to batch transfer using a smart contract and get funds back on self destruct @block-1", async function () {
    const ACCOUNTS_COUNT = 3;
    const ACCOUNT_VALUE = 1_000_000_000;

    const [owner] = await ethers.getSigners();
    let initialOwnerBal = await ethers.provider.getBalance(owner.address);

    const accounts = Array.from({length: ACCOUNTS_COUNT}, (v, k) =>
      ethers.Wallet.createRandom().connect(ethers.provider)
    );

    const addresses = accounts.map((signer) => signer.address);

    const batchTrans = await hre.deployContract("BatchTransferCtor", addresses, ACCOUNT_VALUE, {
      value: (ACCOUNTS_COUNT + 2) * ACCOUNT_VALUE
    });

    const fee1 = await getFee(batchTrans.deployTransaction.hash);

    // Make sure to remove gas accounting from the calculation
    let finalOwnerBal = await ethers.provider.getBalance(owner.address);
    const diff = initialOwnerBal.sub(finalOwnerBal).sub(fee1);

    // We will see that our account is down 5x, selfdestruct should have returned the untransfered funds
    if (diff.toNumber() > ACCOUNT_VALUE * 4) {
      assert.equal(true, false, "We did not get a full refund from the selfdestruct. Balance drained: " + diff);
    }

    const balances = await Promise.all(accounts.map((account) => account.getBalance()));
    balances.forEach((el) => expect(el).to.be.eq(ACCOUNT_VALUE));
  });

  // FIXME: https://zilliqa-jira.atlassian.net/browse/ZIL-5082
  xit("should be possible to batch transfer using a smart contract with full precision", async function () {
    const ACCOUNTS_COUNT = 3;
    const ACCOUNT_VALUE = 1_234_567;

    const accounts = Array.from({length: ACCOUNTS_COUNT}, (v, k) =>
      ethers.Wallet.createRandom().connect(ethers.provider)
    );

    const addresses = accounts.map((signer) => signer.address);

    await hre.deployContract("BatchTransferCtor", addresses, ACCOUNT_VALUE, {
      value: ACCOUNTS_COUNT * ACCOUNT_VALUE
    });

    const balances = await Promise.all(accounts.map((account) => account.getBalance()));
    balances.forEach((el) => expect(el).to.be.eq(ACCOUNT_VALUE));
  });

  it("probably should be possible to use sent funds of smart contract", async function () {
    const TRANSFER_VALUE = 1_000_000;

    // Create random account
    const rndAccount = ethers.Wallet.createRandom().connect(ethers.provider);
    const randomAccount = rndAccount.address;

    let initialBal = await ethers.provider.getBalance(randomAccount);
    expect(initialBal).to.be.eq(0);

    const owner = hre.allocateSigner();
    let InitialOwnerbal = await ethers.provider.getBalance(owner.address);

    // check enough funds + gas
    expect(InitialOwnerbal).to.be.at.least(TRANSFER_VALUE * 1.1);

    // Deploy the contract
    const singleTransfer = await hre.deployContractWithSigner("SingleTransfer", owner);

    // call SC with a value to move funds across
    await singleTransfer.doTransfer(randomAccount, TRANSFER_VALUE, {
      gasLimit: 25000000,
      value: TRANSFER_VALUE
    });

    const receivedBal = await ethers.provider.getBalance(randomAccount);

    expect(receivedBal).to.be.eq(TRANSFER_VALUE);
    hre.releaseSigner(owner);
  });

  // Disabled in q4-working-branch
  xit("should return check gas and funds consistency", async function () {
    let rndAccount = ethers.Wallet.createRandom();

    const FUND = BigNumber.from(200_000_000_000_000_000n);

    const tx = await hre.sendTransaction({
      to: rndAccount.address,
      value: FUND
    });

    // Get transaction receipt for the tx
    const receipt = await tx.response.wait();

    rndAccount = rndAccount.connect(ethers.provider);

    const TRANSFER_VALUE = 100_000_000;

    // We can't use parallizer here since we need a hash of the receipt to inspect gas usage later
    const SingleTransferContract = await ethers.getContractFactory("SingleTransfer", rndAccount);

    const singleTransfer = await SingleTransferContract.deploy({value: TRANSFER_VALUE});

    await singleTransfer.deployed();

    const fee1 = await getFee(singleTransfer.deployTransaction.hash);

    // Need to scale down to ignore miniscule rounding differences from getFee
    const scaleDown = 10000000;

    let newBal = await ethers.provider.getBalance(rndAccount.address);

    const expectedNewBalance = FUND.sub(TRANSFER_VALUE).sub(fee1).div(scaleDown);
    newBal = newBal.div(scaleDown);

    expect(expectedNewBalance).to.be.eq(newBal);
  });
});<|MERGE_RESOLUTION|>--- conflicted
+++ resolved
@@ -19,13 +19,9 @@
     expect(await ethers.provider.getBalance(contract.address)).to.be.eq(0);
   });
 
-<<<<<<< HEAD
-  it(`Should move ${ethers.utils.formatEther(FUND)} ethers to the contract if deposit is called @block-1`, async function () {
-=======
   it(`Should move ${ethers.utils.formatEther(
     FUND
   )} ethers to the contract if deposit is called @block-1`, async function () {
->>>>>>> 2aa40496
     await contract.deposit({value: FUND});
     expect(await ethers.provider.getBalance(contract.address)).to.be.eq(FUND);
   });
