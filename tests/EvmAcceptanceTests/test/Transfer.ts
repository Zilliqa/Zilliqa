--- conflicted
+++ resolved
@@ -53,7 +53,6 @@
     expect(await ethers.provider.getBalance(payee.address)).to.be.eq(FUND);
   });
 
-<<<<<<< HEAD
   xit("check gas consistency", async function () {
 
     const [owner] = await ethers.getSigners();
@@ -72,7 +71,7 @@
     const diff = BigInt(initialBal) - BigInt(senderBal) - BigInt(fee1);
     expect(diff).to.be.eq(BigInt(0));
 
-=======
+
   it("should be possible to batch transfer using a smart contract", async function () {
     const ACCOUNTS_COUNT = 3;
     const ACCOUNT_VALUE = 1_000_000;
@@ -174,6 +173,5 @@
     const expectedNewBalance = FUND.sub(TRANSFER_VALUE).sub(fee1);
 
     expect(expectedNewBalance).to.be.eq(newBal);
->>>>>>> fd17cd7c
   });
 });