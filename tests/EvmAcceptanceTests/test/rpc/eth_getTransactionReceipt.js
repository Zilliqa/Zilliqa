--- conflicted
+++ resolved
@@ -1,11 +1,5 @@
-<<<<<<< HEAD
-const { ZilliqaHelper } = require("../../helper/ZilliqaHelper");
-const helper = require("../../helper/GeneralHelper");
-const { ethers, web3 } = require("hardhat");
-=======
 const zilliqa_helper = require("../../helper/ZilliqaHelper");
 const helper = require("../../helper/GeneralHelper");
->>>>>>> e8bd05ac
 assert = require("chai").assert;
 
 const METHOD = "eth_getTransactionReceipt";
@@ -32,13 +26,8 @@
 
     let amount = 10_000;
     // send amount from primary to secondary account
-<<<<<<< HEAD
-    await zHelper
-      .moveFundsTo(amount, zHelper.getSecondaryAccount().address)
-=======
     await zilliqa_helper
-      .moveFundsBy(amount, zilliqa_helper.getSecondaryAccountAddress(), zilliqa_helper.primaryAccount)
->>>>>>> e8bd05ac
+      .moveFundsTo(amount, zilliqa_helper.getSecondaryAccountAddress(), zilliqa_helper.primaryAccount)
       .then(onMoveFundsFinished, onMoveFundsError);
 
     await helper.callEthMethod(METHOD, 1, [transactionHash], (result, status) => {
@@ -92,13 +81,8 @@
       assert.match(result.result.from, /^0x/, "Should be HEX starting with 0x");
       assert.equal(
         result.result.from.toUpperCase(),
-<<<<<<< HEAD
-        zHelper.getPrimaryAccount().address.toUpperCase(),
-        "Is not equal to " + zHelper.getPrimaryAccount().address.toUpperCase()
-=======
-        zilliqa_helper.getSecondaryAccount().address.toUpperCase(),
-        "Is not equal to " + zilliqa_helper.getSecondaryAccountAddress().toUpperCase()
->>>>>>> e8bd05ac
+        zilliqa_helper.getPrimaryAccountAddress().toUpperCase(),
+        "Is not equal to " + zilliqa_helper.getPrimaryAccountAddress().toUpperCase()
       );
 
       // blockHash
