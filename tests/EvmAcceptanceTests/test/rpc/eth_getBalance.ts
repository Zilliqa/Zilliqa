import sendJsonRpcRequest from "../../helpers/JsonRpcHelper";
import {assert} from "chai";
import {ethers} from "hardhat";
import logDebug from "../../helpers/DebugHelper";

const METHOD = "eth_getBalance";

describe(`Calling ${METHOD} #parallel`, function () {
<<<<<<< HEAD
  describe("When tag is 'latest'", function () {
    it("should return the latest balance from the specified account #parallel", async function () {
      const [signer] = await ethers.getSigners();
      await sendJsonRpcRequest(METHOD, 1, [signer.address, "latest"], (result, status) => {
        logDebug("Result:", result);
=======
  it("should return the latest balance from the specified account #parallel", async function () {
    const [signer] = await ethers.getSigners();
    await sendJsonRpcRequest(METHOD, 1, [signer.address, "latest"], (result, status) => {
      logDebug("Result:", result);
>>>>>>> 2aa40496

      assert.equal(status, 200, "has status code");
      assert.property(result, "result", result.error ? result.error.message : "error");
      assert.isString(result.result, "is string");
      assert.match(result.result, /^0x/, "should be HEX starting with 0x");
      assert.isNumber(+result.result, "can be converted to a number");

      var expectedBalance = 0;
      assert.isAbove(
        +result.result,
        expectedBalance,
        "Has result:" + result + " should have balance " + expectedBalance
      );
    });
  });

<<<<<<< HEAD
  describe("When tag is 'earliest'", function () {
    describe("When on Zilliqa network", function () {
      it("should return the earliest balance as specified in the ethereum protocol @block-1", async function () {
        const [signer] = await ethers.getSigners();
        await sendJsonRpcRequest(METHOD, 1, [signer.address, "earliest"], (result, status) => {
          logDebug("Result:", result);

          assert.equal(status, 200, "has status code");
          assert.property(result, "result", result.error ? result.error.message : "error");
          assert.isString(result.result, "is string");
          assert.match(result.result, /^0x/, "should be HEX starting with 0x");
          assert.isNumber(+result.result, "can be converted to a number");

          var expectedBalance = 0;
          assert.isAbove(
            +result.result,
            expectedBalance,
            "Has result:" + result + " should have balance " + expectedBalance
          );
        });
      });
    });
  });

  describe("When tag is 'pending'", function () {
    describe("When on Zilliqa network", function () {
      it("should return the pending balance as specified in the ethereum protocol @block-1", async function () {
        const [signer] = await ethers.getSigners();
        await sendJsonRpcRequest(METHOD, 1, [signer.address, "pending"], (result, status) => {
          logDebug("Result:", result);

          assert.equal(status, 200, "has status code");
          assert.property(result, "result", result.error ? result.error.message : "error");
          assert.isString(result.result, "is string");
          assert.match(result.result, /^0x/, "should be HEX starting with 0x");
          assert.isNumber(+result.result, "can be converted to a number");

          var expectedBalance = 0;
          assert.isAbove(
            +result.result,
            expectedBalance,
            "Has result:" + result + " should have balance " + expectedBalance
          );
        });
      });
    });
  });

  describe("When tag is 'unknown tag'", function () {
    it("should return an error requesting the balance due to invalid tag @block-1", async function () {
      let expectedErrorMessage = "Unable To Process, invalid tag";
      let errorCode = -1;
      const [signer] = await ethers.getSigners();
      await sendJsonRpcRequest(
        METHOD,
        1,
        [signer.address, "unknown tag"], // not supported tag should give an error
        (result, status) => {
          logDebug(result);

          assert.equal(status, 200, "has status code");
          assert.equal(result.error.code, errorCode);
          assert.equal(result.error.message, expectedErrorMessage);
        }
      );
    });
=======
  it("should return the earliest balance as specified in the ethereum protocol @block-1", async function () {
    const [signer] = await ethers.getSigners();
    await sendJsonRpcRequest(METHOD, 1, [signer.address, "earliest"], (result, status) => {
      logDebug("Result:", result);

      assert.equal(status, 200, "has status code");
      assert.property(result, "result", result.error ? result.error.message : "error");
      assert.isString(result.result, "is string");
      assert.match(result.result, /^0x/, "should be HEX starting with 0x");
      assert.isNumber(+result.result, "can be converted to a number");

      var expectedBalance = 0;
      assert.isAbove(
        +result.result,
        expectedBalance,
        "Has result:" + result + " should have balance " + expectedBalance
      );
    });
  });

  it("should return the pending balance as specified in the ethereum protocol @block-1", async function () {
    const [signer] = await ethers.getSigners();
    await sendJsonRpcRequest(METHOD, 1, [signer.address, "pending"], (result, status) => {
      logDebug("Result:", result);

      assert.equal(status, 200, "has status code");
      assert.property(result, "result", result.error ? result.error.message : "error");
      assert.isString(result.result, "is string");
      assert.match(result.result, /^0x/, "should be HEX starting with 0x");
      assert.isNumber(+result.result, "can be converted to a number");

      var expectedBalance = 0;
      assert.isAbove(
        +result.result,
        expectedBalance,
        "Has result:" + result + " should have balance " + expectedBalance
      );
    });
  });

  it("should return an error requesting the balance due to invalid tag @block-1", async function () {
    let expectedErrorMessage = "Unable To Process, invalid tag";
    let errorCode = -1;
    const [signer] = await ethers.getSigners();
    await sendJsonRpcRequest(
      METHOD,
      1,
      [signer.address, "unknown tag"], // not supported tag should give an error
      (result, status) => {
        logDebug(result);

        assert.equal(status, 200, "has status code");
        assert.equal(result.error.code, errorCode);
        assert.equal(result.error.message, expectedErrorMessage);
      }
    );
  });

  it("should return an error requesting the balance due to insufficient parameters @block-1", async function () {
    let expectedErrorMessage = "INVALID_PARAMS: Invalid method parameters (invalid name and/or type) recognised";
    let errorCode = -32602;
    const [signer] = await ethers.getSigners();
    await sendJsonRpcRequest(
      METHOD,
      1,
      [signer.address], // insufficient parameters
      (result, status) => {
        logDebug(result);

        assert.equal(status, 200, "has status code");
        assert.equal(result.error.code, errorCode);
        assert.equal(result.error.message, expectedErrorMessage);
      }
    );
  });

  it("should return an error requesting the balance if no parameters is specified @block-1", async function () {
    let expectedErrorMessage = "INVALID_PARAMS: Invalid method parameters (invalid name and/or type) recognised";
    let errorCode = -32602;
    await sendJsonRpcRequest(
      METHOD,
      1,
      [], // insufficient parameters
      (result, status) => {
        logDebug(result);

        assert.equal(status, 200, "has status code");
        assert.equal(result.error.code, errorCode);
        assert.equal(result.error.message, expectedErrorMessage);
      }
    );
>>>>>>> 2aa40496
  });
});<|MERGE_RESOLUTION|>--- conflicted
+++ resolved
@@ -6,18 +6,10 @@
 const METHOD = "eth_getBalance";
 
 describe(`Calling ${METHOD} #parallel`, function () {
-<<<<<<< HEAD
-  describe("When tag is 'latest'", function () {
-    it("should return the latest balance from the specified account #parallel", async function () {
-      const [signer] = await ethers.getSigners();
-      await sendJsonRpcRequest(METHOD, 1, [signer.address, "latest"], (result, status) => {
-        logDebug("Result:", result);
-=======
   it("should return the latest balance from the specified account #parallel", async function () {
     const [signer] = await ethers.getSigners();
     await sendJsonRpcRequest(METHOD, 1, [signer.address, "latest"], (result, status) => {
       logDebug("Result:", result);
->>>>>>> 2aa40496
 
       assert.equal(status, 200, "has status code");
       assert.property(result, "result", result.error ? result.error.message : "error");
@@ -34,74 +26,6 @@
     });
   });
 
-<<<<<<< HEAD
-  describe("When tag is 'earliest'", function () {
-    describe("When on Zilliqa network", function () {
-      it("should return the earliest balance as specified in the ethereum protocol @block-1", async function () {
-        const [signer] = await ethers.getSigners();
-        await sendJsonRpcRequest(METHOD, 1, [signer.address, "earliest"], (result, status) => {
-          logDebug("Result:", result);
-
-          assert.equal(status, 200, "has status code");
-          assert.property(result, "result", result.error ? result.error.message : "error");
-          assert.isString(result.result, "is string");
-          assert.match(result.result, /^0x/, "should be HEX starting with 0x");
-          assert.isNumber(+result.result, "can be converted to a number");
-
-          var expectedBalance = 0;
-          assert.isAbove(
-            +result.result,
-            expectedBalance,
-            "Has result:" + result + " should have balance " + expectedBalance
-          );
-        });
-      });
-    });
-  });
-
-  describe("When tag is 'pending'", function () {
-    describe("When on Zilliqa network", function () {
-      it("should return the pending balance as specified in the ethereum protocol @block-1", async function () {
-        const [signer] = await ethers.getSigners();
-        await sendJsonRpcRequest(METHOD, 1, [signer.address, "pending"], (result, status) => {
-          logDebug("Result:", result);
-
-          assert.equal(status, 200, "has status code");
-          assert.property(result, "result", result.error ? result.error.message : "error");
-          assert.isString(result.result, "is string");
-          assert.match(result.result, /^0x/, "should be HEX starting with 0x");
-          assert.isNumber(+result.result, "can be converted to a number");
-
-          var expectedBalance = 0;
-          assert.isAbove(
-            +result.result,
-            expectedBalance,
-            "Has result:" + result + " should have balance " + expectedBalance
-          );
-        });
-      });
-    });
-  });
-
-  describe("When tag is 'unknown tag'", function () {
-    it("should return an error requesting the balance due to invalid tag @block-1", async function () {
-      let expectedErrorMessage = "Unable To Process, invalid tag";
-      let errorCode = -1;
-      const [signer] = await ethers.getSigners();
-      await sendJsonRpcRequest(
-        METHOD,
-        1,
-        [signer.address, "unknown tag"], // not supported tag should give an error
-        (result, status) => {
-          logDebug(result);
-
-          assert.equal(status, 200, "has status code");
-          assert.equal(result.error.code, errorCode);
-          assert.equal(result.error.message, expectedErrorMessage);
-        }
-      );
-    });
-=======
   it("should return the earliest balance as specified in the ethereum protocol @block-1", async function () {
     const [signer] = await ethers.getSigners();
     await sendJsonRpcRequest(METHOD, 1, [signer.address, "earliest"], (result, status) => {
@@ -193,6 +117,5 @@
         assert.equal(result.error.message, expectedErrorMessage);
       }
     );
->>>>>>> 2aa40496
   });
 });