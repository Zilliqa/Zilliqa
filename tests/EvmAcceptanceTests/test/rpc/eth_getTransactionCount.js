const helper = require("../../helper/GeneralHelper");
const zilliqa_helper = require("../../helper/ZilliqaHelper");
assert = require("chai").assert;

const METHOD = "eth_getTransactionCount";

describe("Calling " + METHOD, function () {
  // Test that we get no error and that the api call returns a transaction count >= 0.
  it("Should return the latest transaction count >= 0", async function () {
<<<<<<< HEAD
    await helper.callEthMethod(METHOD, 1, [zHelper.getPrimaryAccount().address, "latest"],
      (result, status) => {
        console.log(result);
        assert.equal(status, 200, 'has status code');
        assert.property(result, 'result', (result.error) ? result.error.message : 'error');
        assert.isString(result.result, 'is string');
        assert.match(result.result, /^0x/, 'should be HEX starting with 0x');
        assert.isNumber(+result.result, 'can be converted to a number');
=======
    await helper.callEthMethod(METHOD, 1, [zilliqa_helper.getPrimaryAccountAddress(), "latest"], (result, status) => {
      console.log(result);
      assert.equal(status, 200, "has status code");
      assert.property(result, "result", result.error ? result.error.message : "error");
      assert.isString(result.result, "is string");
      assert.match(result.result, /^0x/, "should be HEX starting with 0x");
      assert.isNumber(+result.result, "can be converted to a number");
>>>>>>> 593bf21f

      const expectedTransactionCount = 0;
      assert.isAtLeast(
        +result.result,
        expectedTransactionCount,
        "should have a transaction count >=:" + expectedTransactionCount
      );
    });
  });

  it("Should return the pending transaction count >= 0", async function () {
<<<<<<< HEAD
    await helper.callEthMethod(METHOD, 1, [zHelper.getPrimaryAccount().address, "pending"],
      (result, status) => {
        console.log(result);
        assert.equal(status, 200, 'has status code');
        assert.property(result, 'result', (result.error) ? result.error.message : 'error');
        assert.isString(result.result, 'is string');
        assert.match(result.result, /^0x/, 'should be HEX starting with 0x');
        assert.isNumber(+result.result, 'can be converted to a number');
=======
    await helper.callEthMethod(METHOD, 1, [zilliqa_helper.getPrimaryAccountAddress(), "pending"], (result, status) => {
      console.log(result);
      assert.equal(status, 200, "has status code");
      assert.property(result, "result", result.error ? result.error.message : "error");
      assert.isString(result.result, "is string");
      assert.match(result.result, /^0x/, "should be HEX starting with 0x");
      assert.isNumber(+result.result, "can be converted to a number");
>>>>>>> 593bf21f

      const expectedTransactionCount = 0;
      assert.isAtLeast(
        +result.result,
        expectedTransactionCount,
        "should have a transaction count >=:" + expectedTransactionCount
      );
    });
  });

  it("Should return the earliest transaction count >= 0", async function () {
<<<<<<< HEAD
    await helper.callEthMethod(METHOD, 1, [zHelper.getPrimaryAccount().address, "earliest"],
      (result, status) => {
        console.log(result);
        assert.equal(status, 200, 'has status code');
        assert.property(result, 'result', (result.error) ? result.error.message : 'error');
        assert.isString(result.result, 'is string');
        assert.match(result.result, /^0x/, 'should be HEX starting with 0x');
        assert.isNumber(+result.result, 'can be converted to a number');
=======
    await helper.callEthMethod(METHOD, 1, [zilliqa_helper.getPrimaryAccountAddress(), "earliest"], (result, status) => {
      console.log(result);
      assert.equal(status, 200, "has status code");
      assert.property(result, "result", result.error ? result.error.message : "error");
      assert.isString(result.result, "is string");
      assert.match(result.result, /^0x/, "should be HEX starting with 0x");
      assert.isNumber(+result.result, "can be converted to a number");
>>>>>>> 593bf21f

      const expectedTransactionCount = 0;
      assert.isAtLeast(
        +result.result,
        expectedTransactionCount,
        "should have a transaction count >=:" + expectedTransactionCount
      );
    });
  });
});<|MERGE_RESOLUTION|>--- conflicted
+++ resolved
@@ -7,16 +7,6 @@
 describe("Calling " + METHOD, function () {
   // Test that we get no error and that the api call returns a transaction count >= 0.
   it("Should return the latest transaction count >= 0", async function () {
-<<<<<<< HEAD
-    await helper.callEthMethod(METHOD, 1, [zHelper.getPrimaryAccount().address, "latest"],
-      (result, status) => {
-        console.log(result);
-        assert.equal(status, 200, 'has status code');
-        assert.property(result, 'result', (result.error) ? result.error.message : 'error');
-        assert.isString(result.result, 'is string');
-        assert.match(result.result, /^0x/, 'should be HEX starting with 0x');
-        assert.isNumber(+result.result, 'can be converted to a number');
-=======
     await helper.callEthMethod(METHOD, 1, [zilliqa_helper.getPrimaryAccountAddress(), "latest"], (result, status) => {
       console.log(result);
       assert.equal(status, 200, "has status code");
@@ -24,7 +14,6 @@
       assert.isString(result.result, "is string");
       assert.match(result.result, /^0x/, "should be HEX starting with 0x");
       assert.isNumber(+result.result, "can be converted to a number");
->>>>>>> 593bf21f
 
       const expectedTransactionCount = 0;
       assert.isAtLeast(
@@ -36,16 +25,6 @@
   });
 
   it("Should return the pending transaction count >= 0", async function () {
-<<<<<<< HEAD
-    await helper.callEthMethod(METHOD, 1, [zHelper.getPrimaryAccount().address, "pending"],
-      (result, status) => {
-        console.log(result);
-        assert.equal(status, 200, 'has status code');
-        assert.property(result, 'result', (result.error) ? result.error.message : 'error');
-        assert.isString(result.result, 'is string');
-        assert.match(result.result, /^0x/, 'should be HEX starting with 0x');
-        assert.isNumber(+result.result, 'can be converted to a number');
-=======
     await helper.callEthMethod(METHOD, 1, [zilliqa_helper.getPrimaryAccountAddress(), "pending"], (result, status) => {
       console.log(result);
       assert.equal(status, 200, "has status code");
@@ -53,7 +32,6 @@
       assert.isString(result.result, "is string");
       assert.match(result.result, /^0x/, "should be HEX starting with 0x");
       assert.isNumber(+result.result, "can be converted to a number");
->>>>>>> 593bf21f
 
       const expectedTransactionCount = 0;
       assert.isAtLeast(
@@ -65,16 +43,6 @@
   });
 
   it("Should return the earliest transaction count >= 0", async function () {
-<<<<<<< HEAD
-    await helper.callEthMethod(METHOD, 1, [zHelper.getPrimaryAccount().address, "earliest"],
-      (result, status) => {
-        console.log(result);
-        assert.equal(status, 200, 'has status code');
-        assert.property(result, 'result', (result.error) ? result.error.message : 'error');
-        assert.isString(result.result, 'is string');
-        assert.match(result.result, /^0x/, 'should be HEX starting with 0x');
-        assert.isNumber(+result.result, 'can be converted to a number');
-=======
     await helper.callEthMethod(METHOD, 1, [zilliqa_helper.getPrimaryAccountAddress(), "earliest"], (result, status) => {
       console.log(result);
       assert.equal(status, 200, "has status code");
@@ -82,7 +50,6 @@
       assert.isString(result.result, "is string");
       assert.match(result.result, /^0x/, "should be HEX starting with 0x");
       assert.isNumber(+result.result, "can be converted to a number");
->>>>>>> 593bf21f
 
       const expectedTransactionCount = 0;
       assert.isAtLeast(
