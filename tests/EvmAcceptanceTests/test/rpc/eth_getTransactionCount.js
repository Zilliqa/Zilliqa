--- conflicted
+++ resolved
@@ -1,23 +1,13 @@
 const helper = require("../../helper/GeneralHelper");
-<<<<<<< HEAD
-const { ZilliqaHelper } = require("../../helper/ZilliqaHelper");
-assert = require("chai").assert;
-const { ethers, web3 } = require("hardhat");
-=======
 const zilliqa_helper = require("../../helper/ZilliqaHelper");
 assert = require("chai").assert;
->>>>>>> e8bd05ac
 
 const METHOD = "eth_getTransactionCount";
 
 describe("Calling " + METHOD, function () {
   // Test that we get no error and that the api call returns a transaction count >= 0.
   it("Should return the latest transaction count >= 0", async function () {
-<<<<<<< HEAD
-    await helper.callEthMethod(METHOD, 1, [zHelper.getPrimaryAccount().address, "latest"], (result, status) => {
-=======
     await helper.callEthMethod(METHOD, 1, [zilliqa_helper.getPrimaryAccountAddress(), "latest"], (result, status) => {
->>>>>>> e8bd05ac
       console.log(result);
       assert.equal(status, 200, "has status code");
       assert.property(result, "result", result.error ? result.error.message : "error");
@@ -35,11 +25,7 @@
   });
 
   it("Should return the pending transaction count >= 0", async function () {
-<<<<<<< HEAD
-    await helper.callEthMethod(METHOD, 1, [zHelper.getPrimaryAccount().address, "pending"], (result, status) => {
-=======
     await helper.callEthMethod(METHOD, 1, [zilliqa_helper.getPrimaryAccountAddress(), "pending"], (result, status) => {
->>>>>>> e8bd05ac
       console.log(result);
       assert.equal(status, 200, "has status code");
       assert.property(result, "result", result.error ? result.error.message : "error");
@@ -57,11 +43,7 @@
   });
 
   it("Should return the earliest transaction count >= 0", async function () {
-<<<<<<< HEAD
-    await helper.callEthMethod(METHOD, 1, [zHelper.getPrimaryAccount().address, "earliest"], (result, status) => {
-=======
     await helper.callEthMethod(METHOD, 1, [zilliqa_helper.getPrimaryAccountAddress(), "earliest"], (result, status) => {
->>>>>>> e8bd05ac
       console.log(result);
       assert.equal(status, 200, "has status code");
       assert.property(result, "result", result.error ? result.error.message : "error");
