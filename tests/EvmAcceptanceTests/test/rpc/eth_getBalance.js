--- conflicted
+++ resolved
@@ -4,16 +4,10 @@
 const METHOD = 'eth_getBalance';
 
 describe("Calling " + METHOD, function () {
-<<<<<<< HEAD
-    const helper = new ZilliqaHelper()
 
     it("should return the balance as specified in the ethereum protocol", async function () {
         const expectedBalance = 1 * (10 ** 18) // should be 1 eth in wei
 
-=======
-    it("should return the balance as specified in the ethereum protocol", async function() {
-        const expectedResult = 0
->>>>>>> 8c407bca
         await helper.callEthMethod(METHOD, 1, [
             "0xF0C05464f12cB2a011d21dE851108a090C95c755", // public address
             "latest"],
