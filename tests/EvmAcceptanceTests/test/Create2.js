const {expect} = require("chai");
const {web3} = require("hardhat");

// Reference: https://dev.to/yongchanghe/tutorial-using-create2-to-predict-the-contract-address-before-deploying-12cb

describe("Create2 instruction", function () {
  const INITIAL_FUND = 1_000_000;

  before(async function () {
    const Contract = await ethers.getContractFactory("Create2Factory");
    this.contract = await Contract.deploy();
  });

  describe("Should be able to predict and call create2 contract", function () {

    it("Should predict and deploy create2 contract", async function () {

      const [owner] = await ethers.getSigners();
      const SALT = 1;

      const ownerAddr = owner.address;

      // Use view function to get the bytecode
      const byteCode = await this.contract.getBytecode(ownerAddr);
      // Ask the contract what the deployed address would be for this salt and owner
      const addrDerived = await this.contract.getAddress(byteCode, SALT);

<<<<<<< HEAD
      const deployResult = await this.contract.deploy(SALT, {gasLimit: 25000000});
      console.log("deploy result: ", deployResult);
=======
      const deployResult = await contract.deploy(SALT, {gasLimit: 25000000});
>>>>>>> 4a481ad9

      // Using the address we calculated, point at the deployed contract
      deployedContract = new web3.eth.Contract(hre.artifacts.readArtifactSync("DeployWithCreate2").abi, addrDerived, {
        from: owner.address
      });

      // Check the owner is correct
      const ownerTest = await deployedContract.methods.getOwner().call();

      expect(ownerTest).to.be.properAddress;
      expect(ownerTest).to.be.eq(ownerAddr);
    });
  });

});<|MERGE_RESOLUTION|>--- conflicted
+++ resolved
@@ -25,12 +25,7 @@
       // Ask the contract what the deployed address would be for this salt and owner
       const addrDerived = await this.contract.getAddress(byteCode, SALT);
 
-<<<<<<< HEAD
       const deployResult = await this.contract.deploy(SALT, {gasLimit: 25000000});
-      console.log("deploy result: ", deployResult);
-=======
-      const deployResult = await contract.deploy(SALT, {gasLimit: 25000000});
->>>>>>> 4a481ad9
 
       // Using the address we calculated, point at the deployed contract
       deployedContract = new web3.eth.Contract(hre.artifacts.readArtifactSync("DeployWithCreate2").abi, addrDerived, {
