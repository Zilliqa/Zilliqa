--- conflicted
+++ resolved
@@ -34,46 +34,40 @@
 
     it("Should instantiate a new child if installChild is called", async function () {
       expect(childContractAddress).to.be.properAddress;
-      console.log("child contract addr: ", childContractAddress);
     });
 
-    //it(`Should return ${INITIAL_FUND} as the balance of the child contract`, async function () {
-    //  expect(await ethers.provider.getBalance(childContractAddress)).to.be.eq(INITIAL_FUND);
-    //});
+    it(`Should return ${INITIAL_FUND} as the balance of the child contract`, async function () {
+      expect(await ethers.provider.getBalance(childContractAddress)).to.be.eq(INITIAL_FUND);
+    });
 
-    //it(`Should return ${CHILD_CONTRACT_VALUE} when read function of the child is called`, async function () {
-    //  const [owner] = await ethers.getSigners();
-    //  childContract = new web3.eth.Contract(hre.artifacts.readArtifactSync("ChildContract").abi, childContractAddress, {
-    //    from: owner.address
-    //  });
-    //  expect(await childContract.methods.read().call()).to.be.eq(ethers.BigNumber.from(CHILD_CONTRACT_VALUE));
-    //});
+    it(`Should return ${CHILD_CONTRACT_VALUE} when read function of the child is called`, async function () {
+      const [owner] = await ethers.getSigners();
+      childContract = new web3.eth.Contract(hre.artifacts.readArtifactSync("ChildContract").abi, childContractAddress, {
+        from: owner.address
+      });
+      expect(await childContract.methods.read().call()).to.be.eq(ethers.BigNumber.from(CHILD_CONTRACT_VALUE));
+    });
 
-<<<<<<< HEAD
-    //it("Should create a transaction trace after child creation", async function () {
-    //  const METHOD = "debug_traceTransaction";
-=======
     xit("Should create a transaction trace after child creation", async function () {
       const METHOD = "debug_traceTransaction";
->>>>>>> b68cfcc0
 
-    //  await helper.callEthMethod(METHOD, 1, [installedChild.hash], (result, status) => {
-    //    hre.logDebug(result);
+      await helper.callEthMethod(METHOD, 1, [installedChild.hash], (result, status) => {
+        hre.logDebug(result);
 
-    //    assert.equal(status, 200, "has status code");
-    //    assert.isString(result.result, "Expected to be populated");
-    //  });
-    //});
+        assert.equal(status, 200, "has status code");
+        assert.isString(result.result, "Expected to be populated");
+      });
+    });
 
-    //it("Should return parent address if sender function of child is called", async function () {
-    //  expect(await childContract.methods.sender().call()).to.be.eq(parentContract.address);
-    //});
+    it("Should return parent address if sender function of child is called", async function () {
+      expect(await childContract.methods.sender().call()).to.be.eq(parentContract.address);
+    });
 
-    //it("Should return all funds from the child to its sender contract if returnToSender is called", async function () {
-    //  const [owner] = await ethers.getSigners();
-    //  expect(
-    //    await childContract.methods.returnToSender().send({gasLimit: 1000000, from: owner.address})
-    //  ).to.changeEtherBalances([childContractAddress, parentContract.address], [-INITIAL_FUND, +INITIAL_FUND]);
-    //});
+    it("Should return all funds from the child to its sender contract if returnToSender is called", async function () {
+      const [owner] = await ethers.getSigners();
+      expect(
+        await childContract.methods.returnToSender().send({gasLimit: 1000000, from: owner.address})
+      ).to.changeEtherBalances([childContractAddress, parentContract.address], [-INITIAL_FUND, +INITIAL_FUND]);
+    });
   });
 });