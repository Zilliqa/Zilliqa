<<<<<<< HEAD
const { Zilliqa } = require('@zilliqa-js/zilliqa')
const { schnorr } = require('@zilliqa-js/crypto');
const { Account } = require('@zilliqa-js/account')
const { ethers, web3 } = require("hardhat")
=======
const { ethers, web3} = require("hardhat")
>>>>>>> 8c407bca
const hre = require("hardhat")
const axios = require('axios')

class ZilliqaHelper {
    constructor() {
        this.primaryAccount = web3.eth.accounts.privateKeyToAccount(this.getPrimaryPrivateAddress())
        this.auxiliaryAccount = web3.eth.accounts.privateKeyToAccount(this.getPrivateAddress(1))
    }

    async getState(address, index) {
        return web3.eth.getStorageAt(address, index)
    }

    async getStateAsNumber(address, index) {
        const state = await web3.eth.getStorageAt(address, index)
        return web3.utils.hexToNumber(state)
    }

    async getStateAsString(address, index) {
        const state = await web3.eth.getStorageAt(address, index)
        return web3.utils.hexToUtf8(state.slice(0, -2))
    }

    getPrimaryPrivateAddress() {
        return this.getPrivateAddress(0)
    }

    getAuxiliaryAccount() {
        return this.auxiliaryAccount
    }

<<<<<<< HEAD
    getPrivateAddress(index) {
        return hre.network.config.accounts[index]
    }

    getWeb3ClientVersion() {
        return hre.network.config.web3_clientVersion;
    }

    getProtocolVersion() {
        return hre.network.config.protocolVersion;
    }

=======
>>>>>>> 8c407bca
    async deployContract(contractName, options = {}) {
        const Contract = await ethers.getContractFactory(contractName);

        const senderAccount = (options.senderAccount || this.auxiliaryAccount)
        const constructorArgs = (options.constructorArgs || []);

        // Give our Eth address some monies
        await this.moveFunds(200000000000000, senderAccount.address)

        // Deploy a SC using web3 API ONLY
<<<<<<< HEAD
        const nonce = await web3.eth.getTransactionCount(this.auxiliaryAccount.address, 'latest'); // nonce starts counting from 0

=======
        const nonce = await web3.eth.getTransactionCount(senderAccount.address, 'latest'); // nonce starts counting from 0
    
>>>>>>> 8c407bca
        const transaction = {
            'from': senderAccount.address,
            'value': options.value ?? 0,
            'data': Contract.getDeployTransaction(...constructorArgs).data,
            'gas': 300000,
            'gasPrice': 2000000000,
            'chainId': this.getEthChainId(),
            'nonce': nonce,
        };

        const receipt = await this.sendTransaction(transaction, senderAccount)

<<<<<<< HEAD
        const contractAddress = await this.zilliqa.blockchain.getContractAddressFromTransactionID(receipt.transactionHash.replace("0x", ""));
        const contract = new web3.eth.Contract(hre.artifacts.readArtifactSync(contractName).abi,
            web3.utils.toChecksumAddress((contractAddress).result), {
            "from": this.auxiliaryAccount.address
        })
=======
        const contract = new web3.eth.Contract(hre.artifacts.readArtifactSync(contractName).abi, receipt.contractAddress, {
                "from": this.auxiliaryAccount.address
            })
>>>>>>> 8c407bca

        return contract
    }

    async callContract(contract, func_name, ...params) {
        return this.callContractBy(this.auxiliaryAccount, contract, func_name, ...params)
    }

    async callContractBy(senderAccount, contract, func_name, ...params) {
        const abi = contract.methods[func_name](...params).encodeABI()
        const nonce = await web3.eth.getTransactionCount(senderAccount.address, 'latest'); // nonce starts counting from 0

        const transaction = {
            'to': contract._address,
            'from': senderAccount.address,
            'value': 0,
            'data': abi,
            'gas': 300000,
            'gasPrice': 2000000000,
            'chainId': this.getEthChainId(),
            'nonce': nonce,
        };

        const receipt = await this.sendTransaction(transaction, this.auxiliaryAccount)
        await web3.eth.getTransaction(receipt.transactionHash)
    }

    async callView(contract, func_name, ...params) {
        return this.callViewBy(this.auxiliaryAccount, contract, func_name, ...params)
    }

    async callViewBy(senderAccount, contract, func_name, ...params) {
        const abi = contract.methods[func_name](...params).encodeABI()

        const transaction = {
            from: senderAccount.address,
            to: contract._address,
            data: abi,
            gasPrice: 2000000000,
        };

        return web3.eth.call(transaction)
    }

    async sendTransaction(tx, senderAccount) {
        const signedTx = await senderAccount.signTransaction(tx);
        return web3.eth.sendSignedTransaction(signedTx.rawTransaction)
    }

    async moveFundsBy(amount, toAddr, senderAccount) {
        try {
            const nonce = await web3.eth.getTransactionCount(senderAccount.address); // nonce starts counting from 0
            const tx = {
                'to': toAddr,
                'value': amount,
                'gas': 300000,
                'gasPrice': 2000000000,
                'nonce': nonce,
                'chainId': this.getEthChainId(),
                'data': ""
            }
        
            return this.sendTransaction(tx, senderAccount)
        } catch (err) {
            console.log("theres an error...");
            console.log(err);
        }
    }

    async moveFunds(amount, toAddr) {
        return this.moveFundsBy(amount, toAddr, this.primaryAccount)
    }

    async callEthMethod(method, id, params, callback) {
        const data = {
            id: id,
            jsonrpc: "2.0",
            method: method,
            params: params
        }

        const host = this.getNetworkUrl()

        // ASYNC
        if (typeof callback === 'function') {
            await axios.post(host, data).then(response => {
                if (response.status === 200) {
                    callback(response.data, response.status);
                } else {
                    throw new Error('Can\'t connect to ' + host + "\n Send: " + JSON.stringify(data, null, 2));
                }
            })
            // SYNC
        } else {
            const response = await axios.post(host, data)

            if (response.status !== 200) {
                throw new Error('Can\'t connect to ' + host + "\n Send: " + JSON.stringify(data, null, 2));
            }

            return response.data
        }
    }
}

module.exports = {
    ZilliqaHelper,
};<|MERGE_RESOLUTION|>--- conflicted
+++ resolved
@@ -1,11 +1,4 @@
-<<<<<<< HEAD
-const { Zilliqa } = require('@zilliqa-js/zilliqa')
-const { schnorr } = require('@zilliqa-js/crypto');
-const { Account } = require('@zilliqa-js/account')
 const { ethers, web3 } = require("hardhat")
-=======
-const { ethers, web3} = require("hardhat")
->>>>>>> 8c407bca
 const hre = require("hardhat")
 const axios = require('axios')
 
@@ -37,7 +30,6 @@
         return this.auxiliaryAccount
     }
 
-<<<<<<< HEAD
     getPrivateAddress(index) {
         return hre.network.config.accounts[index]
     }
@@ -50,8 +42,6 @@
         return hre.network.config.protocolVersion;
     }
 
-=======
->>>>>>> 8c407bca
     async deployContract(contractName, options = {}) {
         const Contract = await ethers.getContractFactory(contractName);
 
@@ -62,13 +52,8 @@
         await this.moveFunds(200000000000000, senderAccount.address)
 
         // Deploy a SC using web3 API ONLY
-<<<<<<< HEAD
-        const nonce = await web3.eth.getTransactionCount(this.auxiliaryAccount.address, 'latest'); // nonce starts counting from 0
+        const nonce = await web3.eth.getTransactionCount(senderAccount.address, 'latest'); // nonce starts counting from 0
 
-=======
-        const nonce = await web3.eth.getTransactionCount(senderAccount.address, 'latest'); // nonce starts counting from 0
-    
->>>>>>> 8c407bca
         const transaction = {
             'from': senderAccount.address,
             'value': options.value ?? 0,
@@ -81,17 +66,9 @@
 
         const receipt = await this.sendTransaction(transaction, senderAccount)
 
-<<<<<<< HEAD
-        const contractAddress = await this.zilliqa.blockchain.getContractAddressFromTransactionID(receipt.transactionHash.replace("0x", ""));
-        const contract = new web3.eth.Contract(hre.artifacts.readArtifactSync(contractName).abi,
-            web3.utils.toChecksumAddress((contractAddress).result), {
+        const contract = new web3.eth.Contract(hre.artifacts.readArtifactSync(contractName).abi, receipt.contractAddress, {
             "from": this.auxiliaryAccount.address
         })
-=======
-        const contract = new web3.eth.Contract(hre.artifacts.readArtifactSync(contractName).abi, receipt.contractAddress, {
-                "from": this.auxiliaryAccount.address
-            })
->>>>>>> 8c407bca
 
         return contract
     }
@@ -153,7 +130,7 @@
                 'chainId': this.getEthChainId(),
                 'data': ""
             }
-        
+
             return this.sendTransaction(tx, senderAccount)
         } catch (err) {
             console.log("theres an error...");
