--- conflicted
+++ resolved
@@ -13,11 +13,7 @@
     }
 
     getSecondaryAccount() {
-<<<<<<< HEAD
         return this.auxiliaryAccount;
-=======
-        return this.primaryAccount;
->>>>>>> 341d1755
     }
 
     async getState(address, index) {
