const { ethers, web3 } = require("hardhat");
const hre = require("hardhat");
const general_helper = require("../helper/GeneralHelper");

var zilliqa_helper = {
  primaryAccount: web3.eth.accounts.privateKeyToAccount(general_helper.getPrivateAddressAt(0)),
  auxiliaryAccount: web3.eth.accounts.privateKeyToAccount(general_helper.getPrivateAddressAt(1)),

  getPrimaryAccountAddress() {
    return this.primaryAccount.address;
  },

  getSecondaryAccountAddress() {
    return this.auxiliaryAccount.address;
  },

  getState: async function (address, index) {
    return web3.eth.getStorageAt(address, index);
  },

  getStateAsNumber: async function (address, index) {
    const state = await web3.eth.getStorageAt(address, index);
    return web3.utils.hexToNumber(state);
  },

  getStateAsString: async function (address, index) {
    const state = await web3.eth.getStorageAt(address, index);
    return web3.utils.hexToUtf8(state.slice(0, -2));
  },

  deployContract: async function (contractName, options = {}) {
    const Contract = await ethers.getContractFactory(contractName);

    const senderAccount = options.senderAccount || this.primaryAccount;
    const constructorArgs = options.constructorArgs || [];
    const gasLimit = options.gasLimit || 250000;
    const gasPrice = options.gasPrice || (await web3.eth.getGasPrice());

    const nonce = await web3.eth.getTransactionCount(senderAccount.address, "latest"); // nonce starts counting from 0

    const transaction = {
      from: senderAccount.address,
      value: options.value ?? 0,
      data: Contract.getDeployTransaction(...constructorArgs).data,
      gas: gasLimit,
      gasPrice: gasPrice,
      chainId: general_helper.getEthChainId(),
      nonce: nonce
    };

    const receipt = await this.sendTransaction(transaction, senderAccount);

    const contract = new web3.eth.Contract(hre.artifacts.readArtifactSync(contractName).abi, receipt.contractAddress, {
      from: senderAccount.address
    });

    return contract;
  },

  callContract: async function (contract, func_name, ...params) {
    return this.callContractBy(this.primaryAccount, contract, func_name, ...params);
  },

  callContractBy: async function (senderAccount, contract, func_name, ...params) {
    const abi = contract.methods[func_name](...params).encodeABI();
    const nonce = await web3.eth.getTransactionCount(senderAccount.address, "latest"); // nonce starts counting from 0

    const transaction = {
      to: contract._address,
      from: senderAccount.address,
      value: 0,
      data: abi,
      gas: 300000,
      gasPrice: 2000000000000000,
      chainId: general_helper.getEthChainId(),
      nonce: nonce
    };

    const receipt = await this.sendTransaction(transaction, senderAccount);
    await web3.eth.getTransaction(receipt.transactionHash);
  },

  callView: async function (contract, func_name, ...params) {
    return this.callViewBy(this.primaryAccount, contract, func_name, ...params);
  },

  callViewBy: async function (senderAccount, contract, func_name, ...params) {
    const abi = contract.methods[func_name](...params).encodeABI();

    const transaction = {
      from: senderAccount.address,
      to: contract._address,
      data: abi,
      gasPrice: 2000000000000000
    };

    return web3.eth.call(transaction);
  },

  sendTransaction: async function (tx, senderAccount) {
    const signedTx = await senderAccount.signTransaction(tx);

    console.log("Send transaction from sender:", senderAccount.address, " to:", tx.to);

    return web3.eth.sendSignedTransaction(signedTx.rawTransaction);
  },

<<<<<<< HEAD
  async moveFunds(amount, toAddr, senderAccount) {
=======
  moveFundsBy: async function (amount, toAddr, senderAccount) {
>>>>>>> e8bd05ac
    try {
      const nonce = await web3.eth.getTransactionCount(senderAccount.address); // nonce starts counting from 0
      const tx = {
        to: toAddr,
        value: amount,
        gas: 21_000,
        gasPrice: await web3.eth.getGasPrice(),
        nonce: nonce,
        chainId: general_helper.getEthChainId(),
        data: ""
      };

      return this.sendTransaction(tx, senderAccount);
    } catch (err) {
      console.log("theres an error...", err);
    }
  },

<<<<<<< HEAD
  async moveFundsTo(amount, toAddr) {
    return this.moveFunds(amount, toAddr, this.primaryAccount);
=======
  moveFunds: async function (amount, toAddr) {
    return this.moveFundsBy(amount, toAddr, this.primaryAccount);
>>>>>>> e8bd05ac
  }
};

module.exports = zilliqa_helper;<|MERGE_RESOLUTION|>--- conflicted
+++ resolved
@@ -105,11 +105,7 @@
     return web3.eth.sendSignedTransaction(signedTx.rawTransaction);
   },
 
-<<<<<<< HEAD
   async moveFunds(amount, toAddr, senderAccount) {
-=======
-  moveFundsBy: async function (amount, toAddr, senderAccount) {
->>>>>>> e8bd05ac
     try {
       const nonce = await web3.eth.getTransactionCount(senderAccount.address); // nonce starts counting from 0
       const tx = {
@@ -128,13 +124,8 @@
     }
   },
 
-<<<<<<< HEAD
   async moveFundsTo(amount, toAddr) {
     return this.moveFunds(amount, toAddr, this.primaryAccount);
-=======
-  moveFunds: async function (amount, toAddr) {
-    return this.moveFundsBy(amount, toAddr, this.primaryAccount);
->>>>>>> e8bd05ac
   }
 };
 
