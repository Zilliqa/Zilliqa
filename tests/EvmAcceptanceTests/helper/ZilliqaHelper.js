const { ethers, web3 } = require("hardhat")
const hre = require("hardhat")
const general_helper = require('../helper/GeneralHelper')

class ZilliqaHelper {
    constructor() {
        this.primaryAccount = web3.eth.accounts.privateKeyToAccount(general_helper.getPrivateAddressAt(0))
        this.auxiliaryAccount = web3.eth.accounts.privateKeyToAccount(general_helper.getPrivateAddressAt(1))
    }

<<<<<<< HEAD
    getPrimaryAccount() {
        return this.primaryAccount;
    }

    getSecondaryAccount() {
        return this.primaryAccount;
=======
    getPrimaryAccountAddress() {
        return this.primaryAccount.address;
>>>>>>> 1cf78d8a
    }

    async getState(address, index) {
        return web3.eth.getStorageAt(address, index)
    }

    async getStateAsNumber(address, index) {
        const state = await web3.eth.getStorageAt(address, index)
        return web3.utils.hexToNumber(state)
    }

    async getStateAsString(address, index) {
        const state = await web3.eth.getStorageAt(address, index)
        return web3.utils.hexToUtf8(state.slice(0, -2))
    }

    async deployContract(contractName, options = {}) {
        const Contract = await ethers.getContractFactory(contractName);

        const senderAccount = (options.senderAccount || this.auxiliaryAccount)
        const constructorArgs = (options.constructorArgs || []);

        // Give our Eth address some monies
        await this.moveFunds("0x3635c9adc5dea00000", senderAccount.address)

        // Deploy a SC using web3 API ONLY
        const nonce = await web3.eth.getTransactionCount(senderAccount.address, 'latest'); // nonce starts counting from 0

        const transaction = {
            'from': senderAccount.address,
            'value': options.value ?? 0,
            'data': Contract.getDeployTransaction(...constructorArgs).data,
            'gas': 300000,
            'gasPrice': 2000000000000000,
            'chainId': general_helper.getEthChainId(),
            'nonce': nonce,
        };

        const receipt = await this.sendTransaction(transaction, senderAccount)

        const contract = new web3.eth.Contract(hre.artifacts.readArtifactSync(contractName).abi, receipt.contractAddress, {
            "from": this.auxiliaryAccount.address
        })

        return contract
    }

    async callContract(contract, func_name, ...params) {
        return this.callContractBy(this.auxiliaryAccount, contract, func_name, ...params)
    }

    async callContractBy(senderAccount, contract, func_name, ...params) {
        const abi = contract.methods[func_name](...params).encodeABI()
        const nonce = await web3.eth.getTransactionCount(senderAccount.address, 'latest'); // nonce starts counting from 0

        const transaction = {
            'to': contract._address,
            'from': senderAccount.address,
            'value': 0,
            'data': abi,
            'gas': 300000,
            'gasPrice': 2000000000000000,
            'chainId': general_helper.getEthChainId(),
            'nonce': nonce,
        };

        const receipt = await this.sendTransaction(transaction, this.auxiliaryAccount)
        await web3.eth.getTransaction(receipt.transactionHash)
    }

    async callView(contract, func_name, ...params) {
        return this.callViewBy(this.auxiliaryAccount, contract, func_name, ...params)
    }

    async callViewBy(senderAccount, contract, func_name, ...params) {
        const abi = contract.methods[func_name](...params).encodeABI()

        const transaction = {
            from: senderAccount.address,
            to: contract._address,
            data: abi,
            gasPrice: 2000000000000000,
        };

        return web3.eth.call(transaction)
    }

    async sendTransaction(tx, senderAccount) {
        const signedTx = await senderAccount.signTransaction(tx);
<<<<<<< HEAD
        return web3.eth.sendSignedTransaction(signedTx.rawTransaction);
=======

        console.log("Send transaction from sender:", senderAccount.address, " to:", tx.to);

        return web3.eth.sendSignedTransaction(signedTx.rawTransaction)
>>>>>>> 1cf78d8a
    }

    async moveFundsBy(amount, toAddr, senderAccount) {
        try {
            const nonce = await web3.eth.getTransactionCount(senderAccount.address); // nonce starts counting from 0
            const tx = {
                'to': toAddr,
                'value': amount,
<<<<<<< HEAD
                'gas': 25000,           //'gas': 300000,
                'gasPrice': 2000000000, //'gasPrice': 2000000000000000,
=======
                'gas': 300000,
                'gasPrice': 2000000000,
>>>>>>> 1cf78d8a
                'nonce': nonce,
                'chainId': general_helper.getEthChainId(),
                'data': ""
            }

            return this.sendTransaction(tx, senderAccount)
        } catch (err) {
            console.log("theres an error...", err);
        }
    }

    async moveFunds(amount, toAddr) {
        return this.moveFundsBy(amount, toAddr, this.primaryAccount)
    }

    async sleep(milliseconds) {
        const date = Date.now();
        let currentDate = null;
        do {
            currentDate = Date.now();
        } while (currentDate - date < milliseconds);
    }
}

module.exports = {
    ZilliqaHelper,
};<|MERGE_RESOLUTION|>--- conflicted
+++ resolved
@@ -8,17 +8,12 @@
         this.auxiliaryAccount = web3.eth.accounts.privateKeyToAccount(general_helper.getPrivateAddressAt(1))
     }
 
-<<<<<<< HEAD
     getPrimaryAccount() {
         return this.primaryAccount;
     }
 
     getSecondaryAccount() {
         return this.primaryAccount;
-=======
-    getPrimaryAccountAddress() {
-        return this.primaryAccount.address;
->>>>>>> 1cf78d8a
     }
 
     async getState(address, index) {
@@ -108,14 +103,10 @@
 
     async sendTransaction(tx, senderAccount) {
         const signedTx = await senderAccount.signTransaction(tx);
-<<<<<<< HEAD
-        return web3.eth.sendSignedTransaction(signedTx.rawTransaction);
-=======
 
         console.log("Send transaction from sender:", senderAccount.address, " to:", tx.to);
 
         return web3.eth.sendSignedTransaction(signedTx.rawTransaction)
->>>>>>> 1cf78d8a
     }
 
     async moveFundsBy(amount, toAddr, senderAccount) {
@@ -124,13 +115,8 @@
             const tx = {
                 'to': toAddr,
                 'value': amount,
-<<<<<<< HEAD
                 'gas': 25000,           //'gas': 300000,
                 'gasPrice': 2000000000, //'gasPrice': 2000000000000000,
-=======
-                'gas': 300000,
-                'gasPrice': 2000000000,
->>>>>>> 1cf78d8a
                 'nonce': nonce,
                 'chainId': general_helper.getEthChainId(),
                 'data': ""
