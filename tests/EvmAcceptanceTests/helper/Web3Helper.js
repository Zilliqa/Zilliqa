--- conflicted
+++ resolved
@@ -40,8 +40,4 @@
     }
 }
 
-<<<<<<< HEAD
-module.exports = web3_helper
-=======
-module.exports = { Web3Helper;}
->>>>>>> 26dd8de9
+module.exports = web3_helper