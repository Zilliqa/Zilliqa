--- conflicted
+++ resolved
@@ -12,13 +12,8 @@
         return contract.deploy({ data: ContractRaw.bytecode, arguments: arguments })
             .send({
                 from: this.primaryAccount.address,
-<<<<<<< HEAD
                 ...(hre.isZilliqaNetworkSelected()) && { gas: 30_000 },
                 ...(hre.isZilliqaNetworkSelected()) && { gasPrice: 2_000_000_000 },
-=======
-                ...(general_helper.isZilliqaNetworkSelected()) && { gas: 30_000 },
-                ...(general_helper.isZilliqaNetworkSelected()) && { gasPrice: 2_000_000_000_000_000 },
->>>>>>> 4d962611
             })
             .on('error', function (error) { console.log(error) })
     }
