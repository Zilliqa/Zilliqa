--- conflicted
+++ resolved
@@ -10,11 +10,7 @@
 enum WhatDoYouWantToDo {
   RunTestsSequentially,
   RunTestsInParallel,
-<<<<<<< HEAD
-  RefundCurrentSigners,
-=======
   RefundCurrentSigners
->>>>>>> 6a85cde8
 }
 
 task("setup", "A task to setup test suite").setAction(async (taskArgs, hre) => {
@@ -55,11 +51,7 @@
       {
         name: "Refund current signers",
         value: WhatDoYouWantToDo.RefundCurrentSigners
-<<<<<<< HEAD
-      },
-=======
       }
->>>>>>> 6a85cde8
     ]
   });
 };
@@ -77,42 +69,6 @@
 async function prepareToRunTestsInParallel(hre: HardhatRuntimeEnvironment) {
   const NEEDED_SIGNERS = 30;
   const NEEDED_BALANCE = 1000;
-<<<<<<< HEAD
-
-  await prepareToRunTests(hre, NEEDED_SIGNERS, NEEDED_BALANCE);
-  console.log(clc.greenBright("\nYou're good to go!"));
-  console.log(clc.yellowBright.bold("\nrun: npx hardhat test --parallel"));
-}
-
-async function prepareToRunTestsSequentially(hre: HardhatRuntimeEnvironment) {
-  const NEEDED_SIGNERS = 4;
-  const NEEDED_BALANCE = 1000;
-
-  await prepareToRunTests(hre, NEEDED_SIGNERS, NEEDED_BALANCE);
-  console.log(clc.greenBright("\nYou're good to go."));
-  console.log(clc.yellowBright.bold("\nrun: npx hardhat test"));
-}
-
-async function prepareToRunTests(hre: HardhatRuntimeEnvironment, needed_signers: number, needed_balance: number) {
-  const ethBalances = await getEthSignersBalances(hre);
-  const zilBalances = await getZilSignersBalances(hre);
-  const signersAreEnough = ethBalances.length >= needed_signers;
-  const ethSignersHaveEnoughFund = ethBalances.every(([_, balance]) => balance.gt(needed_balance));
-  const zilSignersHaveEnoughFund = zilBalances.every(([_, balance]) => balance.gt(new BN(needed_balance)));
-
-  if (signersAreEnough && ethSignersHaveEnoughFund && zilSignersHaveEnoughFund) {
-    return;
-  }
-
-  const sourceAccount = await askForAccount();
-
-  await hre.run("refund-signers", {
-    from: sourceAccount.private_key,
-    fromAddressType: sourceAccount.type as string,
-    amount: needed_balance.toString()
-  });
-
-=======
 
   await prepareToRunTests(hre, NEEDED_SIGNERS, NEEDED_BALANCE);
   console.log(clc.greenBright("\nYou're good to go!"));
@@ -148,18 +104,13 @@
     amount: needed_balance.toString()
   });
 
->>>>>>> 6a85cde8
   if (signersAreEnough == false) {
     await hre.run("init-signers", {
       from: sourceAccount.private_key,
       count: (needed_signers - ethBalances.length).toString(),
       balance: needed_balance.toString(),
-<<<<<<< HEAD
-      append: false
-=======
       append: false,
       fromAddressType: sourceAccount.type as string
->>>>>>> 6a85cde8
     });
   }
 }