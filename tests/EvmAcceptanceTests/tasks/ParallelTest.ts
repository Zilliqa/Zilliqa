import {FailureResult, parseTestFile, runStage} from "../helpers/parallel-tests";
import {Scenario, runScenarios} from "../helpers/parallel-tests";
import {displayIgnored} from "../helpers/parallel-tests";
import fs from "fs";
import path from "path";
import clc from "cli-color";
import util from "util";
import {exec} from "child_process";
import {subtask, task} from "hardhat/config";
const execa = util.promisify(exec);

task("parallel-test", "Runs test in parallel")
  .addOptionalParam("grep", "Only run tests matching the given string or regexp")
  .setAction(async (taskArgs, hre) => {
    hre.run("compile");
<<<<<<< HEAD
    const [eth_signer_count, zil_signer_count] = hre.signer_pool.count();
  
=======
    const signersCount = hre.signer_pool.count();

>>>>>>> 8890d555
    const {grep, testFiles}: {grep: string | undefined; testFiles: string[]} = taskArgs;

    // Running Typescript
    await hre.run("parallel-test:run-tsc");

    // Getting all files to tests
    const filesToTest = await hre.run("parallel-test:get-files", {testFiles});

    // Parsing files to extract parallel scenarios
    const [beforeFns, scenarios]: [Promise<any>[], Scenario[]] = await hre.run(
      "parallel-test:parse-files",
      {testFiles: filesToTest, grep},
      hre
    );

    if (scenarios.length === 0) {
      displayIgnored("No scenarios found or your --grep doesn't have any matches.");
      return;
    }

    // Deploying contracts concurrently
    await hre.run("parallel-test:deploy", {beforeFns});

    // Running tests
    const failures: FailureResult[] = await hre.run("parallel-test:run", {scenarios});

    // Display results
    await hre.run("parallel-test:output-results", {failures});

<<<<<<< HEAD
    const [current_eth_signer_count, current_zil_signer_count] = hre.signer_pool.count();
    console.log(`🪪  ${clc.bold.white(eth_signer_count - current_eth_signer_count)} eth signers used.`)
    console.log(`🪪  ${clc.bold.white(zil_signer_count - current_zil_signer_count)} zil signers used.`)
=======
    console.log(`🪪  ${clc.bold.white(signersCount - hre.signer_pool.count())} signers used.`);
>>>>>>> 8890d555
  });

subtask("parallel-test:run-tsc", "Runs tsc to make sure everything's synced").setAction(async () => {
  await runStage(
    "Running tsc...",
    async () => {
      try {
        await execa("tsc");
        return "Success";
      } catch (error: any) {
        return `Failed (${error.stdout.split("\n").length} errors)`;
      }
    },
    (params: any, output: string) => {
      return {
        finished_message: output,
        success: output === "Success" ? true : false
      };
    }
  );
});

subtask("parallel-test:get-files", "Gets a list of files to be tested")
  .addOptionalVariadicPositionalParam("testFiles", "An optional list of files to test", [])
  .setAction(async ({testFiles}: {testFiles: string[]}): Promise<string[]> => {
    const walk = function (dir: string): string[] {
      return fs
        .readdirSync(dir, {withFileTypes: true})
        .flatMap((file) => (file.isDirectory() ? walk(path.join(dir, file.name)) : path.join(dir, file.name)));
    };

    const userSpecifiedTestFiles = testFiles.map((file) => {
      const parsed = path.parse(file);
      return path.format({...parsed, base: "", dir: path.join("dist", parsed.dir), ext: ".js"});
    });

    const filesToTest = userSpecifiedTestFiles.length === 0 ? ["dist/test"] : userSpecifiedTestFiles;

    return filesToTest.flatMap((filename) => {
      if (fs.lstatSync(filename).isDirectory()) {
        return walk(filename);
      }
      return [filename];
    });
  });

subtask("parallel-test:parse-files", "Parses files to extract parallel tests")
  .addOptionalVariadicPositionalParam("testFiles", "An optional list of files to test", [])
  .addOptionalParam("grep", "Only run tests matching the given string or regexp", "")
  .setAction(
    async ({testFiles, grep}: {testFiles: string[]; grep: string}, hre): Promise<[Promise<any>[], Scenario[]]> => {
      const regex = new RegExp(grep);
      return runStage(
        "Analyzing tests to run...",
        async (files: string[]) => {
          let beforeFns: Promise<any>[] = [];
          let scenarios: Scenario[] = [];

          for (const test_file of files) {
            const parsed = await parseTestFile(test_file, regex, hre);
            parsed.forEach((scenario) => {
              if (scenario.tests.length === 0) {
                displayIgnored(`\`${scenario.scenario_name}\` doesn't have any tests. Did you add @block-n to tests?`);
                return;
              }

              beforeFns.push(...scenario.beforeHooks.map((hook) => hook()));
              scenarios.push(scenario);
            });
          }

          return [beforeFns, scenarios];
        },
        (params: string[], output: any) => {
          return {
            finished_message: `Found ${output[1].length} scenarios to run`,
            success: true
          };
        },
        testFiles
      );
    }
  );

subtask("parallel-test:deploy", "Deploys contracts in parallel").setAction(async (taskArgs) => {
  const {beforeFns} = taskArgs;

  await runStage(
    "Deploying contracts",
    (beforeFns: Promise<any>[]) => {
      return Promise.all(beforeFns);
    },
    () => {
      return {
        finished_message: `${beforeFns.length} contracts deployed`,
        success: true
      };
    },
    beforeFns
  );
});

subtask("parallel-test:run", "Runs the tests").setAction(async (taskArgs) => {
  const {scenarios}: {scenarios: Scenario[]} = taskArgs;
  return runStage(
    "Running test Results",
    (scenarios: Scenario[]) => {
      return runScenarios(...scenarios);
    },
    (params: any, output: PromiseSettledResult<any>[]) => {
      const tests_count = scenarios.map((scenario) => scenario.tests.length).reduce((prev, current) => prev + current);
      const failedCount: number = output.length;
      return {
        finished_message:
          `${scenarios.length} scenarios and ${tests_count} tests executed. ` +
          `${clc.bold.greenBright(tests_count - failedCount)} ${clc.green("passed")}` +
          (failedCount > 0 ? `, ${clc.bold.redBright(failedCount)} ${clc.red("failed")}!` : ""),
        success: failedCount === 0 ? true : false
      };
    },
    scenarios
  );
});

subtask("parallel-test:output-results", "Outputs test results").setAction(async (taskArgs) => {
  const {failures}: {failures: FailureResult[]} = taskArgs;
  const space = (n: number) => " ".repeat(n);

  if (failures.length > 0) {
    console.log(clc.bold.bgRed(`Failures (${failures.length})`));
    failures.forEach((failure, index) => {
      console.log(clc.bold.white(`${index + 1})`));
      let currentIndent = 1;
      failure.describes.forEach((describe, describeIndex) => {
        currentIndent += describeIndex;
        console.log(`${space(currentIndent)}${describe}`);
      });
      console.log(`${space(currentIndent + 1)}${clc.white.bold(failure.test_case)}`);
      console.log(
        `${space(currentIndent + 2)}${clc.red.bold("Actual: ")} ${clc.red((failure.result as any).reason.actual)}`
      );
      console.log(
        `${space(currentIndent + 2)}${clc.green.bold("Expected: ")} ${clc.red((failure.result as any).reason.expected)}`
      );
      console.log(
        `${space(currentIndent + 2)}${clc.yellow.bold("Operator: ")} ${clc.red(
          (failure.result as any).reason.operator
        )}`
      );
      console.log();
    });
  }
});<|MERGE_RESOLUTION|>--- conflicted
+++ resolved
@@ -13,13 +13,8 @@
   .addOptionalParam("grep", "Only run tests matching the given string or regexp")
   .setAction(async (taskArgs, hre) => {
     hre.run("compile");
-<<<<<<< HEAD
     const [eth_signer_count, zil_signer_count] = hre.signer_pool.count();
   
-=======
-    const signersCount = hre.signer_pool.count();
-
->>>>>>> 8890d555
     const {grep, testFiles}: {grep: string | undefined; testFiles: string[]} = taskArgs;
 
     // Running Typescript
@@ -49,13 +44,9 @@
     // Display results
     await hre.run("parallel-test:output-results", {failures});
 
-<<<<<<< HEAD
     const [current_eth_signer_count, current_zil_signer_count] = hre.signer_pool.count();
     console.log(`🪪  ${clc.bold.white(eth_signer_count - current_eth_signer_count)} eth signers used.`)
     console.log(`🪪  ${clc.bold.white(zil_signer_count - current_zil_signer_count)} zil signers used.`)
-=======
-    console.log(`🪪  ${clc.bold.white(signersCount - hre.signer_pool.count())} signers used.`);
->>>>>>> 8890d555
   });
 
 subtask("parallel-test:run-tsc", "Runs tsc to make sure everything's synced").setAction(async () => {
