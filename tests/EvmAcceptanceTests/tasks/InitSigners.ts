import {BigNumber, ethers} from "ethers";
import {task} from "hardhat/config";
import {HardhatRuntimeEnvironment} from "hardhat/types";
import fs from "fs";
import {join} from "path";
import clc from "cli-color";
import ora from "ora";
import {getAddressFromPrivateKey} from "@zilliqa-js/zilliqa";
<<<<<<< HEAD
import { getEthAddress } from "../helpers/SignersHelper";
=======
import {getEthAddress} from "../helpers/SignersHelper";
>>>>>>> 3c4e9999

task("init-signers", "A task to init signers")
  .addParam("from", "Sender's private key")
  .addParam(
    "fromAddressType",
    "It can be either `eth` or `zil`. If eth is selected, Eth address of private key will be used. Otherwise, the zil address will be used."
  )
  .addParam("count", "Number of signers to be generated")
  .addParam("balance", "Balance of each newly generated signers")
  .addFlag("append", "Append new signers to the end of the .signer-<network> file")
  .setAction(async (taskArgs, hre) => {
    const {from, fromAddressType, count, balance, append} = taskArgs;

    const spinner = ora();
    spinner.start(`Creating ${count} accounts...`);
<<<<<<< HEAD
  
=======

>>>>>>> 3c4e9999
    let accounts = [];
    if (fromAddressType === "eth") {
      accounts = await createAccountsEth(hre, from, hre.ethers.utils.parseEther(balance), count);
    } else if (fromAddressType === "zil") {
      accounts = await createAccountsZil(hre, from, hre.ethers.utils.parseEther(balance), count);
    } else {
      console.log(`--from-address-type should be either eth or zil. ${fromAddressType} is not supported`);
      spinner.fail();
      return;
    }

    spinner.succeed();

    const file_name = `${hre.network.name}.json`;

    try {
      await writeToFile(
        accounts.map((account) => account.privateKey),
        append,
        file_name
      );
      console.log();
      console.log(
        clc.bold(`.signers/${file_name}`),
        clc.blackBright(`${append ? "updated" : "created"} successfully.`)
      );
    } catch (error) {
      console.log(clc.red(error));
    }
  });

const writeToFile = async (signers: string[], append: boolean, file_name: string) => {
  await fs.promises.mkdir(".signers", {recursive: true});
  const current_signers: string[] = append
    ? JSON.parse(await fs.promises.readFile(join(".signers", file_name), "utf8"))
    : [];

  current_signers.push(...signers);
  await fs.promises.writeFile(join(".signers", file_name), JSON.stringify(current_signers));
};

const createAccountsEth = async (
  hre: HardhatRuntimeEnvironment,
  privateKey: string,
  amount: BigNumber,
  count: number
) => {
  const wallet = new ethers.Wallet(privateKey, hre.ethers.provider);
  const accounts = Array.from({length: count}, (v, k) => ethers.Wallet.createRandom().connect(hre.ethers.provider));
  const addresses = [
    ...accounts.map((signer) => signer.address),
    ...accounts.map((signer) => getAddressFromPrivateKey(signer.privateKey).toLocaleLowerCase())
  ];
  
  const value = amount.mul(addresses.length)

  if ((await wallet.getBalance()).lt(value)) {
    throw new Error(`Sender doesn't have enough fund in its eth address. Needed ${ethers.utils.formatEther(value)} ether`);
  }

  const value = amount.mul(addresses.length);

  if ((await wallet.getBalance()).lt(value)) {
    throw new Error(
      `Sender doesn't have enough fund in its eth address. Needed ${ethers.utils.formatEther(value)} ether`
    );
  }

  await hre.deployContractWithSigner("BatchTransferCtor", wallet, addresses, amount, {
    value
  });

  return accounts;
};

const createAccountsZil = async (
  hre: HardhatRuntimeEnvironment,
  privateKey: string,
  amount: BigNumber,
  count: number
) => {
  await hre.run("transfer", {
    from: privateKey,
    to: getEthAddress(privateKey),
    amount: ethers.utils.formatEther(amount.mul(count * 2)), // Add +amount for the source account itself
    fromAddressType: "zil"
  });

  return createAccountsEth(hre, privateKey, amount, count);
};<|MERGE_RESOLUTION|>--- conflicted
+++ resolved
@@ -6,11 +6,7 @@
 import clc from "cli-color";
 import ora from "ora";
 import {getAddressFromPrivateKey} from "@zilliqa-js/zilliqa";
-<<<<<<< HEAD
-import { getEthAddress } from "../helpers/SignersHelper";
-=======
 import {getEthAddress} from "../helpers/SignersHelper";
->>>>>>> 3c4e9999
 
 task("init-signers", "A task to init signers")
   .addParam("from", "Sender's private key")
@@ -26,11 +22,6 @@
 
     const spinner = ora();
     spinner.start(`Creating ${count} accounts...`);
-<<<<<<< HEAD
-  
-=======
-
->>>>>>> 3c4e9999
     let accounts = [];
     if (fromAddressType === "eth") {
       accounts = await createAccountsEth(hre, from, hre.ethers.utils.parseEther(balance), count);
@@ -88,12 +79,6 @@
   const value = amount.mul(addresses.length)
 
   if ((await wallet.getBalance()).lt(value)) {
-    throw new Error(`Sender doesn't have enough fund in its eth address. Needed ${ethers.utils.formatEther(value)} ether`);
-  }
-
-  const value = amount.mul(addresses.length);
-
-  if ((await wallet.getBalance()).lt(value)) {
     throw new Error(
       `Sender doesn't have enough fund in its eth address. Needed ${ethers.utils.formatEther(value)} ether`
     );
