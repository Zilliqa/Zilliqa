import {BigNumber, ethers} from "ethers";
import {task} from "hardhat/config";
import {HardhatRuntimeEnvironment} from "hardhat/types";
import fs from "fs";
import {join} from "path";
import clc from "cli-color";
import ora from "ora";
import { getAddressFromPrivateKey } from "@zilliqa-js/zilliqa";

task("init-signers", "A task to init signers")
  .addParam("from", "Sender's private key")
  .addParam("count", "Number of signers to be generated")
  .addParam("balance", "Balance of each newly generated signers")
  .addFlag("append", "Append new signers to the end of the .signer-<network> file")
  .setAction(async (taskArgs, hre) => {
    const {from, count, balance, append} = taskArgs;

    const spinner = ora();
    spinner.start(`Creating ${count} accounts...`);

<<<<<<< HEAD
    const accounts = await createAccounts(hre, from, hre.ethers.utils.parseEther(balance), count);
  
=======
    const accounts = await createAccountsEth(hre, from, hre.ethers.utils.parseEther(balance), count);

>>>>>>> 8890d555
    spinner.succeed();

    const file_name = `${hre.network.name}.json`;

    try {
      await writeToFile(
        accounts.map((account) => account.privateKey),
        append,
        file_name
      );
      console.log();
      console.log(
        clc.bold(`.signers/${file_name}`),
        clc.blackBright(`${append ? "updated" : "created"} successfully.`)
      );
    } catch (error) {
      console.log(clc.red(error));
    }
  });

const writeToFile = async (signers: string[], append: boolean, file_name: string) => {
  await fs.promises.mkdir(".signers", {recursive: true});
  const current_signers: string[] = append
    ? JSON.parse(await fs.promises.readFile(join(".signers", file_name), "utf8"))
    : [];

  current_signers.push(...signers);
  await fs.promises.writeFile(join(".signers", file_name), JSON.stringify(current_signers));
};

<<<<<<< HEAD
const createAccounts = async (hre: HardhatRuntimeEnvironment, privateKey: string, amount: BigNumber, count: number) => {
=======
const createAccountsEth = async (
  hre: HardhatRuntimeEnvironment,
  privateKey: string,
  amount: BigNumber,
  count: number
) => {
>>>>>>> 8890d555
  const wallet = new ethers.Wallet(privateKey, hre.ethers.provider);

  if ((await wallet.getBalance()).isZero()) {
    throw new Error("Sender doesn't have enough fund in its eth address.");
  }

  const accounts = Array.from({length: count}, (v, k) => ethers.Wallet.createRandom().connect(hre.ethers.provider));

  const addresses = [...accounts.map((signer) => signer.address), ...accounts.map((signer) => getAddressFromPrivateKey(signer.privateKey).toLocaleLowerCase())];

  await hre.deployContractWithSigner("BatchTransferCtor", wallet, addresses, amount, {
    value: amount.mul(addresses.length)
  });

  return accounts;
};<|MERGE_RESOLUTION|>--- conflicted
+++ resolved
@@ -18,13 +18,8 @@
     const spinner = ora();
     spinner.start(`Creating ${count} accounts...`);
 
-<<<<<<< HEAD
-    const accounts = await createAccounts(hre, from, hre.ethers.utils.parseEther(balance), count);
-  
-=======
     const accounts = await createAccountsEth(hre, from, hre.ethers.utils.parseEther(balance), count);
 
->>>>>>> 8890d555
     spinner.succeed();
 
     const file_name = `${hre.network.name}.json`;
@@ -55,16 +50,12 @@
   await fs.promises.writeFile(join(".signers", file_name), JSON.stringify(current_signers));
 };
 
-<<<<<<< HEAD
-const createAccounts = async (hre: HardhatRuntimeEnvironment, privateKey: string, amount: BigNumber, count: number) => {
-=======
 const createAccountsEth = async (
   hre: HardhatRuntimeEnvironment,
   privateKey: string,
   amount: BigNumber,
   count: number
 ) => {
->>>>>>> 8890d555
   const wallet = new ethers.Wallet(privateKey, hre.ethers.provider);
 
   if ((await wallet.getBalance()).isZero()) {
