import {initZilliqa, ScillaContract} from "hardhat-scilla-plugin";
import {getAddressFromPrivateKey} from "@zilliqa-js/crypto";
import {BN, Zilliqa, bytes, toChecksumAddress} from "@zilliqa-js/zilliqa";
import {Account} from "@zilliqa-js/account";
import clc from "cli-color";
import Long from "long";
import {HardhatRuntimeEnvironment} from "hardhat/types";
<<<<<<< HEAD
import { task } from "hardhat/config";
=======
import {task} from "hardhat/config";
>>>>>>> 6a85cde8

const MSG_VERSION = 1; // current msgVersion
//const VERSION = bytes.pack(hre.getZilliqaChainId(), msgVersion);
const DEPLOYER_PRIVATE_KEY = "254d9924fc1dcdca44ce92d80255c6a0bb690f867abde80e626fbfef4d357005";
const WELL_KNOWN_CONTRACT_ADDRESS = "0xb73DA094d60aa93AC4fA8Ae41Df5d8c13925b0BD".toLowerCase();

// NB: This test uses a hardwired key. It does this because the address of the contract is hardwired into
// the constants.xml file, and thus the nonce and identity of the deployer have to be known statically.
interface ContractContext {
  contract: ScillaContract;
  deployerAddress: string;
  zilliqa: Zilliqa;
  version: string;
  hre: HardhatRuntimeEnvironment;
  deployerAccount: Account;
}

async function ensureContractDeployment(hre: HardhatRuntimeEnvironment): Promise<ContractContext> {
  // This is just one of the isolated server pubkeys incremented by 1.
  const funderPrivateKey = process.env.PRIMARY_ACCOUNT;
  if (funderPrivateKey == undefined) {
    throw Error(clc.bold.red("Please set PRIMARY_ACCOUNT environment variable before running this script."));
  }
  const zilliqa = new Zilliqa(hre.getNetworkUrl());
  const version = bytes.pack(hre.getZilliqaChainId(), MSG_VERSION);
  initZilliqa(hre.getNetworkUrl(), hre.getZilliqaChainId(), [funderPrivateKey], 30);
  const funderAddress = getAddressFromPrivateKey(funderPrivateKey);
  const deployerAddress = getAddressFromPrivateKey(DEPLOYER_PRIVATE_KEY);
  console.log(`Funding from: ${funderAddress}`);
  let deployerAccount = hre.zilliqa.pushPrivateKey(DEPLOYER_PRIVATE_KEY)[0];

  // Let's check for the (known) contract address.
  const contractBalanceResult = await zilliqa.blockchain.getBalance(WELL_KNOWN_CONTRACT_ADDRESS);
  if (!contractBalanceResult.error) {
    console.log(clc.green("Contract already deployed. Yay!"));
    const contract = await hre.interactWithScillaContract(WELL_KNOWN_CONTRACT_ADDRESS);
    if (contract == undefined) {
      throw Error(clc.bold.red(`Failed to get the contract at ${WELL_KNOWN_CONTRACT_ADDRESS}`));
    }
<<<<<<< HEAD
 
=======

>>>>>>> 6a85cde8
    return {contract, deployerAddress, zilliqa, version: version.toString(), hre, deployerAccount};
  }

  console.log(`Contract not present; deploying .. `);
  let deployerNeedsFunding = true;
  {
    const deployerBalance = await zilliqa.blockchain.getBalance(deployerAddress);
    if (!deployerBalance.error) {
      // console.log(`Deployer nonce is ${deployerBalance.result.nonce}`);
      if (deployerBalance.result.nonce >= 1) {
        console.log(
          `Deployer nonce is ${clc.bold.red(
            deployerBalance.result.nonce
          )} - cannot deploy known contract. Try again with a new chain`
        );
        throw Error("Contract already deployed");
      }
      let bal = new BN(deployerBalance.result.balance);
      if (bal.gt(new BN("5_000_000_000"))) {
        console.log(`Deployer does not need funding`);
        deployerNeedsFunding = false;
      }
    }
  }

  const balanceResult = await zilliqa.blockchain.getBalance(funderAddress);
  if (balanceResult.error) {
    console.log(clc.bold.red(balanceResult.error.message));
    throw Error(`Coudln't get balance from funder address`);
  }
  const balance = new BN(balanceResult.result.balance);
  console.log(`Source has: ${clc.bold.green(balance)} and nonce ${clc.bold.green(balanceResult.result.nonce)}`);
  zilliqa.wallet.addByPrivateKey(funderPrivateKey);

  console.log(`Deployer is ${deployerAddress} ..`);

  zilliqa.wallet.setDefault(funderAddress);
  if (deployerNeedsFunding) {
    console.log(`Funding .. `);
    const tx = await zilliqa.blockchain.createTransactionWithoutConfirm(
      zilliqa.transactions.new(
        {
          version,
          toAddr: deployerAddress,
          amount: new BN("1_000_000_000_00"),
          gasPrice: new BN(2000000000), // Minimum gasPrice veries. Check the `GetMinimumGasPrice` on the blockchain
          gasLimit: Long.fromNumber(2100)
        },
        false
      )
    );
    if (tx.id) {
      const confirmedTxn = await tx.confirm(tx.id);
      const receipt = confirmedTxn.getReceipt();
      if (receipt && receipt.success) {
        console.log(`${deployerAddress}` + clc.bold.green("funded"));
      }
    } else {
      console.log(`Deployer could not be funded! ${JSON.stringify(tx)}`);
      throw Error(`Could not fund deployer`);
    }
  }
  // OK. Now deploy the contract as the deployer account, with nonce 1.
  hre.setActiveAccount(deployerAccount);
  console.log(`Deploying management contract from ${deployerAddress} with account ${deployerAccount.address}`);
  let contract = await hre.deployScillaContract("RewardsParams", deployerAddress);
  console.log(`Result ${JSON.stringify(contract)}`);
  console.log(`Contract deployed at ${contract.address}`);
  return {contract, deployerAddress, zilliqa, version: version.toString(), hre, deployerAccount};
}

async function checkContractDeployment(zilliqa: Zilliqa) {
  const contractBalance = await zilliqa.blockchain.getBalance(WELL_KNOWN_CONTRACT_ADDRESS);
  console.log(`Bal ${JSON.stringify(contractBalance)}`);
  if (contractBalance.error !== undefined) {
    throw Error(`Control contract not deployed! ${JSON.stringify(contractBalance)}`);
  }
}

async function adjustRewards(context: ContractContext) {
  let promises = [];

  if (process.env.COINBASE_REWARD_PER_DS) {
    let newReward = process.env.COINBASE_REWARD_PER_DS;
    console.log(clc.yellow(`Changing COINBASE_REWARD_PER_DS to ${newReward}`));
    promises.push(context.contract.ChangeCoinbaseReward(newReward));
  }

  console.log(clc.green("Waiting for changes to propagate .. "));
  let results = [];
  for (let p of promises) {
    let result = await p;
    console.log(clc.green(`${JSON.stringify(result)}`));
  }
}

async function main(hre: HardhatRuntimeEnvironment) {
  let context = await ensureContractDeployment(hre);
  await adjustRewards(context);
}

task("set-rewards", "Sets the chain reward parameters")
  .addOptionalParam("coinbaserewardperds", "Set the coinbase reward to .. ")
  .addOptionalParam("baserewardscaledpercent", "Set the base reward to (DANGER! Check the percent_precision first!)")
  .addOptionalParam("lookuprewardscaledpercent", "Set the lookup (SSN) reward (DANGER! Check percent_precision first!)")
  .addOptionalParam("rewardeachmillis", "Set the fast miner reward ratio, in millis")
  .addOptionalParam("baserewardmillis", "Set the base miner reward ratio, in millis")
  .setAction(async (taskArgs, hre) => {
    let context = await ensureContractDeployment(hre);
    let percentPrecision = await context.contract.getSubState("percent_precision");
    console.log(clc.green(`Percent precision is ${percentPrecision.percent_precision}`));
    context.zilliqa.wallet.setDefault(context.deployerAddress);
    let connected = context.contract.connect(context.deployerAccount);
    if (taskArgs.coinbaserewardperds !== undefined) {
      let newReward = taskArgs.coinbaserewardperds;
      console.log(clc.yellow(`Changing COINBASE_REWARD_PER_DS to ${newReward}`));
      let result = await connected.ChangeCoinbaseReward(newReward);
      console.log(clc.green(`${JSON.stringify(result)}`));
    }
    if (taskArgs.baserewardscaledpercent !== undefined) {
      let newReward = taskArgs.baserewardscaledpercent;
      console.log(clc.yellow(`Changing base reward scaled percent to ${newReward}`));
      let result = await connected.ChangeBaseReward(newReward);
      console.log(clc.green(`${JSON.stringify(result)}`));
    }
    if (taskArgs.lookuprewardscaledpercent !== undefined) {
      let newReward = taskArgs.lookuprewardscaledpercent;
      console.log(clc.yellow(`Changing lookup reward scaled percent to ${newReward}`));
      let result = await connected.ChangeLookupReward(newReward);
      console.log(clc.green(`${JSON.stringify(result)}`));
    }
    if (taskArgs.rewardeachmillis !== undefined) {
      let newReward = taskArgs.rewardeachmillis;
      console.log(clc.yellow(`Changing fast miner reward ratio in millis to ${newReward}`));
      let result = await connected.ChangeRewardEachMulInMillis(newReward);
      console.log(clc.green(`${JSON.stringify(result)}`));
    }
    if (taskArgs.baserewardmillis !== undefined) {
      let newReward = taskArgs.baserewardmillis;
      console.log(clc.yellow(`Changing base miner reward ratio in millis to ${newReward}`));
      let result = await connected.ChangeBaseRewardMulInMillis(newReward);
      console.log(clc.green(`${JSON.stringify(result)}`));
    }
  });<|MERGE_RESOLUTION|>--- conflicted
+++ resolved
@@ -5,11 +5,7 @@
 import clc from "cli-color";
 import Long from "long";
 import {HardhatRuntimeEnvironment} from "hardhat/types";
-<<<<<<< HEAD
-import { task } from "hardhat/config";
-=======
 import {task} from "hardhat/config";
->>>>>>> 6a85cde8
 
 const MSG_VERSION = 1; // current msgVersion
 //const VERSION = bytes.pack(hre.getZilliqaChainId(), msgVersion);
@@ -49,11 +45,7 @@
     if (contract == undefined) {
       throw Error(clc.bold.red(`Failed to get the contract at ${WELL_KNOWN_CONTRACT_ADDRESS}`));
     }
-<<<<<<< HEAD
- 
-=======
 
->>>>>>> 6a85cde8
     return {contract, deployerAddress, zilliqa, version: version.toString(), hre, deployerAccount};
   }
 
