/*
 * Copyright (C) 2019 Zilliqa
 *
 * This program is free software: you can redistribute it and/or modify
 * it under the terms of the GNU General Public License as published by
 * the Free Software Foundation, either version 3 of the License, or
 * (at your option) any later version.
 *
 * This program is distributed in the hope that it will be useful,
 * but WITHOUT ANY WARRANTY; without even the implied warranty of
 * MERCHANTABILITY or FITNESS FOR A PARTICULAR PURPOSE.  See the
 * GNU General Public License for more details.
 *
 * You should have received a copy of the GNU General Public License
 * along with this program.  If not, see <https://www.gnu.org/licenses/>.
 */

#include <arpa/inet.h>
#include <chrono>
#include <iostream>
#include <vector>
#include "libNetwork/P2PComm.h"
#include "libUtils/DetachedFunction.h"

using namespace std;
chrono::high_resolution_clock::time_point startTime;

void process_message(
<<<<<<< HEAD
    std::shared_ptr<pair<bytes, std::pair<Peer, const unsigned char>>>
        message) {
=======
    pair<zbytes, std::pair<Peer, const unsigned char>>* message) {
>>>>>>> fd37ffa2
  LOG_MARKER();

  if (message->first.size() < 10) {
    LOG_GENERAL(INFO, "Received message '"
                          << (char*)&message->first.at(0) << "' at port "
                          << message->second.first.m_listenPortHost
                          << " from address "
                          << message->second.first.m_ipAddress);
  } else {
    chrono::duration<double, std::milli> time_span =
        chrono::high_resolution_clock::now() - startTime;
    LOG_GENERAL(INFO, "Received " << message->first.size() / (1024 * 1024)
                                  << " MB message in " << time_span.count()
                                  << " ms");
    LOG_GENERAL(INFO, "Benchmark: " << (1000 * message->first.size()) /
                                           (time_span.count() * 1024 * 1024)
                                    << " MBps");
  }
}

static bool comparePairSecond(
    const std::pair<zbytes, chrono::time_point<chrono::system_clock>>& a,
    const std::pair<zbytes, chrono::time_point<chrono::system_clock>>& b) {
  return a.second < b.second;
}

void TestRemoveBroadcast() {
  LOG_MARKER();

  static const unsigned int BROADCAST_INTERVAL = 5;
  static const unsigned int BROADCAST_EXPIRY = 10;
  static const unsigned int hashNum = 100000;
  static set<zbytes> broadcastHashes;
  static mutex broadcastHashesMutex;
  static deque<pair<zbytes, chrono::time_point<chrono::system_clock>>>
      broadcastToRemoved;
  static mutex broadcastToRemovedMutex;
  static const chrono::time_point<chrono::system_clock> initTime =
      chrono::system_clock::now();

  LOG_GENERAL(INFO, "Start TestRemoveBroadcast, BROADCAST_INTERVAL = "
                        << BROADCAST_INTERVAL
                        << ", BROADCAST_EXPIRY = " << BROADCAST_EXPIRY
                        << ", hashNum = " << hashNum << ".");

  // Filled in broadcastHashes (hashNum)
  auto FillHash = []() mutable -> void {
    LOG_GENERAL(INFO, "Start to fill broadcastHashes...");

    for (unsigned int i = 0; i < hashNum; ++i) {
      lock_guard<mutex> g(broadcastHashesMutex);
      string hash = to_string(i);
      broadcastHashes.emplace(hash.begin(), hash.end());
    }

    LOG_GENERAL(INFO, "Finished fill " << broadcastHashes.size()
                                       << " broadcastHashes.");
  };

  DetachedFunction(1, FillHash);
  this_thread::sleep_for(chrono::seconds(1));

  // Filled in broadcastToRemoved (hashNum / 2)
  auto FillRemove = []() mutable -> void {
    LOG_GENERAL(INFO, "Start to fill broadcastToRemoved...");
    chrono::time_point<chrono::system_clock> currentTime = initTime;
    for (unsigned int i = 0; i < hashNum; i += 2) {
      lock_guard<mutex> g(broadcastToRemovedMutex);
      string hash = to_string(i);
      zbytes hashS(hash.begin(), hash.end());

      if (i > 0 && 0 == (i % 100)) {
        currentTime += chrono::seconds(1);
      }

      broadcastToRemoved.emplace_back(hashS, currentTime);
    }

    LOG_GENERAL(INFO, "Finished fill " << broadcastToRemoved.size()
                                       << " broadcastToRemoved.");
  };

  DetachedFunction(1, FillRemove);
  this_thread::sleep_for(chrono::seconds(1));

  auto RemoveChecking = []() mutable -> void {
    LOG_GENERAL(INFO, "Start to remove hash, 100 seconds checking...");

    queue<unsigned int> answer;
    answer.push(100000);
    unsigned int cur = 99950;

    for (unsigned int i = 0; i < 19; ++i) {
      answer.push(cur);
      cur -= 250;
    }

    zbytes emptyHash;
    chrono::time_point<chrono::system_clock> currentTime = initTime;

    while (true) {
      this_thread::sleep_for(chrono::seconds(BROADCAST_INTERVAL));
      currentTime += chrono::seconds(BROADCAST_INTERVAL);
      lock(broadcastToRemovedMutex, broadcastHashesMutex);
      lock_guard<mutex> g(broadcastToRemovedMutex, adopt_lock);
      lock_guard<mutex> g2(broadcastHashesMutex, adopt_lock);

      if (broadcastToRemoved.empty() ||
          broadcastToRemoved.front().second >
              currentTime - chrono::seconds(BROADCAST_EXPIRY)) {
        LOG_GENERAL(INFO, "After " << chrono::duration_cast<chrono::seconds>(
                                          currentTime - initTime)
                                          .count()
                                   << " seconds, broadcastHashes size remained "
                                   << broadcastHashes.size());

        LOG_GENERAL(INFO,
                    "Checking " << ((answer.front() == broadcastHashes.size())
                                        ? "PASS!"
                                        : "FAILED!"));
        answer.pop();
        continue;
      }

      auto up = upper_bound(
          broadcastToRemoved.begin(), broadcastToRemoved.end(),
          make_pair(emptyHash, currentTime - chrono::seconds(BROADCAST_EXPIRY)),
          comparePairSecond);

      for (auto it = broadcastToRemoved.begin(); it != up; ++it) {
        broadcastHashes.erase(it->first);
      }

      broadcastToRemoved.erase(broadcastToRemoved.begin(), up);

      LOG_GENERAL(INFO, "After " << chrono::duration_cast<chrono::seconds>(
                                        currentTime - initTime)
                                        .count()
                                 << " seconds, broadcastHashes size reduce to "
                                 << broadcastHashes.size());

      LOG_GENERAL(INFO,
                  "Checking " << ((answer.front() == broadcastHashes.size())
                                      ? "PASS!"
                                      : "FAILED!"));

      answer.pop();
    }
  };

  DetachedFunction(1, RemoveChecking);
  this_thread::sleep_for(chrono::seconds(100));
}

int main() {
  INIT_STDOUT_LOGGER();

  auto func = []() mutable -> void {
    P2PComm::GetInstance().StartMessagePump(process_message);
    P2PComm::GetInstance().EnableListener(33133, false);
  };

  DetachedFunction(1, func);

  this_thread::sleep_for(chrono::seconds(1));  // short delay to prepare socket

  struct in_addr ip_addr {};
  inet_pton(AF_INET, "127.0.0.1", &ip_addr);
  Peer peer = {ip_addr.s_addr, 33133};
  zbytes message1 = {'H', 'e', 'l', 'l', 'o', '\0'};  // Send Hello once

  P2PComm::GetInstance().SendMessage(peer, message1);

  vector<Peer> peers = {peer, peer, peer};
  zbytes message2 = {'W', 'o', 'r', 'l', 'd', '\0'};  // Send World 3x

  P2PComm::GetInstance().SendMessage(peers, message2);

  zbytes longMsg(1024 * 1024 * 1024, 'z');
  longMsg.emplace_back('\0');

  startTime = chrono::high_resolution_clock::now();
  P2PComm::GetInstance().SendMessage(peer, longMsg);

  TestRemoveBroadcast();

  return 0;
}<|MERGE_RESOLUTION|>--- conflicted
+++ resolved
@@ -26,12 +26,8 @@
 chrono::high_resolution_clock::time_point startTime;
 
 void process_message(
-<<<<<<< HEAD
-    std::shared_ptr<pair<bytes, std::pair<Peer, const unsigned char>>>
+    std::shared_ptr<pair<zbytes, std::pair<Peer, const unsigned char>>>
         message) {
-=======
-    pair<zbytes, std::pair<Peer, const unsigned char>>* message) {
->>>>>>> fd37ffa2
   LOG_MARKER();
 
   if (message->first.size() < 10) {
