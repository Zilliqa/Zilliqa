/*
 * Copyright (C) 2019 Zilliqa
 *
 * This program is free software: you can redistribute it and/or modify
 * it under the terms of the GNU General Public License as published by
 * the Free Software Foundation, either version 3 of the License, or
 * (at your option) any later version.
 *
 * This program is distributed in the hope that it will be useful,
 * but WITHOUT ANY WARRANTY; without even the implied warranty of
 * MERCHANTABILITY or FITNESS FOR A PARTICULAR PURPOSE.  See the
 * GNU General Public License for more details.
 *
 * You should have received a copy of the GNU General Public License
 * along with this program.  If not, see <https://www.gnu.org/licenses/>.
 */

#include <array>
#include <string>

#define BOOST_TEST_MODULE accountstoretest
#define BOOST_TEST_DYN_LINK
#include <boost/test/unit_test.hpp>

#include "libData/AccountData/Address.h"
#include "libData/AccountStore/AccountStore.h"
#include "libData/AccountStore/AccountStoreSC.h"
#include "libTestUtils/TestUtils.h"
#include "libUtils/Logger.h"
#include "libUtils/SysCommand.h"

#include "../ScillaTestUtil.h"

TxnExtras GetDefaultTxnExtras() {
  TxnExtras extras{GAS_PRICE_MIN_VALUE * EVM_ZIL_SCALING_FACTOR, 1664226846,
                   42};
  return extras;
}

struct Fixture {
<<<<<<< HEAD
  Fixture() {
    INIT_STDOUT_LOGGER();
=======
  Fixture() { INIT_STDOUT_LOGGER();
>>>>>>> 9b8c7f41
    Metrics::GetInstance().Init();
    zil::trace::Tracing::Initialize("testing");
  }
};

BOOST_GLOBAL_FIXTURE(Fixture);

BOOST_AUTO_TEST_SUITE(accountstoretest)

BOOST_AUTO_TEST_CASE(rwtest) {
  ENABLE_SCILLA = false;
  AccountStore::GetInstance().Init();

  std::vector<PairOfKey> kps;

  for (unsigned int i = 0; i < 20; i++) {
    PairOfKey kpair = Schnorr::GenKeyPair();
    kps.push_back(kpair);
    Address addr = Account::GetAddressFromPublicKey(kpair.second);
    AccountStore::GetInstance().AddAccount(addr, {500, 0});
  }

  std::vector<Address> adrs;
  for (unsigned int i = 0; i < 20; i++) {
    PairOfKey kpair = Schnorr::GenKeyPair();
    adrs.push_back(Account::GetAddressFromPublicKey(kpair.second));
  }

  Address addr1, addr2;
  PairOfKey kpair1 = Schnorr::GenKeyPair();
  PairOfKey kpair2 = Schnorr::GenKeyPair();
  addr1 = Account::GetAddressFromPublicKey(kpair1.second);
  addr2 = Account::GetAddressFromPublicKey(kpair2.second);
  AccountStore::GetInstance().AddAccount(addr1, {1000, 0});
  AccountStore::GetInstance().AddAccount(addr2, {500, 0});
  AccountStore::GetInstance().UpdateStateTrieAll();

  AccountStore::GetInstance().PrintAccountState();

  BOOST_CHECK(AccountStore::GetInstance().SerializeDelta());
  zbytes delta;
  AccountStore::GetInstance().GetSerializedDelta(delta);
  AccountStore::GetInstance().InitTemp();
  AccountStore::GetInstance().DeserializeDeltaTemp(delta, 0);
  BOOST_CHECK(AccountStore::GetInstance().SerializeDelta());
  AccountStore::GetInstance().CommitTempRevertible();

  {
    Transaction tx(DataConversion::Pack(CHAIN_ID, 1), 1, addr2, kpair1, 10,
                   PRECISION_MIN_VALUE, 1);
    TransactionReceipt tr;
    TxnStatus error_code;
    AccountStore::GetInstance().UpdateAccountsTemp(
        0, 1, false, tx, GetDefaultTxnExtras(), tr, error_code);
  }

  for (unsigned int i = 0; i < 20; i++) {
    Transaction tx(DataConversion::Pack(CHAIN_ID, 1), 1, adrs[i], kps[i], 10,
                   PRECISION_MIN_VALUE, 1);
  }

  BOOST_CHECK(AccountStore::GetInstance().SerializeDelta());
  zbytes delta1;
  AccountStore::GetInstance().GetSerializedDelta(delta1);
  AccountStore::GetInstance().InitTemp();
  AccountStore::GetInstance().DeserializeDeltaTemp(delta1, 0);
  BOOST_CHECK(AccountStore::GetInstance().SerializeDelta());
  AccountStore::GetInstance().CommitTempRevertible();
  auto func = []() -> void {
    AccountStore::GetInstance().MoveUpdatesToDisk(200);
  };
  DetachedFunction(1, func);
  AccountStore::GetInstance().InitTemp();
  AccountStore::GetInstance().InitRevertibles();
  Account* acct1 = AccountStore::GetInstance().GetAccount(addr1);
  LOG_GENERAL(INFO, "acct1: " << acct1->GetBalance());
  Account* acct2 = AccountStore::GetInstance().GetAccount(addr2);
  LOG_GENERAL(INFO, "acct2: " << acct2->GetBalance());

  {
    Transaction tx(DataConversion::Pack(CHAIN_ID, 1), 2, addr2, kpair1, 100,
                   PRECISION_MIN_VALUE, 1);
    TransactionReceipt tr;
    TxnStatus error_code;
    AccountStore::GetInstance().UpdateAccountsTemp(
        0, 1, false, tx, GetDefaultTxnExtras(), tr, error_code);
  }

  BOOST_CHECK(AccountStore::GetInstance().SerializeDelta());
  zbytes delta2;
  AccountStore::GetInstance().GetSerializedDelta(delta2);
  AccountStore::GetInstance().InitTemp();
  AccountStore::GetInstance().DeserializeDeltaTemp(delta2, 0);
  BOOST_CHECK(AccountStore::GetInstance().SerializeDelta());
  AccountStore::GetInstance().CommitTempRevertible();
  AccountStore::GetInstance().MoveUpdatesToDisk(201);
  acct1 = AccountStore::GetInstance().GetAccount(addr1);
  LOG_GENERAL(INFO, "acct1: " << acct1->GetBalance());
  acct2 = AccountStore::GetInstance().GetAccount(addr2);
  LOG_GENERAL(INFO, "acct2: " << acct2->GetBalance());
}

BOOST_AUTO_TEST_SUITE_END()<|MERGE_RESOLUTION|>--- conflicted
+++ resolved
@@ -38,12 +38,7 @@
 }
 
 struct Fixture {
-<<<<<<< HEAD
-  Fixture() {
-    INIT_STDOUT_LOGGER();
-=======
   Fixture() { INIT_STDOUT_LOGGER();
->>>>>>> 9b8c7f41
     Metrics::GetInstance().Init();
     zil::trace::Tracing::Initialize("testing");
   }
