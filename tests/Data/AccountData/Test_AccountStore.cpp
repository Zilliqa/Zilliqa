--- conflicted
+++ resolved
@@ -31,19 +31,17 @@
 
 #include "../ScillaTestUtil.h"
 
-<<<<<<< HEAD
 TxnExtras GetDefaultTxnExtras() {
   TxnExtras extras{GAS_PRICE_MIN_VALUE * EVM_ZIL_SCALING_FACTOR, 1664226846,
                    42};
   return extras;
 }
-=======
+
 struct Fixture {
   Fixture() { INIT_STDOUT_LOGGER() }
 };
 
 BOOST_GLOBAL_FIXTURE(Fixture);
->>>>>>> 8ff37734
 
 BOOST_AUTO_TEST_SUITE(accountstoretest)
 
