<<<<<<< HEAD
/**
* Copyright (c) 2018 Zilliqa
* This source code is being disclosed to you solely for the purpose of your participation in
* testing Zilliqa. You may view, compile and run the code for that purpose and pursuant to
* the protocols and algorithms that are programmed into, and intended by, the code. You may
* not do anything else with the code without express permission from Zilliqa Research Pte. Ltd.,
* including modifying or publishing the code (or any part of it), and developing or forming
* another public or private blockchain network. This source code is provided ‘as is’ and no
* warranties are given as to title or non-infringement, merchantability or fitness for purpose
* and, to the extent permitted by law, all liability for your use of the code is disclaimed.
* Some programs in this code are governed by the GNU General Public License v3.0 (available at
* https://www.gnu.org/licenses/gpl-3.0.en.html) (‘GPLv3’). The programs that are governed by
* GPLv3.0 are those programs that are located in the folders src/depends and tests/depends
* and which include a reference to GPLv3 in their program files.
*
* Test cases obtained from https://www.di-mgt.com.au/sha_testvectors.html
**/
=======
/*
 * Copyright (c) 2018 Zilliqa
 * This source code is being disclosed to you solely for the purpose of your
 * participation in testing Zilliqa. You may view, compile and run the code for
 * that purpose and pursuant to the protocols and algorithms that are programmed
 * into, and intended by, the code. You may not do anything else with the code
 * without express permission from Zilliqa Research Pte. Ltd., including
 * modifying or publishing the code (or any part of it), and developing or
 * forming another public or private blockchain network. This source code is
 * provided 'as is' and no warranties are given as to title or non-infringement,
 * merchantability or fitness for purpose and, to the extent permitted by law,
 * all liability for your use of the code is disclaimed. Some programs in this
 * code are governed by the GNU General Public License v3.0 (available at
 * https://www.gnu.org/licenses/gpl-3.0.en.html) ('GPLv3'). The programs that
 * are governed by GPLv3.0 are those programs that are located in the folders
 * src/depends and tests/depends and which include a reference to GPLv3 in their
 * program files.
 */
>>>>>>> f49ee618

/*
 * Test cases obtained from https://www.di-mgt.com.au/sha_testvectors.html
 */

#include <iomanip>
#include "libCrypto/Sha2.h"
#include "libUtils/DataConversion.h"

#define BOOST_TEST_MODULE sha2test
#define BOOST_TEST_DYN_LINK
#include <boost/test/unit_test.hpp>

using namespace std;

// Just an alloca "wrapper" to silence uint64_t to size_t conversion warnings in
// windows consider replacing alloca calls with something better though!
#define our_alloca(param__) alloca((size_t)(param__))

BOOST_AUTO_TEST_SUITE(sha2test)

<<<<<<< HEAD
/**
* \brief SHA256_001_check_896bitsx3
*
* \param Test the update function: void Update(const std::vector<unsigned char>& input)
*/
BOOST_AUTO_TEST_CASE(SHA256_001_check_896bitsx3)
{
    const unsigned char input[]
        = "abcdbcdecdefdefgefghfghighijhijkijkljklmklmnlmnomnopnopq";
    unsigned int inputSize = strlen((const char*)input);
    vector<unsigned char> vec;
    copy(input, input + inputSize, back_inserter(vec));
=======
BOOST_AUTO_TEST_CASE(SHA256_check_896bitsx3) {
  const unsigned char input[] =
      "abcdbcdecdefdefgefghfghighijhijkijkljklmklmnlmnomnopnopq";
  unsigned int inputSize = strlen((const char*)input);
  vector<unsigned char> vec;
  copy(input, input + inputSize, back_inserter(vec));
>>>>>>> f49ee618

  SHA2<HASH_TYPE::HASH_VARIANT_256> sha2;
  sha2.Update(vec);
  sha2.Update(vec);
  sha2.Update(vec);
  vector<unsigned char> output = sha2.Finalize();

  std::vector<unsigned char> expected;
  expected = DataConversion::HexStrToUint8Vec(
      "50EA825D9684F4229CA29F1FEC511593E281E46A140D81E0005F8F688669A06C");
  bool is_equal = std::equal(expected.begin(), expected.end(), output.begin());
  BOOST_CHECK_EQUAL(is_equal, true);

  sha2.Reset();
  sha2.Update(vec);
  output = sha2.Finalize();
  expected = DataConversion::HexStrToUint8Vec(
      "248D6A61D20638B8E5C026930C3E6039A33CE45964FF2167F6ECEDD419DB06C1");
  is_equal = std::equal(expected.begin(), expected.end(), output.begin());
  BOOST_CHECK_EQUAL(is_equal, true);
}

<<<<<<< HEAD
/**
* \brief SHA256_002_check_896bitsx3_updatewithoffset
*
* \param Test the update function: void Update(const std::vector<unsigned char>& input, unsigned int offset, unsigned int size)
*/
BOOST_AUTO_TEST_CASE(SHA256_002_check_896bitsx3_updatewithoffset)
{
    const unsigned char input[]
        = "abcdbcdecdefdefgefghfghighijhijkijkljklmklmnlmnomnopnopq";
    unsigned int inputSize = strlen((const char*)input);
    vector<unsigned char> vec;
    copy(input, input + inputSize, back_inserter(vec));
=======
BOOST_AUTO_TEST_CASE(SHA256_check_896bitsx3_updatewithoffset) {
  const unsigned char input[] =
      "abcdbcdecdefdefgefghfghighijhijkijkljklmklmnlmnomnopnopq";
  unsigned int inputSize = strlen((const char*)input);
  vector<unsigned char> vec;
  copy(input, input + inputSize, back_inserter(vec));
>>>>>>> f49ee618

  SHA2<HASH_TYPE::HASH_VARIANT_256> sha2;
  sha2.Update(vec, 0, inputSize);
  sha2.Update(vec, 0, inputSize);
  sha2.Update(vec, 0, inputSize);
  vector<unsigned char> output = sha2.Finalize();

  std::vector<unsigned char> expected;
  expected = DataConversion::HexStrToUint8Vec(
      "50EA825D9684F4229CA29F1FEC511593E281E46A140D81E0005F8F688669A06C");
  bool is_equal = std::equal(expected.begin(), expected.end(), output.begin());
  BOOST_CHECK_EQUAL(is_equal, true);

  sha2.Reset();
  sha2.Update(vec, 0, inputSize);
  output = sha2.Finalize();
  expected = DataConversion::HexStrToUint8Vec(
      "248D6A61D20638B8E5C026930C3E6039A33CE45964FF2167F6ECEDD419DB06C1");
  is_equal = std::equal(expected.begin(), expected.end(), output.begin());
  BOOST_CHECK_EQUAL(is_equal, true);
}

/**
* \brief SHA256_003_update_causes_assert / assert triggered on purpose
*
* \param Test the update function by enforcing assertions
*/
BOOST_AUTO_TEST_CASE(SHA256_003_update_causes_assert)
{
    const unsigned char input[]
        = "abcdbcdecdefdefgefghfghighijhijkijkljklmklmnlmnomnopnopq";
    unsigned int inputSize = strlen((const char*)input);
    vector<unsigned char> vec;
    copy(input, input + inputSize, back_inserter(vec));

    SHA2<HASH_TYPE::HASH_VARIANT_256> sha2;
    ///offset 1 instead of 0 causes assert
    sha2.Update(vec, 1, inputSize);
    ///empty input causes assert
    vec.resize(0);
    sha2.Update(vec);

    bool result = true;
    BOOST_CHECK_EQUAL(result, true);
}

BOOST_AUTO_TEST_SUITE_END()<|MERGE_RESOLUTION|>--- conflicted
+++ resolved
@@ -1,22 +1,3 @@
-<<<<<<< HEAD
-/**
-* Copyright (c) 2018 Zilliqa
-* This source code is being disclosed to you solely for the purpose of your participation in
-* testing Zilliqa. You may view, compile and run the code for that purpose and pursuant to
-* the protocols and algorithms that are programmed into, and intended by, the code. You may
-* not do anything else with the code without express permission from Zilliqa Research Pte. Ltd.,
-* including modifying or publishing the code (or any part of it), and developing or forming
-* another public or private blockchain network. This source code is provided ‘as is’ and no
-* warranties are given as to title or non-infringement, merchantability or fitness for purpose
-* and, to the extent permitted by law, all liability for your use of the code is disclaimed.
-* Some programs in this code are governed by the GNU General Public License v3.0 (available at
-* https://www.gnu.org/licenses/gpl-3.0.en.html) (‘GPLv3’). The programs that are governed by
-* GPLv3.0 are those programs that are located in the folders src/depends and tests/depends
-* and which include a reference to GPLv3 in their program files.
-*
-* Test cases obtained from https://www.di-mgt.com.au/sha_testvectors.html
-**/
-=======
 /*
  * Copyright (c) 2018 Zilliqa
  * This source code is being disclosed to you solely for the purpose of your
@@ -35,7 +16,6 @@
  * src/depends and tests/depends and which include a reference to GPLv3 in their
  * program files.
  */
->>>>>>> f49ee618
 
 /*
  * Test cases obtained from https://www.di-mgt.com.au/sha_testvectors.html
@@ -57,7 +37,6 @@
 
 BOOST_AUTO_TEST_SUITE(sha2test)
 
-<<<<<<< HEAD
 /**
 * \brief SHA256_001_check_896bitsx3
 *
@@ -70,14 +49,6 @@
     unsigned int inputSize = strlen((const char*)input);
     vector<unsigned char> vec;
     copy(input, input + inputSize, back_inserter(vec));
-=======
-BOOST_AUTO_TEST_CASE(SHA256_check_896bitsx3) {
-  const unsigned char input[] =
-      "abcdbcdecdefdefgefghfghighijhijkijkljklmklmnlmnomnopnopq";
-  unsigned int inputSize = strlen((const char*)input);
-  vector<unsigned char> vec;
-  copy(input, input + inputSize, back_inserter(vec));
->>>>>>> f49ee618
 
   SHA2<HASH_TYPE::HASH_VARIANT_256> sha2;
   sha2.Update(vec);
@@ -100,7 +71,6 @@
   BOOST_CHECK_EQUAL(is_equal, true);
 }
 
-<<<<<<< HEAD
 /**
 * \brief SHA256_002_check_896bitsx3_updatewithoffset
 *
@@ -113,14 +83,6 @@
     unsigned int inputSize = strlen((const char*)input);
     vector<unsigned char> vec;
     copy(input, input + inputSize, back_inserter(vec));
-=======
-BOOST_AUTO_TEST_CASE(SHA256_check_896bitsx3_updatewithoffset) {
-  const unsigned char input[] =
-      "abcdbcdecdefdefgefghfghighijhijkijkljklmklmnlmnomnopnopq";
-  unsigned int inputSize = strlen((const char*)input);
-  vector<unsigned char> vec;
-  copy(input, input + inputSize, back_inserter(vec));
->>>>>>> f49ee618
 
   SHA2<HASH_TYPE::HASH_VARIANT_256> sha2;
   sha2.Update(vec, 0, inputSize);
