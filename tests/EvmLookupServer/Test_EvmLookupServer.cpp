/*
 * Copyright (C) 2022 Zilliqa
 *
 * This program is free software: you can redistribute it and/or modify
 * it under the terms of the GNU General Public License as published by
 * the Free Software Foundation, either version 3 of the License, or
 * (at your option) any later version.
 *
 * This program is distributed in the hope that it will be useful,
 * but WITHOUT ANY WARRANTY; without even the implied warranty of
 * MERCHANTABILITY or FITNESS FOR A PARTICULAR PURPOSE.  See the
 * GNU General Public License for more details.
 *
 * You should have received a copy of the GNU General Public License
 * along with this program.  If not, see <https://www.gnu.org/licenses/>.
 */

#define BOOST_TEST_MODULE EvmLookupServer
#define BOOST_TEST_DYN_LINK

#include <boost/algorithm/string/case_conv.hpp>
#include <boost/algorithm/string/predicate.hpp>
#include <boost/format.hpp>
#include <boost/range.hpp>
#include <boost/range/numeric.hpp>
#include <boost/test/unit_test.hpp>
#include "libData/AccountData/EvmClient.h"
#include "libData/AccountData/TransactionReceipt.h"
#include "libMediator/Mediator.h"
#include "libServer/LookupServer.h"
#include "libUtils/EvmJsonResponse.h"

class AbstractServerConnectorMock : public jsonrpc::AbstractServerConnector {
 public:
  bool StartListening() final { return true; }
  bool StopListening() final { return true; }
};

/**
 * @brief Default Mock implementation for the evm client
 */
class EvmClientMock : public EvmClient {
 public:
  EvmClientMock() = default;

  virtual bool OpenServer(uint32_t /*version*/) override { return true; }

<<<<<<< HEAD
  bool CallRunner(uint32_t /*version*/,                 //
                  const Json::Value& request,           //
                  evmproj::CallResponse& /*response*/,  //
                  uint32_t /*counter = MAXRETRYCONN*/) override {
=======
  virtual bool CallRunner(uint32_t /*version*/,                 //
                          const Json::Value& request,           //
                          evmproj::CallResponse& /*response*/,  //
                          uint32_t /*counter = MAXRETRYCONN*/) override {
>>>>>>> fab691a6
    LOG_GENERAL(DEBUG, "CallRunner json request:" << request);
    return true;
  };
};

static PairOfKey getTestKeyPair() { return Schnorr::GenKeyPair(); }

std::unique_ptr<LookupServer> getLookupServer(
    const std::function<std::shared_ptr<EvmClient>()>& _allocator = []() {
      return std::make_shared<EvmClientMock>();
    }) {
  EvmClient::GetInstance(_allocator, true);

  const PairOfKey pairOfKey = getTestKeyPair();
  Peer peer;
  Mediator mediator(pairOfKey, peer);
  AbstractServerConnectorMock abstractServerConnector;

  auto lookupServer =
      std::make_unique<LookupServer>(mediator, abstractServerConnector);
  return lookupServer;
}

// Convenience fn only used to test Eth TXs
TransactionWithReceipt constructTxWithReceipt(uint64_t nonce,
                                              const PairOfKey& keyPair) {
  Address toAddr{Account::GetAddressFromPublicKeyEth(keyPair.second)};
  return TransactionWithReceipt(
      // Ctor: (version, nonce, toAddr, keyPair, amount, gasPrice, gasLimit,
      // code, data)
      Transaction{2,          // For EVM transaction.
                  nonce + 1,  // Zil style TXs are always one nonce ahead
                  toAddr,
                  keyPair,
                  1,
                  1,
                  2,
                  {},
                  {}},
      TransactionReceipt{});
}

MicroBlock constructMicroBlockWithTransactions(
    uint64_t blockNum, const std::vector<TransactionWithReceipt>& transactions,
    PairOfKey& keyPair) {
  MicroBlockHashSet mbhs{dev::h256::random(), {}, {}};
  // CTor: (shardId, gasLimit, gasUsed, rewards, epochNum, mbHashSet, numTxs,
  // minerPubKey, dsBlockNum, version, commiteeHash, prevHash)
  MicroBlockHeader mbh(0, 2, 1, 0, blockNum, mbhs, transactions.size(),
                       keyPair.first, 0, {}, {});

  std::vector<TxnHash> transactionHashes;
  for (const auto& transaction : transactions) {
    transactionHashes.push_back(transaction.GetTransaction().GetTranID());
  }

  MicroBlock mb(mbh, transactionHashes, CoSignatures{});
  return mb;
}

TxBlock constructTxBlockWithTransactions(uint64_t blockNum,
                                         const MicroBlock& microBlock,
                                         PairOfKey& keyPair) {
  // CTor: (gasLimit, gasUsed, rewards, blockNum, blockHashSet, numTxs,
  // minerPubKey, dsBlocknum, version, commiteeHash, prevHash)
  TxBlockHeader txblockheader(2, 1, 0, blockNum, {},
                              microBlock.GetTranHashes().size(), keyPair.first,
                              TXBLOCK_VERSION);

  MicroBlockInfo mbInfo{microBlock.GetBlockHash(),
                        microBlock.GetHeader().GetTxRootHash(),
                        microBlock.GetHeader().GetShardId()};
  TxBlock txblock(txblockheader, {mbInfo}, CoSignatures{});

  return txblock;
}

TxBlock buildCommonEthBlockCase(
    Mediator& mediator, uint64_t blockNum,
    const std::vector<TransactionWithReceipt>& transactions,
    PairOfKey& keyPair) {
  const MicroBlock microBlock =
      constructMicroBlockWithTransactions(blockNum, transactions, keyPair);
  bytes microBlockSerialized;
  microBlock.Serialize(microBlockSerialized, 0);
  BlockStorage::GetBlockStorage().PutMicroBlock(
      microBlock.GetBlockHash(), blockNum, blockNum, microBlockSerialized);
  const TxBlock txBlock =
      constructTxBlockWithTransactions(blockNum, microBlock, keyPair);
  mediator.m_txBlockChain.AddBlock(txBlock);
  return txBlock;
}

BOOST_AUTO_TEST_SUITE(BOOST_TEST_MODULE)

/**
 * @brief EvmClient mock implementation te be able to inject test responses
 * from the Evm-ds server.
 */
class GetEthCallEvmClientMock : public EvmClient {
 public:
  bool OpenServer(bool /*force = false*/) { return true; };

  GetEthCallEvmClientMock(
      const uint gasLimit,  //
      const uint amount,    //
      const std::string& response, const std::string& address,
      const std::chrono::seconds& defaultWaitTime = std::chrono::seconds(0))
      : m_GasLimit(gasLimit),               // gas limit
        m_Amount(amount),                   // expected amount
        m_ExpectedResponse(response),       // expected response
        m_AccountAddress(address),          // expected response
        m_DefaultWaitTime(defaultWaitTime)  // default waittime
        {
            //
        };

  bool CallRunner(uint32_t /*version*/,             //
                  const Json::Value& request,       //
                  evmproj::CallResponse& response,  //
                  uint32_t /*counter = MAXRETRYCONN*/) override {
    //
    LOG_GENERAL(DEBUG, "CallRunner json request:" << request);

    Json::Reader _reader;

    std::stringstream expectedRequestString;
    expectedRequestString
        << "["
        << "\"" << m_AccountAddress << "\","
        << "\"0000000000000000000000000000000000000000\","
        << "\"\","
        << "\"ffa1caa000000000000000000000000000000000000000000000000000000"
           "0000000014\","
        << "\"" << m_Amount << "\"";
    expectedRequestString << "," << std::to_string(m_GasLimit);  // gas value
    expectedRequestString << "]";

    Json::Value expectedRequestJson;
    LOG_GENERAL(DEBUG, "expectedRequestString:" << expectedRequestString.str());
    BOOST_CHECK(
        _reader.parse(expectedRequestString.str(), expectedRequestJson));

    BOOST_CHECK_EQUAL(request.size(), expectedRequestJson.size());
    auto i{0U};
    for (const auto& r : request) {
      LOG_GENERAL(DEBUG, "test requests(" << i << "):" << r << ","
                                          << expectedRequestJson[i]);
      if (r.isConvertibleTo(Json::intValue)) {
        BOOST_CHECK_EQUAL(r.asInt(), expectedRequestJson[i].asInt());
      } else {
        BOOST_CHECK_EQUAL(r, expectedRequestJson[i]);
      }
      i++;
    }

    Json::Value responseJson;

    BOOST_CHECK(_reader.parse(m_ExpectedResponse, responseJson));
    LOG_GENERAL(DEBUG, "CallRunner json response:" << responseJson);
    evmproj::GetReturn(responseJson, response);
    std::this_thread::sleep_for(m_DefaultWaitTime);
    return true;
  };

 private:
  const uint m_GasLimit{};
  const uint m_Amount{};
  const std::string m_ExpectedResponse{};
  const std::string m_AccountAddress{};
  const std::chrono::seconds m_DefaultWaitTime{0};
};

BOOST_AUTO_TEST_CASE(test_eth_call_failure) {
  INIT_STDOUT_LOGGER();
  LOG_MARKER();

  const auto gasLimit{2 * DS_MICROBLOCK_GAS_LIMIT};
  const auto amount{4200U};
  const std::string evmResponseString =
      "{\"apply\":[],"
      "\"exit_reason\":{\"Fatal\":\"Returned\"},"
      "\"logs\":[],"
      "\"remaining_gas\":77371,"
      "\"return_value\":\"\""
      "}";

  const std::string address{"b744160c3de133495ab9f9d77ea54b325b045670"};
  const auto lookupServer =
      getLookupServer([amount, evmResponseString, address]() {  //
        return std::make_shared<GetEthCallEvmClientMock>(
            2 * DS_MICROBLOCK_GAS_LIMIT,  // gas limit will not exceed
            amount, evmResponseString,
            address);  // this max value
      });

  Json::Value paramsRequest = Json::Value(Json::arrayValue);
  Json::Value values;
  values["data"] =
      "ffa1caa0000000000000000000000000000000000000000000000000000000000000"
      "014";
  values["to"] = address;
  values["gas"] = gasLimit;
  values["value"] = amount;
  paramsRequest[0u] = values;
  paramsRequest[1u] = Json::Value("latest");

  Address accountAddress{address};
  Account account;
  AccountStore::GetInstance().AddAccount(accountAddress, account);

  const uint128_t initialBalance{1'000'000};
  AccountStore::GetInstance().IncreaseBalance(accountAddress, initialBalance);

  Json::Value response;
  lookupServer->GetEthCallEthI(paramsRequest, response);

  LOG_GENERAL(DEBUG, "GetEthCall response:" << response);
  BOOST_CHECK_EQUAL(response.asString(), "0x");

  const auto balance = AccountStore::GetInstance().GetBalance(accountAddress);
  LOG_GENERAL(DEBUG, "Balance:" << balance);
  // the balance should be unchanged
  BOOST_CHECK_EQUAL(static_cast<uint64_t>(balance), initialBalance);
}

BOOST_AUTO_TEST_CASE(test_eth_call_timeout) {
  INIT_STDOUT_LOGGER();
  LOG_MARKER();

  const auto gasLimit{2 * DS_MICROBLOCK_GAS_LIMIT};
  const auto amount{4200U};
  const std::string evmResponseString =
      "{\"apply\":[],"
      "\"exit_reason\":{\"Fatal\":\"Returned\"},"
      "\"logs\":[],"
      "\"remaining_gas\":77371,"
      "\"return_value\":\"\""
      "}";

  const std::string address{"b744160c3de133495ab9f9d77ea54b325b045670"};
  const auto lookupServer =
      getLookupServer([amount, evmResponseString, address]() {  //
        return std::make_shared<GetEthCallEvmClientMock>(
            2 * DS_MICROBLOCK_GAS_LIMIT,  // gas limit will not exceed
            amount, evmResponseString,    //
            address,                      //
            std::chrono::seconds(33));
      });

  Json::Value paramsRequest = Json::Value(Json::arrayValue);
  Json::Value values;
  values["data"] =
      "ffa1caa0000000000000000000000000000000000000000000000000000000000000"
      "014";
  values["to"] = address;
  values["gas"] = gasLimit;
  values["value"] = amount;
  paramsRequest[0u] = values;
  paramsRequest[1u] = Json::Value("latest");

  Address accountAddress{address};
  Account account;
  AccountStore::GetInstance().AddAccount(accountAddress, account);

  const uint128_t initialBalance{1'000'000};
  AccountStore::GetInstance().IncreaseBalance(accountAddress, initialBalance);

  Json::Value response;
  try {
    lookupServer->GetEthCallEthI(paramsRequest, response);
    BOOST_FAIL("Expect exception, but did not catch");
  } catch (...) {
    // success
  }

  // LOG_GENERAL(DEBUG, "GetEthCall response:" << response);
  // BOOST_CHECK_EQUAL(response.asString(), "0x");
  //
  // const auto balance =
  // AccountStore::GetInstance().GetBalance(accountAddress); LOG_GENERAL(DEBUG,
  // "Balance:" << balance);
  //// the balance should be unchanged
  // BOOST_CHECK_EQUAL(static_cast<uint64_t>(balance), initialBalance);
}

BOOST_AUTO_TEST_CASE(test_eth_call_success) {
  INIT_STDOUT_LOGGER();
  LOG_MARKER();

  const auto gasLimit{2 * DS_MICROBLOCK_GAS_LIMIT};
  const auto amount{4200U};
  const std::string evmResponseString =
      "{\"apply\":"
      "["
      "{\"modify\":"
      "{\"address\":\"0x4b68ebd5c54ae9ad1f069260b4c89f0d3be70a45\","
      "\"balance\":\"0x0\","
      "\"code\":null,"
      "\"nonce\":\"0x0\","
      "\"reset_storage\":false,"
      "\"storage\":[ ["
      "\"CgxfZXZtX3N0b3JhZ2UQARpAMDAwMDAwMDAwMDAwMDAwMDAwMDAwMDAwMDAwMD"
      "AwMD"
      "AwMDAwMDAwMDAwMDAwMDAwMDAwMDAwMDAwMDAwMDAwMA==\","
      "\"CiAAAAAAAAAAAAAAAAAAAAAAAAAAAAAAAAAAAAAAAAAEAA==\" ] ]"
      "}"
      "}"
      "],"
      "\"exit_reason\":"
      "{"
      " \"Succeed\":\"Returned\""
      "},"
      "\"logs\":[],"
      "\"remaining_gas\":77371,"
      "\"return_value\":"
      "\"608060405234801561001057600080fd5b50600436106100415760003560e0"
      "1c80"
      "632e64cec11461004657806336b62288146100645780636057361d1461006e57"
      "5b60"
      "0080fd5b61004e61008a565b60405161005b91906100d0565b60405180910390"
      "f35b"
      "61006c610093565b005b6100886004803603810190610083919061011c565b61"
      "00ad"
      "565b005b60008054905090565b600073ffffffffffffffffffffffffffffffff"
      "ffff"
      "ffff16ff5b8060008190555050565b6000819050919050565b6100ca816100b7"
      "565b"
      "82525050565b60006020820190506100e560008301846100c1565b9291505056"
      "5b60"
      "0080fd5b6100f9816100b7565b811461010457600080fd5b50565b6000813590"
      "5061"
      "0116816100f0565b92915050565b600060208284031215610132576101316100"
      "eb56"
      "5b5b600061014084828501610107565b9150509291505056fea2646970667358"
      "2212"
      "202ea2150908951ac2bb5f9e1fe7663301a0be11ecdc6d8fc9f49333262e264d"
      "b564"
      "736f6c634300080f0033\""
      "}";

  const std::string address{"a744160c3de133495ab9f9d77ea54b325b045670"};
  const auto lookupServer =
      getLookupServer([amount, evmResponseString, address]() {  //
        return std::make_shared<GetEthCallEvmClientMock>(
            2 * DS_MICROBLOCK_GAS_LIMIT,  // gas limit will not exceed
            amount, evmResponseString,
            address);  // this max value
      });

  Json::Value paramsRequest = Json::Value(Json::arrayValue);
  Json::Value values;
  values["data"] =
      "ffa1caa0000000000000000000000000000000000000000000000000000000000000"
      "014";
  values["to"] = address;
  values["gas"] = gasLimit;
  values["value"] = amount;
  paramsRequest[0u] = values;
  paramsRequest[1u] = Json::Value("latest");

  Address accountAddress{address};
  Account account;

  AccountStore::GetInstance().AddAccount(accountAddress, account);

  const uint128_t initialBalance{1'000'000};
  AccountStore::GetInstance().IncreaseBalance(accountAddress, initialBalance);

  Json::Value response;
  lookupServer->GetEthCallEthI(paramsRequest, response);

  LOG_GENERAL(DEBUG, "GetEthCall response:" << response);
  BOOST_CHECK_EQUAL(response.asString(),
                    "0x608060405234801561001057600080fd5b50600436106100415760"
                    "003560e01c80632e"
                    "64cec11461004657806336b62288146100645780636057361d146100"
                    "6e575b600080fd5b"
                    "61004e61008a565b60405161005b91906100d0565b60405180910390"
                    "f35b61006c610093"
                    "565b005b6100886004803603810190610083919061011c565b6100ad"
                    "565b005b60008054"
                    "905090565b600073ffffffffffffffffffffffffffffffffffffffff"
                    "16ff5b8060008190"
                    "555050565b6000819050919050565b6100ca816100b7565b82525050"
                    "565b600060208201"
                    "90506100e560008301846100c1565b92915050565b600080fd5b6100"
                    "f9816100b7565b81"
                    "1461010457600080fd5b50565b600081359050610116816100f0565b"
                    "92915050565b6000"
                    "60208284031215610132576101316100eb565b5b6000610140848285"
                    "01610107565b9150"
                    "509291505056fea26469706673582212202ea2150908951ac2bb5f9e"
                    "1fe7663301a0be11"
                    "ecdc6d8fc9f49333262e264db564736f6c634300080f0033");

  const auto balance = AccountStore::GetInstance().GetBalance(accountAddress);
  LOG_GENERAL(DEBUG, "Balance:" << balance);
  // the balance should be unchanged
  BOOST_CHECK_EQUAL(static_cast<uint64_t>(balance), initialBalance);
}

BOOST_AUTO_TEST_CASE(test_web3_clientVersion) {
  INIT_STDOUT_LOGGER();

  LOG_MARKER();

  Json::Value response;
  const Json::Value paramsRequest = Json::Value(Json::arrayValue);
  // call the method on the lookup server with params
  const auto lookupServer = getLookupServer();
  lookupServer->GetWeb3ClientVersionI(paramsRequest, response);

  LOG_GENERAL(DEBUG, "GetWeb3ClientVersion response:" << response.asString());

  BOOST_CHECK_EQUAL(response.asString(), "to do implement web3 version string");
}

BOOST_AUTO_TEST_CASE(test_web3_sha3) {
  INIT_STDOUT_LOGGER();

  LOG_MARKER();

  const auto lookupServer = getLookupServer();
  Json::Value response;
  // call the method on the lookup server with params
  Json::Value paramsRequest = Json::Value(Json::arrayValue);
  paramsRequest[0u] = "0x68656c6c6f20776f726c64";
  lookupServer->GetWeb3Sha3I(paramsRequest, response);

  LOG_GENERAL(DEBUG, response.asString());

  BOOST_CHECK_EQUAL(
      response.asString(),
      "0x47173285a8d7341e5e972fc677286384f802f8ef42a5ec5f03bbfa254cb01fad");

  // test with empty string
  paramsRequest[0u] = "";
  lookupServer->GetWeb3Sha3I(paramsRequest, response);

  LOG_GENERAL(DEBUG, response.asString());

  BOOST_CHECK_EQUAL(
      response.asString(),
      "0xc5d2460186f7233c927e7db2dcc703c0e500b653ca82273b7bfad8045d85a470");
}

BOOST_AUTO_TEST_CASE(test_eth_mining) {
  INIT_STDOUT_LOGGER();

  LOG_MARKER();

  const auto lookupServer = getLookupServer();
  Json::Value response;
  // call the method on the lookup server with params
  Json::Value paramsRequest = Json::Value(Json::arrayValue);
  lookupServer->GetEthMiningI(paramsRequest, response);

  LOG_GENERAL(DEBUG, response.asString());

  BOOST_CHECK_EQUAL(response.asString(), "false");
}

BOOST_AUTO_TEST_CASE(test_eth_coinbase) {
  INIT_STDOUT_LOGGER();

  LOG_MARKER();

  const auto lookupServer = getLookupServer();

  Address accountAddress{"a744160c3De133495aB9F9D77EA54b325b045670"};

  Account account;
  AccountStore::GetInstance().AddAccount(accountAddress, account);

  const uint128_t initialBalance{1'000'000};
  AccountStore::GetInstance().IncreaseBalance(accountAddress, initialBalance);

  Json::Value response;
  // call the method on the lookup server with params
  Json::Value paramsRequest = Json::Value(Json::arrayValue);
  lookupServer->GetEthCoinbaseI(paramsRequest, response);

  LOG_GENERAL(DEBUG, response.asString());

  BOOST_CHECK_EQUAL(response.asString(),
                    "0x0000000000000000000000000000000000000000");
}

BOOST_AUTO_TEST_CASE(test_net_version) {
  INIT_STDOUT_LOGGER();

  LOG_MARKER();

  const auto lookupServer = getLookupServer();
  Json::Value response;
  // call the method on the lookup server with params
  Json::Value paramsRequest = Json::Value(Json::arrayValue);
  lookupServer->GetNetVersionI(paramsRequest, response);

  LOG_GENERAL(DEBUG, response.asString());

  BOOST_CHECK_EQUAL(response.asString(), "0x8001");
}

BOOST_AUTO_TEST_CASE(test_net_listening) {
  INIT_STDOUT_LOGGER();

  LOG_MARKER();

  const auto lookupServer = getLookupServer();
  Json::Value response;
  // call the method on the lookup server with params
  Json::Value paramsRequest = Json::Value(Json::arrayValue);
  lookupServer->GetNetListeningI(paramsRequest, response);

  LOG_GENERAL(DEBUG, response.asString());

  BOOST_CHECK_EQUAL(response.asString(), "false");
}

BOOST_AUTO_TEST_CASE(test_net_peer_count) {
  INIT_STDOUT_LOGGER();

  LOG_MARKER();

  const auto lookupServer = getLookupServer();
  Json::Value response;
  // call the method on the lookup server with params
  Json::Value paramsRequest = Json::Value(Json::arrayValue);

  lookupServer->GetNetPeerCountI(paramsRequest, response);

  LOG_GENERAL(DEBUG, response.asString());

  BOOST_CHECK_EQUAL(response.asString(), "0x0");
}

BOOST_AUTO_TEST_CASE(test_net_protocol_version) {
  INIT_STDOUT_LOGGER();

  LOG_MARKER();

  const auto lookupServer = getLookupServer();
  Json::Value response;
  // call the method on the lookup server with params
  Json::Value paramsRequest = Json::Value(Json::arrayValue);

  lookupServer->GetProtocolVersionI(paramsRequest, response);

  LOG_GENERAL(DEBUG, response.asString());

  BOOST_CHECK_EQUAL(response.asString(), "0x41");
}

BOOST_AUTO_TEST_CASE(test_eth_chain_id) {
  INIT_STDOUT_LOGGER();

  LOG_MARKER();

  const auto lookupServer = getLookupServer();
  Json::Value response;
  // call the method on the lookup server with params
  Json::Value paramsRequest = Json::Value(Json::arrayValue);

  lookupServer->GetEthChainIdI(paramsRequest, response);

  LOG_GENERAL(DEBUG, response.asString());

  BOOST_CHECK_EQUAL(response.asString(), "0x8001");
}

BOOST_AUTO_TEST_CASE(test_eth_syncing) {
  INIT_STDOUT_LOGGER();

  LOG_MARKER();

  const auto lookupServer = getLookupServer();
  Json::Value response;
  // call the method on the lookup server with params
  Json::Value paramsRequest = Json::Value(Json::arrayValue);

  lookupServer->GetEthSyncingI(paramsRequest, response);

  LOG_GENERAL(DEBUG, response.asString());
  const Json::Value expectedResponse{false};
  BOOST_CHECK_EQUAL(response, expectedResponse);
}

BOOST_AUTO_TEST_CASE(test_eth_accounts) {
  INIT_STDOUT_LOGGER();

  LOG_MARKER();

  const auto lookupServer = getLookupServer();
  Json::Value response;
  // call the method on the lookup server with params
  Json::Value paramsRequest = Json::Value(Json::arrayValue);

  lookupServer->GetEthAccountsI(paramsRequest, response);

  const Json::Value expectedResponse = Json::arrayValue;
  BOOST_CHECK_EQUAL(response, expectedResponse);
}

BOOST_AUTO_TEST_CASE(test_eth_get_uncle_by_hash_and_idx) {
  INIT_STDOUT_LOGGER();

  LOG_MARKER();

  const auto lookupServer = getLookupServer();
  Json::Value response;
  // call the method on the lookup server with params
  Json::Value paramsRequest = Json::Value(Json::arrayValue);

  paramsRequest[0u] = "0x68656c6c6f20776f726c64";
  paramsRequest[1u] = "0x1";

  lookupServer->GetEthUncleBlockI(paramsRequest, response);

  const Json::Value expectedResponse = Json::nullValue;
  BOOST_CHECK_EQUAL(response, expectedResponse);
}

BOOST_AUTO_TEST_CASE(test_eth_get_uncle_by_num_and_idx) {
  INIT_STDOUT_LOGGER();

  LOG_MARKER();

  const auto lookupServer = getLookupServer();
  Json::Value response;
  // call the method on the lookup server with params
  Json::Value paramsRequest = Json::Value(Json::arrayValue);

  paramsRequest[0u] = "0x666";
  paramsRequest[1u] = "0x1";

  lookupServer->GetEthUncleBlockI(paramsRequest, response);

  const Json::Value expectedResponse = Json::nullValue;
  BOOST_CHECK_EQUAL(response, expectedResponse);
}

BOOST_AUTO_TEST_CASE(test_eth_get_uncle_count_by_hash) {
  INIT_STDOUT_LOGGER();

  LOG_MARKER();

  const auto lookupServer = getLookupServer();
  Json::Value response;
  // call the method on the lookup server with params
  Json::Value paramsRequest = Json::Value(Json::arrayValue);

  paramsRequest[0u] = "0x68656c6c6f20776f726c64";

  lookupServer->GetEthUncleCountI(paramsRequest, response);

  const Json::Value expectedResponse = "0x0";
  BOOST_CHECK_EQUAL(response, expectedResponse);
}

BOOST_AUTO_TEST_CASE(test_eth_get_uncle_count_by_number) {
  INIT_STDOUT_LOGGER();

  LOG_MARKER();

  const auto lookupServer = getLookupServer();
  Json::Value response;
  // call the method on the lookup server with params
  Json::Value paramsRequest = Json::Value(Json::arrayValue);

  paramsRequest[0u] = "0x10";

  lookupServer->GetEthUncleCountI(paramsRequest, response);

  const Json::Value expectedResponse = "0x0";
  BOOST_CHECK_EQUAL(response, expectedResponse);
}

BOOST_AUTO_TEST_CASE(test_eth_net_version) {
  INIT_STDOUT_LOGGER();

  LOG_MARKER();

  EvmClient::GetInstance([]() { return std::make_shared<EvmClientMock>(); },
                         true);

  PairOfKey pairOfKey = getTestKeyPair();
  Peer peer;
  Mediator mediator(pairOfKey, peer);
  AbstractServerConnectorMock abstractServerConnector;

  LookupServer lookupServer(mediator, abstractServerConnector);
  Json::Value response;
  // call the method on the lookup server with params
  Json::Value paramsRequest = Json::Value(Json::arrayValue);

  lookupServer.GetNetVersionI(paramsRequest, response);
  BOOST_CHECK_EQUAL(response, Json::Value("0x8001"));
}

BOOST_AUTO_TEST_CASE(test_eth_get_balance) {
  INIT_STDOUT_LOGGER();

  LOG_MARKER();

  Json::Value response;

  // call the method on the lookup server with params
  Json::Value paramsRequest = Json::Value(Json::arrayValue);
  const std::string address{"0x6cCAa29b6cD36C8238E8Fa137311de6153b0b4e7"};
  paramsRequest[0u] = address;
  paramsRequest[1u] = "latest";

  const Address accountAddress{address};
  if (!AccountStore::GetInstance().IsAccountExist(accountAddress)) {
    Account account;
    AccountStore::GetInstance().AddAccount(accountAddress, account);
  }

  const uint128_t initialBalance{1'000'000U};
  AccountStore::GetInstance().IncreaseBalance(accountAddress, initialBalance);

  LOG_GENERAL(INFO, "Account balance: " << AccountStore::GetInstance()
                                               .GetAccount(accountAddress)
                                               ->GetBalance());

  const auto lookupServer = getLookupServer();
  lookupServer->GetEthBalanceI(paramsRequest, response);
  LOG_GENERAL(INFO, "Got balance: " << response);
  // expected return value should be 1.000.000 times greater
  BOOST_CHECK_EQUAL(boost::algorithm::to_lower_copy(response.asString()),
                    "0xe8d4a51000");
}

BOOST_AUTO_TEST_CASE(test_eth_get_block_by_number) {
  INIT_STDOUT_LOGGER();

  LOG_MARKER();

  BlockStorage::GetBlockStorage().ResetAll();

  EvmClient::GetInstance([]() { return std::make_shared<EvmClientMock>(); },
                         true);

  PairOfKey pairOfKey = getTestKeyPair();
  Peer peer;
  Mediator mediator(pairOfKey, peer);
  AbstractServerConnectorMock abstractServerConnector;

  LookupServer lookupServer(mediator, abstractServerConnector);

  std::vector<TransactionWithReceipt> transactions;

  constexpr uint32_t TRANSACTIONS_COUNT = 2;
  for (uint32_t i = 0; i < TRANSACTIONS_COUNT; ++i) {
    TransactionWithReceipt twr = constructTxWithReceipt(i, pairOfKey);
    transactions.emplace_back(twr);

    bytes body;
    transactions.back().Serialize(body, 0);
    BlockStorage::GetBlockStorage().PutTxBody(
        1, transactions.back().GetTransaction().GetTranID(), body);
  }

  constexpr auto FIRST_VALID_BLOCK_NUM = 1;
  const auto firstValidTxBlock = buildCommonEthBlockCase(
      mediator, FIRST_VALID_BLOCK_NUM, transactions, pairOfKey);

  // Case with retrieving block by number
  {
    // Construct all relevant structures (sample transactions, microblock and
    // txBlock)

    // call the method on the lookup server with params
    Json::Value paramsRequest = Json::Value(Json::arrayValue);
    paramsRequest[0u] = std::to_string(FIRST_VALID_BLOCK_NUM);
    paramsRequest[1u] = false;

    Json::Value response;
    lookupServer.GetEthBlockByNumberI(paramsRequest, response);

    BOOST_CHECK_EQUAL(
        response["hash"].asString(),
        (boost::format("0x%x") % firstValidTxBlock.GetBlockHash().hex()).str());

    std::vector<std::string> expectedHashes;
    for (uint32_t i = 0; i < transactions.size(); ++i) {
      expectedHashes.emplace_back(
          "0x" + transactions[i].GetTransaction().GetTranID().hex());
    }
    std::sort(expectedHashes.begin(), expectedHashes.end());

    std::vector<std::string> receivedHashes;
    const Json::Value arrayOfHashes = response["transactions"];
    for (auto jsonIter = arrayOfHashes.begin(); jsonIter != arrayOfHashes.end();
         ++jsonIter) {
      receivedHashes.emplace_back(jsonIter->asString());
    }
    std::sort(receivedHashes.begin(), receivedHashes.end());
    BOOST_CHECK_EQUAL_COLLECTIONS(
        expectedHashes.cbegin(), expectedHashes.cend(), receivedHashes.cbegin(),
        receivedHashes.cend());
  }

  // Case with retrieving block by number (with includeTransaction set to True)
  {
    Json::Value paramsRequest = Json::Value(Json::arrayValue);
    paramsRequest[0u] = std::to_string(FIRST_VALID_BLOCK_NUM);
    paramsRequest[1u] = true;

    Json::Value response;
    lookupServer.GetEthBlockByNumberI(paramsRequest, response);

    BOOST_CHECK_EQUAL(
        response["hash"].asString(),
        (boost::format("0x%x") % firstValidTxBlock.GetBlockHash().hex()).str());

    std::vector<std::string> expectedHashes;
    for (uint32_t i = 0; i < transactions.size(); ++i) {
      expectedHashes.emplace_back(
          "0x" + transactions[i].GetTransaction().GetTranID().hex());
    }
    std::sort(expectedHashes.begin(), expectedHashes.end());

    std::vector<std::string> receivedHashes;
    const Json::Value arrayOfTransactions = response["transactions"];
    for (auto jsonIter = arrayOfTransactions.begin();
         jsonIter != arrayOfTransactions.end(); ++jsonIter) {
      BOOST_TEST_CHECK(jsonIter->isObject() == true);
      const auto tranJsonObject = *jsonIter;
      receivedHashes.emplace_back(tranJsonObject["hash"].asString());
    }
    std::sort(receivedHashes.begin(), receivedHashes.end());
    BOOST_CHECK_EQUAL_COLLECTIONS(
        expectedHashes.cbegin(), expectedHashes.cend(), receivedHashes.cbegin(),
        receivedHashes.cend());
  }

  // Case with retrieving block by TAGs (previous block already exists)
  {
    std::vector<TransactionWithReceipt> new_transactions;

    constexpr uint32_t NEW_TRANSACTIONS_COUNT = 123;
    for (uint32_t i = 0; i < NEW_TRANSACTIONS_COUNT; ++i) {
      new_transactions.emplace_back(constructTxWithReceipt(i, pairOfKey));
    }

    constexpr auto SECOND_VALID_BLOCK_NUM = 2;
    const auto secondValidTxBlock = buildCommonEthBlockCase(
        mediator, SECOND_VALID_BLOCK_NUM, new_transactions, pairOfKey);

    Json::Value paramsRequest = Json::Value(Json::arrayValue);

    // Latest
    paramsRequest[0u] = "latest";
    Json::Value response;

    lookupServer.GetEthBlockByNumberI(paramsRequest, response);
    BOOST_CHECK_EQUAL(
        response["hash"].asString(),
        (boost::format("0x%x") % secondValidTxBlock.GetBlockHash().hex())
            .str());

    // Pending
    paramsRequest[0u] = "pending";

    lookupServer.GetEthBlockByNumberI(paramsRequest, response);
    BOOST_CHECK_EQUAL(response, Json::nullValue);

    // Earliest
    paramsRequest[0u] = "earliest";

    lookupServer.GetEthBlockByNumberI(paramsRequest, response);
    BOOST_CHECK_EQUAL(response, Json::nullValue);
  }
}

BOOST_AUTO_TEST_CASE(test_eth_get_block_by_hash) {
  INIT_STDOUT_LOGGER();

  LOG_MARKER();

  BlockStorage::GetBlockStorage().ResetAll();

  EvmClient::GetInstance([]() { return std::make_shared<EvmClientMock>(); },
                         true);

  PairOfKey pairOfKey = getTestKeyPair();
  Peer peer;
  Mediator mediator(pairOfKey, peer);
  AbstractServerConnectorMock abstractServerConnector;

  LookupServer lookupServer(mediator, abstractServerConnector);

  // Construct all relevant structures (sample transactions, microblock and
  // txBlock)
  std::vector<TransactionWithReceipt> transactions;

  constexpr uint32_t TRANSACTIONS_COUNT = 2;
  for (uint32_t i = 0; i < TRANSACTIONS_COUNT; ++i) {
    transactions.emplace_back(constructTxWithReceipt(i, pairOfKey));
  }

  constexpr auto BLOCK_NUM = 1;
  const auto txBlock =
      buildCommonEthBlockCase(mediator, BLOCK_NUM, transactions, pairOfKey);

  // call the method on the lookup server with params
  Json::Value paramsRequest = Json::Value(Json::arrayValue);
  paramsRequest[0u] = txBlock.GetBlockHash().hex();
  paramsRequest[1u] = false;

  Json::Value response;
  lookupServer.GetEthBlockByHashI(paramsRequest, response);

  BOOST_CHECK_EQUAL(
      response["hash"].asString(),
      (boost::format("0x%x") % txBlock.GetBlockHash().hex()).str());
  BOOST_CHECK_EQUAL(
      response["number"].asString(),
      (boost::format("0x%x") % txBlock.GetHeader().GetBlockNum()).str());

  std::vector<std::string> expectedHashes;
  for (uint32_t i = 0; i < transactions.size(); ++i) {
    expectedHashes.emplace_back(
        "0x" + transactions[i].GetTransaction().GetTranID().hex());
  }
  std::sort(expectedHashes.begin(), expectedHashes.end());

  std::vector<std::string> receivedHashes;
  const Json::Value arrayOfHashes = response["transactions"];
  for (auto jsonIter = arrayOfHashes.begin(); jsonIter != arrayOfHashes.end();
       ++jsonIter) {
    receivedHashes.emplace_back(jsonIter->asString());
  }
  std::sort(receivedHashes.begin(), receivedHashes.end());
  BOOST_CHECK_EQUAL_COLLECTIONS(expectedHashes.cbegin(), expectedHashes.cend(),
                                receivedHashes.cbegin(), receivedHashes.cend());
}

BOOST_AUTO_TEST_CASE(test_eth_get_gas_price) {
  INIT_STDOUT_LOGGER();

  LOG_MARKER();

  EvmClient::GetInstance([]() { return std::make_shared<EvmClientMock>(); },
                         true);

  PairOfKey pairOfKey = getTestKeyPair();
  Peer peer;
  Mediator mediator(pairOfKey, peer);
  AbstractServerConnectorMock abstractServerConnector;

  LookupServer lookupServer(mediator, abstractServerConnector);
  Json::Value response;
  // call the method on the lookup server with params
  Json::Value paramsRequest = Json::Value(Json::arrayValue);

  lookupServer.GetEthGasPriceI(paramsRequest, response);

  if (response.asString()[0] != '0') {
    BOOST_FAIL("Failed to get gas price");
  }
}

BOOST_AUTO_TEST_CASE(test_eth_get_transaction_count) {
  INIT_STDOUT_LOGGER();

  LOG_MARKER();

  EvmClient::GetInstance([]() { return std::make_shared<EvmClientMock>(); },
                         true);

  PairOfKey pairOfKey = getTestKeyPair();
  Peer peer;
  Mediator mediator(pairOfKey, peer);
  AbstractServerConnectorMock abstractServerConnector;

  Address accountAddress{"a744160c3De133495aB9F9D77EA54b325b045670"};
  Account account;
  if (!AccountStore::GetInstance().IsAccountExist(accountAddress)) {
    AccountStore::GetInstance().AddAccount(accountAddress, account);
  }

  LookupServer lookupServer(mediator, abstractServerConnector);
  Json::Value response;
  // call the method on the lookup server with params
  Json::Value paramsRequest = Json::Value(Json::arrayValue);
  paramsRequest[0u] = "0xa744160c3De133495aB9F9D77EA54b325b045670";

  lookupServer.GetEthTransactionCountI(paramsRequest, response);

  // 0x response
  if (response.asString()[0] != '0') {
    BOOST_FAIL("Failed to get TX count");
  }
}

/*
BOOST_AUTO_TEST_CASE(test_eth_send_raw_transaction) {
  INIT_STDOUT_LOGGER();

  LOG_MARKER();

  EvmClient::GetInstance([]() { return std::make_shared<EvmClientMock>(); },
true);

  PairOfKey pairOfKey = getTestKeyPair();
  Peer peer;
  Mediator mediator(pairOfKey, peer);
  AbstractServerConnectorMock abstractServerConnector;

  LookupServer lookupServer(mediator, abstractServerConnector);
  Json::Value response;
  // call the method on the lookup server with params

  Json::Value paramsRequest = Json::Value(Json::arrayValue);
  paramsRequest[0u] =
"f86e80850d9e63a68c82520894673e5ef1ae0a2ef7d0714a96a734ffcd1d8a381f881bc16d674ec8000080820cefa04728e87b280814295371adf0b7ccc3ec802a45bd31d13668b5ab51754c110f8ea02d0450641390c9ed56fcbbc64dcb5b07f7aece78739ef647f10cc93d4ecaa496";

  lookupServer.GetEthSendRawTransactionI(paramsRequest, response);

  const Json::Value expectedResponse = Json::arrayValue;
  BOOST_CHECK_EQUAL(response, expectedResponse);
}
*/

BOOST_AUTO_TEST_CASE(test_eth_blockNumber) {
  INIT_STDOUT_LOGGER();

  LOG_MARKER();

  EvmClient::GetInstance([]() { return std::make_shared<EvmClientMock>(); },
                         true);

  PairOfKey pairOfKey = getTestKeyPair();
  Peer peer;
  Mediator mediator(pairOfKey, peer);
  AbstractServerConnectorMock abstractServerConnector;

  LookupServer lookupServer(mediator, abstractServerConnector);
  Json::Value response;
  // call the method on the lookup server with params
  Json::Value paramsRequest = Json::Value(Json::arrayValue);

  lookupServer.GetEthBlockNumberI(paramsRequest, response);

  if (!(response.asString()[0] == '0' && response.asString()[1] == 'x')) {
    BOOST_FAIL("Failed to get block number!");
  }
}

BOOST_AUTO_TEST_CASE(test_eth_estimate_gas) {
  INIT_STDOUT_LOGGER();

  LOG_MARKER();

  EvmClient::GetInstance([]() { return std::make_shared<EvmClientMock>(); },
                         true);

  PairOfKey pairOfKey = getTestKeyPair();
  Peer peer;
  Mediator mediator(pairOfKey, peer);
  AbstractServerConnectorMock abstractServerConnector;

  LookupServer lookupServer(mediator, abstractServerConnector);
  Json::Value response;
  // call the method on the lookup server with params
  Json::Value paramsRequest = Json::Value(Json::arrayValue);

  lookupServer.GetEthEstimateGasI(paramsRequest, response);

  if (response.asString()[0] != '0') {
    BOOST_FAIL("Failed to get gas price");
  }
}

BOOST_AUTO_TEST_CASE(test_eth_get_transaction_by_hash) {
  INIT_STDOUT_LOGGER();

  LOG_MARKER();

  EvmClient::GetInstance([]() { return std::make_shared<EvmClientMock>(); },
                         true);

  PairOfKey pairOfKey = getTestKeyPair();
  Peer peer;
  Mediator mediator(pairOfKey, peer);
  AbstractServerConnectorMock abstractServerConnector;

  LookupServer lookupServer(mediator, abstractServerConnector);

  // Construct all relevant structures (sample transactions, microblock and
  // txBlock)
  std::vector<TransactionWithReceipt> transactions;

  constexpr uint32_t TRANSACTIONS_COUNT = 2;
  for (uint32_t i = 0; i < TRANSACTIONS_COUNT; ++i) {
    transactions.emplace_back(constructTxWithReceipt(i, pairOfKey));
  }

  constexpr uint64_t EPOCH_NUM = 1;
  for (const auto& transaction : transactions) {
    bytes body;
    transaction.Serialize(body, 0);
    BlockStorage::GetBlockStorage().PutTxBody(
        EPOCH_NUM, transaction.GetTransaction().GetTranID(), body);
  }

  for (uint32_t i = 0; i < transactions.size(); ++i) {
    // call the method on the lookup server with params
    Json::Value paramsRequest = Json::Value(Json::arrayValue);
    paramsRequest[0u] = transactions[i].GetTransaction().GetTranID().hex();

    Json::Value response;

    lookupServer.GetEthTransactionByHashI(paramsRequest, response);

    BOOST_TEST_CHECK(response["hash"] ==
                     "0x" + transactions[i].GetTransaction().GetTranID().hex());
    // The internal nonce representation is always one ahead for Eth TXs than
    // was originally sent due to accounting differences with Zil
    BOOST_TEST_CHECK(response["nonce"] ==
                     (boost::format("0x%x") %
                      (transactions[i].GetTransaction().GetNonce() - 1))
                         .str());
    BOOST_TEST_CHECK(response["value"] ==
                     (boost::format("0x%x") %
                      transactions[i].GetTransaction().GetAmountWei())
                         .str());
  }

  // Get non-existing transaction
  Json::Value paramsRequest = Json::Value(Json::arrayValue);
  paramsRequest[0u] = "abcdeffedcba";

  Json::Value response;

  lookupServer.GetEthTransactionByHashI(paramsRequest, response);
  BOOST_TEST_CHECK(response == Json::nullValue);
}

BOOST_AUTO_TEST_CASE(test_eth_get_transaction_count_by_hash_or_num) {
  INIT_STDOUT_LOGGER();

  LOG_MARKER();

  BlockStorage::GetBlockStorage().ResetAll();

  EvmClient::GetInstance([]() { return std::make_shared<EvmClientMock>(); },
                         true);

  PairOfKey pairOfKey = getTestKeyPair();
  Peer peer;
  Mediator mediator(pairOfKey, peer);
  AbstractServerConnectorMock abstractServerConnector;

  LookupServer lookupServer(mediator, abstractServerConnector);

  // Construct all relevant structures (sample transactions, microblock and
  // txBlock)
  std::vector<TransactionWithReceipt> transactions;

  constexpr uint32_t TRANSACTIONS_COUNT = 31;
  for (uint32_t i = 0; i < TRANSACTIONS_COUNT; ++i) {
    transactions.emplace_back(constructTxWithReceipt(i, pairOfKey));
  }

  constexpr auto BLOCK_NUM = 1;
  const auto txBlock =
      buildCommonEthBlockCase(mediator, BLOCK_NUM, transactions, pairOfKey);

  // Existing block by Hash
  {
    Json::Value paramsRequest = Json::Value(Json::arrayValue);
    paramsRequest[0u] = txBlock.GetBlockHash().hex();

    Json::Value response;

    lookupServer.GetEthBlockTransactionCountByHashI(paramsRequest, response);
    BOOST_TEST_CHECK(response.asString() ==
                     (boost::format("0x%x") % TRANSACTIONS_COUNT).str());
  }

  // Existing block by Hash (with extra '0x' prefix)
  {
    Json::Value paramsRequest = Json::Value(Json::arrayValue);
    paramsRequest[0u] = "0x" + txBlock.GetBlockHash().hex();

    Json::Value response;

    lookupServer.GetEthBlockTransactionCountByHashI(paramsRequest, response);
    BOOST_TEST_CHECK(response.asString() ==
                     (boost::format("0x%x") % TRANSACTIONS_COUNT).str());
  }

  // Non existing block by Hash
  {
    Json::Value paramsRequest = Json::Value(Json::arrayValue);
    paramsRequest[0u] = "abcdeffedcba01234567890";

    Json::Value response;

    lookupServer.GetEthBlockTransactionCountByHashI(paramsRequest, response);
    BOOST_TEST_CHECK(response.asString() == "0x0");
  }

  // Existing block by number
  {
    Json::Value paramsRequest = Json::Value(Json::arrayValue);
    paramsRequest[0u] = std::to_string(txBlock.GetHeader().GetBlockNum());

    Json::Value response;

    lookupServer.GetEthBlockTransactionCountByNumberI(paramsRequest, response);
    BOOST_TEST_CHECK(response.asString() ==
                     (boost::format("0x%x") % TRANSACTIONS_COUNT).str());
  }

  // Non Existing block by number
  {
    Json::Value paramsRequest = Json::Value(Json::arrayValue);
    paramsRequest[0u] = "1234";

    Json::Value response;

    lookupServer.GetEthBlockTransactionCountByNumberI(paramsRequest, response);
    BOOST_TEST_CHECK(response.asString() == "0x0");
  }
  // Block by TAGs
  {
    std::vector<TransactionWithReceipt> new_transactions;

    constexpr uint32_t NEW_TRANSACTIONS_COUNT = 2;
    for (uint32_t i = 0; i < NEW_TRANSACTIONS_COUNT; ++i) {
      new_transactions.emplace_back(constructTxWithReceipt(i, pairOfKey));
    }

    constexpr auto SECOND_VALID_BLOCK_NUM = 2;
    const auto secondValidTxBlock = buildCommonEthBlockCase(
        mediator, SECOND_VALID_BLOCK_NUM, new_transactions, pairOfKey);

    Json::Value paramsRequest = Json::Value(Json::arrayValue);

    // Latest
    paramsRequest[0u] = "latest";
    Json::Value response;

    lookupServer.GetEthBlockTransactionCountByNumberI(paramsRequest, response);
    BOOST_CHECK_EQUAL(response.asString(),
                      (boost::format("0x%x") % NEW_TRANSACTIONS_COUNT).str());

    // Pending
    paramsRequest[0u] = "pending";

    lookupServer.GetEthBlockTransactionCountByNumberI(paramsRequest, response);
    BOOST_CHECK_EQUAL(response.asString(), "0x0");

    // Earliest
    paramsRequest[0u] = "earliest";

    lookupServer.GetEthBlockTransactionCountByNumberI(paramsRequest, response);
    BOOST_CHECK_EQUAL(
        response.asString(),
        (boost::format("0x%x") %
         mediator.m_txBlockChain.GetBlock(0).GetHeader().GetNumTxs())
            .str());
  }
}

BOOST_AUTO_TEST_CASE(test_eth_get_transaction_by_block_and_index) {
  INIT_STDOUT_LOGGER();

  LOG_MARKER();

  BlockStorage::GetBlockStorage().ResetAll();

  EvmClient::GetInstance([]() { return std::make_shared<EvmClientMock>(); },
                         true);

  PairOfKey pairOfKey = getTestKeyPair();
  Peer peer;
  Mediator mediator(pairOfKey, peer);
  AbstractServerConnectorMock abstractServerConnector;

  LookupServer lookupServer(mediator, abstractServerConnector);

  constexpr std::array<uint32_t, 4> TRANSACTIONS_IN_BLOCKS = {3, 15, 22, 7};

  std::vector<TransactionWithReceipt> transactions;
  std::vector<MicroBlock> microBlocks;
  uint32_t nonce = 0;

  for (uint32_t i = 0; i < TRANSACTIONS_IN_BLOCKS.size(); ++i) {
    std::vector<TransactionWithReceipt> thisBlockTransactions;
    for (uint32_t txCount = 0; txCount < TRANSACTIONS_IN_BLOCKS[i]; ++txCount) {
      const auto transaction = constructTxWithReceipt(nonce++, pairOfKey);
      thisBlockTransactions.push_back(transaction);
      transactions.push_back(transaction);
      bytes body;
      transaction.Serialize(body, 0);
      BlockStorage::GetBlockStorage().PutTxBody(
          1, transaction.GetTransaction().GetTranID(), body);
    }
    const auto blockNum = i + 1;
    const MicroBlock microBlock = constructMicroBlockWithTransactions(
        blockNum, thisBlockTransactions, pairOfKey);
    bytes microBlockSerialized;
    microBlock.Serialize(microBlockSerialized, 0);
    BlockStorage::GetBlockStorage().PutMicroBlock(
        microBlock.GetBlockHash(), blockNum, blockNum, microBlockSerialized);
    microBlocks.push_back(microBlock);
  }

  // CTor: (gasLimit, gasUsed, rewards, blockNum, blockHashSet, numTxs,
  // minerPubKey, blockVersion)
  TxBlockHeader txblockheader(2, 1, 0, 1, {}, transactions.size(),
                              pairOfKey.first, TXBLOCK_VERSION);
  std::vector<MicroBlockInfo> mbInfos;
  for (const auto& microBlock : microBlocks) {
    mbInfos.emplace_back(MicroBlockInfo{microBlock.GetBlockHash(),
                                        microBlock.GetHeader().GetTxRootHash(),
                                        microBlock.GetHeader().GetShardId()});
  }

  TxBlock txBlock(txblockheader, {mbInfos}, CoSignatures{});
  mediator.m_txBlockChain.AddBlock(txBlock);

  Json::Value paramsRequest = Json::Value(Json::arrayValue);
  Json::Value response;

  // Query for all existing transactions using block hash
  {
    for (uint32_t i = 0; i < transactions.size(); ++i) {
      paramsRequest[0u] = txBlock.GetBlockHash().hex();
      paramsRequest[1u] = std::to_string(i);

      lookupServer.GetEthTransactionByBlockHashAndIndexI(paramsRequest,
                                                         response);
      BOOST_TEST_CHECK(response["hash"].asString() ==
                       "0x" +
                           transactions[i].GetTransaction().GetTranID().hex());
    }
  }

  // Query non-existing transaction using block hash
  {
    uint32_t onePassRange = boost::accumulate(TRANSACTIONS_IN_BLOCKS, 0);
    paramsRequest[0u] = txBlock.GetBlockHash().hex();
    paramsRequest[1u] = std::to_string(onePassRange);

    Json::Value response;
    lookupServer.GetEthTransactionByBlockHashAndIndexI(paramsRequest, response);
    BOOST_TEST_CHECK(response == Json::nullValue);
  }

  // Query by valid block num and Tag = 'latest'
  {
    const std::vector<std::string> BLOCKS = {"1", "latest"};
    for (const auto& block : BLOCKS) {
      for (uint32_t i = 0; i < transactions.size(); ++i) {
        paramsRequest[0u] = block;
        paramsRequest[1u] = std::to_string(i);

        lookupServer.GetEthTransactionByBlockNumberAndIndexI(paramsRequest,
                                                             response);
        BOOST_TEST_CHECK(
            response["hash"].asString() ==
            "0x" + transactions[i].GetTransaction().GetTranID().hex());
      }
    }
  }

  // Query by non-existing block number or Tags: 'earliest' and 'pending'
  {
    const std::vector<std::string> BLOCKS = {"123", "earliest", "pending"};
    for (const auto& block : BLOCKS) {
      for (uint32_t i = 0; i < transactions.size(); ++i) {
        paramsRequest[0u] = block;
        paramsRequest[1u] = std::to_string(i);

        lookupServer.GetEthTransactionByBlockNumberAndIndexI(paramsRequest,
                                                             response);
        BOOST_TEST_CHECK(response == Json::nullValue);
      }
    }
  }
}

BOOST_AUTO_TEST_CASE(test_ethGasPrice) {
  INIT_STDOUT_LOGGER();

  LOG_MARKER();

  BlockStorage::GetBlockStorage().ResetAll();

  EvmClient::GetInstance([]() { return std::make_shared<EvmClientMock>(); },
                         true);

  PairOfKey pairOfKey = getTestKeyPair();
  Peer peer;
  Mediator mediator(pairOfKey, peer);
  AbstractServerConnectorMock abstractServerConnector;

  LookupServer lookupServer(mediator, abstractServerConnector);

  const uint256_t GAS_PRICE_CORE = 420;
  const DSBlockHeader dsHeader{
      1,  1,  {}, 1,  1, GAS_PRICE_CORE.convert_to<uint32_t>(),
      {}, {}, {}, {}, {}};
  const DSBlock dsBlock{dsHeader, {}};
  mediator.m_dsBlockChain.AddBlock(dsBlock);

  Json::Value response;
  // call the method on the lookup server with params

  lookupServer.GetEthGasPriceI({}, response);

  const auto EXPECTED_NUM = ((GAS_PRICE_CORE * EVM_ZIL_SCALING_FACTOR) /
                             GasConv::GetScalingFactor()) +
                            1000000;

  auto EXPECTED_RESPONSE = (boost::format("0x%x") % (EXPECTED_NUM)).str();
  auto responseStr = response.asString();
  boost::to_lower(responseStr);
  boost::to_lower(EXPECTED_RESPONSE);
  BOOST_TEST_CHECK(responseStr == EXPECTED_RESPONSE);
}

BOOST_AUTO_TEST_CASE(test_ethGasPriceRounding) {
  INIT_STDOUT_LOGGER();

  LOG_MARKER();

  BlockStorage::GetBlockStorage().ResetAll();

  EvmClient::GetInstance([]() { return std::make_shared<EvmClientMock>(); },
                         true);

  PairOfKey pairOfKey = getTestKeyPair();
  Peer peer;
  Mediator mediator(pairOfKey, peer);
  AbstractServerConnectorMock abstractServerConnector;

  LookupServer lookupServer(mediator, abstractServerConnector);

  const uint256_t BLOCK_GAS_PRICES[] = {2000000000, 2121121121, 2123456789,
                                        3987654321, 9999999999, 11111111111,
                                        9876543210};

  for (uint32_t i = 0; i < boost::size(BLOCK_GAS_PRICES); ++i) {
    const uint256_t GAS_PRICE_CORE = BLOCK_GAS_PRICES[i];
    const DSBlockHeader dsHeader{
        1,  1,  {}, i + 1, 1, GAS_PRICE_CORE.convert_to<uint64_t>(),
        {}, {}, {}, {},    {}};
    const DSBlock dsBlock{dsHeader, {}};
    mediator.m_dsBlockChain.AddBlock(dsBlock);

    Json::Value response;
    // call the method on the lookup server with params

    lookupServer.GetEthGasPriceI({}, response);

    const auto responseStr = response.asString();
    uint128_t apiGasPrice = uint128_t{responseStr};
    Transaction tx{2,  1, {}, pairOfKey, 1, apiGasPrice, /* gasLimit = */ 100,
                   {}, {}};

    BOOST_TEST_CHECK(tx.GetGasPriceQa() >= GAS_PRICE_CORE);
  }
}

BOOST_AUTO_TEST_SUITE_END()<|MERGE_RESOLUTION|>--- conflicted
+++ resolved
@@ -45,17 +45,10 @@
 
   virtual bool OpenServer(uint32_t /*version*/) override { return true; }
 
-<<<<<<< HEAD
   bool CallRunner(uint32_t /*version*/,                 //
                   const Json::Value& request,           //
                   evmproj::CallResponse& /*response*/,  //
                   uint32_t /*counter = MAXRETRYCONN*/) override {
-=======
-  virtual bool CallRunner(uint32_t /*version*/,                 //
-                          const Json::Value& request,           //
-                          evmproj::CallResponse& /*response*/,  //
-                          uint32_t /*counter = MAXRETRYCONN*/) override {
->>>>>>> fab691a6
     LOG_GENERAL(DEBUG, "CallRunner json request:" << request);
     return true;
   };
