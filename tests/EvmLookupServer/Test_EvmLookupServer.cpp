/*
 * Copyright (C) 2022 Zilliqa
 *
 * This program is free software: you can redistribute it and/or modify
 * it under the terms of the GNU General Public License as published by
 * the Free Software Foundation, either version 3 of the License, or
 * (at your option) any later version.
 *
 * This program is distributed in the hope that it will be useful,
 * but WITHOUT ANY WARRANTY; without even the implied warranty of
 * MERCHANTABILITY or FITNESS FOR A PARTICULAR PURPOSE.  See the
 * GNU General Public License for more details.
 *
 * You should have received a copy of the GNU General Public License
 * along with this program.  If not, see <https://www.gnu.org/licenses/>.
 */

#include "libData/BlockData/Block/DSBlock.h"
#include "libData/BlockData/BlockHeader/TxBlockHeader.h"
#define BOOST_TEST_MODULE EvmLookupServer
#define BOOST_TEST_DYN_LINK

#include <boost/algorithm/string/case_conv.hpp>
#include <boost/algorithm/string/predicate.hpp>
#include <boost/format.hpp>
#include <boost/range.hpp>
#include <boost/range/numeric.hpp>
#include <boost/test/unit_test.hpp>
#include "libData/AccountData/EvmClient.h"
#include "libData/AccountData/TransactionReceipt.h"
#include "libMediator/Mediator.h"
#include "libServer/LookupServer.h"
#include "libUtils/EvmJsonResponse.h"

class AbstractServerConnectorMock : public jsonrpc::AbstractServerConnector {
 public:
  bool StartListening() final { return true; }
  bool StopListening() final { return true; }
};

/**
 * @brief Default Mock implementation for the evm client
 */
class EvmClientMock : public EvmClient {
 public:
  EvmClientMock() = default;

  virtual bool OpenServer(uint32_t /*version*/) override { return true; }

  bool CallRunner(uint32_t /*version*/,                 //
                  const Json::Value& request,           //
                  evmproj::CallResponse& /*response*/,  //
                  uint32_t /*counter = MAXRETRYCONN*/) override {
    LOG_GENERAL(DEBUG, "CallRunner json request:" << request);
    return true;
  };
};

static PairOfKey getTestKeyPair() { return Schnorr::GenKeyPair(); }

struct LookupServerBundle {
  std::unique_ptr<AbstractServerConnectorMock> abstractServerConnector;
  std::unique_ptr<Mediator> mediator;
  std::unique_ptr<LookupServer> lookupServer;
};

LookupServerBundle getLookupServer(
    const std::function<std::shared_ptr<EvmClient>()>& _allocator = []() {
      return std::make_shared<EvmClientMock>();
    }) {
  EvmClient::GetInstance(_allocator, true);

  const PairOfKey pairOfKey = getTestKeyPair();
  Peer peer;

  auto mediator = std::make_unique<Mediator>(pairOfKey, peer);
  // We need some blocks, even if dummy
  mediator->m_txBlockChain.AddBlock(TxBlock{});
  mediator->m_dsBlockChain.AddBlock(DSBlock{});
  auto abstractServerConnector =
      std::make_unique<AbstractServerConnectorMock>();
  auto lookupServer =
      std::make_unique<LookupServer>(*mediator, *abstractServerConnector);
  return LookupServerBundle{
      std::move(abstractServerConnector),
      std::move(mediator),
      std::move(lookupServer),
  };
}

// Convenience fn only used to test Eth TXs.
TransactionWithReceipt constructTxWithReceipt(uint64_t nonce,
                                              const PairOfKey& keyPair,
                                              uint64_t epochNum = 1337) {
  Address toAddr{Account::GetAddressFromPublicKeyEth(keyPair.second)};

  // Stored TX receipt needs at least the epoch number
  auto txReceipt = TransactionReceipt{};
  txReceipt.SetEpochNum(epochNum);
  txReceipt.update();

  return TransactionWithReceipt(
      // Ctor: (version, nonce, toAddr, keyPair, amount, gasPrice, gasLimit,
      // code, data)
      Transaction{2,          // For EVM transaction.
                  nonce + 1,  // Zil style TXs are always one nonce ahead
                  toAddr,
                  keyPair,
                  1,
                  1,
                  2,
                  {},
                  {}},
      txReceipt);
}

MicroBlock constructMicroBlockWithTransactions(
    uint64_t blockNum, const std::vector<TransactionWithReceipt>& transactions,
    PairOfKey& keyPair) {
  MicroBlockHashSet mbhs{dev::h256::random(), {}, {}};
  // CTor: (shardId, gasLimit, gasUsed, rewards, epochNum, mbHashSet, numTxs,
  // minerPubKey, dsBlockNum, version, commiteeHash, prevHash)
  MicroBlockHeader mbh(0, 2, 1, 0, blockNum, mbhs, transactions.size(),
                       keyPair.first, 0, {}, {});

  std::vector<TxnHash> transactionHashes;
  for (const auto& transaction : transactions) {
    transactionHashes.push_back(transaction.GetTransaction().GetTranID());
  }

  MicroBlock mb(mbh, transactionHashes, CoSignatures{});
  return mb;
}

TxBlock constructTxBlockWithTransactions(uint64_t blockNum,
                                         const MicroBlock& microBlock,
                                         PairOfKey& keyPair) {
  // CTor: (gasLimit, gasUsed, rewards, blockNum, blockHashSet, numTxs,
  // minerPubKey, dsBlocknum, version, commiteeHash, prevHash)
  TxBlockHeader txblockheader(2, 1, 0, blockNum, {},
                              microBlock.GetTranHashes().size(), keyPair.first,
                              TXBLOCK_VERSION);

  MicroBlockInfo mbInfo{microBlock.GetBlockHash(),
                        microBlock.GetHeader().GetTxRootHash(),
                        microBlock.GetHeader().GetShardId()};
  TxBlock txblock(txblockheader, {mbInfo}, CoSignatures{});

  return txblock;
}

TxBlock buildCommonEthBlockCase(
    Mediator& mediator, uint64_t blockNum,
    const std::vector<TransactionWithReceipt>& transactions,
    PairOfKey& keyPair) {
  const MicroBlock microBlock =
      constructMicroBlockWithTransactions(blockNum, transactions, keyPair);
  zbytes microBlockSerialized;
  microBlock.Serialize(microBlockSerialized, 0);
  BlockStorage::GetBlockStorage().PutMicroBlock(
      microBlock.GetBlockHash(), blockNum, blockNum, microBlockSerialized);
  const TxBlock txBlock =
      constructTxBlockWithTransactions(blockNum, microBlock, keyPair);
  mediator.m_txBlockChain.AddBlock(txBlock);
  return txBlock;
}

BOOST_AUTO_TEST_SUITE(BOOST_TEST_MODULE)

/**
 * @brief EvmClient mock implementation te be able to inject test responses
 * from the Evm-ds server.
 */
class GetEthCallEvmClientMock : public EvmClient {
 public:
  virtual bool OpenServer(uint32_t /*force = false*/) override { return true; };

  GetEthCallEvmClientMock(
      const uint gasLimit,  //
      const uint amount,    //
      const std::string& response, const std::string& address,
      const std::chrono::seconds& defaultWaitTime = std::chrono::seconds(0))
      : m_GasLimit(gasLimit),               // gas limit
        m_Amount(amount),                   // expected amount
        m_ExpectedResponse(response),       // expected response
        m_AccountAddress(address),          // expected response
        m_DefaultWaitTime(defaultWaitTime)  // default waittime
        {
            //
        };

  bool CallRunner(uint32_t /*version*/,             //
                  const Json::Value& request,       //
                  evmproj::CallResponse& response,  //
                  uint32_t /*counter = MAXRETRYCONN*/) override {
    //
    LOG_GENERAL(DEBUG, "CallRunner json request:" << request);

    Json::Reader _reader;
<<<<<<< HEAD
=======

    std::stringstream expectedRequestString;
    expectedRequestString
        << "["
        << "\"" << m_AccountAddress << "\","
        << "\"0000000000000000000000000000000000000000\","
        << "\"\","
        << "\"ffa1caa000000000000000000000000000000000000000000000000000000"
           "0000000014\","
        //<< "\"" << m_Amount << "\"";
        << "\"" << m_Amount << "\"," << std::to_string(m_GasLimit) << ","
        << "false";
    expectedRequestString << "]";

    Json::Value expectedRequestJson;
    LOG_GENERAL(DEBUG, "expectedRequestString:" << expectedRequestString.str());
    BOOST_CHECK(
        _reader.parse(expectedRequestString.str(), expectedRequestJson));

    BOOST_CHECK_EQUAL(request.size(), expectedRequestJson.size());
    auto i{0U};
    for (const auto& r : request) {
      LOG_GENERAL(DEBUG, "test requests(" << i << "):" << r << ","
                                          << expectedRequestJson[i]);
      if (r.isConvertibleTo(Json::intValue)) {
        BOOST_CHECK_EQUAL(r.asInt(), expectedRequestJson[i].asInt());
      } else if (r.isConvertibleTo(Json::booleanValue)) {
        BOOST_CHECK_EQUAL(r.asBool(), expectedRequestJson[i].asBool());
      } else {
        BOOST_CHECK_EQUAL(r, expectedRequestJson[i]);
      }
      i++;
    }

>>>>>>> 8d243cd9
    Json::Value responseJson;

    BOOST_CHECK(_reader.parse(m_ExpectedResponse, responseJson));
    LOG_GENERAL(DEBUG, "CallRunner json response:" << responseJson);
    evmproj::GetReturn(responseJson, response);
    std::this_thread::sleep_for(m_DefaultWaitTime);
    return true;
  };

 private:
  const uint m_GasLimit{};
  const uint m_Amount{};
  const std::string m_ExpectedResponse{};
  const std::string m_AccountAddress{};
  const std::chrono::seconds m_DefaultWaitTime{0};
};

BOOST_AUTO_TEST_CASE(test_eth_call_failure) {
  INIT_STDOUT_LOGGER();
  LOG_MARKER();

  const auto gasLimit{2 * DS_MICROBLOCK_GAS_LIMIT};
  const auto amount{4200U};
  const std::string evmResponseString =
      "{\"apply\":[],"
      "\"exit_reason\":{\"Fatal\":\"Returned\"},"
      "\"logs\":[],"
      "\"remaining_gas\":77371,"
      "\"return_value\":\"\""
      "}";

  const std::string address{"b744160c3de133495ab9f9d77ea54b325b045670"};
  const auto lookupServer =
      getLookupServer([amount, evmResponseString, address]() {  //
        return std::make_shared<GetEthCallEvmClientMock>(
            2 * DS_MICROBLOCK_GAS_LIMIT,  // gas limit will not exceed
            amount, evmResponseString,
            address);  // this max value
      });

  Json::Value paramsRequest = Json::Value(Json::arrayValue);
  Json::Value values;
  values["data"] =
      "ffa1caa0000000000000000000000000000000000000000000000000000000000000"
      "014";
  values["to"] = address;
  values["gas"] = gasLimit;
  values["value"] = amount;
  paramsRequest[0u] = values;
  paramsRequest[1u] = Json::Value("latest");

  Address accountAddress{address};
  Account account;
  AccountStore::GetInstance().AddAccount(accountAddress, account);

  const auto startBalance =
      AccountStore::GetInstance().GetBalance(accountAddress);
  AccountStore::GetInstance().DecreaseBalance(accountAddress, startBalance);
  const uint128_t initialBalance{1'000'000};
  AccountStore::GetInstance().IncreaseBalance(accountAddress, initialBalance);

  try {
    Json::Value response;
    lookupServer.lookupServer->GetEthCallEthI(paramsRequest, response);
    BOOST_FAIL("Expect exception, but did not catch");
  } catch (const jsonrpc::JsonRpcException& e) {
    BOOST_CHECK_EQUAL(e.GetCode(), ServerBase::RPC_MISC_ERROR);
    BOOST_CHECK_EQUAL(e.GetMessage(), "Returned");
  }

  const auto balance = AccountStore::GetInstance().GetBalance(accountAddress);
  LOG_GENERAL(DEBUG, "Balance:" << balance);
  // the balance should be unchanged
  BOOST_CHECK_EQUAL(static_cast<uint64_t>(balance), initialBalance);
}

BOOST_AUTO_TEST_CASE(test_eth_call_failure_return_with_object) {
  INIT_STDOUT_LOGGER();
  LOG_MARKER();

  const auto gasLimit{2 * DS_MICROBLOCK_GAS_LIMIT};
  const auto amount{4200U};
  const std::string evmResponseString =
      "{\"apply\":[],"
      "\"exit_reason\":{\"Fatal\":{\"Error\":\"fatal error, unkown object "
      "type\"}},"
      "\"logs\":[],"
      "\"remaining_gas\":77371,"
      "\"return_value\":\"\""
      "}";

  const std::string address{"b744160c3de133495ab9f9d77ea54b325b045670"};
  const auto lookupServer =
      getLookupServer([amount, evmResponseString, address]() {  //
        return std::make_shared<GetEthCallEvmClientMock>(
            2 * DS_MICROBLOCK_GAS_LIMIT,  // gas limit will not exceed
            amount, evmResponseString,
            address);  // this max value
      });

  Json::Value paramsRequest = Json::Value(Json::arrayValue);
  Json::Value values;
  values["data"] =
      "ffa1caa0000000000000000000000000000000000000000000000000000000000000"
      "014";
  values["to"] = address;
  values["gas"] = gasLimit;
  values["value"] = amount;
  paramsRequest[0u] = values;
  paramsRequest[1u] = Json::Value("latest");

  Address accountAddress{address};
  Account account;
  AccountStore::GetInstance().AddAccount(accountAddress, account);

  const auto startBalance =
      AccountStore::GetInstance().GetBalance(accountAddress);
  AccountStore::GetInstance().DecreaseBalance(accountAddress, startBalance);
  const uint128_t initialBalance{1'000'000};
  AccountStore::GetInstance().IncreaseBalance(accountAddress, initialBalance);

  try {
    Json::Value response;
    lookupServer.lookupServer->GetEthCallEthI(paramsRequest, response);
    BOOST_FAIL("Expect exception, but did not catch");
  } catch (const jsonrpc::JsonRpcException& e) {
    BOOST_CHECK_EQUAL(e.GetCode(), ServerBase::RPC_MISC_ERROR);

    Json::Value expectedExitReason;
    expectedExitReason["Error"] = "fatal error, unkown object type";

    Json::Reader reader;
    Json::Value result;

    BOOST_REQUIRE(reader.parse(e.GetMessage(), result));
    BOOST_CHECK_EQUAL(result, expectedExitReason);
  }

  const auto balance = AccountStore::GetInstance().GetBalance(accountAddress);
  LOG_GENERAL(DEBUG, "Balance:" << balance);
  // the balance should be unchanged
  BOOST_CHECK_EQUAL(static_cast<uint64_t>(balance), initialBalance);
}

BOOST_AUTO_TEST_CASE(test_eth_call_revert) {
  INIT_STDOUT_LOGGER();
  LOG_MARKER();

  const auto gasLimit{2 * DS_MICROBLOCK_GAS_LIMIT};
  const auto amount{4200U};
  const std::string evmResponseString =
      "{\"apply\":[],"
      "\"exit_reason\":{\"Revert\":\"Reverted\"},"
      "\"logs\":[],"
      "\"remaining_gas\":77371,"
      "\"return_value\":\"\""
      "}";

  const std::string address{"b744160c3de133495ab9f9d77ea54b325b045670"};
  const auto lookupServer =
      getLookupServer([amount, evmResponseString, address]() {  //
        return std::make_shared<GetEthCallEvmClientMock>(
            2 * DS_MICROBLOCK_GAS_LIMIT,  // gas limit will not exceed
            amount, evmResponseString,
            address);  // this max value
      });

  Json::Value paramsRequest = Json::Value(Json::arrayValue);
  Json::Value values;
  values["data"] =
      "ffa1caa0000000000000000000000000000000000000000000000000000000000000"
      "014";
  values["to"] = address;
  values["gas"] = gasLimit;
  values["value"] = amount;
  paramsRequest[0u] = values;
  paramsRequest[1u] = Json::Value("latest");

  Address accountAddress{address};
  Account account;
  AccountStore::GetInstance().AddAccount(accountAddress, account);

  const auto startBalance =
      AccountStore::GetInstance().GetBalance(accountAddress);
  AccountStore::GetInstance().DecreaseBalance(accountAddress, startBalance);
  const uint128_t initialBalance{1'000'000};
  AccountStore::GetInstance().IncreaseBalance(accountAddress, initialBalance);

  try {
    Json::Value response;
    lookupServer.lookupServer->GetEthCallEthI(paramsRequest, response);
    BOOST_FAIL("Expect exception, but did not catch");
  } catch (const jsonrpc::JsonRpcException& e) {
    BOOST_CHECK_EQUAL(e.GetCode(), ServerBase::RPC_MISC_ERROR);
    LOG_GENERAL(DEBUG, e.GetMessage());
    BOOST_CHECK_EQUAL(e.GetMessage(), "Reverted");
  }

  const auto balance = AccountStore::GetInstance().GetBalance(accountAddress);
  LOG_GENERAL(DEBUG, "Balance:" << balance);
  // the balance should be unchanged
  BOOST_CHECK_EQUAL(static_cast<uint64_t>(balance), initialBalance);
}

BOOST_AUTO_TEST_CASE(test_eth_call_exit_reason_unknown) {
  INIT_STDOUT_LOGGER();
  LOG_MARKER();

  const auto gasLimit{2 * DS_MICROBLOCK_GAS_LIMIT};
  const auto amount{4200U};
  const std::string evmResponseString =
      "{\"apply\":[],"
      "\"exit_reason\":{\"Unknown\":\"???\"},"
      "\"logs\":[],"
      "\"remaining_gas\":77371,"
      "\"return_value\":\"\""
      "}";

  const std::string address{"b744160c3de133495ab9f9d77ea54b325b045670"};
  const auto lookupServer =
      getLookupServer([amount, evmResponseString, address]() {  //
        return std::make_shared<GetEthCallEvmClientMock>(
            2 * DS_MICROBLOCK_GAS_LIMIT,  // gas limit will not exceed
            amount, evmResponseString,
            address);  // this max value
      });

  Json::Value paramsRequest = Json::Value(Json::arrayValue);
  Json::Value values;
  values["data"] =
      "ffa1caa0000000000000000000000000000000000000000000000000000000000000"
      "014";
  values["to"] = address;
  values["gas"] = gasLimit;
  values["value"] = amount;
  paramsRequest[0u] = values;
  paramsRequest[1u] = Json::Value("latest");

  Address accountAddress{address};
  Account account;
  AccountStore::GetInstance().AddAccount(accountAddress, account);

  const auto startBalance =
      AccountStore::GetInstance().GetBalance(accountAddress);
  AccountStore::GetInstance().DecreaseBalance(accountAddress, startBalance);
  const uint128_t initialBalance{1'000'000};
  AccountStore::GetInstance().IncreaseBalance(accountAddress, initialBalance);

  try {
    Json::Value response;
    lookupServer.lookupServer->GetEthCallEthI(paramsRequest, response);
    BOOST_FAIL("Expect exception, but did not catch");
  } catch (const jsonrpc::JsonRpcException& e) {
    BOOST_CHECK_EQUAL(e.GetCode(), ServerBase::RPC_MISC_ERROR);
    BOOST_CHECK_EQUAL(e.GetMessage(), "Unable to process");
  }

  const auto balance = AccountStore::GetInstance().GetBalance(accountAddress);
  LOG_GENERAL(DEBUG, "Balance:" << balance);
  // the balance should be unchanged
  BOOST_CHECK_EQUAL(static_cast<uint64_t>(balance), initialBalance);
}

BOOST_AUTO_TEST_CASE(test_eth_call_timeout, *boost::unit_test::disabled()) {
  INIT_STDOUT_LOGGER();
  LOG_MARKER();

  const auto gasLimit{2 * DS_MICROBLOCK_GAS_LIMIT};
  const auto amount{4200U};
  const std::string evmResponseString =
      "{\"apply\":[],"
      "\"exit_reason\":{\"Fatal\":\"Returned\"},"
      "\"logs\":[],"
      "\"remaining_gas\":77371,"
      "\"return_value\":\"\""
      "}";

  const std::string address{"b744160c3de133495ab9f9d77ea54b325b045670"};
  const auto lookupServer =
      getLookupServer([amount, evmResponseString, address]() {  //
        return std::make_shared<GetEthCallEvmClientMock>(
            2 * DS_MICROBLOCK_GAS_LIMIT,  // gas limit will not exceed
            amount, evmResponseString,    //
            address,                      //
            std::chrono::seconds(33));
      });

  Json::Value paramsRequest = Json::Value(Json::arrayValue);
  Json::Value values;
  values["data"] =
      "ffa1caa0000000000000000000000000000000000000000000000000000000000000"
      "014";
  values["to"] = address;
  values["gas"] = gasLimit;
  values["value"] = amount;
  paramsRequest[0u] = values;
  paramsRequest[1u] = Json::Value("latest");

  Address accountAddress{address};
  Account account;
  AccountStore::GetInstance().AddAccount(accountAddress, account);

  const auto startBalance =
      AccountStore::GetInstance().GetBalance(accountAddress);
  AccountStore::GetInstance().DecreaseBalance(accountAddress, startBalance);
  const uint128_t initialBalance{1'000'000};
  AccountStore::GetInstance().IncreaseBalance(accountAddress, initialBalance);

  Json::Value response;
  try {
    lookupServer.lookupServer->GetEthCallEthI(paramsRequest, response);
    BOOST_FAIL("Expect exception, but did not catch");
  } catch (...) {
    // success
  }

  const auto balance = AccountStore::GetInstance().GetBalance(accountAddress);
  LOG_GENERAL(DEBUG, "Balance:" << balance);
  // the balance should be unchanged
  BOOST_CHECK_EQUAL(static_cast<uint64_t>(balance), initialBalance);
}

BOOST_AUTO_TEST_CASE(test_eth_call_success) {
  INIT_STDOUT_LOGGER();
  LOG_MARKER();

  const auto gasLimit{2 * DS_MICROBLOCK_GAS_LIMIT};
  const auto amount{4200U};
  const std::string evmResponseString =
      "{\"apply\":"
      "["
      "{\"modify\":"
      "{\"address\":\"0x4b68ebd5c54ae9ad1f069260b4c89f0d3be70a45\","
      "\"balance\":\"0x0\","
      "\"code\":null,"
      "\"nonce\":\"0x0\","
      "\"reset_storage\":false,"
      "\"storage\":[ ["
      "\"CgxfZXZtX3N0b3JhZ2UQARpAMDAwMDAwMDAwMDAwMDAwMDAwMDAwMDAwMDAwMD"
      "AwMD"
      "AwMDAwMDAwMDAwMDAwMDAwMDAwMDAwMDAwMDAwMDAwMA==\","
      "\"CiAAAAAAAAAAAAAAAAAAAAAAAAAAAAAAAAAAAAAAAAAEAA==\" ] ]"
      "}"
      "}"
      "],"
      "\"exit_reason\":"
      "{"
      " \"Succeed\":\"Returned\""
      "},"
      "\"logs\":[],"
      "\"remaining_gas\":77371,"
      "\"return_value\":"
      "\"608060405234801561001057600080fd5b50600436106100415760003560e0"
      "1c80"
      "632e64cec11461004657806336b62288146100645780636057361d1461006e57"
      "5b60"
      "0080fd5b61004e61008a565b60405161005b91906100d0565b60405180910390"
      "f35b"
      "61006c610093565b005b6100886004803603810190610083919061011c565b61"
      "00ad"
      "565b005b60008054905090565b600073ffffffffffffffffffffffffffffffff"
      "ffff"
      "ffff16ff5b8060008190555050565b6000819050919050565b6100ca816100b7"
      "565b"
      "82525050565b60006020820190506100e560008301846100c1565b9291505056"
      "5b60"
      "0080fd5b6100f9816100b7565b811461010457600080fd5b50565b6000813590"
      "5061"
      "0116816100f0565b92915050565b600060208284031215610132576101316100"
      "eb56"
      "5b5b600061014084828501610107565b9150509291505056fea2646970667358"
      "2212"
      "202ea2150908951ac2bb5f9e1fe7663301a0be11ecdc6d8fc9f49333262e264d"
      "b564"
      "736f6c634300080f0033\""
      "}";

  const std::string address{"a744160c3de133495ab9f9d77ea54b325b045670"};
  const auto lookupServer =
      getLookupServer([amount, evmResponseString, address]() {  //
        return std::make_shared<GetEthCallEvmClientMock>(
            2 * DS_MICROBLOCK_GAS_LIMIT,  // gas limit will not exceed
            amount, evmResponseString,
            address);  // this max value
      });

  Json::Value paramsRequest = Json::Value(Json::arrayValue);
  Json::Value values;
  values["data"] =
      "ffa1caa0000000000000000000000000000000000000000000000000000000000000"
      "014";
  values["to"] = address;
  values["gas"] = gasLimit;
  values["value"] = amount;
  paramsRequest[0u] = values;
  paramsRequest[1u] = Json::Value("latest");

  Address accountAddress{address};
  Account account;

  AccountStore::GetInstance().AddAccount(accountAddress, account);

  const uint128_t initialBalance{1'000'000};
  AccountStore::GetInstance().IncreaseBalance(accountAddress, initialBalance);

  Json::Value response;
  lookupServer.lookupServer->GetEthCallEthI(paramsRequest, response);

  LOG_GENERAL(DEBUG, "GetEthCall response:" << response);
  BOOST_CHECK_EQUAL(response.asString(),
                    "0x608060405234801561001057600080fd5b50600436106100415760"
                    "003560e01c80632e"
                    "64cec11461004657806336b62288146100645780636057361d146100"
                    "6e575b600080fd5b"
                    "61004e61008a565b60405161005b91906100d0565b60405180910390"
                    "f35b61006c610093"
                    "565b005b6100886004803603810190610083919061011c565b6100ad"
                    "565b005b60008054"
                    "905090565b600073ffffffffffffffffffffffffffffffffffffffff"
                    "16ff5b8060008190"
                    "555050565b6000819050919050565b6100ca816100b7565b82525050"
                    "565b600060208201"
                    "90506100e560008301846100c1565b92915050565b600080fd5b6100"
                    "f9816100b7565b81"
                    "1461010457600080fd5b50565b600081359050610116816100f0565b"
                    "92915050565b6000"
                    "60208284031215610132576101316100eb565b5b6000610140848285"
                    "01610107565b9150"
                    "509291505056fea26469706673582212202ea2150908951ac2bb5f9e"
                    "1fe7663301a0be11"
                    "ecdc6d8fc9f49333262e264db564736f6c634300080f0033");

  const auto balance = AccountStore::GetInstance().GetBalance(accountAddress);
  LOG_GENERAL(DEBUG, "Balance:" << balance);
  // the balance should be unchanged
  BOOST_CHECK_EQUAL(static_cast<uint64_t>(balance), initialBalance);
}

BOOST_AUTO_TEST_CASE(test_web3_clientVersion) {
  INIT_STDOUT_LOGGER();

  LOG_MARKER();

  Json::Value response;
  const Json::Value paramsRequest = Json::Value(Json::arrayValue);
  // call the method on the lookup server with params
  const auto lookupServer = getLookupServer();
  lookupServer.lookupServer->GetWeb3ClientVersionI(paramsRequest, response);

  LOG_GENERAL(DEBUG, "GetWeb3ClientVersion response:" << response.asString());

  BOOST_CHECK_EQUAL(response.asString(), "Zilliqa/v8.2");
}

BOOST_AUTO_TEST_CASE(test_web3_sha3) {
  INIT_STDOUT_LOGGER();

  LOG_MARKER();

  const auto lookupServer = getLookupServer();
  Json::Value response;
  // call the method on the lookup server with params
  Json::Value paramsRequest = Json::Value(Json::arrayValue);
  paramsRequest[0u] = "0x68656c6c6f20776f726c64";
  lookupServer.lookupServer->GetWeb3Sha3I(paramsRequest, response);

  LOG_GENERAL(DEBUG, response.asString());

  BOOST_CHECK_EQUAL(
      response.asString(),
      "0x47173285a8d7341e5e972fc677286384f802f8ef42a5ec5f03bbfa254cb01fad");

  // test with empty string
  paramsRequest[0u] = "";
  lookupServer.lookupServer->GetWeb3Sha3I(paramsRequest, response);

  LOG_GENERAL(DEBUG, response.asString());

  BOOST_CHECK_EQUAL(
      response.asString(),
      "0xc5d2460186f7233c927e7db2dcc703c0e500b653ca82273b7bfad8045d85a470");
}

BOOST_AUTO_TEST_CASE(test_eth_mining) {
  INIT_STDOUT_LOGGER();

  LOG_MARKER();

  const auto lookupServer = getLookupServer();
  Json::Value response;
  // call the method on the lookup server with params
  Json::Value paramsRequest = Json::Value(Json::arrayValue);
  lookupServer.lookupServer->GetEthMiningI(paramsRequest, response);

  LOG_GENERAL(DEBUG, response.asString());

  BOOST_CHECK_EQUAL(response.asString(), "false");
}

BOOST_AUTO_TEST_CASE(test_eth_coinbase) {
  INIT_STDOUT_LOGGER();

  LOG_MARKER();

  const auto lookupServer = getLookupServer();

  Address accountAddress{"a744160c3De133495aB9F9D77EA54b325b045670"};

  Account account;
  AccountStore::GetInstance().AddAccount(accountAddress, account);

  const uint128_t initialBalance{1'000'000};
  AccountStore::GetInstance().IncreaseBalance(accountAddress, initialBalance);

  Json::Value response;
  // call the method on the lookup server with params
  Json::Value paramsRequest = Json::Value(Json::arrayValue);
  lookupServer.lookupServer->GetEthCoinbaseI(paramsRequest, response);

  LOG_GENERAL(DEBUG, response.asString());

  BOOST_CHECK_EQUAL(response.asString(),
                    "0x0000000000000000000000000000000000000000");
}

BOOST_AUTO_TEST_CASE(test_net_version) {
  INIT_STDOUT_LOGGER();

  LOG_MARKER();

  const auto lookupServer = getLookupServer();
  Json::Value response;
  // call the method on the lookup server with params
  Json::Value paramsRequest = Json::Value(Json::arrayValue);
  lookupServer.lookupServer->GetNetVersionI(paramsRequest, response);

  LOG_GENERAL(DEBUG, response.asString());

  BOOST_CHECK_EQUAL(response.asString(), "0x8001");
}

BOOST_AUTO_TEST_CASE(test_net_listening) {
  INIT_STDOUT_LOGGER();

  LOG_MARKER();

  const auto lookupServer = getLookupServer();
  Json::Value response;
  // call the method on the lookup server with params
  Json::Value paramsRequest = Json::Value(Json::arrayValue);
  lookupServer.lookupServer->GetNetListeningI(paramsRequest, response);

  LOG_GENERAL(DEBUG, response.asString());

  BOOST_CHECK_EQUAL(response.asString(), "true");
}

BOOST_AUTO_TEST_CASE(test_net_peer_count) {
  INIT_STDOUT_LOGGER();

  LOG_MARKER();

  const auto lookupServer = getLookupServer();
  Json::Value response;
  // call the method on the lookup server with params
  Json::Value paramsRequest = Json::Value(Json::arrayValue);

  lookupServer.lookupServer->GetNetPeerCountI(paramsRequest, response);

  LOG_GENERAL(DEBUG, response.asString());

  BOOST_CHECK_EQUAL(response.asString(), "0x0");
}

BOOST_AUTO_TEST_CASE(test_net_protocol_version) {
  INIT_STDOUT_LOGGER();

  LOG_MARKER();

  const auto lookupServer = getLookupServer();
  Json::Value response;
  // call the method on the lookup server with params
  Json::Value paramsRequest = Json::Value(Json::arrayValue);

  lookupServer.lookupServer->GetProtocolVersionI(paramsRequest, response);

  LOG_GENERAL(DEBUG, response.asString());

  BOOST_CHECK_EQUAL(response.asString(), "0x41");
}

BOOST_AUTO_TEST_CASE(test_eth_chain_id) {
  INIT_STDOUT_LOGGER();

  LOG_MARKER();

  const auto lookupServer = getLookupServer();
  Json::Value response;
  // call the method on the lookup server with params
  Json::Value paramsRequest = Json::Value(Json::arrayValue);

  lookupServer.lookupServer->GetEthChainIdI(paramsRequest, response);

  LOG_GENERAL(DEBUG, response.asString());

  BOOST_CHECK_EQUAL(response.asString(), "0x8001");
}

BOOST_AUTO_TEST_CASE(test_eth_syncing) {
  INIT_STDOUT_LOGGER();

  LOG_MARKER();

  const auto lookupServer = getLookupServer();
  Json::Value response;
  // call the method on the lookup server with params
  Json::Value paramsRequest = Json::Value(Json::arrayValue);

  lookupServer.lookupServer->GetEthSyncingI(paramsRequest, response);

  LOG_GENERAL(DEBUG, response.asString());
  const Json::Value expectedResponse{false};
  BOOST_CHECK_EQUAL(response, expectedResponse);
}

BOOST_AUTO_TEST_CASE(test_eth_accounts) {
  INIT_STDOUT_LOGGER();

  LOG_MARKER();

  const auto lookupServer = getLookupServer();
  Json::Value response;
  // call the method on the lookup server with params
  Json::Value paramsRequest = Json::Value(Json::arrayValue);

  lookupServer.lookupServer->GetEthAccountsI(paramsRequest, response);

  const Json::Value expectedResponse = Json::arrayValue;
  BOOST_CHECK_EQUAL(response, expectedResponse);
}

BOOST_AUTO_TEST_CASE(test_eth_get_uncle_by_hash_and_idx) {
  INIT_STDOUT_LOGGER();

  LOG_MARKER();

  const auto lookupServer = getLookupServer();
  Json::Value response;
  // call the method on the lookup server with params
  Json::Value paramsRequest = Json::Value(Json::arrayValue);

  paramsRequest[0u] = "0x68656c6c6f20776f726c64";
  paramsRequest[1u] = "0x1";

  lookupServer.lookupServer->GetEthUncleBlockI(paramsRequest, response);

  const Json::Value expectedResponse = Json::nullValue;
  BOOST_CHECK_EQUAL(response, expectedResponse);
}

BOOST_AUTO_TEST_CASE(test_eth_get_uncle_by_num_and_idx) {
  INIT_STDOUT_LOGGER();

  LOG_MARKER();

  const auto lookupServer = getLookupServer();
  Json::Value response;
  // call the method on the lookup server with params
  Json::Value paramsRequest = Json::Value(Json::arrayValue);

  paramsRequest[0u] = "0x666";
  paramsRequest[1u] = "0x1";

  lookupServer.lookupServer->GetEthUncleBlockI(paramsRequest, response);

  const Json::Value expectedResponse = Json::nullValue;
  BOOST_CHECK_EQUAL(response, expectedResponse);
}

BOOST_AUTO_TEST_CASE(test_eth_get_uncle_count_by_hash) {
  INIT_STDOUT_LOGGER();

  LOG_MARKER();

  const auto lookupServer = getLookupServer();
  Json::Value response;
  // call the method on the lookup server with params
  Json::Value paramsRequest = Json::Value(Json::arrayValue);

  paramsRequest[0u] = "0x68656c6c6f20776f726c64";

  lookupServer.lookupServer->GetEthUncleCountI(paramsRequest, response);

  const Json::Value expectedResponse = "0x0";
  BOOST_CHECK_EQUAL(response, expectedResponse);
}

BOOST_AUTO_TEST_CASE(test_eth_get_uncle_count_by_number) {
  INIT_STDOUT_LOGGER();

  LOG_MARKER();

  const auto lookupServer = getLookupServer();
  Json::Value response;
  // call the method on the lookup server with params
  Json::Value paramsRequest = Json::Value(Json::arrayValue);

  paramsRequest[0u] = "0x10";

  lookupServer.lookupServer->GetEthUncleCountI(paramsRequest, response);

  const Json::Value expectedResponse = "0x0";
  BOOST_CHECK_EQUAL(response, expectedResponse);
}

BOOST_AUTO_TEST_CASE(test_eth_net_version) {
  INIT_STDOUT_LOGGER();

  LOG_MARKER();

  EvmClient::GetInstance([]() { return std::make_shared<EvmClientMock>(); },
                         true);

  PairOfKey pairOfKey = getTestKeyPair();
  Peer peer;
  Mediator mediator(pairOfKey, peer);
  AbstractServerConnectorMock abstractServerConnector;

  LookupServer lookupServer(mediator, abstractServerConnector);
  Json::Value response;
  // call the method on the lookup server with params
  Json::Value paramsRequest = Json::Value(Json::arrayValue);

  lookupServer.GetNetVersionI(paramsRequest, response);
  BOOST_CHECK_EQUAL(response, Json::Value("0x8001"));
}

BOOST_AUTO_TEST_CASE(test_eth_get_balance) {
  INIT_STDOUT_LOGGER();

  LOG_MARKER();

  Json::Value response;

  // call the method on the lookup server with params
  Json::Value paramsRequest = Json::Value(Json::arrayValue);
  const std::string address{"0x6cCAa29b6cD36C8238E8Fa137311de6153b0b4e7"};
  paramsRequest[0u] = address;
  paramsRequest[1u] = "latest";

  const Address accountAddress{address};
  if (!AccountStore::GetInstance().IsAccountExist(accountAddress)) {
    Account account;
    AccountStore::GetInstance().AddAccount(accountAddress, account);
  }

  const uint128_t initialBalance{1'000'000U};
  AccountStore::GetInstance().IncreaseBalance(accountAddress, initialBalance);

  LOG_GENERAL(INFO, "Account balance: " << AccountStore::GetInstance()
                                               .GetAccount(accountAddress)
                                               ->GetBalance());

  const auto lookupServer = getLookupServer();
  lookupServer.lookupServer->GetEthBalanceI(paramsRequest, response);
  LOG_GENERAL(INFO, "Got balance: " << response);
  // expected return value should be 1.000.000 times greater
  BOOST_CHECK_EQUAL(boost::algorithm::to_lower_copy(response.asString()),
                    "0xe8d4a51000");
}

BOOST_AUTO_TEST_CASE(test_eth_get_block_by_number) {
  INIT_STDOUT_LOGGER();

  LOG_MARKER();

  BlockStorage::GetBlockStorage().ResetAll();

  EvmClient::GetInstance([]() { return std::make_shared<EvmClientMock>(); },
                         true);

  PairOfKey pairOfKey = getTestKeyPair();
  Peer peer;
  Mediator mediator(pairOfKey, peer);
  AbstractServerConnectorMock abstractServerConnector;

  LookupServer lookupServer(mediator, abstractServerConnector);

  std::vector<TransactionWithReceipt> transactions;

  constexpr uint32_t TRANSACTIONS_COUNT = 2;
  for (uint32_t i = 0; i < TRANSACTIONS_COUNT; ++i) {
    TransactionWithReceipt twr = constructTxWithReceipt(i, pairOfKey);
    transactions.emplace_back(twr);

    zbytes body;
    transactions.back().Serialize(body, 0);
    BlockStorage::GetBlockStorage().PutTxBody(
        1, transactions.back().GetTransaction().GetTranID(), body);
  }

  constexpr auto FIRST_VALID_BLOCK_NUM = 1;
  const auto firstValidTxBlock = buildCommonEthBlockCase(
      mediator, FIRST_VALID_BLOCK_NUM, transactions, pairOfKey);

  // Case with retrieving block by number
  {
    // Construct all relevant structures (sample transactions, microblock and
    // txBlock)

    // call the method on the lookup server with params
    Json::Value paramsRequest = Json::Value(Json::arrayValue);
    paramsRequest[0u] = std::to_string(FIRST_VALID_BLOCK_NUM);
    paramsRequest[1u] = false;

    Json::Value response;
    lookupServer.GetEthBlockByNumberI(paramsRequest, response);

    BOOST_CHECK_EQUAL(
        response["hash"].asString(),
        (boost::format("0x%x") % firstValidTxBlock.GetBlockHash().hex()).str());

    std::vector<std::string> expectedHashes;
    for (uint32_t i = 0; i < transactions.size(); ++i) {
      expectedHashes.emplace_back(
          "0x" + transactions[i].GetTransaction().GetTranID().hex());
    }
    std::sort(expectedHashes.begin(), expectedHashes.end());

    std::vector<std::string> receivedHashes;
    const Json::Value arrayOfHashes = response["transactions"];
    for (auto jsonIter = arrayOfHashes.begin(); jsonIter != arrayOfHashes.end();
         ++jsonIter) {
      receivedHashes.emplace_back(jsonIter->asString());
    }
    std::sort(receivedHashes.begin(), receivedHashes.end());
    BOOST_CHECK_EQUAL_COLLECTIONS(
        expectedHashes.cbegin(), expectedHashes.cend(), receivedHashes.cbegin(),
        receivedHashes.cend());
  }

  // Case with retrieving block by number (with includeTransaction set to True)
  {
    Json::Value paramsRequest = Json::Value(Json::arrayValue);
    paramsRequest[0u] = std::to_string(FIRST_VALID_BLOCK_NUM);
    paramsRequest[1u] = true;

    Json::Value response;
    lookupServer.GetEthBlockByNumberI(paramsRequest, response);

    BOOST_CHECK_EQUAL(
        response["hash"].asString(),
        (boost::format("0x%x") % firstValidTxBlock.GetBlockHash().hex()).str());

    std::vector<std::string> expectedHashes;
    for (uint32_t i = 0; i < transactions.size(); ++i) {
      expectedHashes.emplace_back(
          "0x" + transactions[i].GetTransaction().GetTranID().hex());
    }
    std::sort(expectedHashes.begin(), expectedHashes.end());

    std::vector<std::string> receivedHashes;
    const Json::Value arrayOfTransactions = response["transactions"];
    for (auto jsonIter = arrayOfTransactions.begin();
         jsonIter != arrayOfTransactions.end(); ++jsonIter) {
      BOOST_TEST_CHECK(jsonIter->isObject() == true);
      const auto tranJsonObject = *jsonIter;
      receivedHashes.emplace_back(tranJsonObject["hash"].asString());
    }
    std::sort(receivedHashes.begin(), receivedHashes.end());
    BOOST_CHECK_EQUAL_COLLECTIONS(
        expectedHashes.cbegin(), expectedHashes.cend(), receivedHashes.cbegin(),
        receivedHashes.cend());
  }

  // Case with retrieving block by TAGs (previous block already exists)
  {
    std::vector<TransactionWithReceipt> new_transactions;

    constexpr uint32_t NEW_TRANSACTIONS_COUNT = 123;
    for (uint32_t i = 0; i < NEW_TRANSACTIONS_COUNT; ++i) {
      new_transactions.emplace_back(constructTxWithReceipt(i, pairOfKey));
    }

    constexpr auto SECOND_VALID_BLOCK_NUM = 2;
    const auto secondValidTxBlock = buildCommonEthBlockCase(
        mediator, SECOND_VALID_BLOCK_NUM, new_transactions, pairOfKey);

    Json::Value paramsRequest = Json::Value(Json::arrayValue);

    // Latest
    paramsRequest[0u] = "latest";
    Json::Value response;

    lookupServer.GetEthBlockByNumberI(paramsRequest, response);
    BOOST_CHECK_EQUAL(
        response["hash"].asString(),
        (boost::format("0x%x") % secondValidTxBlock.GetBlockHash().hex())
            .str());

    // Pending
    paramsRequest[0u] = "pending";

    lookupServer.GetEthBlockByNumberI(paramsRequest, response);
    BOOST_CHECK_EQUAL(response, Json::nullValue);

    // Earliest
    paramsRequest[0u] = "earliest";

    lookupServer.GetEthBlockByNumberI(paramsRequest, response);
    BOOST_CHECK_EQUAL(response, Json::nullValue);
  }
}

BOOST_AUTO_TEST_CASE(test_eth_get_block_by_hash) {
  INIT_STDOUT_LOGGER();

  LOG_MARKER();

  BlockStorage::GetBlockStorage().ResetAll();

  EvmClient::GetInstance([]() { return std::make_shared<EvmClientMock>(); },
                         true);

  PairOfKey pairOfKey = getTestKeyPair();
  Peer peer;
  Mediator mediator(pairOfKey, peer);
  AbstractServerConnectorMock abstractServerConnector;

  LookupServer lookupServer(mediator, abstractServerConnector);

  // Construct all relevant structures (sample transactions, microblock and
  // txBlock)
  std::vector<TransactionWithReceipt> transactions;

  constexpr uint32_t TRANSACTIONS_COUNT = 2;
  for (uint32_t i = 0; i < TRANSACTIONS_COUNT; ++i) {
    transactions.emplace_back(constructTxWithReceipt(i, pairOfKey));
  }

  constexpr auto BLOCK_NUM = 1;
  const auto txBlock =
      buildCommonEthBlockCase(mediator, BLOCK_NUM, transactions, pairOfKey);

  // call the method on the lookup server with params
  Json::Value paramsRequest = Json::Value(Json::arrayValue);
  paramsRequest[0u] = txBlock.GetBlockHash().hex();
  paramsRequest[1u] = false;

  Json::Value response;
  lookupServer.GetEthBlockByHashI(paramsRequest, response);

  BOOST_CHECK_EQUAL(
      response["hash"].asString(),
      (boost::format("0x%x") % txBlock.GetBlockHash().hex()).str());
  BOOST_CHECK_EQUAL(
      response["number"].asString(),
      (boost::format("0x%x") % txBlock.GetHeader().GetBlockNum()).str());

  std::vector<std::string> expectedHashes;
  for (uint32_t i = 0; i < transactions.size(); ++i) {
    expectedHashes.emplace_back(
        "0x" + transactions[i].GetTransaction().GetTranID().hex());
  }
  std::sort(expectedHashes.begin(), expectedHashes.end());

  std::vector<std::string> receivedHashes;
  const Json::Value arrayOfHashes = response["transactions"];
  for (auto jsonIter = arrayOfHashes.begin(); jsonIter != arrayOfHashes.end();
       ++jsonIter) {
    receivedHashes.emplace_back(jsonIter->asString());
  }
  std::sort(receivedHashes.begin(), receivedHashes.end());
  BOOST_CHECK_EQUAL_COLLECTIONS(expectedHashes.cbegin(), expectedHashes.cend(),
                                receivedHashes.cbegin(), receivedHashes.cend());
}

BOOST_AUTO_TEST_CASE(test_eth_get_gas_price) {
  INIT_STDOUT_LOGGER();

  LOG_MARKER();

  EvmClient::GetInstance([]() { return std::make_shared<EvmClientMock>(); },
                         true);

  PairOfKey pairOfKey = getTestKeyPair();
  Peer peer;
  Mediator mediator(pairOfKey, peer);
  AbstractServerConnectorMock abstractServerConnector;

  LookupServer lookupServer(mediator, abstractServerConnector);
  Json::Value response;
  // call the method on the lookup server with params
  Json::Value paramsRequest = Json::Value(Json::arrayValue);

  lookupServer.GetEthGasPriceI(paramsRequest, response);

  if (response.asString()[0] != '0') {
    BOOST_FAIL("Failed to get gas price");
  }
}

BOOST_AUTO_TEST_CASE(test_eth_get_transaction_count) {
  INIT_STDOUT_LOGGER();

  LOG_MARKER();

  EvmClient::GetInstance([]() { return std::make_shared<EvmClientMock>(); },
                         true);

  PairOfKey pairOfKey = getTestKeyPair();
  Peer peer;
  Mediator mediator(pairOfKey, peer);
  AbstractServerConnectorMock abstractServerConnector;

  Address accountAddress{"a744160c3De133495aB9F9D77EA54b325b045670"};
  Account account;
  if (!AccountStore::GetInstance().IsAccountExist(accountAddress)) {
    AccountStore::GetInstance().AddAccount(accountAddress, account);
  }

  LookupServer lookupServer(mediator, abstractServerConnector);
  Json::Value response;
  // call the method on the lookup server with params
  Json::Value paramsRequest = Json::Value(Json::arrayValue);
  paramsRequest[0u] = "0xa744160c3De133495aB9F9D77EA54b325b045670";

  lookupServer.GetEthTransactionCountI(paramsRequest, response);

  // 0x response
  if (response.asString()[0] != '0') {
    BOOST_FAIL("Failed to get TX count");
  }
}

/*
BOOST_AUTO_TEST_CASE(test_eth_send_raw_transaction) {
  INIT_STDOUT_LOGGER();

  LOG_MARKER();

  EvmClient::GetInstance([]() { return std::make_shared<EvmClientMock>(); },
true);

  PairOfKey pairOfKey = getTestKeyPair();
  Peer peer;
  Mediator mediator(pairOfKey, peer);
  AbstractServerConnectorMock abstractServerConnector;

  LookupServer lookupServer(mediator, abstractServerConnector);
  Json::Value response;
  // call the method on the lookup server with params

  Json::Value paramsRequest = Json::Value(Json::arrayValue);
  paramsRequest[0u] =
"f86e80850d9e63a68c82520894673e5ef1ae0a2ef7d0714a96a734ffcd1d8a381f881bc16d674ec8000080820cefa04728e87b280814295371adf0b7ccc3ec802a45bd31d13668b5ab51754c110f8ea02d0450641390c9ed56fcbbc64dcb5b07f7aece78739ef647f10cc93d4ecaa496";

  lookupServer.GetEthSendRawTransactionI(paramsRequest, response);

  const Json::Value expectedResponse = Json::arrayValue;
  BOOST_CHECK_EQUAL(response, expectedResponse);
}
*/

BOOST_AUTO_TEST_CASE(test_eth_blockNumber) {
  INIT_STDOUT_LOGGER();

  LOG_MARKER();

  EvmClient::GetInstance([]() { return std::make_shared<EvmClientMock>(); },
                         true);

  PairOfKey pairOfKey = getTestKeyPair();
  Peer peer;
  Mediator mediator(pairOfKey, peer);
  AbstractServerConnectorMock abstractServerConnector;

  LookupServer lookupServer(mediator, abstractServerConnector);
  Json::Value response;
  // call the method on the lookup server with params
  Json::Value paramsRequest = Json::Value(Json::arrayValue);

  lookupServer.GetEthBlockNumberI(paramsRequest, response);

  if (!(response.asString()[0] == '0' && response.asString()[1] == 'x')) {
    BOOST_FAIL("Failed to get block number!");
  }
}

BOOST_AUTO_TEST_CASE(test_eth_estimate_gas) {
  INIT_STDOUT_LOGGER();

  LOG_MARKER();

  EvmClient::GetInstance([]() { return std::make_shared<EvmClientMock>(); },
                         true);

  PairOfKey pairOfKey = getTestKeyPair();
  Peer peer;
  Mediator mediator(pairOfKey, peer);
  AbstractServerConnectorMock abstractServerConnector;

  LookupServer lookupServer(mediator, abstractServerConnector);

  Address accountAddress{"b744160c3de133495ab9f9d77ea54b325b045670"};
  Account account;
  AccountStore::GetInstance().AddAccount(accountAddress, account);

  const uint128_t initialBalance{1'000'000};
  AccountStore::GetInstance().IncreaseBalance(accountAddress, initialBalance);

  Json::Value response;
  // call the method on the lookup server with params
  Json::Value paramsRequest = Json::Value(Json::arrayValue);

  Json::Value values;
  values["from"] = accountAddress.hex();
  paramsRequest[0u] = values;

  lookupServer.GetEthEstimateGasI(paramsRequest, response);

  if (response.asString()[0] != '0') {
    BOOST_FAIL("Failed to get gas price");
  } else {
    std::cerr << "Received gas: " << response.asString() << std::endl;
  }
}

BOOST_AUTO_TEST_CASE(test_eth_get_transaction_by_hash) {
  INIT_STDOUT_LOGGER();

  LOG_MARKER();

  EvmClient::GetInstance([]() { return std::make_shared<EvmClientMock>(); },
                         true);

  PairOfKey pairOfKey = getTestKeyPair();
  Peer peer;
  Mediator mediator(pairOfKey, peer);
  AbstractServerConnectorMock abstractServerConnector;

  LookupServer lookupServer(mediator, abstractServerConnector);

  // Construct all relevant structures (sample transactions, microblock and
  // txBlock)
  std::vector<TransactionWithReceipt> transactions;

  constexpr uint64_t EPOCH_NUM = 1;
  constexpr uint32_t TRANSACTIONS_COUNT = 2;

  for (uint32_t i = 0; i < TRANSACTIONS_COUNT; ++i) {
    transactions.emplace_back(constructTxWithReceipt(i, pairOfKey, EPOCH_NUM));
  }

  for (const auto& transaction : transactions) {
    zbytes body;
    transaction.Serialize(body, 0);
    BlockStorage::GetBlockStorage().PutTxBody(
        EPOCH_NUM, transaction.GetTransaction().GetTranID(), body);
  }

  // Need to create a block with our TXs in since that is referenced in the
  // transaction receipt (tx index)
  buildCommonEthBlockCase(mediator, EPOCH_NUM, transactions, pairOfKey);

  for (uint32_t i = 0; i < transactions.size(); ++i) {
    // call the method on the lookup server with params
    Json::Value paramsRequest = Json::Value(Json::arrayValue);
    paramsRequest[0u] = transactions[i].GetTransaction().GetTranID().hex();

    Json::Value response;

    lookupServer.GetEthTransactionByHashI(paramsRequest, response);

    BOOST_TEST_CHECK(response["hash"] ==
                     "0x" + transactions[i].GetTransaction().GetTranID().hex());
    // The internal nonce representation is always one ahead for Eth TXs than
    // was originally sent due to accounting differences with Zil
    BOOST_TEST_CHECK(response["nonce"] ==
                     (boost::format("0x%x") %
                      (transactions[i].GetTransaction().GetNonce() - 1))
                         .str());
    BOOST_TEST_CHECK(response["value"] ==
                     (boost::format("0x%x") %
                      transactions[i].GetTransaction().GetAmountWei())
                         .str());
  }

  // Get non-existing transaction
  Json::Value paramsRequest = Json::Value(Json::arrayValue);
  paramsRequest[0u] = "abcdeffedcba";

  Json::Value response;

  lookupServer.GetEthTransactionByHashI(paramsRequest, response);
  BOOST_TEST_CHECK(response == Json::nullValue);
}

BOOST_AUTO_TEST_CASE(test_eth_get_transaction_count_by_hash_or_num) {
  INIT_STDOUT_LOGGER();

  LOG_MARKER();

  BlockStorage::GetBlockStorage().ResetAll();

  EvmClient::GetInstance([]() { return std::make_shared<EvmClientMock>(); },
                         true);

  PairOfKey pairOfKey = getTestKeyPair();
  Peer peer;
  Mediator mediator(pairOfKey, peer);
  AbstractServerConnectorMock abstractServerConnector;

  LookupServer lookupServer(mediator, abstractServerConnector);

  // Construct all relevant structures (sample transactions, microblock and
  // txBlock)
  std::vector<TransactionWithReceipt> transactions;

  constexpr uint32_t TRANSACTIONS_COUNT = 31;
  for (uint32_t i = 0; i < TRANSACTIONS_COUNT; ++i) {
    transactions.emplace_back(constructTxWithReceipt(i, pairOfKey));
  }

  constexpr auto BLOCK_NUM = 1;
  const auto txBlock =
      buildCommonEthBlockCase(mediator, BLOCK_NUM, transactions, pairOfKey);

  // Existing block by Hash
  {
    Json::Value paramsRequest = Json::Value(Json::arrayValue);
    paramsRequest[0u] = txBlock.GetBlockHash().hex();

    Json::Value response;

    lookupServer.GetEthBlockTransactionCountByHashI(paramsRequest, response);
    BOOST_TEST_CHECK(response.asString() ==
                     (boost::format("0x%x") % TRANSACTIONS_COUNT).str());
  }

  // Existing block by Hash (with extra '0x' prefix)
  {
    Json::Value paramsRequest = Json::Value(Json::arrayValue);
    paramsRequest[0u] = "0x" + txBlock.GetBlockHash().hex();

    Json::Value response;

    lookupServer.GetEthBlockTransactionCountByHashI(paramsRequest, response);
    BOOST_TEST_CHECK(response.asString() ==
                     (boost::format("0x%x") % TRANSACTIONS_COUNT).str());
  }

  // Non existing block by Hash
  {
    Json::Value paramsRequest = Json::Value(Json::arrayValue);
    paramsRequest[0u] = "abcdeffedcba01234567890";

    Json::Value response;

    lookupServer.GetEthBlockTransactionCountByHashI(paramsRequest, response);
    BOOST_TEST_CHECK(response.asString() == "0x0");
  }

  // Existing block by number
  {
    Json::Value paramsRequest = Json::Value(Json::arrayValue);
    paramsRequest[0u] = std::to_string(txBlock.GetHeader().GetBlockNum());

    Json::Value response;

    lookupServer.GetEthBlockTransactionCountByNumberI(paramsRequest, response);
    BOOST_TEST_CHECK(response.asString() ==
                     (boost::format("0x%x") % TRANSACTIONS_COUNT).str());
  }

  // Non Existing block by number
  {
    Json::Value paramsRequest = Json::Value(Json::arrayValue);
    paramsRequest[0u] = "1234";

    Json::Value response;

    lookupServer.GetEthBlockTransactionCountByNumberI(paramsRequest, response);
    BOOST_TEST_CHECK(response.asString() == "0x0");
  }
  // Block by TAGs
  {
    std::vector<TransactionWithReceipt> new_transactions;

    constexpr uint32_t NEW_TRANSACTIONS_COUNT = 2;
    for (uint32_t i = 0; i < NEW_TRANSACTIONS_COUNT; ++i) {
      new_transactions.emplace_back(constructTxWithReceipt(i, pairOfKey));
    }

    constexpr auto SECOND_VALID_BLOCK_NUM = 2;
    const auto secondValidTxBlock = buildCommonEthBlockCase(
        mediator, SECOND_VALID_BLOCK_NUM, new_transactions, pairOfKey);

    Json::Value paramsRequest = Json::Value(Json::arrayValue);

    // Latest
    paramsRequest[0u] = "latest";
    Json::Value response;

    lookupServer.GetEthBlockTransactionCountByNumberI(paramsRequest, response);
    BOOST_CHECK_EQUAL(response.asString(),
                      (boost::format("0x%x") % NEW_TRANSACTIONS_COUNT).str());

    // Pending
    paramsRequest[0u] = "pending";

    lookupServer.GetEthBlockTransactionCountByNumberI(paramsRequest, response);
    BOOST_CHECK_EQUAL(response.asString(), "0x0");

    // Earliest
    paramsRequest[0u] = "earliest";

    lookupServer.GetEthBlockTransactionCountByNumberI(paramsRequest, response);
    BOOST_CHECK_EQUAL(
        response.asString(),
        (boost::format("0x%x") %
         mediator.m_txBlockChain.GetBlock(0).GetHeader().GetNumTxs())
            .str());
  }
}

BOOST_AUTO_TEST_CASE(test_eth_get_transaction_by_block_and_index) {
  INIT_STDOUT_LOGGER();

  LOG_MARKER();

  BlockStorage::GetBlockStorage().ResetAll();

  EvmClient::GetInstance([]() { return std::make_shared<EvmClientMock>(); },
                         true);

  PairOfKey pairOfKey = getTestKeyPair();
  Peer peer;
  Mediator mediator(pairOfKey, peer);
  AbstractServerConnectorMock abstractServerConnector;

  LookupServer lookupServer(mediator, abstractServerConnector);

  constexpr std::array<uint32_t, 4> TRANSACTIONS_IN_BLOCKS = {3, 15, 22, 7};

  std::vector<TransactionWithReceipt> transactions;
  std::vector<MicroBlock> microBlocks;
  uint32_t nonce = 0;

  for (uint32_t i = 0; i < TRANSACTIONS_IN_BLOCKS.size(); ++i) {
    std::vector<TransactionWithReceipt> thisBlockTransactions;
    for (uint32_t txCount = 0; txCount < TRANSACTIONS_IN_BLOCKS[i]; ++txCount) {
      const auto transaction = constructTxWithReceipt(nonce++, pairOfKey);
      thisBlockTransactions.push_back(transaction);
      transactions.push_back(transaction);
      zbytes body;
      transaction.Serialize(body, 0);
      BlockStorage::GetBlockStorage().PutTxBody(
          1, transaction.GetTransaction().GetTranID(), body);
    }
    const auto blockNum = i + 1;
    const MicroBlock microBlock = constructMicroBlockWithTransactions(
        blockNum, thisBlockTransactions, pairOfKey);
    zbytes microBlockSerialized;
    microBlock.Serialize(microBlockSerialized, 0);
    BlockStorage::GetBlockStorage().PutMicroBlock(
        microBlock.GetBlockHash(), blockNum, blockNum, microBlockSerialized);
    microBlocks.push_back(microBlock);
  }

  // CTor: (gasLimit, gasUsed, rewards, blockNum, blockHashSet, numTxs,
  // minerPubKey, blockVersion)
  TxBlockHeader txblockheader(2, 1, 0, 1, {}, transactions.size(),
                              pairOfKey.first, TXBLOCK_VERSION);
  std::vector<MicroBlockInfo> mbInfos;
  for (const auto& microBlock : microBlocks) {
    mbInfos.emplace_back(MicroBlockInfo{microBlock.GetBlockHash(),
                                        microBlock.GetHeader().GetTxRootHash(),
                                        microBlock.GetHeader().GetShardId()});
  }

  TxBlock txBlock(txblockheader, {mbInfos}, CoSignatures{});
  mediator.m_txBlockChain.AddBlock(txBlock);

  Json::Value paramsRequest = Json::Value(Json::arrayValue);
  Json::Value response;

  // Query for all existing transactions using block hash
  {
    for (uint32_t i = 0; i < transactions.size(); ++i) {
      paramsRequest[0u] = txBlock.GetBlockHash().hex();
      paramsRequest[1u] = std::to_string(i);

      lookupServer.GetEthTransactionByBlockHashAndIndexI(paramsRequest,
                                                         response);
      BOOST_TEST_CHECK(response["hash"].asString() ==
                       "0x" +
                           transactions[i].GetTransaction().GetTranID().hex());
    }
  }

  // Query non-existing transaction using block hash
  {
    uint32_t onePassRange = boost::accumulate(TRANSACTIONS_IN_BLOCKS, 0);
    paramsRequest[0u] = txBlock.GetBlockHash().hex();
    paramsRequest[1u] = std::to_string(onePassRange);

    Json::Value response;
    lookupServer.GetEthTransactionByBlockHashAndIndexI(paramsRequest, response);
    BOOST_TEST_CHECK(response == Json::nullValue);
  }

  // Query by valid block num and Tag = 'latest'
  {
    const std::vector<std::string> BLOCKS = {"1", "latest"};
    for (const auto& block : BLOCKS) {
      for (uint32_t i = 0; i < transactions.size(); ++i) {
        paramsRequest[0u] = block;
        paramsRequest[1u] = std::to_string(i);

        lookupServer.GetEthTransactionByBlockNumberAndIndexI(paramsRequest,
                                                             response);
        BOOST_TEST_CHECK(
            response["hash"].asString() ==
            "0x" + transactions[i].GetTransaction().GetTranID().hex());
      }
    }
  }

  // Query by non-existing block number or Tags: 'earliest' and 'pending'
  {
    const std::vector<std::string> BLOCKS = {"123", "earliest", "pending"};
    for (const auto& block : BLOCKS) {
      for (uint32_t i = 0; i < transactions.size(); ++i) {
        paramsRequest[0u] = block;
        paramsRequest[1u] = std::to_string(i);

        lookupServer.GetEthTransactionByBlockNumberAndIndexI(paramsRequest,
                                                             response);
        BOOST_TEST_CHECK(response == Json::nullValue);
      }
    }
  }
}

BOOST_AUTO_TEST_CASE(test_ethGasPrice) {
  INIT_STDOUT_LOGGER();

  LOG_MARKER();

  BlockStorage::GetBlockStorage().ResetAll();

  EvmClient::GetInstance([]() { return std::make_shared<EvmClientMock>(); },
                         true);

  PairOfKey pairOfKey = getTestKeyPair();
  Peer peer;
  Mediator mediator(pairOfKey, peer);
  AbstractServerConnectorMock abstractServerConnector;

  LookupServer lookupServer(mediator, abstractServerConnector);

  const uint256_t GAS_PRICE_CORE = 420;
  const DSBlockHeader dsHeader{
      1,  1,  {}, 1,  1, GAS_PRICE_CORE.convert_to<uint32_t>(),
      {}, {}, {}, {}, {}};
  const DSBlock dsBlock{dsHeader, {}};
  mediator.m_dsBlockChain.AddBlock(dsBlock);

  Json::Value response;
  // call the method on the lookup server with params

  lookupServer.GetEthGasPriceI({}, response);

  const auto EXPECTED_NUM = ((GAS_PRICE_CORE * EVM_ZIL_SCALING_FACTOR) /
                             GasConv::GetScalingFactor()) +
                            1000000;

  auto EXPECTED_RESPONSE = (boost::format("0x%x") % (EXPECTED_NUM)).str();
  auto responseStr = response.asString();
  boost::to_lower(responseStr);
  boost::to_lower(EXPECTED_RESPONSE);
  BOOST_TEST_CHECK(responseStr == EXPECTED_RESPONSE);
}

BOOST_AUTO_TEST_CASE(test_ethGasPriceRounding) {
  INIT_STDOUT_LOGGER();

  LOG_MARKER();

  BlockStorage::GetBlockStorage().ResetAll();

  EvmClient::GetInstance([]() { return std::make_shared<EvmClientMock>(); },
                         true);

  PairOfKey pairOfKey = getTestKeyPair();
  Peer peer;
  Mediator mediator(pairOfKey, peer);
  AbstractServerConnectorMock abstractServerConnector;

  LookupServer lookupServer(mediator, abstractServerConnector);

  const uint256_t BLOCK_GAS_PRICES[] = {2000000000, 2121121121, 2123456789,
                                        3987654321, 9999999999, 11111111111,
                                        9876543210};

  for (uint32_t i = 0; i < boost::size(BLOCK_GAS_PRICES); ++i) {
    const uint256_t GAS_PRICE_CORE = BLOCK_GAS_PRICES[i];
    const DSBlockHeader dsHeader{
        1,  1,  {}, i + 1, 1, GAS_PRICE_CORE.convert_to<uint64_t>(),
        {}, {}, {}, {},    {}};
    const DSBlock dsBlock{dsHeader, {}};
    mediator.m_dsBlockChain.AddBlock(dsBlock);

    Json::Value response;
    // call the method on the lookup server with params

    lookupServer.GetEthGasPriceI({}, response);

    const auto responseStr = response.asString();
    uint128_t apiGasPrice = uint128_t{responseStr};
    Transaction tx{2,  1, {}, pairOfKey, 1, apiGasPrice, /* gasLimit = */ 100,
                   {}, {}};

    BOOST_TEST_CHECK(tx.GetGasPriceQa() >= GAS_PRICE_CORE);
  }
}

BOOST_AUTO_TEST_CASE(test_bloomFilters) {
  INIT_STDOUT_LOGGER();

  LOG_MARKER();

  // Various test cases captured from etherscan
  {
    Json::Value input;
    Json::Value logObject;
    logObject["address"] = "0xf4dd946d1406e215a87029db56c69e1bcf3e1773";
    logObject["data"] =
        "0x00000000000000000000000000000000000000000000000000000000000000010000"
        "000000000000000000000000000000000000000000000000000000000001";
    Json::Value topics;
    topics.append(
        "0xc3d58168c5ae7397731d063d5bbf3d657854427343f4c083240f7aacaa2d0f62");
    topics.append(
        "0x0000000000000000000000009d1f9d4d70a35d18797e2495a8f73b9c8a08e399");
    topics.append(
        "0x0000000000000000000000000000000000000000000000000000000000000000");
    topics.append(
        "0x0000000000000000000000009d1f9d4d70a35d18797e2495a8f73b9c8a08e399");
    logObject["topics"] = topics;

    input.append(logObject);

    const auto EXPECTED_RESPONSE =
        "0000000000000001000000080000000000000000000000000000000000000000000000"
        "0000000000000000000000000000000000000000000000000000002000000000000000"
        "0000000000000000000000000000000000000000000000000000000000000200000000"
        "0000000000080000000000000000000000000000000000000000000000000000000000"
        "0000000000000000000000000000000001000000000000000000000000000000000000"
        "0000000010000000000000000000000000000000000000000000000000000000000000"
        "0000000800000000000000002000000000000000000000000100000000000000000000"
        "0040000000080000000000";
    const auto bloom = Eth::BuildBloomForLogs(input);
    BOOST_TEST_CHECK(bloom.hex() == EXPECTED_RESPONSE);
  }
  {
    Json::Value input;
    Json::Value logObject;
    logObject["address"] = "0x00000000006c3852cbef3e08e8df289169ede581";
    logObject["data"] =
        "0x8781ba8c3f4a66f4a5e9eb2686ae4c0fc8d1d10c5441e8d45f4f76ffa91d416f";
    Json::Value topics;
    topics.append(
        "0x6bacc01dbe442496068f7d234edd811f1a5f833243e0aec824f86ab861f3c90d");
    topics.append(
        "0x00000000000000000000000041f59b30673a14a263e195af07c804c47cfb3bb0");
    topics.append(
        "0x000000000000000000000000004c00500000ad104d7dbd00e3ae0a5c00560c00");
    logObject["topics"] = topics;

    input.append(logObject);

    const auto EXPECTED_RESPONSE =
        "0000000000000000000000000000002000000000000000000080000000000000000000"
        "0000000000800000000000000000000000000000000000000000000000000000000000"
        "0000000000000000000000000000000000000000080000000000000000000000000000"
        "0000000000000000000000000000000000000000000000020000000002000000000000"
        "0000000000000000000000000000000000000000800000010000000000000000000000"
        "0100000000000000020000000000000000000000000000000000000000000000000000"
        "0040000000000000080000000000000000000000000000000000000000000000000000"
        "0000000000000000000000";
    const auto bloom = Eth::BuildBloomForLogs(input);
    BOOST_TEST_CHECK(bloom.hex() == EXPECTED_RESPONSE);
  }
  {
    Json::Value input;
    Json::Value logObject;
    logObject["address"] = "0x9cf8424389e922d09d252714d61108b1378aaf0b";
    logObject["data"] =
        "0x00000000000000000000000000000000000000000000002567ac70392b880000";
    Json::Value topics;
    topics.append(
        "0xddf252ad1be2c89b69c2b068fc378daa952ba7f163c4a11628f55a4df523b3ef");
    topics.append(
        "0x0000000000000000000000008412b10a972205cce9095620e4d779a5c650c74f");
    topics.append(
        "0x000000000000000000000000fa4b4636bf8fa24a1e39762864e098616b0016d7");
    logObject["topics"] = topics;

    input.append(logObject);

    const auto EXPECTED_RESPONSE =
        "0000000000000000000000000000000000000000400000000000000000000000000000"
        "0000000000000000000000000000000000000800000000000000000000000000000000"
        "0000000000080000000000000000000000000000000000000000000000000000000000"
        "0000000000000000000000000000000000001000000000000000000000000000002000"
        "0000000000000000000000000000000000000000000000000000000000000000001000"
        "0000000000000000000000000000000000000020020000000010000000000002000000"
        "0002000000000000000000000000000000000000800000000000000000000000000000"
        "0000000000000000000000";
    const auto bloom = Eth::BuildBloomForLogs(input);
    BOOST_TEST_CHECK(bloom.hex() == EXPECTED_RESPONSE);
  }
}

BOOST_AUTO_TEST_SUITE_END()<|MERGE_RESOLUTION|>--- conflicted
+++ resolved
@@ -197,43 +197,6 @@
     LOG_GENERAL(DEBUG, "CallRunner json request:" << request);
 
     Json::Reader _reader;
-<<<<<<< HEAD
-=======
-
-    std::stringstream expectedRequestString;
-    expectedRequestString
-        << "["
-        << "\"" << m_AccountAddress << "\","
-        << "\"0000000000000000000000000000000000000000\","
-        << "\"\","
-        << "\"ffa1caa000000000000000000000000000000000000000000000000000000"
-           "0000000014\","
-        //<< "\"" << m_Amount << "\"";
-        << "\"" << m_Amount << "\"," << std::to_string(m_GasLimit) << ","
-        << "false";
-    expectedRequestString << "]";
-
-    Json::Value expectedRequestJson;
-    LOG_GENERAL(DEBUG, "expectedRequestString:" << expectedRequestString.str());
-    BOOST_CHECK(
-        _reader.parse(expectedRequestString.str(), expectedRequestJson));
-
-    BOOST_CHECK_EQUAL(request.size(), expectedRequestJson.size());
-    auto i{0U};
-    for (const auto& r : request) {
-      LOG_GENERAL(DEBUG, "test requests(" << i << "):" << r << ","
-                                          << expectedRequestJson[i]);
-      if (r.isConvertibleTo(Json::intValue)) {
-        BOOST_CHECK_EQUAL(r.asInt(), expectedRequestJson[i].asInt());
-      } else if (r.isConvertibleTo(Json::booleanValue)) {
-        BOOST_CHECK_EQUAL(r.asBool(), expectedRequestJson[i].asBool());
-      } else {
-        BOOST_CHECK_EQUAL(r, expectedRequestJson[i]);
-      }
-      i++;
-    }
-
->>>>>>> 8d243cd9
     Json::Value responseJson;
 
     BOOST_CHECK(_reader.parse(m_ExpectedResponse, responseJson));
