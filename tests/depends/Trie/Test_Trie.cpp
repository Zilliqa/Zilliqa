/**
* Copyright (c) 2018 Zilliqa 
* This is an alpha (internal) release and is not suitable for production.
**/

#include <arpa/inet.h>
#include <array>
#include <string>
#include <thread>
#include <vector>

#define BOOST_TEST_MODULE trietest
#include <boost/filesystem/path.hpp>
#include <boost/multiprecision/cpp_int.hpp>
#include <boost/test/included/unit_test.hpp>

#include "depends/common/CommonIO.h"
#include "depends/common/FixedHash.h"
// #include "depends/json_spirit/JsonSpiritHeaders.h"
#include "depends/libDatabase/MemoryDB.h"
#include "depends/libTrie/TrieDB.h"
#include "depends/libTrie/TrieHash.h"
// #include "libTestUtils/MemTrie.h"
// #include "libTestUtils/TestCommon.h"
#include "libUtils/Logger.h"

using namespace std;
using namespace boost::multiprecision;
using namespace dev;

// namespace fs = boost::filesystem;
// namespace js = json_spirit;

// static unsigned fac(unsigned _i) { return _i > 2 ? _i * fac(_i - 1) : _i; }

BOOST_AUTO_TEST_SUITE(trietest)

BOOST_AUTO_TEST_CASE(fat_trie)
{
    INIT_STDOUT_LOGGER();

    LOG_MARKER();

    h256 r;
    MemoryDB fm;
    {
        FatGenericTrieDB<MemoryDB> ft(&fm);
        ft.init();
        ft.insert(h256("69", h256::FromHex, h256::AlignRight).ref(),
                  h256("414243", h256::FromHex, h256::AlignRight).ref());
        for (auto i : ft)
        {
            LOG_GENERAL(INFO, i.first << i.second);
            LOG_GENERAL(INFO, "kk");
        }
        //            LOG_GENERAL(INFO, i.first << i.second;
        r = ft.root();
    }
    {
        FatGenericTrieDB<MemoryDB> ft(&fm);
        ft.setRoot(r);
        for (auto i : ft)
            LOG_GENERAL(INFO, i.first << i.second);
        //            LOG_GENERAL(INFO, i.first << i.second;
    }

    //    BOOST_CHECK_MESSAGE("vegetable" == "vegetable", "ERROR: return value from DB not equal to inserted value");
}

<<<<<<< HEAD
=======
//TODO: try to enable these commented parts by fixing the compilation errors
>>>>>>> 75f1a328
// BOOST_AUTO_TEST_CASE(hex_encoded_securetrie_test)
// {
//     fs::path const testPath = test::getTestPath() / fs::path("TrieTests");
//     LOG_GENERAL(INFO, "Testing Secure Trie... " << testPath);
//     string const s = contentsString(
//         testPath / fs::path("hex_encoded_securetrie_test.json"));
//     BOOST_REQUIRE_MESSAGE(s.length() > 0,
//                           "Contents of 'hex_encoded_securetrie_test.json' is "
//                           "empty. Have you cloned the 'tests' repo branch "
//                           "develop?");

//     js::mValue v;
//     js::read_string(s, v);
//     for (auto& i : v.get_obj())
//     {
//         js::mObject& o = i.second.get_obj();
//         vector<pair<string, string>> ss;
//         for (auto i : o["in"].get_obj())
//         {
//             ss.push_back(make_pair(i.first, i.second.get_str()));
//             if (!ss.back().first.find("0x"))
//                 ss.back().first = asString(fromHex(ss.back().first.substr(2)));
//             if (!ss.back().second.find("0x"))
//                 ss.back().second
//                     = asString(fromHex(ss.back().second.substr(2)));
//         }
//         for (unsigned j = 0; j < min(1000000000u, fac((unsigned)ss.size()));
//              ++j)
//         {
//             next_permutation(ss.begin(), ss.end());
//             MemoryDB m;
//             EnforceRefs r(m, true);
//             GenericTrieDB<MemoryDB> t(&m);
//             MemoryDB hm;
//             EnforceRefs hr(hm, true);
//             HashedGenericTrieDB<MemoryDB> ht(&hm);
//             MemoryDB fm;
//             EnforceRefs fr(fm, true);
//             FatGenericTrieDB<MemoryDB> ft(&fm);
//             t.init();
//             ht.init();
//             ft.init();
//             BOOST_REQUIRE(t.check(true));
//             BOOST_REQUIRE(ht.check(true));
//             BOOST_REQUIRE(ft.check(true));
//             for (auto const& k : ss)
//             {
//                 t.insert(k.first, k.second);
//                 ht.insert(k.first, k.second);
//                 ft.insert(k.first, k.second);
//                 BOOST_REQUIRE(t.check(true));
//                 BOOST_REQUIRE(ht.check(true));
//                 BOOST_REQUIRE(ft.check(true));
//                 //                LOG_GENERAL(INFO, "was here inserting");
//                 auto i = ft.begin();
//                 auto j = t.begin();
//                 for (; i != ft.end() && j != t.end(); ++i, ++j)
//                 {
//                     //                    LOG_GENERAL(INFO, "was here reading");
//                     BOOST_CHECK_EQUAL(i != ft.end(), j == t.end());
//                     BOOST_REQUIRE((*i).first.toBytes() == (*j).first.toBytes());
//                     BOOST_REQUIRE((*i).second.toBytes()
//                                   == (*j).second.toBytes());
//                 }
//                 BOOST_CHECK_EQUAL(ht.root(), ft.root());
//             }
//             BOOST_REQUIRE(!o["root"].is_null());
//             //            LOG_GENERAL(INFO, "o[root] = " << o["root"].get_str());
//             //            LOG_GENERAL(INFO, "toHexPrefixed(ht.root().asArray()) = " << toHexPrefixed(ht.root().asArray()));
//             BOOST_CHECK_EQUAL(o["root"].get_str(),
//                               toHexPrefixed(ht.root().asArray()));
//             BOOST_CHECK_EQUAL(o["root"].get_str(),
//                               toHexPrefixed(ft.root().asArray()));
//         }
//     }
// }

// BOOST_AUTO_TEST_CASE(trie_test_anyorder)
// {
//     fs::path const testPath = test::getTestPath() / fs::path("TrieTests");
//     LOG_GENERAL(INFO, "Testing Secure Trie... " << testPath);
//     string const s = contentsString(testPath / fs::path("trieanyorder.json"));
//     BOOST_REQUIRE_MESSAGE(s.length() > 0,
//                           "Contents of 'trieanyorder.json' is empty. Have you "
//                           "cloned the 'tests' repo branch develop?");

//     js::mValue v;
//     js::read_string(s, v);
//     for (auto& i : v.get_obj())
//     {
//         js::mObject& o = i.second.get_obj();
//         vector<pair<string, string>> ss;
//         for (auto i : o["in"].get_obj())
//         {
//             ss.push_back(make_pair(i.first, i.second.get_str()));
//             if (!ss.back().first.find("0x"))
//                 ss.back().first = asString(fromHex(ss.back().first.substr(2)));
//             if (!ss.back().second.find("0x"))
//                 ss.back().second
//                     = asString(fromHex(ss.back().second.substr(2)));
//         }
//         for (unsigned j = 0; j < min(1000u, fac((unsigned)ss.size())); ++j)
//         {
//             next_permutation(ss.begin(), ss.end());
//             MemoryDB m;
//             EnforceRefs r(m, true);
//             GenericTrieDB<MemoryDB> t(&m);
//             MemoryDB hm;
//             EnforceRefs hr(hm, true);
//             HashedGenericTrieDB<MemoryDB> ht(&hm);
//             MemoryDB fm;
//             EnforceRefs fr(fm, true);
//             FatGenericTrieDB<MemoryDB> ft(&fm);
//             t.init();
//             ht.init();
//             ft.init();
//             BOOST_REQUIRE(t.check(true));
//             BOOST_REQUIRE(ht.check(true));
//             BOOST_REQUIRE(ft.check(true));
//             for (auto const& k : ss)
//             {
//                 t.insert(k.first, k.second);
//                 ht.insert(k.first, k.second);
//                 ft.insert(k.first, k.second);
//                 BOOST_REQUIRE(t.check(true));
//                 BOOST_REQUIRE(ht.check(true));
//                 BOOST_REQUIRE(ft.check(true));
//                 auto i = ft.begin();
//                 auto j = t.begin();
//                 for (; i != ft.end() && j != t.end(); ++i, ++j)
//                 {
//                     LOG_GENERAL(INFO, "was here reading");
//                     BOOST_CHECK_EQUAL(i == ft.end(), j == t.end());
//                     BOOST_REQUIRE((*i).first.toBytes() == (*j).first.toBytes());
//                     BOOST_REQUIRE((*i).second.toBytes()
//                                   == (*j).second.toBytes());
//                 }
//                 BOOST_CHECK_EQUAL(ht.root(), ft.root());
//             }
//             BOOST_REQUIRE(!o["root"].is_null());
//             BOOST_CHECK_EQUAL(o["root"].get_str(),
//                               toHexPrefixed(t.root().asArray()));
//             BOOST_CHECK_EQUAL(ht.root(), ft.root());
//         }
//     }
// }

// BOOST_AUTO_TEST_CASE(trie_tests_ordered)
// {
//     fs::path const testPath = test::getTestPath() / fs::path("TrieTests");
//     LOG_GENERAL(INFO, "Testing Trie..." << testPath);
//     string const s = contentsString(testPath / fs::path("trietest.json"));
//     BOOST_REQUIRE_MESSAGE(s.length() > 0,
//                           "Contents of 'trietest.json' is empty. Have you "
//                           "cloned the 'tests' repo branch develop?");

//     js::mValue v;
//     js::read_string(s, v);

//     for (auto& i : v.get_obj())
//     {
//         js::mObject& o = i.second.get_obj();
//         vector<pair<string, string>> ss;
//         vector<string> keysToBeDeleted;
//         for (auto& i : o["in"].get_array())
//         {
//             vector<string> values;
//             for (auto& s : i.get_array())
//             {
//                 if (s.type() == json_spirit::str_type)
//                     values.push_back(s.get_str());
//                 else if (s.type() == json_spirit::null_type)
//                 {
//                     // mark entry for deletion
//                     values.push_back("");
//                     if (!values[0].find("0x"))
//                         values[0] = asString(fromHex(values[0].substr(2)));
//                     keysToBeDeleted.push_back(values[0]);
//                 }
//                 else
//                     BOOST_FAIL("Bad type (expected string)");
//             }

//             BOOST_REQUIRE(values.size() == 2);
//             ss.push_back(make_pair(values[0], values[1]));
//             if (!ss.back().first.find("0x"))
//                 ss.back().first = asString(fromHex(ss.back().first.substr(2)));
//             if (!ss.back().second.find("0x"))
//                 ss.back().second
//                     = asString(fromHex(ss.back().second.substr(2)));
//         }

//         MemoryDB m;
//         EnforceRefs r(m, true);
//         GenericTrieDB<MemoryDB> t(&m);
//         MemoryDB hm;
//         EnforceRefs hr(hm, true);
//         HashedGenericTrieDB<MemoryDB> ht(&hm);
//         MemoryDB fm;
//         EnforceRefs fr(fm, true);
//         FatGenericTrieDB<MemoryDB> ft(&fm);
//         t.init();
//         ht.init();
//         ft.init();
//         BOOST_REQUIRE(t.check(true));
//         BOOST_REQUIRE(ht.check(true));
//         BOOST_REQUIRE(ft.check(true));

//         for (auto const& k : ss)
//         {
//             if (find(keysToBeDeleted.begin(), keysToBeDeleted.end(), k.first)
//                     != keysToBeDeleted.end()
//                 && k.second.empty())
//                 t.remove(k.first), ht.remove(k.first), ft.remove(k.first);
//             else
//                 t.insert(k.first, k.second), ht.insert(k.first, k.second),
//                     ft.insert(k.first, k.second);
//             BOOST_REQUIRE(t.check(true));
//             BOOST_REQUIRE(ht.check(true));
//             BOOST_REQUIRE(ft.check(true));
//             auto i = ft.begin();
//             auto j = t.begin();
//             for (; i != ft.end() && j != t.end(); ++i, ++j)
//             {
//                 BOOST_CHECK_EQUAL(i == ft.end(), j == t.end());
//                 BOOST_REQUIRE((*i).first.toBytes() == (*j).first.toBytes());
//                 BOOST_REQUIRE((*i).second.toBytes() == (*j).second.toBytes());
//             }
//             BOOST_CHECK_EQUAL(ht.root(), ft.root());
//         }

//         BOOST_REQUIRE(!o["root"].is_null());
//         BOOST_CHECK_EQUAL(o["root"].get_str(),
//                           toHexPrefixed(t.root().asArray()));
//     }
// }

// h256 stringMapHash256(StringMap const& _s)
// {
//     BytesMap bytesMap;
//     for (auto const& _v : _s)
//         bytesMap.insert(
//             std::make_pair(bytes(_v.first.begin(), _v.first.end()),
//                            bytes(_v.second.begin(), _v.second.end())));
//     return hash256(bytesMap);
// }

// bytes stringMapRlp256(StringMap const& _s)
// {
//     BytesMap bytesMap;
//     for (auto const& _v : _s)
//         bytesMap.insert(
//             std::make_pair(bytes(_v.first.begin(), _v.first.end()),
//                            bytes(_v.second.begin(), _v.second.end())));
//     return rlp256(bytesMap);
// }

// BOOST_AUTO_TEST_CASE(moreTrieTests)
// {
//     LOG_GENERAL(INFO, "Testing Trie more...");
//     // More tests...
//     {
//         MemoryDB m;
//         GenericTrieDB<MemoryDB> t(&m);
//         t.init(); // initialise as empty tree.
//         LOG_GENERAL(INFO, t);
//         LOG_GENERAL(INFO, m);
//         LOG_GENERAL(INFO, t.root());
//         LOG_GENERAL(INFO, stringMapHash256(StringMap()));

//         t.insert(string("test"), string("test"));
//         LOG_GENERAL(INFO, t);
//         LOG_GENERAL(INFO, m);
//         LOG_GENERAL(INFO, t.root());
//         LOG_GENERAL(INFO, stringMapHash256({{"test", "test"}}));

//         t.insert(string("te"), string("testy"));
//         LOG_GENERAL(INFO, t);
//         LOG_GENERAL(INFO, m);
//         LOG_GENERAL(INFO, t.root());
//         LOG_GENERAL(INFO,
//                     stringMapHash256({{"test", "test"}, {"te", "testy"}}));
//         LOG_GENERAL(INFO, t.at(string("test")));
//         LOG_GENERAL(INFO, t.at(string("te")));
//         LOG_GENERAL(INFO, t.at(string("t")));

//         t.remove(string("te"));
//         LOG_GENERAL(INFO, m);
//         LOG_GENERAL(INFO, t.root());
//         LOG_GENERAL(INFO, stringMapHash256({{"test", "test"}}));

//         t.remove(string("test"));
//         LOG_GENERAL(INFO, m);
//         LOG_GENERAL(INFO, t.root());
//         LOG_GENERAL(INFO, stringMapHash256(StringMap()));
//     }
//     {
//         MemoryDB m;
//         GenericTrieDB<MemoryDB> t(&m);
//         t.init(); // initialise as empty tree.
//         t.insert(string("a"), string("A"));
//         t.insert(string("b"), string("B"));
//         LOG_GENERAL(INFO, t);
//         LOG_GENERAL(INFO, m);
//         LOG_GENERAL(INFO, t.root());
//         LOG_GENERAL(INFO, stringMapHash256({{"b", "B"}, {"a", "A"}}));
//         bytes r(stringMapRlp256({{"b", "B"}, {"a", "A"}}));
//         LOG_GENERAL(INFO, RLP(r));
//     }
//     {
//         MemTrie t;
//         t.insert("dog", "puppy");
//         LOG_GENERAL(INFO, hex << t.hash256());
//         bytes r(t.rlp());
//         LOG_GENERAL(INFO, RLP(r));
//     }
//     {
//         MemTrie t;
//         t.insert("bed", "d");
//         t.insert("be", "e");
//         LOG_GENERAL(INFO, hex << t.hash256());
//         bytes r(t.rlp());
//         LOG_GENERAL(INFO, RLP(r));
//     }
//     {
//         LOG_GENERAL(
//             INFO,
//             hex << stringMapHash256({{"dog", "puppy"}, {"doe", "reindeer"}}));
//         MemTrie t;
//         t.insert("dog", "puppy");
//         t.insert("doe", "reindeer");
//         LOG_GENERAL(INFO, hex << t.hash256());
//         bytes r(t.rlp());
//         LOG_GENERAL(INFO, RLP(r));
//         LOG_GENERAL(INFO, toHex(t.rlp()));
//     }
//     {
//         MemoryDB m;
//         EnforceRefs r(m, true);
//         GenericTrieDB<MemoryDB> d(&m);
//         d.init(); // initialise as empty tree.
//         MemTrie t;
//         StringMap s;

//         auto add = [&](char const* a, char const* b) {
//             d.insert(string(a), string(b));
//             t.insert(a, b);
//             s[a] = b;

//             LOG_GENERAL(INFO, "/n-------------------------------");
//             LOG_GENERAL(INFO, a << " -> " << b);
//             LOG_GENERAL(INFO, d);
//             LOG_GENERAL(INFO, m);
//             LOG_GENERAL(INFO, d.root());
//             LOG_GENERAL(INFO, stringMapHash256(s));

//             BOOST_REQUIRE(d.check(true));
//             BOOST_REQUIRE_EQUAL(t.hash256(), stringMapHash256(s));
//             BOOST_REQUIRE_EQUAL(d.root(), stringMapHash256(s));
//             for (auto const& i : s)
//             {
//                 (void)i;
//                 BOOST_REQUIRE_EQUAL(t.at(i.first), i.second);
//                 BOOST_REQUIRE_EQUAL(d.at(i.first), i.second);
//             }
//         };

//         auto remove = [&](char const* a) {
//             s.erase(a);
//             t.remove(a);
//             d.remove(string(a));

//             LOG_GENERAL(INFO, endl << "-------------------------------");
//             LOG_GENERAL(INFO, "X " << a);
//             LOG_GENERAL(INFO, d);
//             LOG_GENERAL(INFO, m);
//             LOG_GENERAL(INFO, d.root());
//             //            LOG_GENERAL(INFO, hash256(s));

//             BOOST_REQUIRE(d.check(true));
//             BOOST_REQUIRE(t.at(a).empty());
//             BOOST_REQUIRE(d.at(string(a)).empty());
//             BOOST_REQUIRE_EQUAL(t.hash256(), stringMapHash256(s));
//             BOOST_REQUIRE_EQUAL(d.root(), stringMapHash256(s));
//             for (auto const& i : s)
//             {
//                 (void)i;
//                 BOOST_REQUIRE_EQUAL(t.at(i.first), i.second);
//                 BOOST_REQUIRE_EQUAL(d.at(i.first), i.second);
//             }
//         };

//         add("dogglesworth", "cat");
//         add("doe", "reindeer");
//         remove("dogglesworth");
//         add("horse", "stallion");
//         add("do", "verb");
//         add("doge", "coin");
//         remove("horse");
//         remove("do");
//         remove("doge");
//         remove("doe");
//     }
// }

BOOST_AUTO_TEST_CASE(trieLowerBound)
{
    LOG_GENERAL(INFO, "Stress-testing Trie.lower_bound...");
    if (0)
    {
        MemoryDB dm;
        EnforceRefs e(dm, true);
        GenericTrieDB<MemoryDB> d(&dm);
        d.init(); // initialise as empty tree.
        for (int a = 0; a < 20; ++a)
        {
            StringMap m;
            for (int i = 0; i < 50; ++i)
            {
                auto k = randomWord();
                auto v = toString(i);
                m[k] = v;
                d.insert(k, v);
            }

            for (auto i : d)
            {
                auto it = d.lower_bound(i.first);
                for (auto iit = d.begin(); iit != d.end(); ++iit)
                    if ((*iit).first.toString() >= i.first.toString())
                    {
                        BOOST_REQUIRE(it == iit);
                        break;
                    }
            }
            for (unsigned i = 0; i < 100; ++i)
            {
                auto k = randomWord();
                auto it = d.lower_bound(k);
                for (auto iit = d.begin(); iit != d.end(); ++iit)
                    if ((*iit).first.toString() >= k)
                    {
                        BOOST_REQUIRE(it == iit);
                        break;
                    }
            }
        }
    }
}

// BOOST_AUTO_TEST_CASE(trieStess)
// {
//     LOG_GENERAL(INFO, "Stress-testing Trie...");
//     {
//         MemoryDB m;
//         MemoryDB dm;
//         EnforceRefs e(dm, true);
//         GenericTrieDB<MemoryDB> d(&dm);
//         d.init(); // initialise as empty tree.
//         MemTrie t;
//         BOOST_REQUIRE(d.check(true));
//         for (int a = 0; a < 20; ++a)
//         {
//             StringMap m;
//             for (int i = 0; i < 50; ++i)
//             {
//                 auto k = randomWord();
//                 auto v = toString(i);
//                 m[k] = v;
//                 t.insert(k, v);
//                 d.insert(k, v);
//                 BOOST_REQUIRE_EQUAL(stringMapHash256(m), t.hash256());
//                 BOOST_REQUIRE_EQUAL(stringMapHash256(m), d.root());
//                 BOOST_REQUIRE(d.check(true));
//             }
//             while (!m.empty())
//             {
//                 auto k = m.begin()->first;
//                 auto v = m.begin()->second;
//                 d.remove(k);
//                 t.remove(k);
//                 m.erase(k);
//                 if (!d.check(true))
//                 {
//                     // cwarn << m;
//                     for (auto i : d)
//                         LOG_GENERAL(INFO,
//                                     i.first.toString() << i.second.toString());

//                     MemoryDB dm2;
//                     EnforceRefs e2(dm2, true);
//                     GenericTrieDB<MemoryDB> d2(&dm2);
//                     d2.init(); // initialise as empty tree.
//                     for (auto i : d)
//                         d2.insert(i.first, i.second);

//                     LOG_GENERAL(INFO, "Good:" << d2.root());
//                     //					for (auto i: dm2.get())
//                     //						cwarn << i.first << ": " << RLP(i.second);
//                     d2.debugStructure(cerr);
//                     LOG_GENERAL(
//                         INFO,
//                         "Broken:"
//                             << d.root()); // Leaves an extension -> extension (3c1... -> 742...)
//                     //					for (auto i: dm.get())
//                     //						cwarn << i.first << ": " << RLP(i.second);
//                     d.debugStructure(cerr);

//                     d2.insert(k, v);
//                     LOG_GENERAL(INFO, "Pres:" << d2.root());
//                     //					for (auto i: dm2.get())
//                     //						cwarn << i.first << ": " << RLP(i.second);
//                     d2.debugStructure(cerr);
//                     d2.remove(k);

//                     LOG_GENERAL(INFO, "Good?" << d2.root());
//                 }
//                 BOOST_REQUIRE(d.check(true));
//                 BOOST_REQUIRE_EQUAL(stringMapHash256(m), t.hash256());
//                 BOOST_REQUIRE_EQUAL(stringMapHash256(m), d.root());
//             }
//         }
//     }
// }

template<typename Trie> void perfTestTrie(char const* _name)
{
    for (size_t p = 1000; p != 10000;
         p *= 10) // later make the upper bound 1000000
    {
        MemoryDB dm;
        Trie d(&dm);
        d.init();
        LOG_GENERAL(INFO, "TriePerf " << _name << p);
        std::vector<h256> keys(1000);
        //        Timer t;
        size_t ki = 0;
        for (size_t i = 0; i < p; ++i)
        {
            auto k = h256::random();
            auto v = toString(i);
            d.insert(k, v);

            if (i % (p / 1000) == 0)
                keys[ki++] = k;
        }
        //        LOG_GENERAL(INFO, "Insert " << p << "values: " << t.elapsed());
        //        t.restart();
        for (auto k : keys)
        {
            //            LOG_GENERAL(INFO, "key: " << k);
            d.at(k);
        }
        //        LOG_GENERAL(INFO, "Query 1000 values: " << t.elapsed());
        //        t.restart();
        // size_t i = 0;
        // for (auto it = d.begin(); i < 1000 && it != d.end(); ++it, ++i)
        for (auto it = d.begin(); it != d.end(); ++it)
        {
            // LOG_GENERAL(INFO, "it: ");
            *it;
        }
        //        LOG_GENERAL(INFO, "Iterate 1000 values: " << t.elapsed());
        //        t.restart();
        for (auto k : keys)
        {
            d.remove(k);
        }
        //        LOG_GENERAL(INFO, "Remove 1000 values:" << t.elapsed() << "\n");
    }
}

BOOST_AUTO_TEST_CASE(triePerf)
{
    //    if (test::Options::get().all)
    //    {
    perfTestTrie<SpecificTrieDB<GenericTrieDB<MemoryDB>, h256>>(
        "GenericTrieDB");
    perfTestTrie<SpecificTrieDB<HashedGenericTrieDB<MemoryDB>, h256>>(
        "HashedGenericTrieDB");
    perfTestTrie<SpecificTrieDB<FatGenericTrieDB<MemoryDB>, h256>>(
        "FatGenericTrieDB");
    //    }
    //    else
    //        clog << "Skipping hive test Crypto/Trie/triePerf. Use --all to run it.\n";
}

BOOST_AUTO_TEST_SUITE_END()<|MERGE_RESOLUTION|>--- conflicted
+++ resolved
@@ -67,10 +67,7 @@
     //    BOOST_CHECK_MESSAGE("vegetable" == "vegetable", "ERROR: return value from DB not equal to inserted value");
 }
 
-<<<<<<< HEAD
-=======
 //TODO: try to enable these commented parts by fixing the compilation errors
->>>>>>> 75f1a328
 // BOOST_AUTO_TEST_CASE(hex_encoded_securetrie_test)
 // {
 //     fs::path const testPath = test::getTestPath() / fs::path("TrieTests");
