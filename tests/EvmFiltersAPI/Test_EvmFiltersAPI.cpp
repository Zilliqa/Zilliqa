--- conflicted
+++ resolved
@@ -342,11 +342,7 @@
           got == expected,
           topic_n << " " << filter_n << "\n"
                   << "Expected Match(" << VALID_TOPIC_FILTERS[filter_n] << ", "
-<<<<<<< HEAD
-                  << ToString(SAMPLE_TOPICS[topic_n]) << expected);
-=======
                   << ToString(SAMPLE_TOPICS[topic_n]) << ") = " << expected);
->>>>>>> f604e455
     }
   }
 
@@ -354,11 +350,7 @@
 
   const auto& topics = SAMPLE_TOPICS[3];
   for (auto& f : filters) {
-<<<<<<< HEAD
-    f.address = {SOME_ADDRESS};
-=======
     f.address = { SOME_ADDRESS };
->>>>>>> f604e455
     BOOST_REQUIRE(Match(f, OTHER_ADDRESS, topics) == false);
   }
 }
