/**
* Copyright (c) 2018 Zilliqa 
* This source code is being disclosed to you solely for the purpose of your participation in 
* testing Zilliqa. You may view, compile and run the code for that purpose and pursuant to 
* the protocols and algorithms that are programmed into, and intended by, the code. You may 
* not do anything else with the code without express permission from Zilliqa Research Pte. Ltd., 
* including modifying or publishing the code (or any part of it), and developing or forming 
* another public or private blockchain network. This source code is provided ‘as is’ and no 
* warranties are given as to title or non-infringement, merchantability or fitness for purpose 
* and, to the extent permitted by law, all liability for your use of the code is disclaimed. 
* Some programs in this code are governed by the GNU General Public License v3.0 (available at 
* https://www.gnu.org/licenses/gpl-3.0.en.html) (‘GPLv3’). The programs that are governed by 
* GPLv3.0 are those programs that are located in the folders src/depends and tests/depends 
* and which include a reference to GPLv3 in their program files.
**/

#include <arpa/inet.h>
#include <array>
#include <string>
#include <thread>
#include <vector>

#include "common/Constants.h"
#include "common/Messages.h"
#include "common/Serializable.h"
#include "libCrypto/Schnorr.h"
#include "libData/AccountData/Address.h"
#include "libData/AccountData/Transaction.h"
#include "libData/BlockData/Block.h"
#include "libNetwork/P2PComm.h"
#include "libUtils/TimeUtils.h"

#define BOOST_TEST_MODULE lookupnodetxblocktest
#define BOOST_TEST_DYN_LINK
#include <boost/test/unit_test.hpp>

#include <boost/multiprecision/cpp_int.hpp>

using namespace std;
using namespace boost::multiprecision;

BOOST_AUTO_TEST_SUITE(lookupnodetxblocktest)

void SendDSBlockFirstToMatchDSBlockNum(Peer& lookup_node)
{
    LOG_MARKER();

    vector<unsigned char> dsblockmsg
        = {MessageType::NODE, NodeInstructionType::DSBLOCK};
    unsigned int curr_offset = MessageOffset::BODY;

    BlockHash prevHash1;

    for (unsigned int i = 0; i < prevHash1.asArray().size(); i++)
    {
        prevHash1.asArray().at(i) = i + 1;
    }

    std::array<unsigned char, BLOCK_SIG_SIZE> signature1;

    for (unsigned int i = 0; i < signature1.size(); i++)
    {
        signature1.at(i) = i + 8;
    }

    std::pair<PrivKey, PubKey> pubKey1 = Schnorr::GetInstance().GenKeyPair();
<<<<<<< HEAD
 
    DSBlockHeader header1(20, prevHash1, 12344, pubKey1.first, pubKey1.second, 0, 789, 0);
=======

    DSBlockHeader header1(20, prevHash1, 12344, pubKey1.first, pubKey1.second,
                          0, 789);
>>>>>>> 2a94deff

    DSBlock dsblock(header1, signature1);

    curr_offset += dsblock.Serialize(dsblockmsg, curr_offset);

    dsblockmsg.resize(curr_offset + 32);
    Serializable::SetNumber<uint256_t>(dsblockmsg, curr_offset, 0,
                                       UINT256_SIZE);
    curr_offset += UINT256_SIZE;

    struct sockaddr_in localhost;
    inet_aton("127.0.0.1", &localhost.sin_addr);

    dsblockmsg.resize(curr_offset + 16);
    Serializable::SetNumber<uint128_t>(dsblockmsg, curr_offset,
                                       (uint128_t)localhost.sin_addr.s_addr,
                                       UINT128_SIZE);
    curr_offset += UINT128_SIZE;

    dsblockmsg.resize(curr_offset + 4);
    Serializable::SetNumber<uint32_t>(dsblockmsg, curr_offset, (uint32_t)5001,
                                      4);
    curr_offset += 4;

    P2PComm::GetInstance().SendMessage(lookup_node, dsblockmsg);
}

BOOST_AUTO_TEST_CASE(testTxBlockStoring)
{
    INIT_STDOUT_LOGGER();

    LOG_MARKER();

    uint32_t listen_port = 5000;
    struct in_addr ip_addr;
    inet_aton("127.0.0.1", &ip_addr);
    Peer lookup_node((uint128_t)ip_addr.s_addr, listen_port);

    SendDSBlockFirstToMatchDSBlockNum(lookup_node);

    vector<unsigned char> txblockmsg
        = {MessageType::NODE, NodeInstructionType::FINALBLOCK};
    unsigned int curr_offset = MessageOffset::BODY;

    // 32-byte DS blocknum
    Serializable::SetNumber<uint256_t>(txblockmsg, curr_offset, 0,
                                       sizeof(uint256_t));
    curr_offset += sizeof(uint256_t);

    // 4-byte consensusid
    Serializable::SetNumber<uint32_t>(txblockmsg, curr_offset, 0,
                                      sizeof(uint32_t));
    curr_offset += sizeof(uint32_t);

    // shard-id
    txblockmsg.resize(curr_offset + 1);
    Serializable::SetNumber<uint8_t>(txblockmsg, curr_offset, (uint8_t)0, 1);
    curr_offset += 1;

    // std::array<unsigned char, TRAN_HASH_SIZE> emptyHash = {0};

    std::pair<PrivKey, PubKey> pubKey1 = Schnorr::GetInstance().GenKeyPair();

<<<<<<< HEAD
    TxBlockHeader header(TXBLOCKTYPE::FINAL, BLOCKVERSION::VERSION1, 1, 1, BlockHash(), 0, 
                            get_time_as_int(), TxnHash(), StateHash(), 0, 5, pubKey1.second, 0, BlockHash(), 0);
    
=======
    TxBlockHeader header(TXBLOCKTYPE::FINAL, BLOCKVERSION::VERSION1, 1, 1,
                         BlockHash(), 0, get_time_as_int(), TxnHash(),
                         StateHash(), 0, 5, pubKey1.second, 0, BlockHash());

>>>>>>> 2a94deff
    array<unsigned char, BLOCK_SIG_SIZE> emptySig{};

    std::vector<TxnHash> tranHashes;

    for (int i = 0; i < 5; i++)
    {
        tranHashes.push_back(TxnHash());
    }

    TxBlock txblock(header, emptySig, vector<bool>(), tranHashes);

    curr_offset += txblock.Serialize(txblockmsg, curr_offset);

    P2PComm::GetInstance().SendMessage(lookup_node, txblockmsg);
}

BOOST_AUTO_TEST_CASE(testTxBlockRetrieval)
{
    INIT_STDOUT_LOGGER();

    LOG_MARKER();

    long long i = 0;
    for (; i < 1000000000; i++)
    {
        ;
    }
    LOG_MESSAGE(i);

    uint32_t listen_port = 5000;
    struct in_addr ip_addr;
    inet_aton("127.0.0.1", &ip_addr);
    Peer lookup_node((uint128_t)ip_addr.s_addr, listen_port);

    vector<unsigned char> getTxBlockMessage
        = {MessageType::LOOKUP, LookupInstructionType::GETTXBLOCKFROMSEED};
    unsigned int curr_offset = MessageOffset::BODY;

    Serializable::SetNumber<uint256_t>(getTxBlockMessage, curr_offset, 0,
                                       UINT256_SIZE);
    curr_offset += UINT256_SIZE;

    Serializable::SetNumber<uint256_t>(getTxBlockMessage, curr_offset, 1,
                                       UINT256_SIZE);
    curr_offset += UINT256_SIZE;

    Serializable::SetNumber<uint32_t>(getTxBlockMessage, curr_offset, 5000,
                                      sizeof(uint32_t));
    curr_offset += sizeof(uint32_t);

    P2PComm::GetInstance().SendMessage(lookup_node, getTxBlockMessage);
}

BOOST_AUTO_TEST_SUITE_END()<|MERGE_RESOLUTION|>--- conflicted
+++ resolved
@@ -63,15 +63,8 @@
         signature1.at(i) = i + 8;
     }
 
-    std::pair<PrivKey, PubKey> pubKey1 = Schnorr::GetInstance().GenKeyPair();
-<<<<<<< HEAD
- 
+    std::pair<PrivKey, PubKey> pubKey1 = Schnorr::GetInstance().GenKeyPair(); 
     DSBlockHeader header1(20, prevHash1, 12344, pubKey1.first, pubKey1.second, 0, 789, 0);
-=======
-
-    DSBlockHeader header1(20, prevHash1, 12344, pubKey1.first, pubKey1.second,
-                          0, 789);
->>>>>>> 2a94deff
 
     DSBlock dsblock(header1, signature1);
 
@@ -135,16 +128,9 @@
 
     std::pair<PrivKey, PubKey> pubKey1 = Schnorr::GetInstance().GenKeyPair();
 
-<<<<<<< HEAD
     TxBlockHeader header(TXBLOCKTYPE::FINAL, BLOCKVERSION::VERSION1, 1, 1, BlockHash(), 0, 
                             get_time_as_int(), TxnHash(), StateHash(), 0, 5, pubKey1.second, 0, BlockHash(), 0);
     
-=======
-    TxBlockHeader header(TXBLOCKTYPE::FINAL, BLOCKVERSION::VERSION1, 1, 1,
-                         BlockHash(), 0, get_time_as_int(), TxnHash(),
-                         StateHash(), 0, 5, pubKey1.second, 0, BlockHash());
-
->>>>>>> 2a94deff
     array<unsigned char, BLOCK_SIG_SIZE> emptySig{};
 
     std::vector<TxnHash> tranHashes;
