/*
 * Copyright (c) 2018 Zilliqa
 * This source code is being disclosed to you solely for the purpose of your
 * participation in testing Zilliqa. You may view, compile and run the code for
 * that purpose and pursuant to the protocols and algorithms that are programmed
 * into, and intended by, the code. You may not do anything else with the code
 * without express permission from Zilliqa Research Pte. Ltd., including
 * modifying or publishing the code (or any part of it), and developing or
 * forming another public or private blockchain network. This source code is
 * provided 'as is' and no warranties are given as to title or non-infringement,
 * merchantability or fitness for purpose and, to the extent permitted by law,
 * all liability for your use of the code is disclaimed. Some programs in this
 * code are governed by the GNU General Public License v3.0 (available at
 * https://www.gnu.org/licenses/gpl-3.0.en.html) ('GPLv3'). The programs that
 * are governed by GPLv3.0 are those programs that are located in the folders
 * src/depends and tests/depends and which include a reference to GPLv3 in their
 * program files.
 */

#include <array>
#include <string>
#include <thread>
#include <vector>

#include "libData/BlockData/Block.h"
#include "libPersistence/BlockStorage.h"
#include "libPersistence/DB.h"
#include "libUtils/TimeUtils.h"

#define BOOST_TEST_MODULE persistencetest
#define BOOST_TEST_DYN_LINK
#include <boost/test/unit_test.hpp>

using namespace std;

BOOST_AUTO_TEST_SUITE(persistencetest)

BOOST_AUTO_TEST_CASE(testReadWriteSimpleStringToDB) {
  INIT_STDOUT_LOGGER();

  LOG_MARKER();

  DB db("test.db");

  db.WriteToDB("fruit", "vegetable");

  string ret = db.ReadFromDB("fruit");

  BOOST_CHECK_MESSAGE(
      ret == "vegetable",
      "ERROR: return value from DB not equal to inserted value");
}

TxBlock constructDummyTxBlock(int instanceNum) {
  // array<unsigned char, BLOCK_HASH_SIZE> emptyHash = { 0 };

  std::pair<PrivKey, PubKey> pubKey1 = Schnorr::GetInstance().GenKeyPair();

  return TxBlock(
      TxBlockHeader(TXBLOCKTYPE::FINAL, BLOCKVERSION::VERSION1, 1, 1, 1,
                    BlockHash(), instanceNum, get_time_as_int(), BlockHash(),
                    StateHash(), StateHash(), 5, 6, pubKey1.second, instanceNum,
                    BlockHash(), CommitteeHash()),
<<<<<<< HEAD
      vector<bool>(), vector<BlockHash>(6), CoSignatures());
=======
      vector<bool>(), vector<BlockHash>(6), vector<uint32_t>(6),
      CoSignatures());
>>>>>>> d9718494
}

BOOST_AUTO_TEST_CASE(testSerializationDeserialization) {
  INIT_STDOUT_LOGGER();

  LOG_MARKER();

  // checking if normal serialization and deserialization of blocks is working
  // or not

  TxBlock block1 = constructDummyTxBlock(0);

  std::vector<unsigned char> serializedTxBlock;
  block1.Serialize(serializedTxBlock, 0);

  TxBlock block2(serializedTxBlock, 0);

  BOOST_CHECK_MESSAGE(
      block1.GetHeader().GetBlockNum() == block2.GetHeader().GetBlockNum(),
      "nonce shouldn't change after serailization and deserialization");
}

BOOST_AUTO_TEST_CASE(testBlockStorage) {
  INIT_STDOUT_LOGGER();

  LOG_MARKER();

  TxBlock block1 = constructDummyTxBlock(0);

  std::vector<unsigned char> serializedTxBlock;
  block1.Serialize(serializedTxBlock, 0);

  BlockStorage::GetBlockStorage().PutTxBlock(0, serializedTxBlock);

  TxBlockSharedPtr block2;
  BlockStorage::GetBlockStorage().GetTxBlock(0, block2);

  BOOST_CHECK_MESSAGE(
      block1 == *block2,
      "block shouldn't change after writing to/ reading from disk");
}

BOOST_AUTO_TEST_CASE(testRandomBlockAccesses) {
  INIT_STDOUT_LOGGER();

  LOG_MARKER();

  TxBlock block1 = constructDummyTxBlock(1);
  TxBlock block2 = constructDummyTxBlock(2);
  TxBlock block3 = constructDummyTxBlock(3);
  TxBlock block4 = constructDummyTxBlock(4);

  std::vector<unsigned char> serializedTxBlock;

  block1.Serialize(serializedTxBlock, 0);
  BlockStorage::GetBlockStorage().PutTxBlock(1, serializedTxBlock);

  serializedTxBlock.clear();
  block2.Serialize(serializedTxBlock, 0);
  BlockStorage::GetBlockStorage().PutTxBlock(2, serializedTxBlock);

  serializedTxBlock.clear();
  block3.Serialize(serializedTxBlock, 0);
  BlockStorage::GetBlockStorage().PutTxBlock(3, serializedTxBlock);

  serializedTxBlock.clear();
  block4.Serialize(serializedTxBlock, 0);
  BlockStorage::GetBlockStorage().PutTxBlock(4, serializedTxBlock);

  TxBlockSharedPtr blockRetrieved;
  BlockStorage::GetBlockStorage().GetTxBlock(2, blockRetrieved);

  BOOST_CHECK_MESSAGE(
      block2.GetHeader().GetBlockNum() ==
          (*blockRetrieved).GetHeader().GetBlockNum(),
      "block num shouldn't change after writing to/ reading from disk");

  BlockStorage::GetBlockStorage().GetTxBlock(4, blockRetrieved);

  BOOST_CHECK_MESSAGE(
      block4.GetHeader().GetBlockNum() ==
          (*blockRetrieved).GetHeader().GetBlockNum(),
      "block num shouldn't change after writing to/ reading from disk");

  BlockStorage::GetBlockStorage().GetTxBlock(1, blockRetrieved);

  BOOST_CHECK_MESSAGE(
      block1.GetHeader().GetBlockNum() ==
          (*blockRetrieved).GetHeader().GetBlockNum(),
      "block num shouldn't change after writing to/ reading from disk");
}

BOOST_AUTO_TEST_CASE(testCachedAndEvictedBlocks) {
  INIT_STDOUT_LOGGER();

  LOG_MARKER();

  TxBlock block = constructDummyTxBlock(0);

  for (int i = 5; i < 21; i++) {
    block = constructDummyTxBlock(i);

    std::vector<unsigned char> serializedTxBlock;

    block.Serialize(serializedTxBlock, 0);
    BlockStorage::GetBlockStorage().PutTxBlock(i, serializedTxBlock);
  }

  TxBlockSharedPtr blockRetrieved1;
  BlockStorage::GetBlockStorage().GetTxBlock(20, blockRetrieved1);

  BOOST_CHECK_MESSAGE(
      block.GetHeader().GetDSBlockNum() ==
          (*blockRetrieved1).GetHeader().GetDSBlockNum(),
      "block number shouldn't change after writing to/ reading from disk");

  TxBlockSharedPtr blockRetrieved2;
  BlockStorage::GetBlockStorage().GetTxBlock(0, blockRetrieved2);

  BOOST_CHECK_MESSAGE(
      constructDummyTxBlock(0).GetHeader().GetDSBlockNum() ==
          (*blockRetrieved2).GetHeader().GetDSBlockNum(),
      "block number shouldn't change after writing to/ reading from disk");
}

void writeBlock(int id) {
  TxBlock block = constructDummyTxBlock(id);

  std::vector<unsigned char> serializedDSBlock;

  block.Serialize(serializedDSBlock, 0);
  BlockStorage::GetBlockStorage().PutTxBlock(id, serializedDSBlock);
}

void readBlock(int id) {
  TxBlockSharedPtr block;
  BlockStorage::GetBlockStorage().GetTxBlock(id, block);
  if ((*block).GetHeader().GetBlockNum() != (uint64_t)id) {
    LOG_GENERAL(INFO, "GetBlockNum is " << (*block).GetHeader().GetBlockNum()
                                        << ", id is " << id);

    if ((*block).GetHeader().GetBlockNum() != (uint64_t)id) {
      LOG_GENERAL(FATAL, "assertion failed (" << __FILE__ << ":" << __LINE__
                                              << ": " << __FUNCTION__ << ")");
    }
  } else {
    LOG_GENERAL(INFO, "GetBlockNum is " << (*block).GetHeader().GetBlockNum()
                                        << ", id is " << id);
  }
}

void readWriteBlock(int tid) {
  for (int j = 0; j < 100; j++) {
    writeBlock(tid * 100000 + j);
    readBlock(tid * 1000 + j);
  }
}

void bootstrap(int num_threads) {
  for (int i = 0; i < num_threads; i++) {
    for (int j = 0; j < 100; j++) {
      TxBlock block = constructDummyTxBlock(i * 1000 + j);

      std::vector<unsigned char> serializedTxBlock;

      block.Serialize(serializedTxBlock, 0);
      BlockStorage::GetBlockStorage().PutTxBlock(i * 1000 + j,
                                                 serializedTxBlock);
    }
  }

  LOG_GENERAL(INFO, "Bootstrapping done!!");
}

BOOST_AUTO_TEST_CASE(testThreadSafety) {
  INIT_STDOUT_LOGGER();

  LOG_MARKER();

  const int num_threads = 20;

  bootstrap(num_threads);

  std::thread t[num_threads];

  // Launch a group of threads
  for (int i = 0; i < num_threads; ++i) {
    t[i] = std::thread(readWriteBlock, i);
  }

  std::cout << "Launched from the main\n";

  // Join the threads with the main thread
  for (auto& i : t) {
    i.join();
  }
}

/*
    tests correctness when blocks get written over a series of files
    when running this test change BLOCK_FILE_SIZE to 128*1024*1024/512 in
   BlockStorage.h
*/
BOOST_AUTO_TEST_CASE(testMultipleBlocksInMultipleFiles) {
  INIT_STDOUT_LOGGER();

  LOG_MARKER();

  // BlockStorage::SetBlockFileSize(128 * ONE_MEGABYTE / 512);
  // BlockStorage::m_blockFileSize = 128 * ONE_MEGABYTE / 512;

  TxBlock block = constructDummyTxBlock(0);

  for (int i = 21; i < 2500; i++) {
    block = constructDummyTxBlock(i);

    std::vector<unsigned char> serializedTxBlock;

    block.Serialize(serializedTxBlock, 0);
    BlockStorage::GetBlockStorage().PutTxBlock(i, serializedTxBlock);
  }

  TxBlockSharedPtr blockRetrieved;
  BlockStorage::GetBlockStorage().GetTxBlock(2499, blockRetrieved);

  BOOST_CHECK_MESSAGE(
      block.GetHeader().GetDSBlockNum() ==
          (*blockRetrieved).GetHeader().GetDSBlockNum(),
      "block number shouldn't change after writing to/ reading from disk");

  // BlockStorage::m_blockFileSize = 128 * ONE_MEGABYTE;
  // BlockStorage::SetBlockFileSize(128 * ONE_MEGABYTE);
}

BOOST_AUTO_TEST_CASE(testRetrieveAllTheTxBlocksInDB) {
  INIT_STDOUT_LOGGER();

  LOG_MARKER();

  if (BlockStorage::GetBlockStorage().ResetDB(BlockStorage::DBTYPE::TX_BLOCK)) {
    std::list<TxBlock> in_blocks;

    for (int i = 0; i < 10; i++) {
      TxBlock block = constructDummyTxBlock(i);

      std::vector<unsigned char> serializedTxBlock;

      block.Serialize(serializedTxBlock, 0);

      BlockStorage::GetBlockStorage().PutTxBlock(i, serializedTxBlock);
      in_blocks.emplace_back(block);
    }

    std::list<TxBlockSharedPtr> ref_blocks;
    std::list<TxBlock> out_blocks;
    BOOST_CHECK_MESSAGE(
        BlockStorage::GetBlockStorage().GetAllTxBlocks(ref_blocks),
        "GetAllDSBlocks shouldn't fail");
    for (auto i : ref_blocks) {
      LOG_GENERAL(INFO, i->GetHeader().GetDSBlockNum());
      out_blocks.emplace_back(*i);
    }
    BOOST_CHECK_MESSAGE(
        in_blocks == out_blocks,
        "DSBlocks shouldn't change after writting to/ reading from disk");
  }
}

BOOST_AUTO_TEST_SUITE_END()<|MERGE_RESOLUTION|>--- conflicted
+++ resolved
@@ -61,12 +61,8 @@
                     BlockHash(), instanceNum, get_time_as_int(), BlockHash(),
                     StateHash(), StateHash(), 5, 6, pubKey1.second, instanceNum,
                     BlockHash(), CommitteeHash()),
-<<<<<<< HEAD
-      vector<bool>(), vector<BlockHash>(6), CoSignatures());
-=======
       vector<bool>(), vector<BlockHash>(6), vector<uint32_t>(6),
       CoSignatures());
->>>>>>> d9718494
 }
 
 BOOST_AUTO_TEST_CASE(testSerializationDeserialization) {
