# Running a local network

<<<<<<< HEAD
1. Install [kind](https://kind.sigs.k8s.io/#installation-and-usage) or `brew`.
1. Install [tilt](https://docs.tilt.dev/install.html) or `brew`.
=======
1. Install [kind](https://kind.sigs.k8s.io/#installation-and-usage).
1. Install [tilt](https://docs.tilt.dev/install.html).
1. Note that previous versions of this guide used a cluster called
   `kind` rather than `zqdev` - if you've used those you will have a
   `kind` cluster called `kind`.  You can either delete it, or just
   change `zqdev` to `kind` in what follows. Do not attempt to run two
   copies of Zilliqa on one machine - they will fight over their port
   assignments.
1. Delete any previous dev cluster, just in case:

    ```sh
   kind delete cluster zqdev
    ```

>>>>>>> fea4d0ee
1. Create and switch to a kind cluster.

    ```
    kind create cluster --name zqdev --config infra/kind-cluster.yaml
    kubectl config use-context kind-zqdev
    ```

1. Run Tilt to deploy the network.

    ```
    tilt up
    ```

1. Obtain the IP address of the kind cluster.

    ```
    export KIND_IP_ADDR=$(docker container inspect zqdev-control-plane --format '{{ .NetworkSettings.Networks.kind.IPAddress }}')
    ```

1. Set up a reverse proxy which will rewrite the `Host` header for requests to the cluster.
(This example uses https://mitmproxy.org/)

    ```
    mitmweb --mode reverse:http://$KIND_IP_ADDR --modify-headers '/~q/Host/l2api.local.z7a.xyz' --set web_port=8082 --no-web-open-browser
    ```

Note that `mitmweb` invokes your browser on launch. If you're running
`brave`, `brave` won't go into the background when this happens, so
`mitmweb` won't start. To "fix" this, start `mitmweb` with `--no-web-open-browser`.
You can then navigate manually to `localhost:8081` to see the UI.


1. Check on the state of your cluster in the usual ways (`kubectl`, `k9s`, etc.).
Note that it may take a while to download the container image and start up.

1. Make sure devex is configured to talk to `http://localhost:8080`.

# Enable the observability framework
1. Export the environment variable `OBSERVABILITY=True`
    ```
    export OBSERVABILITY=True
    ```

1. Run tilt to deploy the observability framework

    ```
    tilt up
    ```

# Access the observability framework

1. Set up a reverse proxy which will forward all the requests to the ingress nginx binded on `localhost:80`.
(This example uses https://mitmproxy.org/)

__ON UBUNTU ENSURE YOU ARE USING THE mitmproxy version 9.x+. https://mitmproxy.org/downloads/__


    ```
     mitmweb --mode reverse:http://localhost -p 8081 --set keep_host_header=true --set web_port=8085 --no-web-open-browser
    ```

## Browser access
1. Configure a proxy for your browser to forward all the requests for `*.local.z7a.xyz` to to mitmweb proxy
on `127.0.0.1:8081`

(This example uses Google Chrome Extension SwitchyOmega https://chrome.google.com/webstore/detail/proxy-switchyomega/padekgcemlokbadohgkifijomclgjgif)

1. Download and install the Chrome extension `proxy-switchyomega`

1. Congiure Switchyomega auto-proxy for the domain `*.local.z7a.xyz`

### Add a new auto-switch profile `localdev-auto-proxy`:

![Alt text](./images/Switchyomega-create-new-profile.png)
![Alt text](./images/Switchyomega-newprofile.png)

### Download the PAC file with the auto-switch proxy profile and apply the changes
(PAC file download URL: https://raw.githubusercontent.com/Zilliqa/Zilliqa/master/docs/local-network-proxy.pac)

![Alt text](./images/Switchyomega-pac.png)

### Select the localdev-auto-proxy profile and start browsing your localdev *.local.z7a.xyz URL
![Alt text](./images/Switchyomega-selectprofile.png)

## Grafana URL: http://grafana.local.z7a.xyz
Grafana login credentials:

```bash
    username: admin
    password: admin
```

## Prometheus URL: http://prometheus.local.z7a.xyz

## Tempo cluster endpoint: tempo.monitoring.svc.cluster.local
Tempo is reachable only from pods inside the cluster. To forward any of its port use `kubectl port-forward`.

ie.:
    ```
    kubectl port-forward -n monitoring tempo-0 3100
    ```

## Tempo service endpoints by supported protocol:
| endpoint | Description |
|-----------| ------------|
| tempo.monitoring.svc.cluster.local:3100 | Prometheus metrics |
| tempo.monitoring.svc.cluster.local:16687 | Jaeger metrics |
| tempo.monitoring.svc.cluster.local:16686| Tempo Query Jaeger ui |
| tempo.monitoring.svc.cluster.local:6831 | Jaeger thrift compact |
| tempo.monitoring.svc.cluster.local:6832 | Jaeger thrift binary |
| tempo.monitoring.svc.cluster.local:14268 | Jaeger thrift HTTP |
| tempo.monitoring.svc.cluster.local:14250 | GPRC Jaeger |
| tempo.monitoring.svc.cluster.local:9411 | Zipkin |
| tempo.monitoring.svc.cluster.local:55680 | OTLP legacy |
| tempo.monitoring.svc.cluster.local:55681 | OTLP HTTP legacy |
| tempo.monitoring.svc.cluster.local:4317 | GPRC OLTP |
| tempo.monitoring.svc.cluster.local:4318 | OLTP HTTP |
| tempo.monitoring.svc.cluster.local:55678 | Opencensus |

## Loki cluster endpoint: loki.monitoring.svc.cluster.local:3100
Tempo is reachable only from pods inside the cluster. To forward any of its port use `kubectl port-forward`.

ie.:
    ```
    kubectl port-forward -n monitoring loki-0 3100
    ```


# How to access the localdev resources using the mitmweb proxy http://localhost:8081 from your Linux shell environment

cURL:
```
curl -x "http://localhost:8081" http://l2api.local.z7a.xyz
```

Using the environment variable `http_proxy`
```
export http_proxy=http://localhost:8081
curl http://l2api.local.z7a.xyz
```

# Updating the network

Sadly our networks are not very resilient, so we can't rely on Kubernetes' automatic rollouts to restart nodes with a new image.
Instead, the easiest thing to do at the moment is to tear down the network and re-create it by running `tilt down`, waiting for all the pods to be deleted and then `tilt up` again.<|MERGE_RESOLUTION|>--- conflicted
+++ resolved
@@ -1,24 +1,23 @@
 # Running a local network
 
-<<<<<<< HEAD
-1. Install [kind](https://kind.sigs.k8s.io/#installation-and-usage) or `brew`.
-1. Install [tilt](https://docs.tilt.dev/install.html) or `brew`.
-=======
-1. Install [kind](https://kind.sigs.k8s.io/#installation-and-usage).
-1. Install [tilt](https://docs.tilt.dev/install.html).
-1. Note that previous versions of this guide used a cluster called
-   `kind` rather than `zqdev` - if you've used those you will have a
-   `kind` cluster called `kind`.  You can either delete it, or just
-   change `zqdev` to `kind` in what follows. Do not attempt to run two
-   copies of Zilliqa on one machine - they will fight over their port
-   assignments.
-1. Delete any previous dev cluster, just in case:
+
+Install [kind](https://kind.sigs.k8s.io/#installation-and-usage) or `brew`.
+Install [tilt](https://docs.tilt.dev/install.html) or `brew`.
+
+Note that previous versions of this guide used a cluster called
+kind` rather than `zqdev` - if you've used those you will have a
+kind` cluster called `kind`.  You can either delete it, or just
+change `zqdev` to `kind` in what follows. Do not attempt to run two
+copies of Zilliqa on one machine - they will fight over their port
+assignments.
+
+Delete any previous dev cluster, just in case:
 
     ```sh
    kind delete cluster zqdev
     ```
 
->>>>>>> fea4d0ee
+
 1. Create and switch to a kind cluster.
 
     ```
