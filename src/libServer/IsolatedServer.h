--- conflicted
+++ resolved
@@ -66,12 +66,7 @@
 
     auto const fields = Eth::parseRawTxFields(rawTx);
 
-<<<<<<< HEAD
-    response = std::string{"0x"} + resp["TranID"].asString();
-    LOG_GENERAL(DEBUG, "Response:" << response);
-=======
     response = CreateTransactionEth(fields, pubKey);
->>>>>>> 7ace22fb
   }
 
   inline virtual void GetEthBlockNumberI(const Json::Value& /*request*/,
