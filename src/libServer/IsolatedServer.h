/*
 * Copyright (C) 2020 Zilliqa
 *
 * This program is free software: you can redistribute it and/or modify
 * it under the terms of the GNU General Public License as published by
 * the Free Software Foundation, either version 3 of the License, or
 * (at your option) any later version.
 *
 * This program is distributed in the hope that it will be useful,
 * but WITHOUT ANY WARRANTY; without even the implied warranty of
 * MERCHANTABILITY or FITNESS FOR A PARTICULAR PURPOSE.  See the
 * GNU General Public License for more details.
 *
 * You should have received a copy of the GNU General Public License
 * along with this program.  If not, see <https://www.gnu.org/licenses/>.
 */

#ifndef ZILLIQA_SRC_LIBSERVER_ISOLATEDSERVER_H_
#define ZILLIQA_SRC_LIBSERVER_ISOLATEDSERVER_H_

#include "LookupServer.h"
#include "common/Constants.h"

class Mediator;

class IsolatedServer : public LookupServer,
                       public jsonrpc::AbstractServer<IsolatedServer> {
  uint64_t m_blocknum;
  bool m_pause{false};
  uint128_t m_gasPrice{GAS_PRICE_MIN_VALUE};
  std::atomic<uint32_t> m_timeDelta;
  std::unordered_map<uint64_t, std::vector<TxnHash>> m_txnBlockNumMap;
  std::mutex mutable m_txnBlockNumMapMutex;
  std::mutex mutable m_blockMutex;
  const PairOfKey m_key;
  uint64_t m_currEpochGas{0};

  bool StartBlocknumIncrement();
  TxBlock GenerateTxBlock();
  void PostTxBlock();

 public:
  std::string m_uuid;
  IsolatedServer(Mediator& mediator, jsonrpc::AbstractServerConnector& server,
                 const uint64_t& blocknum, const uint32_t& timeDelta);
  ~IsolatedServer() = default;

  inline virtual void CreateTransactionI(const Json::Value& request,
                                         Json::Value& response) {
    response = this->CreateTransaction(request[0u]);
  }

  inline virtual void GetEthSendRawTransactionI(const Json::Value& request,
                                                Json::Value& response) {
<<<<<<< HEAD
    (void)request;
=======
>>>>>>> 50441f16
    auto rawTx = request[0u].asString();

    // Erase '0x' at the beginning if it exists
    if (rawTx[1] == 'x') {
      rawTx.erase(0, 2);
    }

<<<<<<< HEAD
    auto pubKey = RecoverECDSAPubSig(rawTx, ETH_CHAINID_INT);

    if (pubKey.empty()) {
      return;
    }

    auto fields = parseRawTxFields(rawTx);
    auto resp = CreateTransactionEth(fields, pubKey);
=======
    auto const pubKey = RecoverECDSAPubSig(rawTx, ETH_CHAINID_INT);

    auto const fields = parseRawTxFields(rawTx);
    auto const resp = CreateTransactionEth(fields, pubKey);
>>>>>>> 50441f16

    response = resp["TranID"];
  }

  inline virtual void IncreaseBlocknumI(const Json::Value& request,
                                        Json::Value& response) {
    response = this->IncreaseBlocknum(request[0u].asUInt());
  }
  inline virtual void GetMinimumGasPriceI(const Json::Value& request,
                                          Json::Value& response) {
    (void)request;
    response = this->GetMinimumGasPrice();
  }
  inline virtual void SetMinimumGasPriceI(const Json::Value& request,
                                          Json::Value& response) {
    response = this->SetMinimumGasPrice(request[0u].asString());
  }
  inline virtual void GetBlocknumI(const Json::Value& request,
                                   Json::Value& response) {
    (void)request;
    response = this->GetBlocknum();
  }

  inline virtual void GetTransactionsForTxBlockI(const Json::Value& request,
                                                 Json::Value& response) {
    response = this->GetTransactionsForTxBlock(request[0u].asString());
  }

  inline virtual void CheckPauseI(const Json::Value& request,
                                  Json::Value& response) {
    response = this->CheckPause(request[0u].asString());
  }

  inline virtual void TogglePauseI(const Json::Value& request,
                                   Json::Value& response) {
    response = this->TogglePause(request[0u].asString());
  }

  bool CheckPause(const std::string& uuid);
  bool TogglePause(const std::string& uuid);

  std::string GetMinimumGasPrice();
  std::string SetMinimumGasPrice(const std::string& gasPrice);
  Json::Value CreateTransaction(const Json::Value& _json);
  Json::Value CreateTransactionEth(EthFields const& fields,
                                   bytes const& pubKey);
  std::string IncreaseBlocknum(const uint32_t& delta);
  std::string GetBlocknum();
  Json::Value GetTransactionsForTxBlock(const std::string& txBlockNum);
  bool ValidateTxn(const Transaction& tx, const Address& fromAddr,
                   const Account* sender, const uint128_t& gasPrice);
  bool RetrieveHistory(const bool& nonisoload);
};

#endif  // ZILLIQA_SRC_LIBSERVER_ISOLATEDSERVER_H_<|MERGE_RESOLUTION|>--- conflicted
+++ resolved
@@ -52,10 +52,6 @@
 
   inline virtual void GetEthSendRawTransactionI(const Json::Value& request,
                                                 Json::Value& response) {
-<<<<<<< HEAD
-    (void)request;
-=======
->>>>>>> 50441f16
     auto rawTx = request[0u].asString();
 
     // Erase '0x' at the beginning if it exists
@@ -63,21 +59,14 @@
       rawTx.erase(0, 2);
     }
 
-<<<<<<< HEAD
-    auto pubKey = RecoverECDSAPubSig(rawTx, ETH_CHAINID_INT);
+    auto const pubKey = RecoverECDSAPubSig(rawTx, ETH_CHAINID_INT);
 
     if (pubKey.empty()) {
       return;
     }
 
-    auto fields = parseRawTxFields(rawTx);
-    auto resp = CreateTransactionEth(fields, pubKey);
-=======
-    auto const pubKey = RecoverECDSAPubSig(rawTx, ETH_CHAINID_INT);
-
     auto const fields = parseRawTxFields(rawTx);
     auto const resp = CreateTransactionEth(fields, pubKey);
->>>>>>> 50441f16
 
     response = resp["TranID"];
   }
