/*
 * Copyright (C) 2019 Zilliqa
 *
 * This program is free software: you can redistribute it and/or modify
 * it under the terms of the GNU General Public License as published by
 * the Free Software Foundation, either version 3 of the License, or
 * (at your option) any later version.
 *
 * This program is distributed in the hope that it will be useful,
 * but WITHOUT ANY WARRANTY; without even the implied warranty of
 * MERCHANTABILITY or FITNESS FOR A PARTICULAR PURPOSE.  See the
 * GNU General Public License for more details.
 *
 * You should have received a copy of the GNU General Public License
 * along with this program.  If not, see <https://www.gnu.org/licenses/>.
 */

#include <string>
#include <vector>

#include <boost/format.hpp>

#include <Schnorr.h>
#include <boost/format.hpp>
#include "AddressChecksum.h"
#include "JSONConversion.h"
#include "Server.h"
#include "libData/AccountData/Address.h"
#include "libData/AccountData/Transaction.h"
#include "libData/AccountData/TransactionReceipt.h"
#include "libData/BlockData/Block.h"
#include "libMediator/Mediator.h"
#include "libUtils/DataConversion.h"
#include "libUtils/Logger.h"

using namespace std;
using namespace boost::multiprecision;

unsigned int JSON_TRAN_OBJECT_SIZE = 10;

const Json::Value JSONConversion::convertMicroBlockInfoArraytoJson(
    const vector<MicroBlockInfo>& v) {
  Json::Value mbInfosJson = Json::arrayValue;
  for (auto const& i : v) {
    Json::Value t_mbInfoJson;
    t_mbInfoJson["MicroBlockHash"] = i.m_microBlockHash.hex();
    t_mbInfoJson["MicroBlockTxnRootHash"] = i.m_txnRootHash.hex();
    t_mbInfoJson["MicroBlockShardId"] = i.m_shardId;
    mbInfosJson.append(t_mbInfoJson);
  }
  return mbInfosJson;
}

const Json::Value JSONConversion::convertBooleanVectorToJson(
    const vector<bool>& B) {
  Json::Value _json = Json::arrayValue;

  for (const auto& i : B) {
    _json.append(i);
  }
  return _json;
}

const Json::Value JSONConversion::convertTxBlocktoJson(const TxBlock& txblock,
                                                       bool verbose) {
  Json::Value ret;
  Json::Value ret_head;
  Json::Value ret_body;

  const TxBlockHeader& txheader = txblock.GetHeader();

  bool isVacuous =
      Mediator::GetIsVacuousEpoch(txblock.GetHeader().GetBlockNum());

  ret_head["Version"] = txheader.GetVersion();
  ret_head["GasLimit"] = to_string(txheader.GetGasLimit());
  ret_head["GasUsed"] = to_string(txheader.GetGasUsed());
  ret_head["Rewards"] = (isVacuous ? txheader.GetRewards().str() : "0");
  ret_head["TxnFees"] = (isVacuous ? "0" : txheader.GetRewards().str());
  ret_head["PrevBlockHash"] = txheader.GetPrevHash().hex();
  ret_head["BlockNum"] = to_string(txheader.GetBlockNum());
  ret_head["Timestamp"] = to_string(txblock.GetTimestamp());

  ret_head["MbInfoHash"] = txheader.GetMbInfoHash().hex();
  ret_head["StateRootHash"] = txheader.GetStateRootHash().hex();
  ret_head["StateDeltaHash"] = txheader.GetStateDeltaHash().hex();
  ret_head["NumTxns"] = txheader.GetNumTxs();
  ret_head["NumPages"] = (txheader.GetNumTxs() / NUM_TXNS_PER_PAGE) +
                         ((txheader.GetNumTxs() % NUM_TXNS_PER_PAGE) ? 1 : 0);
  ret_head["NumMicroBlocks"] =
      static_cast<uint32_t>(txblock.GetMicroBlockInfos().size());

  ret_head["MinerPubKey"] = static_cast<string>(txheader.GetMinerPubKey());
  ret_head["DSBlockNum"] = to_string(txheader.GetDSBlockNum());

  std::string HeaderSignStr;
  if (!DataConversion::SerializableToHexStr(txblock.GetCS2(), HeaderSignStr)) {
    return ret;  // empty ret
  }
  ret_body["HeaderSign"] = HeaderSignStr;
  ret_body["BlockHash"] = txblock.GetBlockHash().hex();

  if (verbose) {
    ret_body["B2"] = convertBooleanVectorToJson(txblock.GetB2());
    ret_body["B1"] = convertBooleanVectorToJson(txblock.GetB1());
    string CS1string;
    if (!DataConversion::SerializableToHexStr(txblock.GetCS1(), CS1string)) {
      LOG_GENERAL(WARNING, "Failed to convert txblock.GetCS1()");
      CS1string = "";
    }
    ret_body["CS1"] = CS1string;
    ret_head["CommitteeHash"] = txheader.GetCommitteeHash().hex();
  }

  ret_body["MicroBlockInfos"] =
      convertMicroBlockInfoArraytoJson(txblock.GetMicroBlockInfos());

  ret["header"] = ret_head;
  ret["body"] = ret_body;

  return ret;
}

const Json::Value JSONConversion::convertTxBlocktoEthJson(
    const TxBlock& txblock, const DSBlock& dsBlock,
    const std::vector<TxBodySharedPtr>& transactions,
    const std::vector<TxnHash>& transactionHashes,
    bool includeFullTransactions) {
  (void)transactions;
  const TxBlockHeader& txheader = txblock.GetHeader();

  Json::Value retJson;

  retJson["number"] = (boost::format("0x%x") % txheader.GetBlockNum()).str();
  retJson["hash"] = txblock.GetBlockHash().hex();
  retJson["parentHash"] = txheader.GetPrevHash().hex();
  // sha3Uncles is calculated as keccak("")
  retJson["sha3Uncles"] =
      "0xc5d2460186f7233c927e7db2dcc703c0e500b653ca82273b7bfad8045d85a470";
  retJson["stateRoot"] = txheader.GetStateRootHash().hex();
  retJson["miner"] =
      Account::GetAddressFromPublicKeyEth(txheader.GetMinerPubKey()).hex();
  retJson["difficulty"] = dsBlock.GetHeader().GetDifficulty();

  bytes serializedTxBlock;
  txblock.Serialize(serializedTxBlock, 0);

  retJson["size"] = std::to_string(serializedTxBlock.size());
  retJson["gasLimit"] = std::to_string(txheader.GetGasLimit());
  retJson["gasUsed"] = std::to_string(txheader.GetGasUsed());
  retJson["gasLimit"] = std::to_string(txblock.GetTimestamp());
  retJson["version"] = txheader.GetVersion();

  // Todo: prepare transaction to eth-like json conversion
  if (!includeFullTransactions) {
    auto transactionHashesJson = Json::Value(Json::arrayValue);
    for (const auto& hash : transactionHashes) {
      transactionHashesJson.append("0x" + hash.hex());
    }
    retJson["transactions"] = transactionHashesJson;
  }
  return retJson;
}

const Json::Value JSONConversion::convertRawTxBlocktoJson(
    const TxBlock& txblock) {
  Json::Value ret;
  bytes raw;
  string rawstr;

  if (!txblock.Serialize(raw, 0)) {
    LOG_GENERAL(WARNING, "Raw TxBlock conversion failed");
    return ret;
  }

  if (!DataConversion::Uint8VecToHexStr(raw, rawstr)) {
    LOG_GENERAL(WARNING, "Raw TxBlock conversion failed");
    return ret;
  }

  ret["data"] = rawstr;
  return ret;
}

const Json::Value JSONConversion::convertDSblocktoJson(const DSBlock& dsblock,
                                                       bool verbose) {
  Json::Value ret;
  Json::Value ret_header;
  Json::Value ret_sign;

  const DSBlockHeader& dshead = dsblock.GetHeader();
  string retSigstr;
  if (!DataConversion::SerializableToHexStr(dsblock.GetCS2(), retSigstr)) {
    return ret;
  }
  ret_sign = retSigstr;

  ret_header["Difficulty"] = dshead.GetDifficulty();
  ret_header["PrevHash"] = dshead.GetPrevHash().hex();
  ret_header["LeaderPubKey"] = static_cast<string>(dshead.GetLeaderPubKey());
  ret_header["BlockNum"] = to_string(dshead.GetBlockNum());

  ret_header["DifficultyDS"] = dshead.GetDSDifficulty();
  ret_header["GasPrice"] = dshead.GetGasPrice().str();
  ret_header["PoWWinners"] = Json::Value(Json::arrayValue);
  if (verbose) {
    ret_header["PoWWinnersIP"] = Json::Value(Json::arrayValue);
  }

  for (const auto& dswinner : dshead.GetDSPoWWinners()) {
    ret_header["PoWWinners"].append(static_cast<string>(dswinner.first));
    if (verbose) {
      Json::Value peer_json;
      peer_json["IP"] = dswinner.second.GetPrintableIPAddress();
      peer_json["port"] = dswinner.second.GetListenPortHost();
      ret_header["PoWWinnersIP"].append(peer_json);
    }
  }

  if (verbose) {
    ret_header["MembersEjected"] = Json::Value(Json::arrayValue);
    for (const auto& memEjected : dshead.GetDSRemovePubKeys()) {
      ret_header["MembersEjected"].append(static_cast<string>(memEjected));
    }
    ret["B2"] = convertBooleanVectorToJson(dsblock.GetB2());
    ret["B1"] = convertBooleanVectorToJson(dsblock.GetB1());

    string retCS1;
    if (!DataConversion::SerializableToHexStr(dsblock.GetCS1(), retCS1)) {
      LOG_GENERAL(WARNING, "Failed to convert dsblock.GetCS1()");
      retCS1 = "";
    }

    ret["CS1"] = retCS1;
    ret_header["EpochNum"] = to_string(dshead.GetEpochNum());

    ret_header["SWInfo"] = convertSWInfotoJson(dshead.GetSWInfo());
    ret_header["Version"] = dshead.GetVersion();
    ret_header["ShardingHash"] = dshead.GetShardingHash().hex();
    const auto& reservedField = dshead.GetHashSetReservedField();
    if (!reservedField.empty()) {
      string reservedFieldStr;
      if (!DataConversion::charArrToHexStr(reservedField, reservedFieldStr)) {
        LOG_GENERAL(WARNING, "Failed to convert reservedField");
        reservedFieldStr = "";
      }
      ret_header["ReservedField"] = reservedFieldStr;
    }
    ret_header["CommitteeHash"] = dshead.GetCommitteeHash().hex();
  }

  ret_header["Timestamp"] = to_string(dsblock.GetTimestamp());

  for (const auto& govProposal : dshead.GetGovProposalMap()) {
    Json::Value _tempGovProposal;
    Json::Value _dsvotes;
    Json::Value _shardvotes;
    _tempGovProposal["ProposalId"] = govProposal.first;
    for (const auto& votes : govProposal.second.first) {
      _dsvotes["VoteValue"] = votes.first;
      _dsvotes["VoteCount"] = votes.second;
      _tempGovProposal["DSVotes"].append(_dsvotes);
    }
    for (const auto& votes : govProposal.second.second) {
      _shardvotes["VoteValue"] = votes.first;
      _shardvotes["VoteCount"] = votes.second;
      _tempGovProposal["ShardVotes"].append(_shardvotes);
    }
    ret_header["Governance"].append(_tempGovProposal);
  }
  ret["header"] = ret_header;

  ret["signature"] = ret_sign;

  return ret;
}

const Json::Value JSONConversion::convertSWInfotoJson(const SWInfo& swInfo) {
  Json::Value _json;
  Json::Value zil_json = Json::Value(Json::arrayValue);
  Json::Value scilla_json = Json::Value(Json::arrayValue);

  zil_json.append(swInfo.GetZilliqaMajorVersion());
  zil_json.append(swInfo.GetZilliqaMinorVersion());
  zil_json.append(swInfo.GetZilliqaFixVersion());
  zil_json.append(to_string(swInfo.GetZilliqaUpgradeDS()));
  zil_json.append(swInfo.GetZilliqaCommit());

  _json["Zilliqa"] = zil_json;

  scilla_json.append(swInfo.GetScillaMajorVersion());
  scilla_json.append(swInfo.GetScillaMinorVersion());
  scilla_json.append(swInfo.GetScillaFixVersion());
  scilla_json.append(to_string(swInfo.GetScillaUpgradeDS()));
  scilla_json.append(swInfo.GetScillaCommit());

  _json["Scilla"] = scilla_json;

  return _json;
}

const Json::Value JSONConversion::convertRawDSBlocktoJson(
    const DSBlock& dsblock) {
  Json::Value ret;
  bytes raw;
  string rawstr;

  if (!dsblock.Serialize(raw, 0)) {
    LOG_GENERAL(WARNING, "Raw DSBlock conversion failed");
    return ret;
  }

  if (!DataConversion::Uint8VecToHexStr(raw, rawstr)) {
    LOG_GENERAL(WARNING, "Raw DSBlock conversion failed");
    return ret;
  }

  ret["data"] = rawstr;
  return ret;
}

const Transaction JSONConversion::convertJsontoTx(const Json::Value& _json) {
  uint32_t version = _json["version"].asUInt();

  string nonce_str = _json["nonce"].asString();
  uint64_t nonce = strtoull(nonce_str.c_str(), NULL, 0);

  string toAddr_str = _json["toAddr"].asString();
  string lower_case_addr;

  if (!AddressChecksum::VerifyChecksumAddress(toAddr_str, lower_case_addr)) {
    if (!AddressChecksum::VerifyChecksumAddressEth(toAddr_str,
                                                   lower_case_addr)) {
      throw jsonrpc::JsonRpcException(Server::RPC_INVALID_PARAMETER,
                                      "To Address checksum does not match");
    }
  }

  bytes toAddr_ser;
  if (!DataConversion::HexStrToUint8Vec(lower_case_addr, toAddr_ser)) {
    LOG_GENERAL(WARNING, "json containing invalid hex str for toAddr");
    throw jsonrpc::JsonRpcException(Server::RPC_INVALID_PARAMETER,
                                    "Invalid Hex Str for toAddr");
  }

  Address toAddr(toAddr_ser);

  string amount_str = _json["amount"].asString();
  uint128_t amount(amount_str);

  string gasPrice_str = _json["gasPrice"].asString();
  uint128_t gasPrice(gasPrice_str);
  string gasLimit_str = _json["gasLimit"].asString();
  uint64_t gasLimit = strtoull(gasLimit_str.c_str(), NULL, 0);

  string pubKey_str = _json["pubKey"].asString();
  bytes pubKey_ser;
  if (!DataConversion::HexStrToUint8Vec(pubKey_str, pubKey_ser)) {
    LOG_GENERAL(WARNING, "json cointaining invalid hex str for pubkey");
    throw jsonrpc::JsonRpcException(Server::RPC_INVALID_PARAMETER,
                                    "Invalid Hex Str for PubKey");
  }
  PubKey pubKey(pubKey_ser, 0);

  string sign_str = _json["signature"].asString();
  bytes sign;
  if (!DataConversion::HexStrToUint8Vec(sign_str, sign)) {
    LOG_GENERAL(WARNING, "***** Json cointaining invalid hex str for sign");
    throw jsonrpc::JsonRpcException(Server::RPC_INVALID_PARAMETER,
                                    "Invalid Hex Str for Signature");
  }

  bytes code, data;

  code = DataConversion::StringToCharArray(_json["code"].asString());
  data = DataConversion::StringToCharArray(_json["data"].asString());

  Transaction tx1(version, nonce, toAddr, pubKey, amount, gasPrice, gasLimit,
                  code, data, Signature(sign, 0));
  LOG_GENERAL(INFO, "Tx converted");

  return tx1;
}

bool JSONConversion::checkStringAddress(const std::string& address) {
  return ((address.size() == ACC_ADDR_SIZE * 2 + 2) &&
          (address.substr(0, 2) == "0x"));
}

bool JSONConversion::checkJsonTx(const Json::Value& _json) {
  bool ret = true;

  ret = ret && _json.isObject();
  ret = ret && (_json.size() == JSON_TRAN_OBJECT_SIZE ||
                _json.size() == JSON_TRAN_OBJECT_SIZE + 1);
  if (ret && (_json.size() == JSON_TRAN_OBJECT_SIZE + 1)) {
    ret = ret && _json.isMember("priority");
  }
  ret = ret && _json.isMember("nonce");
  ret = ret && _json.isMember("toAddr");
  ret = ret && _json.isMember("amount");
  ret = ret && _json.isMember("signature");
  ret = ret && _json.isMember("version");
  ret = ret && _json.isMember("code");
  ret = ret && _json.isMember("data");

  if (ret) {
    if (!_json["nonce"].isIntegral()) {
      LOG_GENERAL(INFO, "Fault in nonce");
      throw jsonrpc::JsonRpcException(Server::RPC_INVALID_PARAMETER,
                                      "Nonce is not integral");
    }
    if (_json["amount"].isString()) {
      try {
        uint128_t amount(_json["amount"].asString());
      } catch (exception& e) {
        LOG_GENERAL(INFO, "Fault in amount " << e.what());
        throw jsonrpc::JsonRpcException(Server::RPC_INVALID_PARAMETER,
                                        "Amount invalid string");
      }
    } else {
      LOG_GENERAL(INFO, "Amount not string");
      throw jsonrpc::JsonRpcException(Server::RPC_INVALID_PARAMETER,
                                      "Amount invalid string");
    }
    if (!_json["version"].isIntegral()) {
      LOG_GENERAL(INFO, "Fault in version");
      throw jsonrpc::JsonRpcException(Server::RPC_INVALID_PARAMETER,
                                      "Version not integral");
    }

    if (_json["pubKey"].asString().size() != PUB_KEY_SIZE * 2) {
      LOG_GENERAL(INFO,
                  "PubKey size wrong " << _json["pubKey"].asString().size());
      throw jsonrpc::JsonRpcException(Server::RPC_INVALID_PARAMETER,
                                      "Invalid PubKey Size");
    }

    if (_json["signature"].asString().size() != TRAN_SIG_SIZE * 2 &&
        _json["signature"].asString().size() !=
            TRAN_SIG_SIZE_UNCOMPRESSED * 2) {
      LOG_GENERAL(INFO, "signature size wrong "
                            << _json["signature"].asString().size());
      LOG_GENERAL(INFO, "***** Invalid signature size");
      throw jsonrpc::JsonRpcException(Server::RPC_INVALID_PARAMETER,
                                      "Invalid Signature size");
    }
    string toAddr = _json["toAddr"].asString();
    string lower_case_addr;

    if (!AddressChecksum::VerifyChecksumAddress(toAddr, lower_case_addr)) {
      if (!AddressChecksum::VerifyChecksumAddressEth(toAddr, lower_case_addr)) {
        LOG_GENERAL(INFO, "***** To Address checksum wrong "
                              << _json["toAddr"].asString());
        throw jsonrpc::JsonRpcException(Server::RPC_INVALID_PARAMETER,
                                        "To Addr checksum wrong");
      }
    }

    if ((_json.size() == JSON_TRAN_OBJECT_SIZE + 1) &&
        !_json["priority"].isBool()) {
      throw jsonrpc::JsonRpcException(Server::RPC_INVALID_PARAMETER,
                                      "Priority should be boolean");
    }
  } else {
    LOG_GENERAL(INFO, "Json Data Object has missing components");
    throw jsonrpc::JsonRpcException(Server::RPC_INVALID_PARAMETER,
                                    "Missing components in Json Data Object");
  }

  return ret;
}

// if successfull returns lower-case to zil address
Address JSONConversion::checkJsonGetEthCall(const Json::Value& _json,
                                            const std::string& toKey) {
  if (!_json.isMember(toKey)) {
    throw jsonrpc::JsonRpcException(Server::RPC_INVALID_PARAMETER,
                                    "must contain " + toKey);
  }

  auto lower_case_addr = _json[toKey].asString();

  DataConversion::NormalizeHexString(lower_case_addr);

  bytes toAddr_ser;
  if (!DataConversion::HexStrToUint8Vec(lower_case_addr, toAddr_ser)) {
    LOG_GENERAL(WARNING, "json containing invalid hex str for " << toKey);
    throw jsonrpc::JsonRpcException(Server::RPC_INVALID_PARAMETER,
                                    "Invalid Hex Str for " + toKey);
  }

  return Address(toAddr_ser);
}

const vector<string> JSONConversion::convertJsonArrayToVector(
    const Json::Value& _json) {
  if (!_json.isArray()) {
    throw jsonrpc::JsonRpcException(Server::RPC_INVALID_PARAMETER,
                                    "Expected Array type");
  }

  vector<string> vec;

  for (const auto& ele : _json) {
    ostringstream streamObj;
    if (!ele.isString()) {
      throw jsonrpc::JsonRpcException(Server::RPC_INVALID_PARAMETER,
                                      "Every array value should be a string");
    }
    streamObj << quoted(ele.asString());
    vec.emplace_back(streamObj.str());
  }
  return vec;
}

const vector<pair<string, vector<string>>>
JSONConversion::convertJsonArrayToKeys(const Json::Value& _json) {
  if (!_json.isArray()) {
    throw jsonrpc::JsonRpcException(Server::RPC_INVALID_PARAMETER,
                                    "Expected Array type");
  }

  vector<pair<string, vector<string>>> ret;

  std::function<bool(const Json::Value&, const string&, vector<string>,
                     vector<pair<string, vector<string>>>&)>
      nestHandler = [&](const Json::Value& _json, const string& entryKey,
                        vector<string> indices,
                        vector<pair<string, vector<string>>>& keys) -> bool {
    for (const auto& ele : _json) {
      if (ele.isString()) {
        indices.emplace_back(ele.asString());
        keys.push_back({entryKey, indices});
      } else if (ele.isObject()) {
        for (const auto& id : ele.getMemberNames()) {
          if (!ele[id].isArray()) {
            return false;
          }
          indices.emplace_back(id);
          if (!nestHandler(ele[id], entryKey, indices, keys)) {
            return false;
          }
        }
      } else {
        return false;
      }
    }
    return true;
  };

  for (const auto& ele : _json) {
    if (ele.isString()) {
      ret.push_back({ele.asString(), {}});
    } else if (ele.isObject()) {
      for (const auto& id : ele.getMemberNames()) {
        if (!ele[id].isArray()) {
          throw jsonrpc::JsonRpcException(Server::RPC_INVALID_PARAMETER,
                                          "Invalid request format for key");
        }
        if (!nestHandler(ele[id], id, {}, ret)) {
          throw jsonrpc::JsonRpcException(Server::RPC_INVALID_PARAMETER,
                                          "Invalid request format for key");
        }
      }
    } else {
      throw jsonrpc::JsonRpcException(Server::RPC_INVALID_PARAMETER,
                                      "Invalid request format for key");
    }
  }

  return ret;
}

const Json::Value JSONConversion::convertTxtoJson(const Transaction& txn) {
  Json::Value _json;
  _json["ID"] = txn.GetTranID().hex();
  _json["version"] = to_string(txn.GetVersion());
  _json["nonce"] = to_string(txn.GetNonce());
  _json["toAddr"] = txn.GetToAddr().hex();
  _json["senderAddr"] = txn.GetSenderAddr().hex();
  _json["amount"] = txn.GetAmount().str();
  _json["signature"] = static_cast<string>(txn.GetSignature());

  _json["gasPrice"] = txn.GetGasPrice().str();
  _json["gasLimit"] = to_string(txn.GetGasLimit());

  if (!txn.GetCode().empty()) {
    _json["code"] = DataConversion::CharArrayToString(txn.GetCode());
  }
  if (!txn.GetData().empty()) {
    _json["data"] = DataConversion::CharArrayToString(txn.GetData());
  }

  return _json;
}

const Json::Value JSONConversion::convertTxtoJson(
    const TransactionWithReceipt& twr, bool isSoftConfirmed) {
  Json::Value _json;

  _json["ID"] = twr.GetTransaction().GetTranID().hex();
  _json["version"] = to_string(twr.GetTransaction().GetVersion());
  _json["nonce"] = to_string(twr.GetTransaction().GetNonce());
  _json["toAddr"] = twr.GetTransaction().GetToAddr().hex();
  _json["senderPubKey"] =
      static_cast<string>(twr.GetTransaction().GetSenderPubKey());
  _json["amount"] = twr.GetTransaction().GetAmount().str();
  _json["signature"] = static_cast<string>(twr.GetTransaction().GetSignature());
  _json["receipt"] = twr.GetTransactionReceipt().GetJsonValue();
  _json["gasPrice"] = twr.GetTransaction().GetGasPrice().str();
  _json["gasLimit"] = to_string(twr.GetTransaction().GetGasLimit());

  if (!twr.GetTransaction().GetCode().empty()) {
    _json["code"] =
        DataConversion::CharArrayToString(twr.GetTransaction().GetCode());
  }
  if (!twr.GetTransaction().GetData().empty()) {
    _json["data"] =
        DataConversion::CharArrayToString(twr.GetTransaction().GetData());
  }

  if (isSoftConfirmed) {
    _json["softconfirm"] = true;
  }

  return _json;
}

const Json::Value JSONConversion::convertTxtoEthJson(
    const TransactionWithReceipt& txn) {
  Json::Value retJson;
<<<<<<< HEAD
  retJson["from"] = txn.GetTransaction().GetSenderAddr().hex();
  retJson["gas"] = (boost::format("0x%x") % txn.GetTransactionReceipt().GetCumGas()).str();
  retJson["gasPrice"] = "0x" + txn.GetTransaction().GetGasPrice().str();
  retJson["hash"] = txn.GetTransaction().GetTranID().hex();
=======
  retJson["from"] = "0x" + txn.GetTransaction().GetSenderAddr().hex();
  retJson["gas"] = std::to_string(txn.GetTransactionReceipt().GetCumGas());
  // ethers also expectes gasLimit and ChainId
  retJson["gasLimit"] = std::to_string(txn.GetTransactionReceipt().GetCumGas());
  retJson["chainId"] = CHAIN_ID;
  retJson["gasPrice"] = txn.GetTransaction().GetGasPrice().str();
  retJson["hash"] = "0x" + txn.GetTransaction().GetTranID().hex();
>>>>>>> 6f372403

  // Concatenated Code and CallData form input entry in response json
  std::string inputField;

  if (!txn.GetTransaction().GetCode().empty()) {
    inputField = "0x" + DataConversion::CharArrayToString(
                            txn.GetTransaction().GetCode());
  }

  if (!txn.GetTransaction().GetData().empty()) {
    const auto callData =
        DataConversion::CharArrayToString(txn.GetTransaction().GetData());
    // Append extra '0x' prefix iff GetCode() gave empty string
    if (inputField.empty()) {
      inputField += "0x" + callData;
    } else {
      inputField += callData;
    }
  }
  retJson["input"] = inputField;
<<<<<<< HEAD
  retJson["nonce"] = (boost::format("0x%x") % txn.GetTransaction().GetNonce()).str();
  retJson["to"] = txn.GetTransaction().GetToAddr().hex();
=======
  // ethers also expects 'data' field
  retJson["data"] = inputField;
  retJson["nonce"] = std::to_string(txn.GetTransaction().GetNonce());
  retJson["to"] = "0x" + txn.GetTransaction().GetToAddr().hex();
>>>>>>> 6f372403
  retJson["value"] = txn.GetTransaction().GetAmount().str();
  return retJson;
}

const Json::Value JSONConversion::convertNode(const PairOfNode& node) {
  Json::Value _json;
  _json["PubKey"] = static_cast<string>(node.first);
  _json["NetworkInfo"] = static_cast<string>(node.second);

  return _json;
}

const Json::Value JSONConversion::convertNode(
    const std::tuple<PubKey, Peer, uint16_t>& node) {
  Json::Value _json;

  _json["PubKey"] = static_cast<string>(get<SHARD_NODE_PUBKEY>(node));
  _json["NetworkInfo"] = static_cast<string>(get<SHARD_NODE_PEER>(node));
  return _json;
}

const Json::Value JSONConversion::convertDequeOfNode(const DequeOfNode& nodes) {
  Json::Value _json = Json::arrayValue;

  for (const auto& node : nodes) {
    Json::Value temp = convertNode(node);
    _json.append(temp);
  }
  return _json;
}<|MERGE_RESOLUTION|>--- conflicted
+++ resolved
@@ -630,20 +630,13 @@
 const Json::Value JSONConversion::convertTxtoEthJson(
     const TransactionWithReceipt& txn) {
   Json::Value retJson;
-<<<<<<< HEAD
-  retJson["from"] = txn.GetTransaction().GetSenderAddr().hex();
+  retJson["from"] = "0x" + txn.GetTransaction().GetSenderAddr().hex();
   retJson["gas"] = (boost::format("0x%x") % txn.GetTransactionReceipt().GetCumGas()).str();
-  retJson["gasPrice"] = "0x" + txn.GetTransaction().GetGasPrice().str();
-  retJson["hash"] = txn.GetTransaction().GetTranID().hex();
-=======
-  retJson["from"] = "0x" + txn.GetTransaction().GetSenderAddr().hex();
-  retJson["gas"] = std::to_string(txn.GetTransactionReceipt().GetCumGas());
   // ethers also expectes gasLimit and ChainId
   retJson["gasLimit"] = std::to_string(txn.GetTransactionReceipt().GetCumGas());
   retJson["chainId"] = CHAIN_ID;
-  retJson["gasPrice"] = txn.GetTransaction().GetGasPrice().str();
+  retJson["gasPrice"] = "0x" + txn.GetTransaction().GetGasPrice().str();
   retJson["hash"] = "0x" + txn.GetTransaction().GetTranID().hex();
->>>>>>> 6f372403
 
   // Concatenated Code and CallData form input entry in response json
   std::string inputField;
@@ -664,15 +657,10 @@
     }
   }
   retJson["input"] = inputField;
-<<<<<<< HEAD
-  retJson["nonce"] = (boost::format("0x%x") % txn.GetTransaction().GetNonce()).str();
-  retJson["to"] = txn.GetTransaction().GetToAddr().hex();
-=======
   // ethers also expects 'data' field
   retJson["data"] = inputField;
-  retJson["nonce"] = std::to_string(txn.GetTransaction().GetNonce());
+  retJson["nonce"] = (boost::format("0x%x") % txn.GetTransaction().GetNonce()).str();
   retJson["to"] = "0x" + txn.GetTransaction().GetToAddr().hex();
->>>>>>> 6f372403
   retJson["value"] = txn.GetTransaction().GetAmount().str();
   return retJson;
 }
