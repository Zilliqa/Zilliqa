/*
<<<<<<< HEAD
 * Copyright (C) 2019 Zilliqa
 *
 * This program is free software: you can redistribute it and/or modify
 * it under the terms of the GNU General Public License as published by
 * the Free Software Foundation, either version 3 of the License, or
 * (at your option) any later version.
 *
 * This program is distributed in the hope that it will be useful,
 * but WITHOUT ANY WARRANTY; without even the implied warranty of
 * MERCHANTABILITY or FITNESS FOR A PARTICULAR PURPOSE.  See the
 * GNU General Public License for more details.
 *
 * You should have received a copy of the GNU General Public License
 * along with this program.  If not, see <https://www.gnu.org/licenses/>.
 */
 
=======
* Copyright (C) 2019 Zilliqa
*
* This program is free software: you can redistribute it and/or modify
* it under the terms of the GNU General Public License as published by
* the Free Software Foundation, either version 3 of the License, or
* (at your option) any later version.
*
* This program is distributed in the hope that it will be useful,
* but WITHOUT ANY WARRANTY; without even the implied warranty of
* MERCHANTABILITY or FITNESS FOR A PARTICULAR PURPOSE.  See the
* GNU General Public License for more details.
*
* You should have received a copy of the GNU General Public License
* along with this program.  If not, see <https://www.gnu.org/licenses/>.
*/

>>>>>>> a4bf6d1e
#include <boost/format.hpp>
#include <chrono>
#include <string>
#include <vector>

#include <Schnorr.h>
#include "AddressChecksum.h"
#include "JSONConversion.h"
#include "Server.h"
#include "json/value.h"
#include "libBlockchain/Block.h"
#include "libCrypto/EthCrypto.h"
#include "libData/AccountData/Account.h"
#include "libData/AccountData/Transaction.h"
#include "libData/AccountData/TransactionReceipt.h"
#include "libEth/Eth.h"
#include "libUtils/CommonUtils.h"
#include "libUtils/DataConversion.h"
#include "libUtils/GasConv.h"
#include "libUtils/TimeUtils.h"

using namespace std;
using namespace boost::multiprecision;

unsigned int JSON_TRAN_OBJECT_SIZE = 10;

const Json::Value JSONConversion::convertMicroBlockInfoArraytoJson(
   const vector<MicroBlockInfo>& v) {
 Json::Value mbInfosJson = Json::arrayValue;
 for (auto const& i : v) {
   Json::Value t_mbInfoJson;
   t_mbInfoJson["MicroBlockHash"] = i.m_microBlockHash.hex();
   t_mbInfoJson["MicroBlockTxnRootHash"] = i.m_txnRootHash.hex();
   t_mbInfoJson["MicroBlockShardId"] = i.m_shardId;
   mbInfosJson.append(t_mbInfoJson);
 }
 return mbInfosJson;
}

const Json::Value JSONConversion::convertBooleanVectorToJson(
   const vector<bool>& B) {
 Json::Value _json = Json::arrayValue;

 for (const auto& i : B) {
   _json.append(Json::Value(i));
 }
 return _json;
}

const Json::Value JSONConversion::convertTxBlocktoJson(const TxBlock& txblock,
                                                      bool verbose) {
 Json::Value ret;
 Json::Value ret_head;
 Json::Value ret_body;

 const TxBlockHeader& txheader = txblock.GetHeader();

 bool isVacuous = CommonUtils::IsVacuousEpoch(txheader.GetBlockNum());

 ret_head["Version"] = txheader.GetVersion();
 ret_head["GasLimit"] = to_string(txheader.GetGasLimit());
 ret_head["GasUsed"] = to_string(txheader.GetGasUsed());
 ret_head["Rewards"] = (isVacuous ? txheader.GetRewards().str() : "0");
 ret_head["TxnFees"] = (isVacuous ? "0" : txheader.GetRewards().str());
 ret_head["PrevBlockHash"] = txheader.GetPrevHash().hex();
 ret_head["BlockNum"] = to_string(txheader.GetBlockNum());
 ret_head["Timestamp"] = to_string(txblock.GetTimestamp());

 ret_head["MbInfoHash"] = txheader.GetMbInfoHash().hex();
 ret_head["StateRootHash"] = txheader.GetStateRootHash().hex();
 ret_head["StateDeltaHash"] = txheader.GetStateDeltaHash().hex();
 ret_head["NumTxns"] = txheader.GetNumTxs();
 ret_head["NumPages"] = (txheader.GetNumTxs() / NUM_TXNS_PER_PAGE) +
                        ((txheader.GetNumTxs() % NUM_TXNS_PER_PAGE) ? 1 : 0);
 ret_head["NumMicroBlocks"] =
     static_cast<uint32_t>(txblock.GetMicroBlockInfos().size());

 ret_head["MinerPubKey"] = static_cast<string>(txheader.GetMinerPubKey());
 ret_head["DSBlockNum"] = to_string(txheader.GetDSBlockNum());

 std::string HeaderSignStr;
 if (!DataConversion::SerializableToHexStr(txblock.GetCS2(), HeaderSignStr)) {
   return ret;  // empty ret
 }
 ret_body["HeaderSign"] = HeaderSignStr;
 ret_body["BlockHash"] = txblock.GetBlockHash().hex();

 if (verbose) {
   ret_body["B2"] = convertBooleanVectorToJson(txblock.GetB2());
   ret_body["B1"] = convertBooleanVectorToJson(txblock.GetB1());
   string CS1string;
   if (!DataConversion::SerializableToHexStr(txblock.GetCS1(), CS1string)) {
     LOG_GENERAL(WARNING, "Failed to convert txblock.GetCS1()");
     CS1string = "";
   }
   ret_body["CS1"] = CS1string;
   ret_head["CommitteeHash"] = txheader.GetCommitteeHash().hex();
 }

 ret_body["MicroBlockInfos"] =
     convertMicroBlockInfoArraytoJson(txblock.GetMicroBlockInfos());

 ret["header"] = ret_head;
 ret["body"] = ret_body;

 return ret;
}

const Json::Value JSONConversion::convertTxBlocktoEthJson(
   const TxBlock& txblock, const DSBlock& dsBlock,
   const std::vector<TxBodySharedPtr>& transactions,
   bool includeFullTransactions) {
 const TxBlockHeader& txheader = txblock.GetHeader();
 Json::Value retJson;

 retJson["number"] = (boost::format("0x%x") % txheader.GetBlockNum()).str();
 retJson["hash"] = std::string{"0x"} + txblock.GetBlockHash().hex();
 retJson["parentHash"] = std::string{"0x"} + txheader.GetPrevHash().hex();
 // sha3Uncles is calculated as Keccak256(RLP([]))
 retJson["sha3Uncles"] =
     "0x1dcc4de8dec75d7aab85b567b6ccd41ad312451b948a7413f0a142fd40d49347";
 retJson["stateRoot"] = std::string{"0x"} + txheader.GetStateRootHash().hex();
 retJson["miner"] =
     std::string{"0x"} +
     Account::GetAddressFromPublicKeyEth(txheader.GetMinerPubKey()).hex();
 retJson["difficulty"] =
     (boost::format("0x%x") %
      static_cast<int>(dsBlock.GetHeader().GetDifficulty()))
         .str();
 retJson["totalDifficulty"] =
     (boost::format("0x%x") %
      static_cast<int>(dsBlock.GetHeader().GetTotalDifficulty()))
         .str();
 zbytes serializedTxBlock;
 txblock.Serialize(serializedTxBlock, 0);
 auto timestamp = microsec_to_sec(txblock.GetTimestamp());

  retJson["size"] = (boost::format("0x%x") % serializedTxBlock.size()).str();
  retJson["gasLimit"] = (boost::format("0x%x") % txheader.GetGasLimit()).str();
  retJson["gasUsed"] = (boost::format("0x%x") % txheader.GetGasUsed()).str();
  retJson["timestamp"] = (boost::format("0x%x") % timestamp).str();
  retJson["version"] = (boost::format("0x%x") % txheader.GetVersion()).str();
  // Required by ethers
  retJson["extraData"] = "0x";
  retJson["nonce"] = "0x0000000000000000";
  retJson["receiptsRoot"] = "0x0000000000000000000000000000000000000000000000000000000000000000";
  retJson["transactionsRoot"] = "0x0000000000000000000000000000000000000000000000000000000000000000";
<<<<<<< HEAD
 Eth::LogBloom logBloom{};
=======
  Eth::LogBloom logBloom{};
>>>>>>> a4bf6d1e

 auto transactionsJson = Json::Value{Json::arrayValue};
 for (size_t i = 0; i < transactions.size(); ++i) {
   const auto& receipt = transactions[i]->GetTransactionReceipt();
   logBloom |= Eth::GetBloomFromReceipt(receipt);
   if (includeFullTransactions) {
     transactionsJson.append(convertTxtoEthJson(i, *transactions[i], txblock));
   } else {
     transactionsJson.append(
         "0x" + transactions[i]->GetTransaction().GetTranID().hex());
   }
 }

 retJson["logsBloom"] = "0x" + logBloom.hex();
 retJson["transactions"] = transactionsJson;
 retJson["uncles"] = Json::arrayValue;
 return retJson;
}

const Json::Value JSONConversion::convertRawTxBlocktoJson(
   const TxBlock& txblock) {
 Json::Value ret;
 zbytes raw;
 string rawstr;

 if (!txblock.Serialize(raw, 0)) {
   LOG_GENERAL(WARNING, "Raw TxBlock conversion failed");
   return ret;
 }

 if (!DataConversion::Uint8VecToHexStr(raw, rawstr)) {
   LOG_GENERAL(WARNING, "Raw TxBlock conversion failed");
   return ret;
 }

 ret["data"] = rawstr;
 return ret;
}

const Json::Value JSONConversion::convertDSblocktoJson(const DSBlock& dsblock,
                                                      bool verbose) {
 Json::Value ret;
 Json::Value ret_header;
 Json::Value ret_sign;

 const DSBlockHeader& dshead = dsblock.GetHeader();
 string retSigstr;
 if (!DataConversion::SerializableToHexStr(dsblock.GetCS2(), retSigstr)) {
   return ret;
 }
 ret_sign = retSigstr;

 ret_header["Difficulty"] = dshead.GetDifficulty();
 ret_header["PrevHash"] = dshead.GetPrevHash().hex();
 ret_header["LeaderPubKey"] = static_cast<string>(dshead.GetLeaderPubKey());
 ret_header["BlockNum"] = to_string(dshead.GetBlockNum());

 ret_header["DifficultyDS"] = dshead.GetDSDifficulty();
 ret_header["GasPrice"] = dshead.GetGasPrice().str();
 ret_header["PoWWinners"] = Json::Value(Json::arrayValue);
 if (verbose) {
   ret_header["PoWWinnersIP"] = Json::Value(Json::arrayValue);
 }

 for (const auto& dswinner : dshead.GetDSPoWWinners()) {
   ret_header["PoWWinners"].append(static_cast<string>(dswinner.first));
   if (verbose) {
     Json::Value peer_json;
     peer_json["IP"] = dswinner.second.GetPrintableIPAddress();
     peer_json["port"] = dswinner.second.GetListenPortHost();
     ret_header["PoWWinnersIP"].append(peer_json);
   }
 }

 if (verbose) {
   ret_header["MembersEjected"] = Json::Value(Json::arrayValue);
   for (const auto& memEjected : dshead.GetDSRemovePubKeys()) {
     ret_header["MembersEjected"].append(static_cast<string>(memEjected));
   }
   ret["B2"] = convertBooleanVectorToJson(dsblock.GetB2());
   ret["B1"] = convertBooleanVectorToJson(dsblock.GetB1());

   string retCS1;
   if (!DataConversion::SerializableToHexStr(dsblock.GetCS1(), retCS1)) {
     LOG_GENERAL(WARNING, "Failed to convert dsblock.GetCS1()");
     retCS1 = "";
   }

   ret["CS1"] = retCS1;
   ret_header["EpochNum"] = to_string(dshead.GetEpochNum());

   ret_header["SWInfo"] = convertSWInfotoJson(dshead.GetSWInfo());
   ret_header["Version"] = dshead.GetVersion();
   ret_header["ShardingHash"] = dshead.GetShardingHash().hex();
   const auto& reservedField = dshead.GetHashSetReservedField();
   if (!reservedField.empty()) {
     string reservedFieldStr;
     if (!DataConversion::charArrToHexStr(reservedField, reservedFieldStr)) {
       LOG_GENERAL(WARNING, "Failed to convert reservedField");
       reservedFieldStr = "";
     }
     ret_header["ReservedField"] = reservedFieldStr;
   }
   ret_header["CommitteeHash"] = dshead.GetCommitteeHash().hex();
 }

 ret_header["Timestamp"] = to_string(dsblock.GetTimestamp());

 for (const auto& govProposal : dshead.GetGovProposalMap()) {
   Json::Value _tempGovProposal;
   Json::Value _dsvotes;
   Json::Value _shardvotes;
   _tempGovProposal["ProposalId"] = govProposal.first;
   for (const auto& votes : govProposal.second.first) {
     _dsvotes["VoteValue"] = votes.first;
     _dsvotes["VoteCount"] = votes.second;
     _tempGovProposal["DSVotes"].append(_dsvotes);
   }
   for (const auto& votes : govProposal.second.second) {
     _shardvotes["VoteValue"] = votes.first;
     _shardvotes["VoteCount"] = votes.second;
     _tempGovProposal["ShardVotes"].append(_shardvotes);
   }
   ret_header["Governance"].append(_tempGovProposal);
 }
 ret["header"] = ret_header;

 ret["signature"] = ret_sign;

 return ret;
}

const Json::Value JSONConversion::convertSWInfotoJson(const SWInfo& swInfo) {
 Json::Value _json;
 Json::Value zil_json = Json::Value(Json::arrayValue);
 Json::Value scilla_json = Json::Value(Json::arrayValue);

 zil_json.append(swInfo.GetZilliqaMajorVersion());
 zil_json.append(swInfo.GetZilliqaMinorVersion());
 zil_json.append(swInfo.GetZilliqaFixVersion());
 zil_json.append(to_string(swInfo.GetZilliqaUpgradeDS()));
 zil_json.append(swInfo.GetZilliqaCommit());

 _json["Zilliqa"] = zil_json;

 scilla_json.append(swInfo.GetScillaMajorVersion());
 scilla_json.append(swInfo.GetScillaMinorVersion());
 scilla_json.append(swInfo.GetScillaFixVersion());
 scilla_json.append(to_string(swInfo.GetScillaUpgradeDS()));
 scilla_json.append(swInfo.GetScillaCommit());

 _json["Scilla"] = scilla_json;

 return _json;
}

const Json::Value JSONConversion::convertRawDSBlocktoJson(
   const DSBlock& dsblock) {
 Json::Value ret;
 zbytes raw;
 string rawstr;

 if (!dsblock.Serialize(raw, 0)) {
   LOG_GENERAL(WARNING, "Raw DSBlock conversion failed");
   return ret;
 }

 if (!DataConversion::Uint8VecToHexStr(raw, rawstr)) {
   LOG_GENERAL(WARNING, "Raw DSBlock conversion failed");
   return ret;
 }

 ret["data"] = rawstr;
 return ret;
}

const Transaction JSONConversion::convertJsontoTx(const Json::Value& _json) {
 uint32_t version = _json["version"].asUInt();

 string nonce_str = _json["nonce"].asString();
 uint64_t nonce = strtoull(nonce_str.c_str(), NULL, 0);

 string toAddr_str = _json["toAddr"].asString();
 string lower_case_addr;

 if (!AddressChecksum::VerifyChecksumAddress(toAddr_str, lower_case_addr)) {
   if (!AddressChecksum::VerifyChecksumAddressEth(toAddr_str,
                                                  lower_case_addr)) {
     throw jsonrpc::JsonRpcException(Server::RPC_INVALID_PARAMETER,
                                     "To Address checksum does not match");
   }
 }

 zbytes toAddr_ser;
 if (!DataConversion::HexStrToUint8Vec(lower_case_addr, toAddr_ser)) {
   LOG_GENERAL(WARNING, "json containing invalid hex str for toAddr");
   throw jsonrpc::JsonRpcException(Server::RPC_INVALID_PARAMETER,
                                   "Invalid Hex Str for toAddr");
 }

 Address toAddr(toAddr_ser);

 string amount_str = _json["amount"].asString();
 uint128_t amount(amount_str);

 string gasPrice_str = _json["gasPrice"].asString();
 uint128_t gasPrice(gasPrice_str);
 string gasLimit_str = _json["gasLimit"].asString();
 uint64_t gasLimit = strtoull(gasLimit_str.c_str(), NULL, 0);

 string pubKey_str = _json["pubKey"].asString();
 zbytes pubKey_ser;
 if (!DataConversion::HexStrToUint8Vec(pubKey_str, pubKey_ser)) {
   LOG_GENERAL(WARNING, "json cointaining invalid hex str for pubkey");
   throw jsonrpc::JsonRpcException(Server::RPC_INVALID_PARAMETER,
                                   "Invalid Hex Str for PubKey");
 }
 PubKey pubKey(pubKey_ser, 0);

 string sign_str = _json["signature"].asString();
 zbytes sign;
 if (!DataConversion::HexStrToUint8Vec(sign_str, sign)) {
   LOG_GENERAL(WARNING, "***** Json cointaining invalid hex str for sign");
   throw jsonrpc::JsonRpcException(Server::RPC_INVALID_PARAMETER,
                                   "Invalid Hex Str for Signature");
 }

 zbytes code, data;

 code = DataConversion::StringToCharArray(_json["code"].asString());
 data = DataConversion::StringToCharArray(_json["data"].asString());

 Transaction tx1(version, nonce, toAddr, pubKey, amount, gasPrice, gasLimit,
                 code, data, Signature(sign, 0));
 LOG_GENERAL(INFO, "Tx converted");

 return tx1;
}

bool JSONConversion::checkStringAddress(const std::string& address) {
 return ((address.size() == ACC_ADDR_SIZE * 2 + 2) &&
         (address.substr(0, 2) == "0x"));
}

bool JSONConversion::checkJsonTx(const Json::Value& _json) {
 bool ret = true;

 ret = ret && _json.isObject();
 ret = ret && (_json.size() == JSON_TRAN_OBJECT_SIZE ||
               _json.size() == JSON_TRAN_OBJECT_SIZE + 1);
 if (ret && (_json.size() == JSON_TRAN_OBJECT_SIZE + 1)) {
   ret = ret && _json.isMember("priority");
 }
 ret = ret && _json.isMember("nonce");
 ret = ret && _json.isMember("toAddr");
 ret = ret && _json.isMember("amount");
 ret = ret && _json.isMember("signature");
 ret = ret && _json.isMember("version");
 ret = ret && _json.isMember("code");
 ret = ret && _json.isMember("data");

 if (ret) {
   if (!_json["nonce"].isIntegral()) {
     LOG_GENERAL(INFO, "Fault in nonce");
     throw jsonrpc::JsonRpcException(Server::RPC_INVALID_PARAMETER,
                                     "Nonce is not integral");
   }
   if (_json["amount"].isString()) {
     try {
       uint128_t amount(_json["amount"].asString());
     } catch (exception& e) {
       LOG_GENERAL(INFO, "Fault in amount " << e.what());
       throw jsonrpc::JsonRpcException(Server::RPC_INVALID_PARAMETER,
                                       "Amount invalid string");
     }
   } else {
     LOG_GENERAL(INFO, "Amount not string");
     throw jsonrpc::JsonRpcException(Server::RPC_INVALID_PARAMETER,
                                     "Amount invalid string");
   }
   if (!_json["version"].isIntegral()) {
     LOG_GENERAL(INFO, "Fault in version");
     throw jsonrpc::JsonRpcException(Server::RPC_INVALID_PARAMETER,
                                     "Version not integral");
   }

   if (_json["pubKey"].asString().size() != PUB_KEY_SIZE * 2) {
     LOG_GENERAL(INFO,
                 "PubKey size wrong " << _json["pubKey"].asString().size());
     throw jsonrpc::JsonRpcException(Server::RPC_INVALID_PARAMETER,
                                     "Invalid PubKey Size");
   }

   if (_json["signature"].asString().size() != TRAN_SIG_SIZE * 2 &&
       _json["signature"].asString().size() !=
           TRAN_SIG_SIZE_UNCOMPRESSED * 2) {
     LOG_GENERAL(INFO, "signature size wrong "
                           << _json["signature"].asString().size());
     LOG_GENERAL(INFO, "***** Invalid signature size");
     throw jsonrpc::JsonRpcException(Server::RPC_INVALID_PARAMETER,
                                     "Invalid Signature size");
   }
   string toAddr = _json["toAddr"].asString();
   string lower_case_addr;

   if (!AddressChecksum::VerifyChecksumAddress(toAddr, lower_case_addr)) {
     if (!AddressChecksum::VerifyChecksumAddressEth(toAddr, lower_case_addr)) {
       LOG_GENERAL(INFO, "***** To Address checksum wrong "
                             << _json["toAddr"].asString());
       throw jsonrpc::JsonRpcException(Server::RPC_INVALID_PARAMETER,
                                       "To Addr checksum wrong");
     }
   }

   if ((_json.size() == JSON_TRAN_OBJECT_SIZE + 1) &&
       !_json["priority"].isBool()) {
     throw jsonrpc::JsonRpcException(Server::RPC_INVALID_PARAMETER,
                                     "Priority should be boolean");
   }
 } else {
   LOG_GENERAL(INFO, "Json Data Object has missing components");
   throw jsonrpc::JsonRpcException(Server::RPC_INVALID_PARAMETER,
                                   "Missing components in Json Data Object");
 }

 return ret;
}

// if successfull returns lower-case to zil address
Address JSONConversion::checkJsonGetEthCall(const Json::Value& _json,
                                           const std::string& toKey) {
 if (!_json.isMember(toKey)) {
   throw jsonrpc::JsonRpcException(Server::RPC_INVALID_PARAMETER,
                                   "must contain " + toKey);
 }

 auto lower_case_addr = _json[toKey].asString();

 DataConversion::NormalizeHexString(lower_case_addr);

 zbytes toAddr_ser;
 if (!DataConversion::HexStrToUint8Vec(lower_case_addr, toAddr_ser)) {
   LOG_GENERAL(WARNING, "json containing invalid hex str for " << toKey);
   throw jsonrpc::JsonRpcException(Server::RPC_INVALID_PARAMETER,
                                   "Invalid Hex Str for " + toKey);
 }

 return Address(toAddr_ser);
}

const vector<string> JSONConversion::convertJsonArrayToVector(
   const Json::Value& _json) {
 if (!_json.isArray()) {
   throw jsonrpc::JsonRpcException(Server::RPC_INVALID_PARAMETER,
                                   "Expected Array type");
 }

 vector<string> vec;

 for (const auto& ele : _json) {
   ostringstream streamObj;
   if (!ele.isString()) {
     throw jsonrpc::JsonRpcException(Server::RPC_INVALID_PARAMETER,
                                     "Every array value should be a string");
   }
   streamObj << quoted(ele.asString());
   vec.emplace_back(streamObj.str());
 }
 return vec;
}

const vector<pair<string, vector<string>>>
JSONConversion::convertJsonArrayToKeys(const Json::Value& _json) {
 if (!_json.isArray()) {
   throw jsonrpc::JsonRpcException(Server::RPC_INVALID_PARAMETER,
                                   "Expected Array type");
 }

 vector<pair<string, vector<string>>> ret;

 std::function<bool(const Json::Value&, const string&, vector<string>,
                    vector<pair<string, vector<string>>>&)>
     nestHandler = [&](const Json::Value& _json, const string& entryKey,
                       vector<string> indices,
                       vector<pair<string, vector<string>>>& keys) -> bool {
   for (const auto& ele : _json) {
     if (ele.isString()) {
       indices.emplace_back(ele.asString());
       keys.push_back({entryKey, indices});
     } else if (ele.isObject()) {
       for (const auto& id : ele.getMemberNames()) {
         if (!ele[id].isArray()) {
           return false;
         }
         indices.emplace_back(id);
         if (!nestHandler(ele[id], entryKey, indices, keys)) {
           return false;
         }
       }
     } else {
       return false;
     }
   }
   return true;
 };

 for (const auto& ele : _json) {
   if (ele.isString()) {
     ret.push_back({ele.asString(), {}});
   } else if (ele.isObject()) {
     for (const auto& id : ele.getMemberNames()) {
       if (!ele[id].isArray()) {
         throw jsonrpc::JsonRpcException(Server::RPC_INVALID_PARAMETER,
                                         "Invalid request format for key");
       }
       if (!nestHandler(ele[id], id, {}, ret)) {
         throw jsonrpc::JsonRpcException(Server::RPC_INVALID_PARAMETER,
                                         "Invalid request format for key");
       }
     }
   } else {
     throw jsonrpc::JsonRpcException(Server::RPC_INVALID_PARAMETER,
                                     "Invalid request format for key");
   }
 }

 return ret;
}

const Json::Value JSONConversion::convertTxtoJson(const Transaction& txn) {
 Json::Value _json;
 _json["ID"] = txn.GetTranID().hex();
 _json["version"] = to_string(txn.GetVersion());
 _json["nonce"] = to_string(txn.GetNonce());
 _json["toAddr"] = txn.GetToAddr().hex();
 _json["senderAddr"] = txn.GetSenderAddr().hex();
 _json["amount"] = txn.GetAmountQa().str();
 _json["signature"] = static_cast<string>(txn.GetSignature());

 _json["gasPrice"] = txn.GetGasPriceQa().str();
 _json["gasLimit"] = to_string(txn.GetGasLimitZil());

 if (!txn.GetCode().empty()) {
   _json["code"] = DataConversion::CharArrayToString(txn.GetCode());
 }
 if (!txn.GetData().empty()) {
   _json["data"] = DataConversion::CharArrayToString(txn.GetData());
 }

 return _json;
}

const Json::Value JSONConversion::convertTxtoJson(
   const TransactionWithReceipt& twr, bool isSoftConfirmed) {
 Json::Value _json;

 _json["ID"] = twr.GetTransaction().GetTranID().hex();
 _json["version"] = to_string(twr.GetTransaction().GetVersion());
 _json["nonce"] = to_string(twr.GetTransaction().GetNonce());
 _json["toAddr"] = twr.GetTransaction().GetToAddr().hex();
 _json["senderPubKey"] =
     static_cast<string>(twr.GetTransaction().GetSenderPubKey());
 _json["amount"] = twr.GetTransaction().GetAmountQa().str();
 _json["signature"] = static_cast<string>(twr.GetTransaction().GetSignature());
 _json["receipt"] = twr.GetTransactionReceipt().GetJsonValue();
 _json["gasPrice"] = twr.GetTransaction().GetGasPriceQa().str();
 _json["gasLimit"] = to_string(twr.GetTransaction().GetGasLimitZil());

 auto const code = twr.GetTransaction().GetCode();
 auto const data = twr.GetTransaction().GetData();

 // If we detect non ascii characters (i.e evm bytecode) we convert to hex
 // this should only happen when old style API calls (GetTransaction) are made
 // that hit on new eth-style TXs
 if (!code.empty()) {
   if(!DataConversion::ContainsAllAscii(code) && twr.GetTransaction().IsEth()) {
     _json["code"] = DataConversion::Uint8VecToHexStrRet(code);
   } else {
     _json["code"] =
         DataConversion::CharArrayToString(code);
   }
 }
 if (!data.empty()) {
   if(!DataConversion::ContainsAllAscii(data) && twr.GetTransaction().IsEth()) {
     _json["data"] = DataConversion::Uint8VecToHexStrRet(data);
   } else {
     _json["data"] =
         DataConversion::CharArrayToString(data);
   }
 }

 if (isSoftConfirmed) {
   _json["softconfirm"] = true;
 }

 return _json;
}

const Json::Value JSONConversion::convertTxtoEthJson(
   uint64_t txindex, const TransactionWithReceipt& txn,
   const TxBlock& txblock) {
 const TxBlockHeader& txheader = txblock.GetHeader();
 Json::Value retJson;
 auto const tx = txn.GetTransaction();

 retJson["blockNumber"] =
     (boost::format("0x%x") % txheader.GetBlockNum()).str();
 retJson["blockHash"] = std::string{"0x"} + txblock.GetBlockHash().hex();
 retJson["from"] = "0x" + tx.GetSenderAddr().hex();
 retJson["gas"] =
     (boost::format("0x%x") %
      GasConv::GasUnitsFromCoreToEth(txn.GetTransactionReceipt().GetCumGas()))
         .str();
 // ethers also expectes gasLimit and ChainId
 retJson["gasLimit"] = (boost::format("0x%x") % tx.GetGasLimitEth()).str();
 retJson["chainId"] = (boost::format("0x%x") % ETH_CHAINID).str();
 retJson["gasPrice"] = (boost::format("0x%x") % tx.GetGasPriceWei()).str();
 retJson["hash"] = "0x" + tx.GetTranID().hex();

 // Concatenated Code and CallData form input entry in response json
 std::string inputField;

 if (!tx.GetCode().empty()) {
   inputField =
       "0x" + DataConversion::Uint8VecToHexStrRet(StripEVM(tx.GetCode()));
 }

 if (!tx.GetData().empty()) {
   const auto callData = DataConversion::Uint8VecToHexStrRet(tx.GetData());
   // Append extra '0x' prefix iff GetCode() gave empty string
   if (inputField.empty()) {
     inputField += "0x" + callData;
   } else {
     inputField += callData;
   }
 }
 retJson["input"] = inputField;
 // ethers also expects 'data' field
 retJson["data"] = inputField;

 // NOTE: Nonce is decremented since the internal representation is +1 due to
 // Zil accounting
 retJson["nonce"] =
     (boost::format("0x%x") % (txn.GetTransaction().GetNonce() - 1)).str();
 if (IsNullAddress(tx.GetToAddr())) {
   retJson["to"] =
       Json::nullValue;  // special for contract creation transactions.
 } else {
   retJson["to"] = "0x" + tx.GetToAddr().hex();
 }
 retJson["value"] = (boost::format("0x%x") % tx.GetAmountWei()).str();
 if (!tx.GetCode().empty() && IsNullAddress(tx.GetToAddr())) {
   retJson["contractAddress"] =
       "0x" + Account::GetAddressForContract(
                  txn.GetTransaction().GetSenderAddr(),
                  txn.GetTransaction().GetNonce() - 1, txn.GetTransaction().GetVersionIdentifier())
                  .hex();
 }
 retJson["type"] = "0x0";

 std::string sig{tx.GetSignature()};
 retJson["v"] = GetV(tx.GetCoreInfo(), ETH_CHAINID, sig);
 retJson["r"] = GetR(sig);
 retJson["s"] = GetS(sig);

 retJson["transactionIndex"] = (boost::format("0x%x") % txindex).str();
 return retJson;
}

const Json::Value JSONConversion::convertNode(const PairOfNode& node) {
 Json::Value _json;
 _json["PubKey"] = static_cast<string>(node.first);
 _json["NetworkInfo"] = static_cast<string>(node.second);

 return _json;
}

const Json::Value JSONConversion::convertNode(
   const std::tuple<PubKey, Peer, uint16_t>& node) {
 Json::Value _json;

 _json["PubKey"] = static_cast<string>(get<SHARD_NODE_PUBKEY>(node));
 _json["NetworkInfo"] = static_cast<string>(get<SHARD_NODE_PEER>(node));
 return _json;
}

const Json::Value JSONConversion::convertDequeOfNode(const DequeOfNode& nodes) {
 Json::Value _json = Json::arrayValue;

 for (const auto& node : nodes) {
   Json::Value temp = convertNode(node);
   _json.append(temp);
 }
 return _json;
}<|MERGE_RESOLUTION|>--- conflicted
+++ resolved
@@ -1,5 +1,4 @@
 /*
-<<<<<<< HEAD
  * Copyright (C) 2019 Zilliqa
  *
  * This program is free software: you can redistribute it and/or modify
@@ -16,24 +15,6 @@
  * along with this program.  If not, see <https://www.gnu.org/licenses/>.
  */
  
-=======
-* Copyright (C) 2019 Zilliqa
-*
-* This program is free software: you can redistribute it and/or modify
-* it under the terms of the GNU General Public License as published by
-* the Free Software Foundation, either version 3 of the License, or
-* (at your option) any later version.
-*
-* This program is distributed in the hope that it will be useful,
-* but WITHOUT ANY WARRANTY; without even the implied warranty of
-* MERCHANTABILITY or FITNESS FOR A PARTICULAR PURPOSE.  See the
-* GNU General Public License for more details.
-*
-* You should have received a copy of the GNU General Public License
-* along with this program.  If not, see <https://www.gnu.org/licenses/>.
-*/
-
->>>>>>> a4bf6d1e
 #include <boost/format.hpp>
 #include <chrono>
 #include <string>
@@ -181,11 +162,7 @@
   retJson["nonce"] = "0x0000000000000000";
   retJson["receiptsRoot"] = "0x0000000000000000000000000000000000000000000000000000000000000000";
   retJson["transactionsRoot"] = "0x0000000000000000000000000000000000000000000000000000000000000000";
-<<<<<<< HEAD
- Eth::LogBloom logBloom{};
-=======
   Eth::LogBloom logBloom{};
->>>>>>> a4bf6d1e
 
  auto transactionsJson = Json::Value{Json::arrayValue};
  for (size_t i = 0; i < transactions.size(); ++i) {
