/*
 * Copyright (C) 2019 Zilliqa
 *
 * This program is free software: you can redistribute it and/or modify
 * it under the terms of the GNU General Public License as published by
 * the Free Software Foundation, either version 3 of the License, or
 * (at your option) any later version.
 *
 * This program is distributed in the hope that it will be useful,
 * but WITHOUT ANY WARRANTY; without even the implied warranty of
 * MERCHANTABILITY or FITNESS FOR A PARTICULAR PURPOSE.  See the
 * GNU General Public License for more details.
 *
 * You should have received a copy of the GNU General Public License
 * along with this program.  If not, see <https://www.gnu.org/licenses/>.
 */

#include <chrono>
#include <string>
#include <vector>
<<<<<<< HEAD

#include <boost/format.hpp>
=======
>>>>>>> a37ce5ff

#include <Schnorr.h>
#include <boost/format.hpp>
#include "AddressChecksum.h"
#include "JSONConversion.h"
#include "Server.h"
#include "json/value.h"
#include "libCrypto/EthCrypto.h"
#include "libData/AccountData/Address.h"
#include "libData/AccountData/Transaction.h"
#include "libData/AccountData/TransactionReceipt.h"
#include "libData/BlockData/Block.h"
#include "libMediator/Mediator.h"
#include "libUtils/DataConversion.h"
#include "libUtils/GasConv.h"
#include "libUtils/Logger.h"

using namespace std;
using namespace boost::multiprecision;

unsigned int JSON_TRAN_OBJECT_SIZE = 10;

const Json::Value JSONConversion::convertMicroBlockInfoArraytoJson(
    const vector<MicroBlockInfo>& v) {
  Json::Value mbInfosJson = Json::arrayValue;
  for (auto const& i : v) {
    Json::Value t_mbInfoJson;
    t_mbInfoJson["MicroBlockHash"] = i.m_microBlockHash.hex();
    t_mbInfoJson["MicroBlockTxnRootHash"] = i.m_txnRootHash.hex();
    t_mbInfoJson["MicroBlockShardId"] = i.m_shardId;
    mbInfosJson.append(t_mbInfoJson);
  }
  return mbInfosJson;
}

const Json::Value JSONConversion::convertBooleanVectorToJson(
    const vector<bool>& B) {
  Json::Value _json = Json::arrayValue;

  for (const auto& i : B) {
    _json.append(i);
  }
  return _json;
}

const Json::Value JSONConversion::convertTxBlocktoJson(const TxBlock& txblock,
                                                       bool verbose) {
  Json::Value ret;
  Json::Value ret_head;
  Json::Value ret_body;

  const TxBlockHeader& txheader = txblock.GetHeader();

  bool isVacuous =
      Mediator::GetIsVacuousEpoch(txblock.GetHeader().GetBlockNum());

  ret_head["Version"] = txheader.GetVersion();
  ret_head["GasLimit"] = to_string(txheader.GetGasLimit());
  ret_head["GasUsed"] = to_string(txheader.GetGasUsed());
  ret_head["Rewards"] = (isVacuous ? txheader.GetRewards().str() : "0");
  ret_head["TxnFees"] = (isVacuous ? "0" : txheader.GetRewards().str());
  ret_head["PrevBlockHash"] = txheader.GetPrevHash().hex();
  ret_head["BlockNum"] = to_string(txheader.GetBlockNum());
  ret_head["Timestamp"] = to_string(txblock.GetTimestamp());

  ret_head["MbInfoHash"] = txheader.GetMbInfoHash().hex();
  ret_head["StateRootHash"] = txheader.GetStateRootHash().hex();
  ret_head["StateDeltaHash"] = txheader.GetStateDeltaHash().hex();
  ret_head["NumTxns"] = txheader.GetNumTxs();
  ret_head["NumPages"] = (txheader.GetNumTxs() / NUM_TXNS_PER_PAGE) +
                         ((txheader.GetNumTxs() % NUM_TXNS_PER_PAGE) ? 1 : 0);
  ret_head["NumMicroBlocks"] =
      static_cast<uint32_t>(txblock.GetMicroBlockInfos().size());

  ret_head["MinerPubKey"] = static_cast<string>(txheader.GetMinerPubKey());
  ret_head["DSBlockNum"] = to_string(txheader.GetDSBlockNum());

  std::string HeaderSignStr;
  if (!DataConversion::SerializableToHexStr(txblock.GetCS2(), HeaderSignStr)) {
    return ret;  // empty ret
  }
  ret_body["HeaderSign"] = HeaderSignStr;
  ret_body["BlockHash"] = txblock.GetBlockHash().hex();

  if (verbose) {
    ret_body["B2"] = convertBooleanVectorToJson(txblock.GetB2());
    ret_body["B1"] = convertBooleanVectorToJson(txblock.GetB1());
    string CS1string;
    if (!DataConversion::SerializableToHexStr(txblock.GetCS1(), CS1string)) {
      LOG_GENERAL(WARNING, "Failed to convert txblock.GetCS1()");
      CS1string = "";
    }
    ret_body["CS1"] = CS1string;
    ret_head["CommitteeHash"] = txheader.GetCommitteeHash().hex();
  }

  ret_body["MicroBlockInfos"] =
      convertMicroBlockInfoArraytoJson(txblock.GetMicroBlockInfos());

  ret["header"] = ret_head;
  ret["body"] = ret_body;

  return ret;
}

const Json::Value JSONConversion::convertTxBlocktoEthJson(
    const TxBlock& txblock, const DSBlock& dsBlock,
    const std::vector<TxBodySharedPtr>& transactions,
    const std::vector<TxnHash>& transactionHashes,
    bool includeFullTransactions) {
  const TxBlockHeader& txheader = txblock.GetHeader();
  Json::Value retJson;

  retJson["number"] = (boost::format("0x%x") % txheader.GetBlockNum()).str();
  retJson["hash"] = std::string{"0x"} + txblock.GetBlockHash().hex();
  retJson["parentHash"] = std::string{"0x"} + txheader.GetPrevHash().hex();
  // sha3Uncles is calculated as keccak("")
  retJson["sha3Uncles"] =
      "0xc5d2460186f7233c927e7db2dcc703c0e500b653ca82273b7bfad8045d85a470";
  // Todo: research and possibly implement logs bloom filter
  retJson["logsBloom"] =
      "0x0000000000000000000000000000000000000000000000000000000000000000000000"
      "000000000000000000000000000000000000000000000000000000000000000000000000"
      "000000000000000000000000000000000000000000000000000000000000000000000000"
      "000000000000000000000000000000000000000000000000000000000000000000000000"
      "000000000000000000000000000000000000000000000000000000000000000000000000"
      "000000000000000000000000000000000000000000000000000000000000000000000000"
      "000000000000000000000000000000000000000000000000000000000000000000000000"
      "0000000000";
  retJson["stateRoot"] = std::string{"0x"} + txheader.GetStateRootHash().hex();
  retJson["miner"] =
      std::string{"0x"} +
      Account::GetAddressFromPublicKeyEth(txheader.GetMinerPubKey()).hex();
  retJson["difficulty"] =
      (boost::format("0x%x") %
       static_cast<int>(dsBlock.GetHeader().GetDifficulty()))
          .str();

  bytes serializedTxBlock;
  txblock.Serialize(serializedTxBlock, 0);
  auto timestamp = microsec_to_sec(txblock.GetTimestamp());

  retJson["size"] = (boost::format("0x%x") % serializedTxBlock.size()).str();
  retJson["gasLimit"] = (boost::format("0x%x") % txheader.GetGasLimit()).str();
  retJson["gasUsed"] = (boost::format("0x%x") % txheader.GetGasUsed()).str();
  retJson["timestamp"] = (boost::format("0x%x") % timestamp).str();
  retJson["version"] = (boost::format("0x%x") % txheader.GetVersion()).str();
  // Required by ethers
  retJson["extraData"] = "0x";

  auto transactionsJson = Json::Value{Json::arrayValue};
  if (!includeFullTransactions) {
    for (const auto& hash : transactionHashes) {
      transactionsJson.append("0x" + hash.hex());
    }
  } else {
    for (const auto& transaction : transactions) {
      transactionsJson.append(convertTxtoEthJson(*transaction, txblock));
    }
  }
  retJson["transactions"] = transactionsJson;
  retJson["uncles"] = Json::arrayValue;
  return retJson;
}

const Json::Value JSONConversion::convertRawTxBlocktoJson(
    const TxBlock& txblock) {
  Json::Value ret;
  bytes raw;
  string rawstr;

  if (!txblock.Serialize(raw, 0)) {
    LOG_GENERAL(WARNING, "Raw TxBlock conversion failed");
    return ret;
  }

  if (!DataConversion::Uint8VecToHexStr(raw, rawstr)) {
    LOG_GENERAL(WARNING, "Raw TxBlock conversion failed");
    return ret;
  }

  ret["data"] = rawstr;
  return ret;
}

const Json::Value JSONConversion::convertDSblocktoJson(const DSBlock& dsblock,
                                                       bool verbose) {
  Json::Value ret;
  Json::Value ret_header;
  Json::Value ret_sign;

  const DSBlockHeader& dshead = dsblock.GetHeader();
  string retSigstr;
  if (!DataConversion::SerializableToHexStr(dsblock.GetCS2(), retSigstr)) {
    return ret;
  }
  ret_sign = retSigstr;

  ret_header["Difficulty"] = dshead.GetDifficulty();
  ret_header["PrevHash"] = dshead.GetPrevHash().hex();
  ret_header["LeaderPubKey"] = static_cast<string>(dshead.GetLeaderPubKey());
  ret_header["BlockNum"] = to_string(dshead.GetBlockNum());

  ret_header["DifficultyDS"] = dshead.GetDSDifficulty();
  ret_header["GasPrice"] = dshead.GetGasPrice().str();
  ret_header["PoWWinners"] = Json::Value(Json::arrayValue);
  if (verbose) {
    ret_header["PoWWinnersIP"] = Json::Value(Json::arrayValue);
  }

  for (const auto& dswinner : dshead.GetDSPoWWinners()) {
    ret_header["PoWWinners"].append(static_cast<string>(dswinner.first));
    if (verbose) {
      Json::Value peer_json;
      peer_json["IP"] = dswinner.second.GetPrintableIPAddress();
      peer_json["port"] = dswinner.second.GetListenPortHost();
      ret_header["PoWWinnersIP"].append(peer_json);
    }
  }

  if (verbose) {
    ret_header["MembersEjected"] = Json::Value(Json::arrayValue);
    for (const auto& memEjected : dshead.GetDSRemovePubKeys()) {
      ret_header["MembersEjected"].append(static_cast<string>(memEjected));
    }
    ret["B2"] = convertBooleanVectorToJson(dsblock.GetB2());
    ret["B1"] = convertBooleanVectorToJson(dsblock.GetB1());

    string retCS1;
    if (!DataConversion::SerializableToHexStr(dsblock.GetCS1(), retCS1)) {
      LOG_GENERAL(WARNING, "Failed to convert dsblock.GetCS1()");
      retCS1 = "";
    }

    ret["CS1"] = retCS1;
    ret_header["EpochNum"] = to_string(dshead.GetEpochNum());

    ret_header["SWInfo"] = convertSWInfotoJson(dshead.GetSWInfo());
    ret_header["Version"] = dshead.GetVersion();
    ret_header["ShardingHash"] = dshead.GetShardingHash().hex();
    const auto& reservedField = dshead.GetHashSetReservedField();
    if (!reservedField.empty()) {
      string reservedFieldStr;
      if (!DataConversion::charArrToHexStr(reservedField, reservedFieldStr)) {
        LOG_GENERAL(WARNING, "Failed to convert reservedField");
        reservedFieldStr = "";
      }
      ret_header["ReservedField"] = reservedFieldStr;
    }
    ret_header["CommitteeHash"] = dshead.GetCommitteeHash().hex();
  }

  auto timestamp = microsec_to_sec(dsblock.GetTimestamp());
  ret_header["Timestamp"] = to_string(timestamp);

  for (const auto& govProposal : dshead.GetGovProposalMap()) {
    Json::Value _tempGovProposal;
    Json::Value _dsvotes;
    Json::Value _shardvotes;
    _tempGovProposal["ProposalId"] = govProposal.first;
    for (const auto& votes : govProposal.second.first) {
      _dsvotes["VoteValue"] = votes.first;
      _dsvotes["VoteCount"] = votes.second;
      _tempGovProposal["DSVotes"].append(_dsvotes);
    }
    for (const auto& votes : govProposal.second.second) {
      _shardvotes["VoteValue"] = votes.first;
      _shardvotes["VoteCount"] = votes.second;
      _tempGovProposal["ShardVotes"].append(_shardvotes);
    }
    ret_header["Governance"].append(_tempGovProposal);
  }
  ret["header"] = ret_header;

  ret["signature"] = ret_sign;

  return ret;
}

const Json::Value JSONConversion::convertSWInfotoJson(const SWInfo& swInfo) {
  Json::Value _json;
  Json::Value zil_json = Json::Value(Json::arrayValue);
  Json::Value scilla_json = Json::Value(Json::arrayValue);

  zil_json.append(swInfo.GetZilliqaMajorVersion());
  zil_json.append(swInfo.GetZilliqaMinorVersion());
  zil_json.append(swInfo.GetZilliqaFixVersion());
  zil_json.append(to_string(swInfo.GetZilliqaUpgradeDS()));
  zil_json.append(swInfo.GetZilliqaCommit());

  _json["Zilliqa"] = zil_json;

  scilla_json.append(swInfo.GetScillaMajorVersion());
  scilla_json.append(swInfo.GetScillaMinorVersion());
  scilla_json.append(swInfo.GetScillaFixVersion());
  scilla_json.append(to_string(swInfo.GetScillaUpgradeDS()));
  scilla_json.append(swInfo.GetScillaCommit());

  _json["Scilla"] = scilla_json;

  return _json;
}

const Json::Value JSONConversion::convertRawDSBlocktoJson(
    const DSBlock& dsblock) {
  Json::Value ret;
  bytes raw;
  string rawstr;

  if (!dsblock.Serialize(raw, 0)) {
    LOG_GENERAL(WARNING, "Raw DSBlock conversion failed");
    return ret;
  }

  if (!DataConversion::Uint8VecToHexStr(raw, rawstr)) {
    LOG_GENERAL(WARNING, "Raw DSBlock conversion failed");
    return ret;
  }

  ret["data"] = rawstr;
  return ret;
}

const Transaction JSONConversion::convertJsontoTx(const Json::Value& _json) {
  uint32_t version = _json["version"].asUInt();

  string nonce_str = _json["nonce"].asString();
  uint64_t nonce = strtoull(nonce_str.c_str(), NULL, 0);

  string toAddr_str = _json["toAddr"].asString();
  string lower_case_addr;

  if (!AddressChecksum::VerifyChecksumAddress(toAddr_str, lower_case_addr)) {
    if (!AddressChecksum::VerifyChecksumAddressEth(toAddr_str,
                                                   lower_case_addr)) {
      throw jsonrpc::JsonRpcException(Server::RPC_INVALID_PARAMETER,
                                      "To Address checksum does not match");
    }
  }

  bytes toAddr_ser;
  if (!DataConversion::HexStrToUint8Vec(lower_case_addr, toAddr_ser)) {
    LOG_GENERAL(WARNING, "json containing invalid hex str for toAddr");
    throw jsonrpc::JsonRpcException(Server::RPC_INVALID_PARAMETER,
                                    "Invalid Hex Str for toAddr");
  }

  Address toAddr(toAddr_ser);

  string amount_str = _json["amount"].asString();
  uint128_t amount(amount_str);

  string gasPrice_str = _json["gasPrice"].asString();
  uint128_t gasPrice(gasPrice_str);
  string gasLimit_str = _json["gasLimit"].asString();
  uint64_t gasLimit = strtoull(gasLimit_str.c_str(), NULL, 0);

  string pubKey_str = _json["pubKey"].asString();
  bytes pubKey_ser;
  if (!DataConversion::HexStrToUint8Vec(pubKey_str, pubKey_ser)) {
    LOG_GENERAL(WARNING, "json cointaining invalid hex str for pubkey");
    throw jsonrpc::JsonRpcException(Server::RPC_INVALID_PARAMETER,
                                    "Invalid Hex Str for PubKey");
  }
  PubKey pubKey(pubKey_ser, 0);

  string sign_str = _json["signature"].asString();
  bytes sign;
  if (!DataConversion::HexStrToUint8Vec(sign_str, sign)) {
    LOG_GENERAL(WARNING, "***** Json cointaining invalid hex str for sign");
    throw jsonrpc::JsonRpcException(Server::RPC_INVALID_PARAMETER,
                                    "Invalid Hex Str for Signature");
  }

  bytes code, data;

  code = DataConversion::StringToCharArray(_json["code"].asString());
  data = DataConversion::StringToCharArray(_json["data"].asString());

  Transaction tx1(version, nonce, toAddr, pubKey, amount, gasPrice, gasLimit,
                  code, data, Signature(sign, 0));
  LOG_GENERAL(INFO, "Tx converted");

  return tx1;
}

bool JSONConversion::checkStringAddress(const std::string& address) {
  return ((address.size() == ACC_ADDR_SIZE * 2 + 2) &&
          (address.substr(0, 2) == "0x"));
}

bool JSONConversion::checkJsonTx(const Json::Value& _json) {
  bool ret = true;

  ret = ret && _json.isObject();
  ret = ret && (_json.size() == JSON_TRAN_OBJECT_SIZE ||
                _json.size() == JSON_TRAN_OBJECT_SIZE + 1);
  if (ret && (_json.size() == JSON_TRAN_OBJECT_SIZE + 1)) {
    ret = ret && _json.isMember("priority");
  }
  ret = ret && _json.isMember("nonce");
  ret = ret && _json.isMember("toAddr");
  ret = ret && _json.isMember("amount");
  ret = ret && _json.isMember("signature");
  ret = ret && _json.isMember("version");
  ret = ret && _json.isMember("code");
  ret = ret && _json.isMember("data");

  if (ret) {
    if (!_json["nonce"].isIntegral()) {
      LOG_GENERAL(INFO, "Fault in nonce");
      throw jsonrpc::JsonRpcException(Server::RPC_INVALID_PARAMETER,
                                      "Nonce is not integral");
    }
    if (_json["amount"].isString()) {
      try {
        uint128_t amount(_json["amount"].asString());
      } catch (exception& e) {
        LOG_GENERAL(INFO, "Fault in amount " << e.what());
        throw jsonrpc::JsonRpcException(Server::RPC_INVALID_PARAMETER,
                                        "Amount invalid string");
      }
    } else {
      LOG_GENERAL(INFO, "Amount not string");
      throw jsonrpc::JsonRpcException(Server::RPC_INVALID_PARAMETER,
                                      "Amount invalid string");
    }
    if (!_json["version"].isIntegral()) {
      LOG_GENERAL(INFO, "Fault in version");
      throw jsonrpc::JsonRpcException(Server::RPC_INVALID_PARAMETER,
                                      "Version not integral");
    }

    if (_json["pubKey"].asString().size() != PUB_KEY_SIZE * 2) {
      LOG_GENERAL(INFO,
                  "PubKey size wrong " << _json["pubKey"].asString().size());
      throw jsonrpc::JsonRpcException(Server::RPC_INVALID_PARAMETER,
                                      "Invalid PubKey Size");
    }

    if (_json["signature"].asString().size() != TRAN_SIG_SIZE * 2 &&
        _json["signature"].asString().size() !=
            TRAN_SIG_SIZE_UNCOMPRESSED * 2) {
      LOG_GENERAL(INFO, "signature size wrong "
                            << _json["signature"].asString().size());
      LOG_GENERAL(INFO, "***** Invalid signature size");
      throw jsonrpc::JsonRpcException(Server::RPC_INVALID_PARAMETER,
                                      "Invalid Signature size");
    }
    string toAddr = _json["toAddr"].asString();
    string lower_case_addr;

    if (!AddressChecksum::VerifyChecksumAddress(toAddr, lower_case_addr)) {
      if (!AddressChecksum::VerifyChecksumAddressEth(toAddr, lower_case_addr)) {
        LOG_GENERAL(INFO, "***** To Address checksum wrong "
                              << _json["toAddr"].asString());
        throw jsonrpc::JsonRpcException(Server::RPC_INVALID_PARAMETER,
                                        "To Addr checksum wrong");
      }
    }

    if ((_json.size() == JSON_TRAN_OBJECT_SIZE + 1) &&
        !_json["priority"].isBool()) {
      throw jsonrpc::JsonRpcException(Server::RPC_INVALID_PARAMETER,
                                      "Priority should be boolean");
    }
  } else {
    LOG_GENERAL(INFO, "Json Data Object has missing components");
    throw jsonrpc::JsonRpcException(Server::RPC_INVALID_PARAMETER,
                                    "Missing components in Json Data Object");
  }

  return ret;
}

// if successfull returns lower-case to zil address
Address JSONConversion::checkJsonGetEthCall(const Json::Value& _json,
                                            const std::string& toKey) {
  if (!_json.isMember(toKey)) {
    throw jsonrpc::JsonRpcException(Server::RPC_INVALID_PARAMETER,
                                    "must contain " + toKey);
  }

  auto lower_case_addr = _json[toKey].asString();

  DataConversion::NormalizeHexString(lower_case_addr);

  bytes toAddr_ser;
  if (!DataConversion::HexStrToUint8Vec(lower_case_addr, toAddr_ser)) {
    LOG_GENERAL(WARNING, "json containing invalid hex str for " << toKey);
    throw jsonrpc::JsonRpcException(Server::RPC_INVALID_PARAMETER,
                                    "Invalid Hex Str for " + toKey);
  }

  return Address(toAddr_ser);
}

const vector<string> JSONConversion::convertJsonArrayToVector(
    const Json::Value& _json) {
  if (!_json.isArray()) {
    throw jsonrpc::JsonRpcException(Server::RPC_INVALID_PARAMETER,
                                    "Expected Array type");
  }

  vector<string> vec;

  for (const auto& ele : _json) {
    ostringstream streamObj;
    if (!ele.isString()) {
      throw jsonrpc::JsonRpcException(Server::RPC_INVALID_PARAMETER,
                                      "Every array value should be a string");
    }
    streamObj << quoted(ele.asString());
    vec.emplace_back(streamObj.str());
  }
  return vec;
}

const vector<pair<string, vector<string>>>
JSONConversion::convertJsonArrayToKeys(const Json::Value& _json) {
  if (!_json.isArray()) {
    throw jsonrpc::JsonRpcException(Server::RPC_INVALID_PARAMETER,
                                    "Expected Array type");
  }

  vector<pair<string, vector<string>>> ret;

  std::function<bool(const Json::Value&, const string&, vector<string>,
                     vector<pair<string, vector<string>>>&)>
      nestHandler = [&](const Json::Value& _json, const string& entryKey,
                        vector<string> indices,
                        vector<pair<string, vector<string>>>& keys) -> bool {
    for (const auto& ele : _json) {
      if (ele.isString()) {
        indices.emplace_back(ele.asString());
        keys.push_back({entryKey, indices});
      } else if (ele.isObject()) {
        for (const auto& id : ele.getMemberNames()) {
          if (!ele[id].isArray()) {
            return false;
          }
          indices.emplace_back(id);
          if (!nestHandler(ele[id], entryKey, indices, keys)) {
            return false;
          }
        }
      } else {
        return false;
      }
    }
    return true;
  };

  for (const auto& ele : _json) {
    if (ele.isString()) {
      ret.push_back({ele.asString(), {}});
    } else if (ele.isObject()) {
      for (const auto& id : ele.getMemberNames()) {
        if (!ele[id].isArray()) {
          throw jsonrpc::JsonRpcException(Server::RPC_INVALID_PARAMETER,
                                          "Invalid request format for key");
        }
        if (!nestHandler(ele[id], id, {}, ret)) {
          throw jsonrpc::JsonRpcException(Server::RPC_INVALID_PARAMETER,
                                          "Invalid request format for key");
        }
      }
    } else {
      throw jsonrpc::JsonRpcException(Server::RPC_INVALID_PARAMETER,
                                      "Invalid request format for key");
    }
  }

  return ret;
}

const Json::Value JSONConversion::convertTxtoJson(const Transaction& txn) {
  Json::Value _json;
  _json["ID"] = txn.GetTranID().hex();
  _json["version"] = to_string(txn.GetVersion());
  _json["nonce"] = to_string(txn.GetNonce());
  _json["toAddr"] = txn.GetToAddr().hex();
  _json["senderAddr"] = txn.GetSenderAddr().hex();
  _json["amount"] = txn.GetAmountQa().str();
  _json["signature"] = static_cast<string>(txn.GetSignature());

  _json["gasPrice"] = txn.GetGasPriceQa().str();
  _json["gasLimit"] = to_string(txn.GetGasLimitZil());

  if (!txn.GetCode().empty()) {
    _json["code"] = DataConversion::CharArrayToString(txn.GetCode());
  }
  if (!txn.GetData().empty()) {
    _json["data"] = DataConversion::CharArrayToString(txn.GetData());
  }

  return _json;
}

const Json::Value JSONConversion::convertTxtoJson(
    const TransactionWithReceipt& twr, bool isSoftConfirmed) {
  Json::Value _json;

  _json["ID"] = twr.GetTransaction().GetTranID().hex();
  _json["version"] = to_string(twr.GetTransaction().GetVersion());
  _json["nonce"] = to_string(twr.GetTransaction().GetNonce());
  _json["toAddr"] = twr.GetTransaction().GetToAddr().hex();
  _json["senderPubKey"] =
      static_cast<string>(twr.GetTransaction().GetSenderPubKey());
  _json["amount"] = twr.GetTransaction().GetAmountQa().str();
  _json["signature"] = static_cast<string>(twr.GetTransaction().GetSignature());
  _json["receipt"] = twr.GetTransactionReceipt().GetJsonValue();
  _json["gasPrice"] = twr.GetTransaction().GetGasPriceQa().str();
  _json["gasLimit"] = to_string(twr.GetTransaction().GetGasLimitZil());

  if (!twr.GetTransaction().GetCode().empty()) {
    _json["code"] =
        DataConversion::CharArrayToString(twr.GetTransaction().GetCode());
  }
  if (!twr.GetTransaction().GetData().empty()) {
    _json["data"] =
        DataConversion::CharArrayToString(twr.GetTransaction().GetData());
  }

  if (isSoftConfirmed) {
    _json["softconfirm"] = true;
  }

  return _json;
}

const Json::Value JSONConversion::convertTxtoEthJson(
    const TransactionWithReceipt& txn, const TxBlock& txblock) {
  const TxBlockHeader& txheader = txblock.GetHeader();
  Json::Value retJson;

  retJson["blockNumber"] =
      (boost::format("0x%x") % txheader.GetBlockNum()).str();
  retJson["blockHash"] = std::string{"0x"} + txblock.GetBlockHash().hex();
  retJson["from"] = "0x" + txn.GetTransaction().GetSenderAddr().hex();
  retJson["gas"] =
      (boost::format("0x%x") %
       GasConv::GasUnitsFromCoreToEth(txn.GetTransactionReceipt().GetCumGas()))
          .str();
  // ethers also expectes gasLimit and ChainId
  retJson["gasLimit"] =
      (boost::format("0x%x") % txn.GetTransaction().GetGasLimitRaw()).str();
  retJson["chainId"] = (boost::format("0x%x") % ETH_CHAINID).str();
  retJson["gasPrice"] =
      (boost::format("0x%x") % txn.GetTransaction().GetGasPriceWei()).str();
  retJson["hash"] = "0x" + txn.GetTransaction().GetTranID().hex();

  // Concatenated Code and CallData form input entry in response json
  std::string inputField;

  if (!txn.GetTransaction().GetCode().empty()) {
    inputField = "0x" + DataConversion::CharArrayToString(
                            StripEVM(txn.GetTransaction().GetCode()));
  }

  if (!txn.GetTransaction().GetData().empty()) {
    const auto callData =
        DataConversion::CharArrayToString(txn.GetTransaction().GetData());
    // Append extra '0x' prefix iff GetCode() gave empty string
    if (inputField.empty()) {
      inputField += "0x" + callData;
    } else {
      inputField += callData;
    }
  }
  retJson["input"] = inputField;
  // ethers also expects 'data' field
  retJson["data"] = inputField;
  retJson["nonce"] =
      (boost::format("0x%x") % txn.GetTransaction().GetNonce()).str();
  if (IsNullAddress(txn.GetTransaction().GetToAddr())) {
    retJson["to"] =
        Json::nullValue;  // special for contract creation transactions.
  } else {
    retJson["to"] = "0x" + txn.GetTransaction().GetToAddr().hex();
  }
  retJson["value"] =
      (boost::format("0x%x") % txn.GetTransaction().GetAmountWei()).str();
  if (!txn.GetTransaction().GetCode().empty() &&
      IsNullAddress(txn.GetTransaction().GetToAddr())) {
    retJson["contractAddress"] =
        "0x" +
        Account::GetAddressForContract(txn.GetTransaction().GetSenderAddr(),
                                       txn.GetTransaction().GetNonce() - 1)
            .hex();
  }
  retJson["type"] = "0x0";
  return retJson;
}

const Json::Value JSONConversion::convertNode(const PairOfNode& node) {
  Json::Value _json;
  _json["PubKey"] = static_cast<string>(node.first);
  _json["NetworkInfo"] = static_cast<string>(node.second);

  return _json;
}

const Json::Value JSONConversion::convertNode(
    const std::tuple<PubKey, Peer, uint16_t>& node) {
  Json::Value _json;

  _json["PubKey"] = static_cast<string>(get<SHARD_NODE_PUBKEY>(node));
  _json["NetworkInfo"] = static_cast<string>(get<SHARD_NODE_PEER>(node));
  return _json;
}

const Json::Value JSONConversion::convertDequeOfNode(const DequeOfNode& nodes) {
  Json::Value _json = Json::arrayValue;

  for (const auto& node : nodes) {
    Json::Value temp = convertNode(node);
    _json.append(temp);
  }
  return _json;
}<|MERGE_RESOLUTION|>--- conflicted
+++ resolved
@@ -18,11 +18,7 @@
 #include <chrono>
 #include <string>
 #include <vector>
-<<<<<<< HEAD
-
 #include <boost/format.hpp>
-=======
->>>>>>> a37ce5ff
 
 #include <Schnorr.h>
 #include <boost/format.hpp>
