/*
 * Copyright (C) 2019 Zilliqa
 *
 * This program is free software: you can redistribute it and/or modify
 * it under the terms of the GNU General Public License as published by
 * the Free Software Foundation, either version 3 of the License, or
 * (at your option) any later version.
 *
 * This program is distributed in the hope that it will be useful,
 * but WITHOUT ANY WARRANTY; without even the implied warranty of
 * MERCHANTABILITY or FITNESS FOR A PARTICULAR PURPOSE.  See the
 * GNU General Public License for more details.
 *
 * You should have received a copy of the GNU General Public License
 * along with this program.  If not, see <https://www.gnu.org/licenses/>.
 */

#ifndef ZILLIQA_SRC_LIBSERVER_WEBSOCKETSERVERIMPL_H_
#define ZILLIQA_SRC_LIBSERVER_WEBSOCKETSERVERIMPL_H_

#include <atomic>
#include <unordered_map>

#include <boost/beast/core.hpp>
#include <boost/beast/http.hpp>
#include <boost/beast/websocket.hpp>

#include "NewWebsocketServer.h"

namespace evmproj {

namespace asio = boost::asio;
namespace beast = boost::beast;
namespace http = beast::http;
namespace websocket = beast::websocket;

using tcp = asio::ip::tcp;
using AsioCtx = asio::io_context;
using Socket = tcp::socket;
using HttpRequest = http::request<http::basic_string_body<char>>;

class APIThreadPool;

namespace ws {

class Connection;

/// Websocket server implementation
class WebsocketServerImpl
    : public WebsocketServer,
      public std::enable_shared_from_this<WebsocketServerImpl> {
 public:
<<<<<<< HEAD
  explicit WebsocketServerImpl(AsioCtx& asio) : m_asio(asio) {}

  /// Explicit close because of shared_ptr usage. Called by owner
  void CloseAll() override;
=======
  WebsocketServerImpl(AsioCtx& asio, std::shared_ptr<APIThreadPool> threadPool)
      : m_asio(asio), m_threadPool(std::move(threadPool)) {
    assert(m_threadPool);
  }
>>>>>>> c0a8c32b

  /// Called by HTTP server on new WS upgrade request
  void NewConnection(std::string&& from, Socket&& socket, HttpRequest&& req);

  /// Called from Connection with its id.
  /// Empty msg means that the conn is closed.
  /// If returns false then conn will close silently
  bool MessageFromConnection(ConnectionId id, const std::string& from,
                             InMessage msg);

  // overrides
  void SendMessage(ConnectionId conn_id, OutMessage msg) override;
  void CloseAll() override;

 private:
  // overrides
  void SetOptions(Feedback feedback, size_t max_in_msg_size) override;
  void CloseConnection(ConnectionId conn_id) override;

  /// Asio context is needed here to perform network-related operations in their
  /// dedicated thread
  AsioCtx& m_asio;

  /// Thread pool to which other messages than eth_[un]subscribe to be
  /// dispatched
  std::shared_ptr<APIThreadPool> m_threadPool;

  /// Feedback to WebsocketServer owner
  Feedback m_feedback;

  /// Max incoming message size
  size_t m_maxMsgSize = DEF_MAX_INCOMING_MSG_SIZE;

  /// Incremental counter
  ConnectionId m_counter = 0;

  /// Active connections
  std::unordered_map<ConnectionId, std::shared_ptr<Connection>> m_connections;
};

}  // namespace ws
}  // namespace evmproj

#endif  // ZILLIQA_SRC_LIBSERVER_WEBSOCKETSERVERIMPL_H_<|MERGE_RESOLUTION|>--- conflicted
+++ resolved
@@ -50,17 +50,10 @@
     : public WebsocketServer,
       public std::enable_shared_from_this<WebsocketServerImpl> {
  public:
-<<<<<<< HEAD
-  explicit WebsocketServerImpl(AsioCtx& asio) : m_asio(asio) {}
-
-  /// Explicit close because of shared_ptr usage. Called by owner
-  void CloseAll() override;
-=======
   WebsocketServerImpl(AsioCtx& asio, std::shared_ptr<APIThreadPool> threadPool)
       : m_asio(asio), m_threadPool(std::move(threadPool)) {
     assert(m_threadPool);
   }
->>>>>>> c0a8c32b
 
   /// Called by HTTP server on new WS upgrade request
   void NewConnection(std::string&& from, Socket&& socket, HttpRequest&& req);
