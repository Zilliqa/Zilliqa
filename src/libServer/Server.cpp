/**
* Copyright (c) 2018 Zilliqa 
* This source code is being disclosed to you solely for the purpose of your participation in 
* testing Zilliqa. You may view, compile and run the code for that purpose and pursuant to 
* the protocols and algorithms that are programmed into, and intended by, the code. You may 
* not do anything else with the code without express permission from Zilliqa Research Pte. Ltd., 
* including modifying or publishing the code (or any part of it), and developing or forming 
* another public or private blockchain network. This source code is provided ‘as is’ and no 
* warranties are given as to title or non-infringement, merchantability or fitness for purpose 
* and, to the extent permitted by law, all liability for your use of the code is disclaimed. 
* Some programs in this code are governed by the GNU General Public License v3.0 (available at 
* https://www.gnu.org/licenses/gpl-3.0.en.html) (‘GPLv3’). The programs that are governed by 
* GPLv3.0 are those programs that are located in the folders src/depends and tests/depends 
* and which include a reference to GPLv3 in their program files.
**/

#ifdef IS_LOOKUP_NODE

#include "JSONConversion.h"

#include <boost/multiprecision/cpp_dec_float.hpp>
#include <boost/multiprecision/cpp_int.hpp>
#include <iostream>
#include <jsonrpccpp/server.h>

#include "Server.h"
#include "common/Messages.h"
#include "common/Serializable.h"
#include "libCrypto/Schnorr.h"
#include "libCrypto/Sha2.h"
#include "libData/AccountData/Account.h"
#include "libData/AccountData/AccountStore.h"
#include "libData/AccountData/Transaction.h"
#include "libMediator/Mediator.h"
#include "libNetwork/P2PComm.h"
#include "libNetwork/Peer.h"
#include "libPersistence/BlockStorage.h"
#include "libUtils/Logger.h"
#include "libUtils/TimeUtils.h"

using namespace jsonrpc;
using namespace std;

CircularArray<std::string> Server::m_RecentTransactions;
std::mutex Server::m_mutexRecentTxns;

const unsigned int PAGE_SIZE = 10;
const unsigned int NUM_PAGES_CACHE = 2;
const unsigned int TXN_PAGE_SIZE = 100;

//[warning] do not make this constant too big as it loops over blockchain
const unsigned int REF_BLOCK_DIFF = 5;

Server::Server(Mediator& mediator, HttpServer& httpserver)
    : AbstractZServer(httpserver)
    , m_mediator(mediator)
{
    m_StartTimeTx = 0;
    m_StartTimeDs = 0;
    m_DSBlockCache.first = 0;
    m_DSBlockCache.second.resize(NUM_PAGES_CACHE * PAGE_SIZE);
    m_TxBlockCache.first = 0;
    m_TxBlockCache.second.resize(NUM_PAGES_CACHE * PAGE_SIZE);
    m_RecentTransactions.resize(TXN_PAGE_SIZE);
    m_TxBlockCountSumPair.first = 0;
    m_TxBlockCountSumPair.second = 0;
}

Server::~Server()
{
    // destructor
}

string Server::GetClientVersion() { return "Hello"; }

string Server::GetNetworkId() { return "TestNet"; }

string Server::GetProtocolVersion() { return "Hello"; }

string Server::CreateTransaction(const Json::Value& _json)
{
    LOG_MARKER();

    try
    {

        if (!JSONConversion::checkJsonTx(_json))
        {
            return "Invalid Tx Json";
        }

        Transaction tx = JSONConversion::convertJsontoTx(_json);

        if (!Transaction::Verify(tx))
        {
            return "Signature incorrect";
        }

        //LOG_GENERAL(INFO, "Nonce: "<<tx.GetNonce().str()<<" toAddr: "<<tx.GetToAddr().hex()<<" senderPubKey: "<<static_cast<string>(tx.GetSenderPubKey());<<" amount: "<<tx.GetAmount().str());

        unsigned int num_shards = m_mediator.m_lookup->GetShardPeers().size();

        const PubKey& senderPubKey = tx.GetSenderPubKey();
        const Address fromAddr = Account::GetAddressFromPublicKey(senderPubKey);
        unsigned int curr_offset = 0;

        if (num_shards > 0)
        {
            unsigned int shard
                = Transaction::GetShardIndex(fromAddr, num_shards);
            map<PubKey, Peer> shardMembers
                = m_mediator.m_lookup->GetShardPeers().at(shard);
            LOG_GENERAL(INFO, "The Tx Belongs to " << shard << " Shard");

            vector<unsigned char> tx_message
                = {MessageType::NODE,
                   NodeInstructionType::CREATETRANSACTIONFROMLOOKUP};
            curr_offset += MessageOffset::BODY;

            tx.Serialize(tx_message, curr_offset);

            LOG_GENERAL(INFO, "Tx Serialized");

            vector<Peer> toSend;

            auto it = shardMembers.begin();
            for (unsigned int i = 0; i < 1 && it != shardMembers.end();
                 i++, it++)
            {
                toSend.push_back(it->second);
            }

            P2PComm::GetInstance().SendMessage(toSend, tx_message);
        }
        else
        {
            LOG_GENERAL(INFO, "No shards yet");

            return "Could Not Create Transaction";
        }

        return tx.GetTranID().hex();
    }
    catch (exception& e)
    {

        LOG_GENERAL(INFO,
                    "[Error]" << e.what()
                              << " Input: " << _json.toStyledString());

        return "Unable to process";
    }
}

Json::Value Server::GetTransaction(const string& transactionHash)
{
    LOG_MARKER();
    try
    {
        TxBodySharedPtr tx;
        TxnHash tranHash(transactionHash);
        if (transactionHash.size() != TRAN_HASH_SIZE * 2)
        {
            Json::Value _json;
            _json["error"] = "Size not appropriate";

            return _json;
        }
        bool isPresent
            = BlockStorage::GetBlockStorage().GetTxBody(tranHash, tx);
        if (!isPresent)
        {
            Json::Value _json;
            _json["error"] = "Txn Hash not Present";
            return _json;
        }
        Transaction txn(*tx);
        return JSONConversion::convertTxtoJson(txn);
    }
    catch (exception& e)
    {
        Json::Value _json;
        LOG_GENERAL(INFO,
                    "[Error]" << e.what() << " Input: " << transactionHash);
        _json["Error"] = "Unable to Process";
        return _json;
    }
}

Json::Value Server::GetDsBlock(const string& blockNum)
{

    try
    {
        boost::multiprecision::uint256_t BlockNum(blockNum);
        return JSONConversion::convertDSblocktoJson(
            m_mediator.m_dsBlockChain.GetBlock(BlockNum));
    }
    catch (const char* msg)
    {
        Json::Value _json;
        _json["Error"] = msg;
        return _json;
    }
    catch (runtime_error& e)
    {
        Json::Value _json;
        LOG_GENERAL(INFO, "Error " << e.what());
        _json["Error"] = "String not numeric";
        return _json;
    }
    catch (exception& e)
    {
        Json::Value _json;
        LOG_GENERAL(INFO, "[Error]" << e.what() << " Input: " << blockNum);
        _json["Error"] = "Unable to Process";
        return _json;
    }
}

Json::Value Server::GetTxBlock(const string& blockNum)
{

    try
    {
        boost::multiprecision::uint256_t BlockNum(blockNum);
        return JSONConversion::convertTxBlocktoJson(
            m_mediator.m_txBlockChain.GetBlock(BlockNum));
    }
    catch (const char* msg)
    {
        Json::Value _json;
        _json["Error"] = msg;
        return _json;
    }
    catch (runtime_error& e)
    {
        Json::Value _json;
        LOG_GENERAL(INFO, "Error " << e.what());
        _json["Error"] = "String not numeric";
        return _json;
    }
    catch (exception& e)
    {
        Json::Value _json;
        LOG_GENERAL(INFO, "[Error]" << e.what() << " Input: " << blockNum);
        _json["Error"] = "Unable to Process";
        return _json;
    }
}

string Server::GetGasPrice() { return "Hello"; }

Json::Value Server::GetLatestDsBlock()
{
    LOG_MARKER();
    DSBlock Latest = m_mediator.m_dsBlockChain.GetLastBlock();

    LOG_EPOCH(INFO, to_string(m_mediator.m_currentEpochNum).c_str(),
              "BlockNum " << Latest.GetHeader().GetBlockNum().str()
                          << "  Timestamp:        "
                          << Latest.GetHeader().GetTimestamp().str());

    return JSONConversion::convertDSblocktoJson(Latest);
}

Json::Value Server::GetLatestTxBlock()
{
    LOG_MARKER();
    TxBlock Latest = m_mediator.m_txBlockChain.GetLastBlock();

    LOG_EPOCH(INFO, to_string(m_mediator.m_currentEpochNum).c_str(),
              "BlockNum " << Latest.GetHeader().GetBlockNum().str()
                          << "  Timestamp:        "
                          << Latest.GetHeader().GetTimestamp().str());

    return JSONConversion::convertTxBlocktoJson(Latest);
}

Json::Value Server::GetBalance(const string& address)
{
    LOG_MARKER();

    try
    {

        if (address.size() != ACC_ADDR_SIZE * 2)
        {
            Json::Value _json;
            _json["Error"] = "Address size not appropriate";
            return _json;
        }
        vector<unsigned char> tmpaddr
            = DataConversion::HexStrToUint8Vec(address);
        Address addr(tmpaddr);
        const Account* account = AccountStore::GetInstance().GetAccount(addr);

        Json::Value ret;
        if (account != nullptr)
        {
            boost::multiprecision::uint256_t balance = account->GetBalance();
            boost::multiprecision::uint256_t nonce = account->GetNonce();

            ret["balance"] = balance.str();
            //FIXME: a workaround, 256-bit unsigned int being truncated
            ret["nonce"] = nonce.convert_to<unsigned int>();
            LOG_GENERAL(INFO,
                        "balance " << balance.str() << " nonce: "
                                   << nonce.convert_to<unsigned int>());
        }
        else if (account == nullptr)
        {
            ret["balance"] = 0;
            ret["nonce"] = 0;
        }

        return ret;
    }
    catch (exception& e)
    {
        LOG_GENERAL(INFO, "[Error]" << e.what() << " Input: " << address);
        Json::Value _json;
        _json["Error"] = "Unable To Process";

        return _json;
    }
}

Json::Value Server::GetSmartContractState(const string& address)
{
    LOG_MARKER();

    try
    {
        Json::Value _json;
        if (address.size() != ACC_ADDR_SIZE * 2)
        {
            _json["Error"] = "Address size inappropriate";
            return _json;
        }
        vector<unsigned char> tmpaddr
            = DataConversion::HexStrToUint8Vec(address);
        Address addr(tmpaddr);
        const Account* account = AccountStore::GetInstance().GetAccount(addr);

        if (account == nullptr)
        {
            _json["Error"] = "Address does not exist";
            return _json;
        }

<<<<<<< HEAD
        return account->GetJsonStorage();
=======
        return account->GetStorageJson();
>>>>>>> 7585989e
    }
    catch (exception& e)
    {
        LOG_GENERAL(INFO, "[Error]" << e.what() << " Input: " << address);
        Json::Value _json;
        _json["Error"] = "Unable To Process";

        return _json;
    }
}
string Server::GetStorageAt(const string& address, const string& position)
{
    return "Hello";
}

Json::Value Server::GetTransactionHistory(const string& transactionHash)
{
    return "Hello";
}

string Server::GetBlockTransactionCount(const string& blockHash)
{
    return "Hello";
}

string Server::GetCode(const string& address) { return "Hello"; }

string Server::CreateMessage(const Json::Value& _json) { return "Hello"; }

string Server::GetGasEstimate(const Json::Value& _json) { return "Hello"; }

Json::Value Server::GetTransactionReceipt(const string& transactionHash)
{
    return "Hello";
}

bool Server::isNodeSyncing() { return "Hello"; }

bool Server::isNodeMining() { return "Hello"; }

string Server::GetHashrate() { return "Hello"; }

unsigned int Server::GetNumPeers()
{
    LOG_MARKER();
    unsigned int numPeers = m_mediator.m_lookup->GetNodePeers().size();
    lock_guard<mutex> g(m_mediator.m_mutexDSCommitteeNetworkInfo);
    return numPeers + m_mediator.m_DSCommitteeNetworkInfo.size();
}

string Server::GetNumTxBlocks()
{
    LOG_MARKER();

    return m_mediator.m_txBlockChain.GetBlockCount().str();
}

string Server::GetNumDSBlocks()
{
    LOG_MARKER();

    return m_mediator.m_dsBlockChain.GetBlockCount().str();
}

string Server::GetNumTransactions()
{
    LOG_MARKER();

    boost::multiprecision::uint256_t currBlock
        = m_mediator.m_txBlockChain.GetBlockCount() - 1;
    if (m_BlockTxPair.first < currBlock)
    {
        for (boost::multiprecision::uint256_t i = m_BlockTxPair.first + 1;
             i <= currBlock; i++)
        {
            m_BlockTxPair.second += m_mediator.m_txBlockChain.GetBlock(i)
                                        .GetHeader()
                                        .GetNumTxs();
        }
    }
    m_BlockTxPair.first = currBlock;

    return m_BlockTxPair.second.str();
}

boost::multiprecision::uint256_t
Server::GetNumTransactions(boost::multiprecision::uint256_t blockNum)
{
    boost::multiprecision::uint256_t currBlockNum
        = m_mediator.m_txBlockChain.GetBlockCount() - 1;

    if (blockNum >= currBlockNum)
    {
        return 0;
    }

    boost::multiprecision::uint256_t i, res = 0;

    for (i = blockNum + 1; i <= currBlockNum; i++)
    {

        res += m_mediator.m_txBlockChain.GetBlock(i).GetHeader().GetNumTxs();
    }

    return res;
}
double Server::GetTransactionRate()
{
    LOG_MARKER();

    boost::multiprecision::uint256_t refBlockNum
        = m_mediator.m_txBlockChain.GetBlockCount() - 1,
        refTimeTx = 0;

    if (refBlockNum <= REF_BLOCK_DIFF)
    {
        if (refBlockNum <= 1)
        {
            LOG_GENERAL(INFO, "Not enough blocks for information");
            return 0;
        }
        else
        {
            refBlockNum = 1;
            //In case there are less than REF_DIFF_BLOCKS blocks in blockchain, blocknum 1 can be ref block;
        }
    }
    else
    {
        refBlockNum = refBlockNum - REF_BLOCK_DIFF;
    }

    boost::multiprecision::cpp_dec_float_50 numTxns(
        Server::GetNumTransactions(refBlockNum));
    LOG_GENERAL(INFO, "Num Txns: " << numTxns);

    try
    {

        TxBlock tx = m_mediator.m_txBlockChain.GetBlock(refBlockNum);
        refTimeTx = tx.GetHeader().GetTimestamp();
    }
    catch (const char* msg)
    {
        if (string(msg) == "Blocknumber Absent")
        {
            LOG_GENERAL(INFO, "Error in fetching ref block");
        }
        return 0;
    }

    boost::multiprecision::uint256_t TimeDiff
        = m_mediator.m_txBlockChain.GetLastBlock().GetHeader().GetTimestamp()
        - refTimeTx;

    if (TimeDiff == 0 || refTimeTx == 0)
    {
        //something went wrong
        LOG_GENERAL(INFO,
                    "TimeDiff or refTimeTx = 0 \n TimeDiff:"
                        << TimeDiff.str() << " refTimeTx:" << refTimeTx.str());
        return 0;
    }
    numTxns = numTxns * 1000000; // conversion from microseconds to seconds
    boost::multiprecision::cpp_dec_float_50 TimeDiffFloat
        = static_cast<boost::multiprecision::cpp_dec_float_50>(TimeDiff);
    boost::multiprecision::cpp_dec_float_50 ans = numTxns / TimeDiffFloat;

    return ans.convert_to<double>();
}

double Server::GetDSBlockRate()
{
    LOG_MARKER();

    string numDSblockStr = m_mediator.m_dsBlockChain.GetBlockCount().str();
    boost::multiprecision::cpp_dec_float_50 numDs(numDSblockStr);

    if (m_StartTimeDs == 0) //case when m_StartTime has not been set
    {
        try
        {
            //Refernce time chosen to be the first block's timestamp
            DSBlock dsb = m_mediator.m_dsBlockChain.GetBlock(1);
            m_StartTimeDs = dsb.GetHeader().GetTimestamp();
        }
        catch (const char* msg)
        {
            if (string(msg) == "Blocknumber Absent")
            {
                LOG_GENERAL(INFO, "No DSBlock has been mined yet");
            }
            return 0;
        }
    }
    boost::multiprecision::uint256_t TimeDiff
        = m_mediator.m_dsBlockChain.GetLastBlock().GetHeader().GetTimestamp()
        - m_StartTimeDs;

    if (TimeDiff == 0)
    {
        LOG_GENERAL(INFO, "Wait till the second block");
        return 0;
    }
    //To convert from microSeconds to seconds
    numDs = numDs * 1000000;
    boost::multiprecision::cpp_dec_float_50 TimeDiffFloat
        = static_cast<boost::multiprecision::cpp_dec_float_50>(TimeDiff);
    boost::multiprecision::cpp_dec_float_50 ans = numDs / TimeDiffFloat;
    return ans.convert_to<double>();
}

double Server::GetTxBlockRate()
{
    LOG_MARKER();

    string numTxblockStr = m_mediator.m_txBlockChain.GetBlockCount().str();
    boost::multiprecision::cpp_dec_float_50 numTx(numTxblockStr);

    if (m_StartTimeTx == 0)
    {
        try
        {
            //Reference Time chosen to be first block's timestamp
            TxBlock txb = m_mediator.m_txBlockChain.GetBlock(1);
            m_StartTimeTx = txb.GetHeader().GetTimestamp();
        }
        catch (const char* msg)
        {
            if (string(msg) == "Blocknumber Absent")
            {
                LOG_GENERAL(INFO, "No TxBlock has been mined yet");
            }
            return 0;
        }
    }
    boost::multiprecision::uint256_t TimeDiff
        = m_mediator.m_txBlockChain.GetLastBlock().GetHeader().GetTimestamp()
        - m_StartTimeTx;

    if (TimeDiff == 0)
    {
        LOG_GENERAL(INFO, "Wait till the second block");
        return 0;
    }
    //To convert from microSeconds to seconds
    numTx = numTx * 1000000;
    boost::multiprecision::cpp_dec_float_50 TimeDiffFloat(TimeDiff.str());
    boost::multiprecision::cpp_dec_float_50 ans = numTx / TimeDiffFloat;
    return ans.convert_to<double>();
}

string Server::GetCurrentMiniEpoch()
{
    LOG_MARKER();

    return to_string(m_mediator.m_currentEpochNum);
}

string Server::GetCurrentDSEpoch()
{
    LOG_MARKER();

    return m_mediator.m_dsBlockChain.GetLastBlock()
        .GetHeader()
        .GetBlockNum()
        .str();
}

Json::Value Server::DSBlockListing(unsigned int page)
{

    LOG_MARKER();

    boost::multiprecision::uint256_t currBlockNum
        = m_mediator.m_dsBlockChain.GetBlockCount() - 1;
    Json::Value _json;

    auto maxPages = (currBlockNum / PAGE_SIZE) + 1;

    _json["maxPages"] = int(maxPages);

    if (m_DSBlockCache.second.size() == 0)
    {
        try
        {
            //add the hash of genesis block
            DSBlockHeader dshead
                = m_mediator.m_dsBlockChain.GetBlock(0).GetHeader();
            SHA2<HASH_TYPE::HASH_VARIANT_256> sha2;
            vector<unsigned char> vec;
            dshead.Serialize(vec, 0);
            sha2.Update(vec);
            const vector<unsigned char>& resVec = sha2.Finalize();
            m_DSBlockCache.second.push_back(
                DataConversion::Uint8VecToHexStr(resVec));
        }
        catch (const char* msg)
        {
            _json["Error"] = msg;
            return _json;
        }
    }

    if (page > maxPages || page < 1)
    {
        _json["Error"] = "Pages out of limit";
        return _json;
    }

    if (currBlockNum > m_DSBlockCache.first)
    {
        for (boost::multiprecision::uint256_t i = m_DSBlockCache.first + 1;
             i < currBlockNum; i++)
        {
            m_DSBlockCache.second.push_back(
                m_mediator.m_dsBlockChain.GetBlock(i + 1)
                    .GetHeader()
                    .GetPrevHash()
                    .hex());
        }
        //for the latest block
        DSBlockHeader dshead
            = m_mediator.m_dsBlockChain.GetBlock(currBlockNum).GetHeader();
        SHA2<HASH_TYPE::HASH_VARIANT_256> sha2;
        vector<unsigned char> vec;
        dshead.Serialize(vec, 0);
        sha2.Update(vec);
        const vector<unsigned char>& resVec = sha2.Finalize();

        m_DSBlockCache.second.push_back(
            DataConversion::Uint8VecToHexStr(resVec));
        m_DSBlockCache.first = currBlockNum;
    }

    unsigned int offset = PAGE_SIZE * (page - 1);
    Json::Value tmpJson;
    if (page <= NUM_PAGES_CACHE) //can use cache
    {

        boost::multiprecision::uint256_t cacheSize(
            m_DSBlockCache.second.capacity());
        if (cacheSize > m_DSBlockCache.second.size())
        {
            cacheSize = m_DSBlockCache.second.size();
        }

        boost::multiprecision::uint256_t size = m_DSBlockCache.second.size();

        for (unsigned int i = offset; i < PAGE_SIZE + offset && i < cacheSize;
             i++)
        {
            tmpJson.clear();
            tmpJson["Hash"] = m_DSBlockCache.second[size - i - 1];
            tmpJson["BlockNum"] = int(currBlockNum - i);
            _json["data"].append(tmpJson);
        }
    }
    else
    {
        for (boost::multiprecision::uint256_t i = offset;
             i < PAGE_SIZE + offset && i <= currBlockNum; i++)
        {
            tmpJson.clear();
            tmpJson["Hash"]
                = m_mediator.m_dsBlockChain.GetBlock(currBlockNum - i + 1)
                      .GetHeader()
                      .GetPrevHash()
                      .hex();
            tmpJson["BlockNum"] = int(currBlockNum - i);
            _json["data"].append(tmpJson);
        }
    }

    return _json;
}

Json::Value Server::TxBlockListing(unsigned int page)
{
    LOG_MARKER();

    boost::multiprecision::uint256_t currBlockNum
        = m_mediator.m_txBlockChain.GetBlockCount() - 1;
    Json::Value _json;

    auto maxPages = (currBlockNum / PAGE_SIZE) + 1;

    _json["maxPages"] = int(maxPages);

    if (m_TxBlockCache.second.size() == 0)
    {
        try
        {

            //add the hash of genesis block
            TxBlockHeader txhead
                = m_mediator.m_txBlockChain.GetBlock(0).GetHeader();
            SHA2<HASH_TYPE::HASH_VARIANT_256> sha2;
            vector<unsigned char> vec;
            txhead.Serialize(vec, 0);
            sha2.Update(vec);
            const vector<unsigned char>& resVec = sha2.Finalize();
            m_TxBlockCache.second.push_back(
                DataConversion::Uint8VecToHexStr(resVec));
        }
        catch (const char* msg)
        {
            _json["Error"] = msg;
            return _json;
        }
    }

    if (page > maxPages || page < 1)
    {
        _json["Error"] = "Pages out of limit";
        return _json;
    }

    if (currBlockNum > m_TxBlockCache.first)
    {
        for (boost::multiprecision::uint256_t i = m_TxBlockCache.first + 1;
             i < currBlockNum; i++)
        {
            m_TxBlockCache.second.push_back(
                m_mediator.m_txBlockChain.GetBlock(i + 1)
                    .GetHeader()
                    .GetPrevHash()
                    .hex());
        }
        //for the latest block
        TxBlockHeader txhead
            = m_mediator.m_txBlockChain.GetBlock(currBlockNum).GetHeader();
        SHA2<HASH_TYPE::HASH_VARIANT_256> sha2;
        vector<unsigned char> vec;
        txhead.Serialize(vec, 0);
        sha2.Update(vec);
        const vector<unsigned char>& resVec = sha2.Finalize();

        m_TxBlockCache.second.push_back(
            DataConversion::Uint8VecToHexStr(resVec));
        m_TxBlockCache.first = currBlockNum;
    }

    unsigned int offset = PAGE_SIZE * (page - 1);
    Json::Value tmpJson;
    if (page <= NUM_PAGES_CACHE) //can use cache
    {

        boost::multiprecision::uint256_t cacheSize(
            m_TxBlockCache.second.capacity());

        if (cacheSize > m_TxBlockCache.second.size())
        {
            cacheSize = m_TxBlockCache.second.size();
        }

        boost::multiprecision::uint256_t size = m_TxBlockCache.second.size();

        for (unsigned int i = offset; i < PAGE_SIZE + offset && i < cacheSize;
             i++)
        {
            tmpJson.clear();
            tmpJson["Hash"] = m_TxBlockCache.second[size - i - 1];
            tmpJson["BlockNum"] = int(currBlockNum - i);
            _json["data"].append(tmpJson);
        }
    }
    else
    {

        for (boost::multiprecision::uint256_t i = offset;
             i < PAGE_SIZE + offset && i <= currBlockNum; i++)
        {
            tmpJson.clear();
            tmpJson["Hash"]
                = m_mediator.m_txBlockChain.GetBlock(currBlockNum - i + 1)
                      .GetHeader()
                      .GetPrevHash()
                      .hex();
            tmpJson["BlockNum"] = int(currBlockNum - i);
            _json["data"].append(tmpJson);
        }
    }

    return _json;
}

Json::Value Server::GetBlockchainInfo()
{
    Json::Value _json;

    _json["NumPeers"] = Server::GetNumPeers();
    _json["NumTxBlocks"] = Server::GetNumTxBlocks();
    _json["NumDSBlocks"] = Server::GetNumDSBlocks();
    _json["NumTransactions"] = Server::GetNumTransactions();
    _json["TransactionRate"] = Server::GetTransactionRate();
    _json["TxBlockRate"] = Server::GetTxBlockRate();
    _json["DSBlockRate"] = Server::GetDSBlockRate();
    _json["CurrentMiniEpoch"] = Server::GetCurrentMiniEpoch();
    _json["CurrentDSEpoch"] = Server::GetCurrentDSEpoch();

    return _json;
}

Json::Value Server::GetRecentTransactions()
{
    LOG_MARKER();

    lock_guard<mutex> g(m_mutexRecentTxns);
    Json::Value _json;
    boost::multiprecision::uint256_t actualSize(
        m_RecentTransactions.capacity());
    if (actualSize > m_RecentTransactions.size())
    {
        actualSize = m_RecentTransactions.size();
    }
    boost::multiprecision::uint256_t size = m_RecentTransactions.size();
    _json["number"] = int(actualSize);
    _json["TxnHashes"] = Json::Value(Json::arrayValue);
    for (boost::multiprecision::uint256_t i = 0; i < actualSize; i++)
    {
        _json["TxnHashes"].append(m_RecentTransactions[size - i - 1]);
    }

    return _json;
}

void Server::AddToRecentTransactions(const TxnHash& txhash)
{
    lock_guard<mutex> g(m_mutexRecentTxns);
    m_RecentTransactions.push_back(txhash.hex());
}
Json::Value Server::GetShardingStructure()
{
    LOG_MARKER();

    try
    {
        Json::Value _json;
        vector<map<PubKey, Peer>> shards = m_mediator.m_lookup->GetShardPeers();
        unsigned int num_shards = shards.size();

        if (num_shards == 0)
        {
            _json["Error"] = "No shards yet";
            return _json;
        }
        else
        {
            for (unsigned int i = 0; i < num_shards; i++)
            {
                _json["NumPeers"].append(
                    static_cast<unsigned int>(shards[i].size()));
            }
        }
        return _json;
    }
    catch (exception& e)
    {
        Json::Value _json;
        _json["Error"] = "Unable to process ";
        LOG_GENERAL(WARNING, e.what());
        return _json;
    }
}

uint32_t Server::GetNumTxnsTxEpoch()
{
    LOG_MARKER();

    try
    {
        return m_mediator.m_txBlockChain.GetLastBlock().GetHeader().GetNumTxs();
    }
    catch (exception& e)
    {
        LOG_GENERAL(WARNING, e.what());
        return 0;
    }
}

string Server::GetNumTxnsDSEpoch()
{
    LOG_MARKER();

    try
    {

        auto latestTxBlock
            = m_mediator.m_txBlockChain.GetLastBlock().GetHeader();
        auto latestTxBlockNum = latestTxBlock.GetBlockNum();
        auto latestDSBlockNum = latestTxBlock.GetDSBlockNum();

        if (latestTxBlockNum > m_TxBlockCountSumPair.first)
        {

            //Case where the DS Epoch is same
            if (m_mediator.m_txBlockChain.GetBlock(m_TxBlockCountSumPair.first)
                    .GetHeader()
                    .GetDSBlockNum()
                == latestDSBlockNum)
            {
                for (auto i = latestTxBlockNum; i > m_TxBlockCountSumPair.first;
                     i--)
                {
                    m_TxBlockCountSumPair.second
                        += m_mediator.m_txBlockChain.GetBlock(i)
                               .GetHeader()
                               .GetNumTxs();
                }
            }
            //Case if DS Epoch Changed
            else
            {
                m_TxBlockCountSumPair.second = 0;

                for (auto i = latestTxBlockNum; i > m_TxBlockCountSumPair.first;
                     i--)
                {
                    if (m_mediator.m_txBlockChain.GetBlock(i)
                            .GetHeader()
                            .GetDSBlockNum()
                        < latestDSBlockNum)
                    {
                        break;
                    }
                    m_TxBlockCountSumPair.second
                        += m_mediator.m_txBlockChain.GetBlock(i)
                               .GetHeader()
                               .GetNumTxs();
                }
            }

            m_TxBlockCountSumPair.first = latestTxBlockNum;
        }

        return m_TxBlockCountSumPair.second.str();
    }

    catch (exception& e)
    {
        LOG_GENERAL(WARNING, e.what());
        return "0";
    }
}

#endif //IS_LOOKUP_NODE<|MERGE_RESOLUTION|>--- conflicted
+++ resolved
@@ -349,11 +349,7 @@
             return _json;
         }
 
-<<<<<<< HEAD
-        return account->GetJsonStorage();
-=======
         return account->GetStorageJson();
->>>>>>> 7585989e
     }
     catch (exception& e)
     {
