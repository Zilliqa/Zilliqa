/**
* Copyright (c) 2018 Zilliqa 
* This source code is being disclosed to you solely for the purpose of your participation in 
* testing Zilliqa. You may view, compile and run the code for that purpose and pursuant to 
* the protocols and algorithms that are programmed into, and intended by, the code. You may 
* not do anything else with the code without express permission from Zilliqa Research Pte. Ltd., 
* including modifying or publishing the code (or any part of it), and developing or forming 
* another public or private blockchain network. This source code is provided ‘as is’ and no 
* warranties are given as to title or non-infringement, merchantability or fitness for purpose 
* and, to the extent permitted by law, all liability for your use of the code is disclaimed. 
* Some programs in this code are governed by the GNU General Public License v3.0 (available at 
* https://www.gnu.org/licenses/gpl-3.0.en.html) (‘GPLv3’). The programs that are governed by 
* GPLv3.0 are those programs that are located in the folders src/depends and tests/depends 
* and which include a reference to GPLv3 in their program files.
**/

#ifdef IS_LOOKUP_NODE

#include "JSONConversion.h"

#include <boost/multiprecision/cpp_dec_float.hpp>
#include <boost/multiprecision/cpp_int.hpp>
#include <iostream>
#include <jsonrpccpp/server.h>

#include "Server.h"
#include "common/Messages.h"
#include "common/Serializable.h"
#include "libCrypto/Schnorr.h"
#include "libCrypto/Sha2.h"
#include "libData/AccountData/Account.h"
#include "libData/AccountData/AccountStore.h"
#include "libData/AccountData/Transaction.h"
#include "libMediator/Mediator.h"
#include "libNetwork/P2PComm.h"
#include "libNetwork/Peer.h"
#include "libPersistence/BlockStorage.h"
#include "libUtils/Logger.h"
#include "libUtils/TimeUtils.h"

using namespace jsonrpc;
using namespace std;

CircularArray<std::string> Server::m_RecentTransactions;
std::mutex Server::m_mutexRecentTxns;

const unsigned int PAGE_SIZE = 10;
const unsigned int NUM_PAGES_CACHE = 2;
const unsigned int TXN_PAGE_SIZE = 100;

//[warning] do not make this constant too big as it loops over blockchain
const unsigned int REF_BLOCK_DIFF = 5;

Server::Server(Mediator& mediator, HttpServer& httpserver)
    : AbstractZServer(httpserver)
    , m_mediator(mediator)
{
    m_StartTimeTx = 0;
    m_StartTimeDs = 0;
    m_DSBlockCache.first = 0;
    m_DSBlockCache.second.resize(NUM_PAGES_CACHE * PAGE_SIZE);
    m_TxBlockCache.first = 0;
    m_TxBlockCache.second.resize(NUM_PAGES_CACHE * PAGE_SIZE);
    m_RecentTransactions.resize(TXN_PAGE_SIZE);
}

Server::~Server()
{
    // destructor
}

string Server::GetClientVersion() { return "Hello"; }

string Server::GetNetworkId() { return "TestNet"; }

string Server::GetProtocolVersion() { return "Hello"; }

string Server::CreateTransaction(const Json::Value& _json)
{
    LOG_MARKER();

    try
    {

        if (!JSONConversion::checkJsonTx(_json))
        {
            return "Invalid Tx Json";
        }

        Transaction tx = JSONConversion::convertJsontoTx(_json);

        if (!Transaction::Verify(tx))
        {
            return "Signature incorrect";
        }

        //LOG_MESSAGE("Nonce: "<<tx.GetNonce().str()<<" toAddr: "<<tx.GetToAddr().hex()<<" senderPubKey: "<<static_cast<string>(tx.GetSenderPubKey());<<" amount: "<<tx.GetAmount().str());

        unsigned int num_shards = m_mediator.m_lookup->GetShardPeers().size();

        const PubKey& senderPubKey = tx.GetSenderPubKey();
        const Address fromAddr = Account::GetAddressFromPublicKey(senderPubKey);
        unsigned int curr_offset = 0;

        if (num_shards > 0)
        {
            unsigned int shard
                = Transaction::GetShardIndex(fromAddr, num_shards);
            map<PubKey, Peer> shardMembers
                = m_mediator.m_lookup->GetShardPeers().at(shard);
            LOG_MESSAGE("The Tx Belongs to " << shard << " Shard");

            vector<unsigned char> tx_message
                = {MessageType::NODE,
                   NodeInstructionType::CREATETRANSACTIONFROMLOOKUP};
            curr_offset += MessageOffset::BODY;

            tx.Serialize(tx_message, curr_offset);

            LOG_MESSAGE("Tx Serialized");

            vector<Peer> toSend;

            auto it = shardMembers.begin();
            for (unsigned int i = 0; i < 1 && it != shardMembers.end();
                 i++, it++)
            {
                toSend.push_back(it->second);
            }

            P2PComm::GetInstance().SendMessage(toSend, tx_message);
        }
        else
        {
            LOG_MESSAGE("No shards yet");

            return "Could Not Create Transaction";
        }

        return tx.GetTranID().hex();
    }
    catch (exception& e)
    {

        LOG_MESSAGE("[Error]" << e.what()
                              << " Input: " << _json.toStyledString());

        return "Unable to process";
    }
}

Json::Value Server::GetTransaction(const string& transactionHash)
{
    LOG_MARKER();
    try
    {
        TxBodySharedPtr tx;
        TxnHash tranHash(transactionHash);
        if (transactionHash.size() != TRAN_HASH_SIZE * 2)
        {
            Json::Value _json;
            _json["error"] = "Size not appropriate";

            return _json;
        }
        bool isPresent
            = BlockStorage::GetBlockStorage().GetTxBody(tranHash, tx);
        if (!isPresent)
        {
            Json::Value _json;
            _json["error"] = "Txn Hash not Present";
            return _json;
        }
        Transaction txn(tx->GetVersion(), tx->GetNonce(), tx->GetToAddr(),
                        tx->GetSenderPubKey(), tx->GetAmount(),
                        tx->GetSignature());
        return JSONConversion::convertTxtoJson(txn);
    }
    catch (exception& e)
    {
        Json::Value _json;
        LOG_MESSAGE("[Error]" << e.what() << " Input: " << transactionHash);
        _json["Error"] = "Unable to Process";
        return _json;
    }
}

Json::Value Server::GetDsBlock(const string& blockNum)
{

    try
    {
        boost::multiprecision::uint256_t BlockNum(blockNum);
        return JSONConversion::convertDSblocktoJson(
            m_mediator.m_dsBlockChain.GetBlock(BlockNum));
    }
    catch (const char* msg)
    {
        Json::Value _json;
        _json["Error"] = msg;
        return _json;
    }
    catch (runtime_error& e)
    {
        Json::Value _json;
        LOG_MESSAGE("Error " << e.what());
        _json["Error"] = "String not numeric";
        return _json;
    }
    catch (exception& e)
    {
        Json::Value _json;
        LOG_MESSAGE("[Error]" << e.what() << " Input: " << blockNum);
        _json["Error"] = "Unable to Process";
        return _json;
    }
}

Json::Value Server::GetTxBlock(const string& blockNum)
{

    try
    {
        boost::multiprecision::uint256_t BlockNum(blockNum);
        return JSONConversion::convertTxBlocktoJson(
            m_mediator.m_txBlockChain.GetBlock(BlockNum));
    }
    catch (const char* msg)
    {
        Json::Value _json;
        _json["Error"] = msg;
        return _json;
    }
    catch (runtime_error& e)
    {
        Json::Value _json;
        LOG_MESSAGE("Error " << e.what());
        _json["Error"] = "String not numeric";
        return _json;
    }
    catch (exception& e)
    {
        Json::Value _json;
        LOG_MESSAGE("[Error]" << e.what() << " Input: " << blockNum);
        _json["Error"] = "Unable to Process";
        return _json;
    }
}

string Server::GetGasPrice() { return "Hello"; }

Json::Value Server::GetLatestDsBlock()
{
    LOG_MARKER();
    DSBlock Latest = m_mediator.m_dsBlockChain.GetLastBlock();

    LOG_MESSAGE2(to_string(m_mediator.m_currentEpochNum).c_str(),
                 "BlockNum " << Latest.GetHeader().GetBlockNum().str()
                             << "  Timestamp:        "
                             << Latest.GetHeader().GetTimestamp().str());

    return JSONConversion::convertDSblocktoJson(Latest);
}

Json::Value Server::GetLatestTxBlock()
{
    LOG_MARKER();
    TxBlock Latest = m_mediator.m_txBlockChain.GetLastBlock();

    LOG_MESSAGE2(to_string(m_mediator.m_currentEpochNum).c_str(),
                 "BlockNum " << Latest.GetHeader().GetBlockNum().str()
                             << "  Timestamp:        "
                             << Latest.GetHeader().GetTimestamp().str());

    return JSONConversion::convertTxBlocktoJson(Latest);
}

Json::Value Server::GetBalance(const string& address)
{
    LOG_MARKER();

    try
    {

        if (address.size() != ACC_ADDR_SIZE * 2)
        {
            Json::Value _json;
            _json["Error"] = "Address size not appropriate";
            return _json;
        }
        vector<unsigned char> tmpaddr
            = DataConversion::HexStrToUint8Vec(address);
        Address addr(tmpaddr);
        const Account* account = AccountStore::GetInstance().GetAccount(addr);

        Json::Value ret;
        if (account != nullptr)
        {
            boost::multiprecision::uint256_t balance = account->GetBalance();
            boost::multiprecision::uint256_t nonce = account->GetNonce();

            ret["balance"] = balance.str();
            //FIXME: a workaround, 256-bit unsigned int being truncated
            ret["nonce"] = nonce.convert_to<unsigned int>();
<<<<<<< HEAD
=======
            LOG_MESSAGE("balance " << balance.str() << " nonce: "
                                   << nonce.convert_to<unsigned int>());
>>>>>>> c6032bbc
        }
        else if (account == nullptr)
        {
            ret["balance"] = 0;
            ret["nonce"] = 0;
        }

        return ret;
    }
    catch (exception& e)
    {
        LOG_MESSAGE("[Error]" << e.what() << " Input: " << address);
        Json::Value _json;
        _json["Error"] = "Unable To Process";

        return _json;
    }
}

string Server::GetStorageAt(const string& address, const string& position)
{
    return "Hello";
}

Json::Value Server::GetTransactionHistory(const string& transactionHash)
{
    return "Hello";
}

string Server::GetBlockTransactionCount(const string& blockHash)
{
    return "Hello";
}

string Server::GetCode(const string& address) { return "Hello"; }

string Server::CreateMessage(const Json::Value& _json) { return "Hello"; }

string Server::GetGasEstimate(const Json::Value& _json) { return "Hello"; }

Json::Value Server::GetTransactionReceipt(const string& transactionHash)
{
    return "Hello";
}

bool Server::isNodeSyncing() { return "Hello"; }

bool Server::isNodeMining() { return "Hello"; }

string Server::GetHashrate() { return "Hello"; }

unsigned int Server::GetNumPeers()
{
    LOG_MARKER();
    unsigned int numPeers = m_mediator.m_lookup->GetNodePeers().size();
    lock_guard<mutex> g(m_mediator.m_mutexDSCommitteeNetworkInfo);
    return numPeers + m_mediator.m_DSCommitteeNetworkInfo.size();
}

string Server::GetNumTxBlocks()
{
    LOG_MARKER();

    return m_mediator.m_txBlockChain.GetBlockCount().str();
}

string Server::GetNumDSBlocks()
{
    LOG_MARKER();

    return m_mediator.m_dsBlockChain.GetBlockCount().str();
}

string Server::GetNumTransactions()
{
    LOG_MARKER();

    boost::multiprecision::uint256_t currBlock
        = m_mediator.m_txBlockChain.GetBlockCount() - 1;
    if (m_BlockTxPair.first < currBlock)
    {
        for (boost::multiprecision::uint256_t i = m_BlockTxPair.first + 1;
             i <= currBlock; i++)
        {
            m_BlockTxPair.second += m_mediator.m_txBlockChain.GetBlock(i)
                                        .GetHeader()
                                        .GetNumTxs();
        }
    }
    m_BlockTxPair.first = currBlock;

    return m_BlockTxPair.second.str();
}

boost::multiprecision::uint256_t
Server::GetNumTransactions(boost::multiprecision::uint256_t blockNum)
{
    boost::multiprecision::uint256_t currBlockNum
        = m_mediator.m_txBlockChain.GetBlockCount() - 1;

    if (blockNum >= currBlockNum)
    {
        return 0;
    }

    boost::multiprecision::uint256_t i, res = 0;

    for (i = blockNum + 1; i <= currBlockNum; i++)
    {

        res += m_mediator.m_txBlockChain.GetBlock(i).GetHeader().GetNumTxs();
    }

    return res;
}
double Server::GetTransactionRate()
{
    LOG_MARKER();

    boost::multiprecision::uint256_t refBlockNum
        = m_mediator.m_txBlockChain.GetBlockCount() - 1,
        refTimeTx = 0;

    if (refBlockNum <= REF_BLOCK_DIFF)
    {
        if (refBlockNum <= 1)
        {
            LOG_MESSAGE("Not enough blocks for information");
            return 0;
        }
        else
        {
            refBlockNum = 1;
            //In case there are less than REF_DIFF_BLOCKS blocks in blockchain, blocknum 1 can be ref block;
        }
    }
    else
    {
        refBlockNum = refBlockNum - REF_BLOCK_DIFF;
    }

    boost::multiprecision::cpp_dec_float_50 numTxns(
        Server::GetNumTransactions(refBlockNum));
    LOG_MESSAGE("Num Txns: " << numTxns);

    try
    {

        TxBlock tx = m_mediator.m_txBlockChain.GetBlock(refBlockNum);
        refTimeTx = tx.GetHeader().GetTimestamp();
    }
    catch (const char* msg)
    {
        if (string(msg) == "Blocknumber Absent")
        {
            LOG_MESSAGE("Error in fetching ref block");
        }
        return 0;
    }

    boost::multiprecision::uint256_t TimeDiff
        = m_mediator.m_txBlockChain.GetLastBlock().GetHeader().GetTimestamp()
        - refTimeTx;

    if (TimeDiff == 0 || refTimeTx == 0)
    {
        //something went wrong
        LOG_MESSAGE("TimeDiff or refTimeTx = 0 \n TimeDiff:"
                    << TimeDiff.str() << " refTimeTx:" << refTimeTx.str());
        return 0;
    }
    numTxns = numTxns * 1000000; // conversion from microseconds to seconds
    boost::multiprecision::cpp_dec_float_50 TimeDiffFloat
        = static_cast<boost::multiprecision::cpp_dec_float_50>(TimeDiff);
    boost::multiprecision::cpp_dec_float_50 ans = numTxns / TimeDiffFloat;

    return ans.convert_to<double>();
}

double Server::GetDSBlockRate()
{
    LOG_MARKER();

    string numDSblockStr = m_mediator.m_dsBlockChain.GetBlockCount().str();
    boost::multiprecision::cpp_dec_float_50 numDs(numDSblockStr);

    if (m_StartTimeDs == 0) //case when m_StartTime has not been set
    {
        try
        {
            //Refernce time chosen to be the first block's timestamp
            DSBlock dsb = m_mediator.m_dsBlockChain.GetBlock(1);
            m_StartTimeDs = dsb.GetHeader().GetTimestamp();
        }
        catch (const char* msg)
        {
            if (string(msg) == "Blocknumber Absent")
            {
                LOG_MESSAGE("No DSBlock has been mined yet");
            }
            return 0;
        }
    }
    boost::multiprecision::uint256_t TimeDiff
        = m_mediator.m_dsBlockChain.GetLastBlock().GetHeader().GetTimestamp()
        - m_StartTimeDs;

    if (TimeDiff == 0)
    {
        LOG_MESSAGE("Wait till the second block");
        return 0;
    }
    //To convert from microSeconds to seconds
    numDs = numDs * 1000000;
    boost::multiprecision::cpp_dec_float_50 TimeDiffFloat
        = static_cast<boost::multiprecision::cpp_dec_float_50>(TimeDiff);
    boost::multiprecision::cpp_dec_float_50 ans = numDs / TimeDiffFloat;
    return ans.convert_to<double>();
}

double Server::GetTxBlockRate()
{
    LOG_MARKER();

    string numTxblockStr = m_mediator.m_txBlockChain.GetBlockCount().str();
    boost::multiprecision::cpp_dec_float_50 numTx(numTxblockStr);

    if (m_StartTimeTx == 0)
    {
        try
        {
            //Reference Time chosen to be first block's timestamp
            TxBlock txb = m_mediator.m_txBlockChain.GetBlock(1);
            m_StartTimeTx = txb.GetHeader().GetTimestamp();
        }
        catch (const char* msg)
        {
            if (string(msg) == "Blocknumber Absent")
            {
                LOG_MESSAGE("No TxBlock has been mined yet");
            }
            return 0;
        }
    }
    boost::multiprecision::uint256_t TimeDiff
        = m_mediator.m_txBlockChain.GetLastBlock().GetHeader().GetTimestamp()
        - m_StartTimeTx;

    if (TimeDiff == 0)
    {
        LOG_MESSAGE("Wait till the second block");
        return 0;
    }
    //To convert from microSeconds to seconds
    numTx = numTx * 1000000;
    boost::multiprecision::cpp_dec_float_50 TimeDiffFloat(TimeDiff.str());
    boost::multiprecision::cpp_dec_float_50 ans = numTx / TimeDiffFloat;
    return ans.convert_to<double>();
}

string Server::GetCurrentMiniEpoch()
{
    LOG_MARKER();

    return to_string(m_mediator.m_currentEpochNum);
}

string Server::GetCurrentDSEpoch()
{
    LOG_MARKER();

    return m_mediator.m_dsBlockChain.GetLastBlock()
        .GetHeader()
        .GetBlockNum()
        .str();
}

Json::Value Server::DSBlockListing(unsigned int page)
{

    LOG_MARKER();

    boost::multiprecision::uint256_t currBlockNum
        = m_mediator.m_dsBlockChain.GetBlockCount() - 1;
    Json::Value _json;

    auto maxPages = (currBlockNum / PAGE_SIZE) + 1;

    _json["maxPages"] = int(maxPages);

    if (m_DSBlockCache.second.size() == 0)
    {
        try
        {
            //add the hash of genesis block
            DSBlockHeader dshead
                = m_mediator.m_dsBlockChain.GetBlock(0).GetHeader();
            SHA2<HASH_TYPE::HASH_VARIANT_256> sha2;
            vector<unsigned char> vec;
            dshead.Serialize(vec, 0);
            sha2.Update(vec);
            const vector<unsigned char>& resVec = sha2.Finalize();
            m_DSBlockCache.second.push_back(
                DataConversion::Uint8VecToHexStr(resVec));
        }
        catch (const char* msg)
        {
            _json["Error"] = msg;
            return _json;
        }
    }

    if (page > maxPages || page < 1)
    {
        _json["Error"] = "Pages out of limit";
        return _json;
    }

    if (currBlockNum > m_DSBlockCache.first)
    {
        for (boost::multiprecision::uint256_t i = m_DSBlockCache.first + 1;
             i < currBlockNum; i++)
        {
            m_DSBlockCache.second.push_back(
                m_mediator.m_dsBlockChain.GetBlock(i + 1)
                    .GetHeader()
                    .GetPrevHash()
                    .hex());
        }
        //for the latest block
        DSBlockHeader dshead
            = m_mediator.m_dsBlockChain.GetBlock(currBlockNum).GetHeader();
        SHA2<HASH_TYPE::HASH_VARIANT_256> sha2;
        vector<unsigned char> vec;
        dshead.Serialize(vec, 0);
        sha2.Update(vec);
        const vector<unsigned char>& resVec = sha2.Finalize();

        m_DSBlockCache.second.push_back(
            DataConversion::Uint8VecToHexStr(resVec));
        m_DSBlockCache.first = currBlockNum;
    }

    unsigned int offset = PAGE_SIZE * (page - 1);
    Json::Value tmpJson;
    if (page <= NUM_PAGES_CACHE) //can use cache
    {

        boost::multiprecision::uint256_t cacheSize(
            m_DSBlockCache.second.capacity());
        if (cacheSize > m_DSBlockCache.second.size())
        {
            cacheSize = m_DSBlockCache.second.size();
        }

        boost::multiprecision::uint256_t size = m_DSBlockCache.second.size();

        for (unsigned int i = offset; i < PAGE_SIZE + offset && i < cacheSize;
             i++)
        {
            tmpJson.clear();
            tmpJson["Hash"] = m_DSBlockCache.second[size - i - 1];
            tmpJson["BlockNum"] = int(currBlockNum - i);
            _json["data"].append(tmpJson);
        }
    }
    else
    {
        for (boost::multiprecision::uint256_t i = offset;
             i < PAGE_SIZE + offset && i <= currBlockNum; i++)
        {
            tmpJson.clear();
            tmpJson["Hash"]
                = m_mediator.m_dsBlockChain.GetBlock(currBlockNum - i + 1)
                      .GetHeader()
                      .GetPrevHash()
                      .hex();
            tmpJson["BlockNum"] = int(currBlockNum - i);
            _json["data"].append(tmpJson);
        }
    }

    return _json;
}

Json::Value Server::TxBlockListing(unsigned int page)
{
    LOG_MARKER();

    boost::multiprecision::uint256_t currBlockNum
        = m_mediator.m_txBlockChain.GetBlockCount() - 1;
    Json::Value _json;

    auto maxPages = (currBlockNum / PAGE_SIZE) + 1;

    _json["maxPages"] = int(maxPages);

    if (m_TxBlockCache.second.size() == 0)
    {
        try
        {

            //add the hash of genesis block
            TxBlockHeader txhead
                = m_mediator.m_txBlockChain.GetBlock(0).GetHeader();
            SHA2<HASH_TYPE::HASH_VARIANT_256> sha2;
            vector<unsigned char> vec;
            txhead.Serialize(vec, 0);
            sha2.Update(vec);
            const vector<unsigned char>& resVec = sha2.Finalize();
            m_TxBlockCache.second.push_back(
                DataConversion::Uint8VecToHexStr(resVec));
        }
        catch (const char* msg)
        {
            _json["Error"] = msg;
            return _json;
        }
    }

    if (page > maxPages || page < 1)
    {
        _json["Error"] = "Pages out of limit";
        return _json;
    }

    if (currBlockNum > m_TxBlockCache.first)
    {
        for (boost::multiprecision::uint256_t i = m_TxBlockCache.first + 1;
             i < currBlockNum; i++)
        {
            m_TxBlockCache.second.push_back(
                m_mediator.m_txBlockChain.GetBlock(i + 1)
                    .GetHeader()
                    .GetPrevHash()
                    .hex());
        }
        //for the latest block
        TxBlockHeader txhead
            = m_mediator.m_txBlockChain.GetBlock(currBlockNum).GetHeader();
        SHA2<HASH_TYPE::HASH_VARIANT_256> sha2;
        vector<unsigned char> vec;
        txhead.Serialize(vec, 0);
        sha2.Update(vec);
        const vector<unsigned char>& resVec = sha2.Finalize();

        m_TxBlockCache.second.push_back(
            DataConversion::Uint8VecToHexStr(resVec));
        m_TxBlockCache.first = currBlockNum;
    }

    unsigned int offset = PAGE_SIZE * (page - 1);
    Json::Value tmpJson;
    if (page <= NUM_PAGES_CACHE) //can use cache
    {

        boost::multiprecision::uint256_t cacheSize(
            m_TxBlockCache.second.capacity());

        if (cacheSize > m_TxBlockCache.second.size())
        {
            cacheSize = m_TxBlockCache.second.size();
        }

        boost::multiprecision::uint256_t size = m_TxBlockCache.second.size();

        for (unsigned int i = offset; i < PAGE_SIZE + offset && i < cacheSize;
             i++)
        {
            tmpJson.clear();
            tmpJson["Hash"] = m_TxBlockCache.second[size - i - 1];
            tmpJson["BlockNum"] = int(currBlockNum - i);
            _json["data"].append(tmpJson);
        }
    }
    else
    {

        for (boost::multiprecision::uint256_t i = offset;
             i < PAGE_SIZE + offset && i <= currBlockNum; i++)
        {
            tmpJson.clear();
            tmpJson["Hash"]
                = m_mediator.m_txBlockChain.GetBlock(currBlockNum - i + 1)
                      .GetHeader()
                      .GetPrevHash()
                      .hex();
            tmpJson["BlockNum"] = int(currBlockNum - i);
            _json["data"].append(tmpJson);
        }
    }

    return _json;
}

Json::Value Server::GetBlockchainInfo()
{
    Json::Value _json;

    _json["NumPeers"] = Server::GetNumPeers();
    _json["NumTxBlocks"] = Server::GetNumTxBlocks();
    _json["NumDSBlocks"] = Server::GetNumDSBlocks();
    _json["NumTransactions"] = Server::GetNumTransactions();
    _json["TransactionRate"] = Server::GetTransactionRate();
    _json["TxBlockRate"] = Server::GetTxBlockRate();
    _json["DSBlockRate"] = Server::GetDSBlockRate();
    _json["CurrentMiniEpoch"] = Server::GetCurrentMiniEpoch();
    _json["CurrentDSEpoch"] = Server::GetCurrentDSEpoch();

    return _json;
}

Json::Value Server::GetRecentTransactions()
{
    LOG_MARKER();

    lock_guard<mutex> g(m_mutexRecentTxns);
    Json::Value _json;
    boost::multiprecision::uint256_t actualSize(
        m_RecentTransactions.capacity());
    if (actualSize > m_RecentTransactions.size())
    {
        actualSize = m_RecentTransactions.size();
    }
    boost::multiprecision::uint256_t size = m_RecentTransactions.size();
    _json["number"] = int(actualSize);
    _json["TxnHashes"] = Json::Value(Json::arrayValue);
    for (boost::multiprecision::uint256_t i = 0; i < actualSize; i++)
    {
        _json["TxnHashes"].append(m_RecentTransactions[size - i - 1]);
    }

    return _json;
}

void Server::AddToRecentTransactions(const TxnHash& txhash)
{
    lock_guard<mutex> g(m_mutexRecentTxns);
    m_RecentTransactions.push_back(txhash.hex());
}

#endif //IS_LOOKUP_NODE<|MERGE_RESOLUTION|>--- conflicted
+++ resolved
@@ -302,11 +302,8 @@
             ret["balance"] = balance.str();
             //FIXME: a workaround, 256-bit unsigned int being truncated
             ret["nonce"] = nonce.convert_to<unsigned int>();
-<<<<<<< HEAD
-=======
             LOG_MESSAGE("balance " << balance.str() << " nonce: "
                                    << nonce.convert_to<unsigned int>());
->>>>>>> c6032bbc
         }
         else if (account == nullptr)
         {
