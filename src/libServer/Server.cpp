--- conflicted
+++ resolved
@@ -107,9 +107,6 @@
 
             unsigned int shard
                 = Transaction::GetShardIndex(fromAddr, num_shards);
-<<<<<<< HEAD
-            vector<pair<PubKey, Peer>> shardMembers
-=======
 
             if (tx.GetData().empty() || tx.GetToAddr() == NullAddress)
             {
@@ -132,7 +129,6 @@
                 }
             }
             /*map<PubKey, Peer> shardMembers
->>>>>>> 263317a7
                 = m_mediator.m_lookup->GetShardPeers().at(shard);
             LOG_GENERAL(INFO, "The Tx Belongs to " << shard << " Shard");
 
