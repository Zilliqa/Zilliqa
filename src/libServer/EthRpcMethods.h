/*
 * Copyright (C) 2022 Zilliqa
 *
 * This program is free software: you can redistribute it and/or modify
 * it under the terms of the GNU General Public License as published by
 * the Free Software Foundation, either version 3 of the License, or
 * (at your option) any later version.
 *
 * This program is distributed in the hope that it will be useful,
 * but WITHOUT ANY WARRANTY; without even the implied warranty of
 * MERCHANTABILITY or FITNESS FOR A PARTICULAR PURPOSE.  See the
 * GNU General Public License for more details.
 *
 * You should have received a copy of the GNU General Public License
 * along with this program.  If not, see <https://www.gnu.org/licenses/>.
 */
#ifndef ZILLIQA_SRC_LIBSERVER_ETHRPCMETHODS_H_
#define ZILLIQA_SRC_LIBSERVER_ETHRPCMETHODS_H_

#include "common/Constants.h"
#include "libCrypto/EthCrypto.h"
#include "libEth/Eth.h"
#include "libLookup/Lookup.h"
#include "libMediator/Mediator.h"
#include "libUtils/GasConv.h"

class LookupServer;

typedef std::function<bool(const Transaction& tx, uint32_t shardId)>
    CreateTransactionTargetFunc;

class EthRpcMethods {
 public:
  EthRpcMethods(Mediator& mediator)
      : m_sharedMediator(mediator), m_lookupServer(nullptr) {}

<<<<<<< HEAD
=======
  zil::metrics::int64_t m_apiCallCount =
      Metrics::GetInstance().CreateInt64Metric(
          "zilliqa_ethrpc", "invocation_count", "Calls to ethereum API",
          "Calls");

>>>>>>> 92293a1c
  std::pair<std::string, unsigned int> CheckContractTxnShards(
      bool priority, unsigned int shard, const Transaction& tx,
      unsigned int num_shards, bool toAccountExist, bool toAccountIsContract);

  CreateTransactionTargetFunc m_createTransactionTarget =
      [this](const Transaction& tx, uint32_t shardId) -> bool {
    return m_sharedMediator.m_lookup->AddToTxnShardMap(tx, shardId);
  };

  void Init(LookupServer* lookupServer);

  virtual void GetEthCallEthI(const Json::Value& request,
                              Json::Value& response) {
    LOG_MARKER_CONTITIONAL(LOG_SC);
    EnsureEvmAndLookupEnabled();
    response = this->GetEthCallEth(request[0u], request[1u].asString());
    LOG_GENERAL(DEBUG, "EthCall response:" << response);
  }

  // TODO: remove once we fully move to Eth compatible APIs.
  inline virtual void GetEthCallZilI(const Json::Value& request,
                                     Json::Value& response) {
    LOG_MARKER_CONTITIONAL(LOG_SC);
    response = this->GetEthCallZil(request[0u]);
  }

  // Eth style functions here
  virtual void GetEthBlockNumberI(const Json::Value& /*request*/,
                                  Json::Value& response) {
    LOG_MARKER_CONTITIONAL(LOG_SC);
    response = this->GetEthBlockNumber();
  }

  inline virtual void GetEthBlockByNumberI(const Json::Value& request,
                                           Json::Value& response) {
    LOG_MARKER_CONTITIONAL(LOG_SC);
    EnsureEvmAndLookupEnabled();
    response =
        this->GetEthBlockByNumber(request[0u].asString(), request[1u].asBool());
  }

  inline virtual void GetEthBlockByHashI(const Json::Value& request,
                                         Json::Value& response) {
    LOG_MARKER_CONTITIONAL(LOG_SC);
    EnsureEvmAndLookupEnabled();
    response =
        this->GetEthBlockByHash(request[0u].asString(), request[1u].asBool());
  }

  /**
   * @brief Get the Eth Gas Price. Returns the gas price in Wei.
   * @param request none
   * @param response Hex string of the current gas price in wei
   */
  inline virtual void GetEthGasPriceI(const Json::Value& /*request*/,
                                      Json::Value& response) {
    LOG_MARKER_CONTITIONAL(LOG_SC);
    response = this->GetEthGasPrice();
  }

  /**
   * @brief Generates and returns an estimate of how much gas is necessary to
   * allow the transaction to complete. The transaction will not be added to the
   * blockchain. Note that the estimate may be significantly more than the
   * amount of gas actually used by the transaction, for a variety of reasons
   * including EVM mechanics and node performance.
   *
   * @param request none
   * @param response Hex string with the estimated gasprice
   */
  inline virtual void GetEthEstimateGasI(const Json::Value& request,
                                         Json::Value& response) {
    LOG_MARKER_CONTITIONAL(LOG_SC);
    EnsureEvmAndLookupEnabled();
    response = this->GetEthEstimateGas(request[0u]);
  }

  inline virtual void GetEthTransactionCountI(const Json::Value& request,
                                              Json::Value& response) {
    LOG_MARKER_CONTITIONAL(LOG_SC);
    try {
      std::string address = request[0u].asString();
      DataConversion::NormalizeHexString(address);
      const auto resp = this->GetBalanceAndNonce(address)["nonce"].asUInt();
      response = DataConversion::IntToHexString(resp);
    } catch (...) {
      response = "0x0";
    }
  }

  inline virtual void GetEthTransactionReceiptI(const Json::Value& request,
                                                Json::Value& response) {
    LOG_MARKER_CONTITIONAL(LOG_SC);
    EnsureEvmAndLookupEnabled();
    response = this->GetEthTransactionReceipt(request[0u].asString());
  }

  inline virtual void GetEthSendRawTransactionI(const Json::Value& request,
                                                Json::Value& response) {
    LOG_MARKER_CONTITIONAL(LOG_SC);
    auto rawTx = request[0u].asString();

    // Erase '0x' at the beginning if it exists
    if (rawTx.size() >= 2 && rawTx[1] == 'x') {
      rawTx.erase(0, 2);
    }

    auto pubKey = RecoverECDSAPubKey(rawTx, ETH_CHAINID);

    if (pubKey.empty()) {
      return;
    }

    auto fields = Eth::parseRawTxFields(rawTx);

    auto shards = m_sharedMediator.m_lookup->GetShardPeers().size();

    // For Eth transactions, pass gas Price in Wei
    const auto gasPrice = (m_sharedMediator.m_dsBlockChain.GetLastBlock()
                               .GetHeader()
                               .GetGasPrice() *
                           EVM_ZIL_SCALING_FACTOR) /
                          GasConv::GetScalingFactor();

    response = CreateTransactionEth(fields, pubKey, shards, gasPrice,
                                    m_createTransactionTarget);
  }

  inline virtual void GetEthBalanceI(const Json::Value& request,
                                     Json::Value& response) {
    LOG_MARKER_CONTITIONAL(LOG_SC);
    auto address{request[0u].asString()};
    DataConversion::NormalizeHexString(address);

    const std::string tag{request[1u].asString()};

    response = this->GetEthBalance(address, tag);
  }

  /**
   * @brief Handles json rpc 2.0 request on method: eth_getTransactionByHash
   * @param request : transaction hash
   * @param response : string with the client version
   */
  inline virtual void GetEthTransactionByHashI(const Json::Value& request,
                                               Json::Value& response) {
    LOG_MARKER_CONTITIONAL(LOG_SC);
    response = this->GetEthTransactionByHash(request[0u].asString());
  }

  /**
   * @brief Handles json rpc 2.0 request on method: web3_clientVersion
   * @param request : Params none
   * @param response : string with the client version
   */
  inline virtual void GetWeb3ClientVersionI(const Json::Value& /*request*/,
                                            Json::Value& response) {
    LOG_MARKER_CONTITIONAL(LOG_SC);
    response = this->GetWeb3ClientVersion();
  }

  /**
   * @brief Handles json rpc 2.0 request on method: web3_sha3
   * Returns Keccak-256 (not the standardized SHA3-256) of the given data.
   * @param request : params[] with data that will be converted into sha3
   * @param response : The SHA3 result of the given data string.
   */
  inline virtual void GetWeb3Sha3I(const Json::Value& request,
                                   Json::Value& response) {
    LOG_MARKER_CONTITIONAL(LOG_SC);
    response = std::string{"0x"} + this->GetWeb3Sha3(request[0u]);
  }

  /**
   * @brief Handles json rpc 2.0 request on method:
   * eth_getUncleCountByBlock[Hash|Number]. Returns number of uncles.
   * @param request : params[] with hash/number of a block and uncle's index
   * position (both ignored).
   * @param response : Integer: Number of uncles
   */
  inline virtual void GetEthUncleCountI(const Json::Value& /*request*/,
                                        Json::Value& response) {
    LOG_MARKER_CONTITIONAL(LOG_SC);
    response = this->GetEthUncleCount();
  }

  /**
   * @brief Handles json rpc 2.0 request on method:
   * eth_getUncleByBlock[Hash|Number]AndIndex. Returns uncle block object.
   * @param request : params[] with hash/number of a block and uncle's index
   * position (both ignored)
   * @param response : Object - returns compound type representing Block
   */
  inline virtual void GetEthUncleBlockI(const Json::Value& /*request*/,
                                        Json::Value& response) {
    LOG_MARKER_CONTITIONAL(LOG_SC);
    response = this->GetEthUncleBlock();
  }

  /**
   * @brief Handles json rpc 2.0 request on method: eth_mining.
   * Returns true if client is actively mining new blocks.
   * @param request : params none
   * @param response : Boolean - returns true of the client is mining, otherwise
   * false
   */
  inline virtual void GetEthMiningI(const Json::Value& /*request*/,
                                    Json::Value& response) {
    LOG_MARKER_CONTITIONAL(LOG_SC);
    response = this->GetEthMining();
  }

  /**
   * @brief Handles json rpc 2.0 request on method: eth_coinbase.
   * Returns the client coinbase address. The coinbase address is the
   * account to pay mining rewards to.
   * @param request : params none
   * @param response : string, 20 zbytes with the current coinbase address. e.g.
   * 0x407d73d8a49eeb85d32cf465507dd71d507100c1
   */
  virtual void GetEthCoinbaseI(const Json::Value& /*request*/,
                               Json::Value& response) {
    LOG_MARKER_CONTITIONAL(LOG_SC);
    response = this->GetEthCoinbase();
  }

  /**
   * @brief Handles json rpc 2.0 request on method: net_version. Returns the
   * current network id.
   * @param request : params none
   * @param response : String - The zilliqa network id.
   */
  virtual void GetNetVersionI(const Json::Value& /*request*/,
                              Json::Value& response) {
    LOG_MARKER_CONTITIONAL(LOG_SC);
    response = this->GetEthChainId();
  }

  /**
   * @brief Handles json rpc 2.0 request on method: net_listening.
   * @param request : params none
   * @param response : Boolean - true when listening, otherwise false.
   */
  virtual void GetNetListeningI(const Json::Value& /*request*/,
                                Json::Value& response) {
    LOG_MARKER_CONTITIONAL(LOG_SC);
    response = this->GetNetListening();
  }

  /**
   * @brief Handles json rpc 2.0 request on method: net_peerCount.
   * Returns number of peers currently connected to the client.
   * @param request : params none
   * @param response : QUANTITY - hex string of the number of connected peers.
   */
  virtual void GetNetPeerCountI(const Json::Value& /*request*/,
                                Json::Value& response) {
    LOG_MARKER_CONTITIONAL(LOG_SC);
    response = this->GetNetPeerCount();
  }

  /**
   * @brief Handles json rpc 2.0 request on method: eth_protocolVersion.
   * Returns the current Ethereum protocol version.
   * @param request : params none
   * @param response : String - The current Ethereum protocol version
   */
  virtual void GetProtocolVersionI(const Json::Value& /*request*/,
                                   Json::Value& response) {
    LOG_MARKER_CONTITIONAL(LOG_SC);
    response = this->GetProtocolVersion();
  }

  /**
   * @brief Handles json rpc 2.0 request on method: eth_chainId.
   * Zilliqa's chainId on ethereum
   * @param request : params none
   * @param response : QUANTITY - hex string of the chain id
   */
  virtual void GetEthChainIdI(const Json::Value& /*request*/,
                              Json::Value& response) {
    LOG_MARKER_CONTITIONAL(LOG_SC);
    response = this->GetEthChainId();
  }

  /**
   * @brief Handles json rpc 2.0 request on method: eth_syncing
   * Returns an object with data about the sync status or false.
   * @param request : params none
   * @param response : Object|Boolean, An object with sync status data or FALSE,
   * when not syncing:
   *
   * startingBlock: QUANTITY - The block at which the import started (will only
   * be reset, after the sync reached his head)
   *
   * currentBlock: QUANTITY - The current block, same as eth_blockNumber
   *
   * highestBlock: QUANTITY - The estimated highest block
   */
  virtual void GetEthSyncingI(const Json::Value& /*request*/,
                              Json::Value& response) {
    LOG_MARKER_CONTITIONAL(LOG_SC);
    response = this->GetEthSyncing();
  }

  /**
   * @brief Handles json rpc 2.0 request on method: eth_accounts
   * Returns a list of addresses owned by client.
   * @param request : params none
   * @param response : Array of DATA, 20 Bytes - addresses owned by the client.
   */
  virtual void GetEthAccountsI(const Json::Value& /*request*/,
                               Json::Value& response) {
    LOG_MARKER_CONTITIONAL(LOG_SC);
    response = this->GetEmptyResponse();
  }

  /**
   * @brief Handles json rpc 2.0 request on method: eth_accounts
   * Returns a list of addresses owned by client.
   * @param request : params none
   * @param response : Array of DATA, 20 Bytes - addresses owned by the client.
   */
  virtual void GetEthStorageAtI(const Json::Value& request,
                                Json::Value& response) {
    LOG_MARKER_CONTITIONAL(LOG_SC);
    response = this->GetEthStorageAt(
        request[0u].asString(), request[1u].asString(), request[2u].asString());
  }

  virtual void GetEthCodeI(const Json::Value& request, Json::Value& response) {
    LOG_MARKER_CONTITIONAL(LOG_SC);
    response = this->GetEthCode(request[0u].asString(), request[1u].asString());
  }

  inline virtual void GetEthFeeHistoryI(const Json::Value& /*request*/,
                                        Json::Value& response) {
    LOG_MARKER_CONTITIONAL(LOG_SC);
    response = this->GetEmptyResponse();
  }

  /**
   * @brief Handles json rpc 2.0 request on method:
   * eth_getBlockTransactionCountByHash Returns transactions count for given
   * block.
   * @param request : params: block hash
   * @param response : number of transactions.
   */

  inline virtual void GetEthBlockTransactionCountByHashI(
      const Json::Value& request, Json::Value& response) {
    LOG_MARKER_CONTITIONAL(LOG_SC);
    response = this->GetEthBlockTransactionCountByHash(request[0u].asString());
  }

  /**
   * @brief Handles json rpc 2.0 request on method:
   * eth_getBlockTransactionCountByNumber Returns transactions count for given
   * block.
   * @param request : params: block hash
   * @param response : number of transactions.
   */

  inline virtual void GetEthBlockTransactionCountByNumberI(
      const Json::Value& request, Json::Value& response) {
    LOG_MARKER_CONTITIONAL(LOG_SC);
    response =
        this->GetEthBlockTransactionCountByNumber(request[0u].asString());
  }

  /**
   * @brief Handles json rpc 2.0 request on method:
   * eth_getTransactionByBlockHashAndIndex Returns transaction for given block
   * and index
   * @param request : params: block hash and index
   * @param response : transaction object or null if not found.
   */

  inline virtual void GetEthTransactionByBlockHashAndIndexI(
      const Json::Value& request, Json::Value& response) {
    LOG_MARKER_CONTITIONAL(LOG_SC);
    response = this->GetEthTransactionByBlockHashAndIndex(
        request[0u].asString(), request[1u].asString());
  }

  /**
   * @brief Handles json rpc 2.0 request on method:
   * eth_getTransactionByBlockHashAndIndex Returns transaction for given block
   * and index
   * @param request : params: block number (or tag) and index
   * @param response : transaction object or null if not found.
   */

  inline virtual void GetEthTransactionByBlockNumberAndIndexI(
      const Json::Value& request, Json::Value& response) {
    LOG_MARKER_CONTITIONAL(LOG_SC);
    response = this->GetEthTransactionByBlockNumberAndIndex(
        request[0u].asString(), request[1u].asString());
  }

  /**
   * @brief Handles json rpc 2.0 request on method:
   * eth_newFilter
   * @param request : params: Json object
   * @param response : Filter ID (string) on success
   */
  virtual void EthNewFilterI(const Json::Value& request,
                             Json::Value& response) {
    LOG_MARKER_CONTITIONAL(LOG_SC);
    EnsureEvmAndLookupEnabled();
    response = this->EthNewFilter(request[0u]);
  }

  /**
   * @brief Handles json rpc 2.0 request on method:
   * eth_newBlockFilter
   * @param request : params: none
   * @param response : Filter ID (string) on success
   */
  virtual void EthNewBlockFilterI(const Json::Value& /*request*/,
                                  Json::Value& response) {
    LOG_MARKER_CONTITIONAL(LOG_SC);
    EnsureEvmAndLookupEnabled();
    response = this->EthNewBlockFilter();
  }

  /**
   * @brief Handles json rpc 2.0 request on method:
   * eth_newPendingTransactionFilter
   * @param request : params: none
   * @param response : Filter ID (string) on success
   */
  virtual void EthNewPendingTransactionFilterI(const Json::Value& /*request*/,
                                               Json::Value& response) {
    LOG_MARKER_CONTITIONAL(LOG_SC);
    EnsureEvmAndLookupEnabled();
    response = this->EthNewPendingTransactionFilter();
  }

  /**
   * @brief Handles json rpc 2.0 request on method:
   * eth_getFilterChanges
   * @param request : params: Filter ID (string)
   * @param response : Json array of filter changes since last seen state
   */
  virtual void EthGetFilterChangesI(const Json::Value& request,
                                    Json::Value& response) {
    LOG_MARKER_CONTITIONAL(LOG_SC);
    EnsureEvmAndLookupEnabled();
    response = this->EthGetFilterChanges(request[0u].asString());
  }

  /**
   * @brief Handles json rpc 2.0 request on method:
   * eth_uninstallFilter
   * @param request : params: Filter ID (string)
   * @param response : boolean (if the filter was uninstalled)
   */
  virtual void EthUninstallFilterI(const Json::Value& request,
                                   Json::Value& response) {
    LOG_MARKER_CONTITIONAL(LOG_SC);
    EnsureEvmAndLookupEnabled();
    response = this->EthUninstallFilter(request[0u].asString());
  }

  /**
   * @brief Handles json rpc 2.0 request on method:
   * eth_getFilterLogs
   * @param request : params: Filter ID (string)
   * @param response : Json array of items applicable to the filter
   */
  virtual void EthGetFilterLogsI(const Json::Value& request,
                                 Json::Value& response) {
    LOG_MARKER_CONTITIONAL(LOG_SC);
    EnsureEvmAndLookupEnabled();
    response = this->EthGetFilterLogs(request[0u].asString());
  }

  /**
   * @brief Handles json rpc 2.0 request on method:
   * eth_getFilterLogs
   * @param request : params: event filter params json object
   * @param response : Json array of items applicable to the filter
   */
  virtual void EthGetLogsI(const Json::Value& request, Json::Value& response) {
    LOG_MARKER_CONTITIONAL(LOG_SC);
    EnsureEvmAndLookupEnabled();
    response = this->EthGetLogs(request[0u]);
  }

  /**
   * @brief Handles json rpc 2.0 request on method:
   * eth_getFilterLogs
   * @param request : params: Transaction rlp as string
   * @param response : Address of the sender of the RLP
   */
  virtual void EthRecoverTransactionI(const Json::Value& request,
                                      Json::Value& response) {
    LOG_MARKER_CONTITIONAL(LOG_SC);
    EnsureEvmAndLookupEnabled();
    response = this->EthRecoverTransaction(request[0u].asString());
  }

  /**
   * @brief Handles json rpc 2.0 request on method:
   * eth_getFilterLogs
   * @param request : params: Bloc number, hash or identifier as string
   * @param response : Json array of transaction receipts from block
   */
  inline virtual void GetEthBlockReceiptsI(const Json::Value& request,
                                           Json::Value& response) {
    LOG_MARKER_CONTITIONAL(LOG_SC);
    response = this->GetEthBlockReceipts(request[0u].asString());
  }

  /**
   * @brief Handles json rpc 2.0 request on method: debug_traceTransaction
   * @param request : transaction hash
   * @param response : transaction trace
   */
  inline virtual void DebugTraceTransactionI(const Json::Value& request,
                                             Json::Value& response) {
    LOG_MARKER_CONTITIONAL(LOG_SC);
    response = this->DebugTraceTransaction(request[0u].asString());
  }

  struct ApiKeys;
  std::string GetEthCallZil(const Json::Value& _json);
  std::string GetEthCallEth(const Json::Value& _json,
                            const std::string& block_or_tag);
  std::string GetEthEstimateGas(const Json::Value& _json);
  std::string GetEthCallImpl(const Json::Value& _json, const ApiKeys& apiKeys);
  Json::Value GetBalanceAndNonce(const std::string& address);
  std::string GetWeb3ClientVersion();
  std::string GetWeb3Sha3(const Json::Value& _json);
  Json::Value GetEthUncleCount();
  Json::Value GetEthUncleBlock();
  Json::Value GetEthMining();
  std::string GetEthCoinbase();
  Json::Value GetNetListening();
  std::string GetNetPeerCount();
  std::string GetProtocolVersion();
  std::string GetEthChainId();
  Json::Value GetEthSyncing();
  Json::Value GetEthTransactionByHash(const std::string& hash);
  Json::Value GetEmptyResponse();
  Json::Value GetEthStorageAt(std::string const& address,
                              std::string const& position,
                              std::string const& blockNum);
  Json::Value GetEthCode(std::string const& address,
                         std::string const& blockNum);
  TxBlock GetBlockFromTransaction(
      const TransactionWithReceipt& transaction) const;
  uint64_t GetTransactionIndexFromBlock(const TxBlock& txBlock,
                                        const std::string& txnhash) const;

  // Eth calls
  Json::Value GetEthTransactionReceipt(const std::string& txnhash);
  Json::Value GetEthBlockByNumber(const std::string& blockNumberStr,
                                  const bool includeFullTransactions);
  Json::Value GetEthBlockNumber();
  Json::Value GetEthBlockByHash(const std::string& blockHash,
                                const bool includeFullTransactions);
  Json::Value GetEthBlockCommon(const TxBlock& txBlock,
                                const bool includeFullTransactions);
  Json::Value GetEthBalance(const std::string& address, const std::string& tag);

  Json::Value GetEthGasPrice() const;
  uint256_t GetEthGasPriceNum() const;

  std::string CreateTransactionEth(
      Eth::EthFields const& fields, zbytes const& pubKey,
      const unsigned int num_shards, const uint128_t& gasPriceWei,
      const CreateTransactionTargetFunc& targetFunc);

  Json::Value GetEthBlockTransactionCountByHash(const std::string& blockHash);
  Json::Value GetEthBlockTransactionCountByNumber(
      const std::string& blockNumber);

  Json::Value GetEthTransactionByBlockHashAndIndex(
      const std::string& blockHash, const std::string& index) const;
  Json::Value GetEthTransactionByBlockNumberAndIndex(
      const std::string& blockNumber, const std::string& index) const;
  Json::Value GetEthTransactionFromBlockByIndex(const TxBlock& txBlock,
                                                const uint64_t index) const;

  std::string EthNewFilter(const Json::Value& param);
  std::string EthNewBlockFilter();
  std::string EthNewPendingTransactionFilter();
  Json::Value EthGetFilterChanges(const std::string& filter_id);
  bool EthUninstallFilter(const std::string& filter_id);
  Json::Value EthGetFilterLogs(const std::string& filter_id);
  Json::Value EthGetLogs(const Json::Value& param);

  std::string EthRecoverTransaction(const std::string& txnRpc) const;

  Json::Value GetEthBlockReceipts(const std::string& blockId);
  Json::Value DebugTraceTransaction(const std::string& txHash);

  void EnsureEvmAndLookupEnabled();

 public:
  Mediator& m_sharedMediator;

 private:
  LookupServer* m_lookupServer;
};

#endif  // ZILLIQA_SRC_LIBSERVER_ETHRPCMETHODS_H_<|MERGE_RESOLUTION|>--- conflicted
+++ resolved
@@ -20,9 +20,9 @@
 #include "common/Constants.h"
 #include "libCrypto/EthCrypto.h"
 #include "libEth/Eth.h"
-#include "libLookup/Lookup.h"
 #include "libMediator/Mediator.h"
 #include "libUtils/GasConv.h"
+#include "libUtils/Metrics.h"
 
 class LookupServer;
 
@@ -34,14 +34,11 @@
   EthRpcMethods(Mediator& mediator)
       : m_sharedMediator(mediator), m_lookupServer(nullptr) {}
 
-<<<<<<< HEAD
-=======
   zil::metrics::int64_t m_apiCallCount =
       Metrics::GetInstance().CreateInt64Metric(
           "zilliqa_ethrpc", "invocation_count", "Calls to ethereum API",
           "Calls");
 
->>>>>>> 92293a1c
   std::pair<std::string, unsigned int> CheckContractTxnShards(
       bool priority, unsigned int shard, const Transaction& tx,
       unsigned int num_shards, bool toAccountExist, bool toAccountIsContract);
