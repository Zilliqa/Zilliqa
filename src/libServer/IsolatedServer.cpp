/*
 * Copyright (C) 2020 Zilliqa
 *
 * This program is free software: you can redistribute it and/or modify
 * it under the terms of the GNU General Public License as published by
 * the Free Software Foundation, either version 3 of the License, or
 * (at your option) any later version.
 *
 * This program is distributed in the hope that it will be useful,
 * but WITHOUT ANY WARRANTY; without even the implied warranty of
 * MERCHANTABILITY or FITNESS FOR A PARTICULAR PURPOSE.  See the
 * GNU General Public License for more details.
 *
 * You should have received a copy of the GNU General Public License
 * along with this program.  If not, see <https://www.gnu.org/licenses/>.
 */

#include "IsolatedServer.h"
#include "JSONConversion.h"
#include "libPersistence/Retriever.h"
#include "libServer/WebsocketServer.h"
#include "libUtils/DataConversion.h"
#include "libUtils/GasConv.h"
#include "libUtils/Logger.h"

using namespace jsonrpc;
using namespace std;

const char* ZEROES_HASH =
    "0x0000000000000000000000000000000000000000000000000000000000000";

IsolatedServer::IsolatedServer(Mediator& mediator,
                               AbstractServerConnector& server,
                               const uint64_t& blocknum,
                               const uint32_t& timeDelta)
    : LookupServer(mediator, server),
      jsonrpc::AbstractServer<IsolatedServer>(server,
                                              jsonrpc::JSONRPC_SERVER_V2),
      m_blocknum(blocknum),
      m_timeDelta(timeDelta),
      m_key(Schnorr::GenKeyPair()) {
  AbstractServer<IsolatedServer>::bindAndAddMethod(
      jsonrpc::Procedure("CreateTransaction", jsonrpc::PARAMS_BY_POSITION,
                         jsonrpc::JSON_STRING, "param01", jsonrpc::JSON_OBJECT,
                         NULL),
      &IsolatedServer::CreateTransactionI);

  AbstractServer<IsolatedServer>::bindAndAddMethod(
      jsonrpc::Procedure("IncreaseBlocknum", jsonrpc::PARAMS_BY_POSITION,
                         jsonrpc::JSON_OBJECT, "param01", jsonrpc::JSON_INTEGER,
                         NULL),
      &IsolatedServer::IncreaseBlocknumI);

  AbstractServer<IsolatedServer>::bindAndAddMethod(
      jsonrpc::Procedure("GetBalance", jsonrpc::PARAMS_BY_POSITION,
                         jsonrpc::JSON_OBJECT, "param01", jsonrpc::JSON_STRING,
                         NULL),
      &LookupServer::GetBalanceI);

  AbstractServer<IsolatedServer>::bindAndAddMethod(
      jsonrpc::Procedure(
          "GetSmartContractSubState", jsonrpc::PARAMS_BY_POSITION,
          jsonrpc::JSON_OBJECT, "param01", jsonrpc::JSON_STRING, "param02",
          jsonrpc::JSON_STRING, "param03", jsonrpc::JSON_ARRAY, NULL),
      &LookupServer::GetSmartContractSubStateI);

  AbstractServer<IsolatedServer>::bindAndAddMethod(
      jsonrpc::Procedure("GetSmartContractState", jsonrpc::PARAMS_BY_POSITION,
                         jsonrpc::JSON_OBJECT, "param01", jsonrpc::JSON_STRING,
                         NULL),
      &LookupServer::GetSmartContractStateI);

  AbstractServer<IsolatedServer>::bindAndAddMethod(
      jsonrpc::Procedure("GetSmartContractCode", jsonrpc::PARAMS_BY_POSITION,
                         jsonrpc::JSON_OBJECT, "param01", jsonrpc::JSON_STRING,
                         NULL),
      &LookupServer::GetSmartContractCodeI);

  AbstractServer<IsolatedServer>::bindAndAddMethod(
      jsonrpc::Procedure("GetMinimumGasPrice", jsonrpc::PARAMS_BY_POSITION,
                         jsonrpc::JSON_STRING, NULL),
      &IsolatedServer::GetMinimumGasPriceI);

  AbstractServer<IsolatedServer>::bindAndAddMethod(
      jsonrpc::Procedure("SetMinimumGasPrice", jsonrpc::PARAMS_BY_POSITION,
                         jsonrpc::JSON_STRING, "param01", jsonrpc::JSON_STRING,
                         NULL),
      &IsolatedServer::SetMinimumGasPriceI);

  AbstractServer<IsolatedServer>::bindAndAddMethod(
      jsonrpc::Procedure("GetSmartContracts", jsonrpc::PARAMS_BY_POSITION,
                         jsonrpc::JSON_ARRAY, "param01", jsonrpc::JSON_STRING,
                         NULL),
      &LookupServer::GetSmartContractsI);

  AbstractServer<IsolatedServer>::bindAndAddMethod(
      jsonrpc::Procedure("GetNetworkId", jsonrpc::PARAMS_BY_POSITION,
                         jsonrpc::JSON_STRING, NULL),
      &LookupServer::GetNetworkIdI);

  AbstractServer<IsolatedServer>::bindAndAddMethod(
      jsonrpc::Procedure("GetSmartContractInit", jsonrpc::PARAMS_BY_POSITION,
                         jsonrpc::JSON_OBJECT, "param01", jsonrpc::JSON_STRING,
                         NULL),
      &LookupServer::GetSmartContractInitI);

  AbstractServer<IsolatedServer>::bindAndAddMethod(
      jsonrpc::Procedure("GetTransaction", jsonrpc::PARAMS_BY_POSITION,
                         jsonrpc::JSON_OBJECT, "param01", jsonrpc::JSON_STRING,
                         NULL),
      &LookupServer::GetTransactionI);

  AbstractServer<IsolatedServer>::bindAndAddMethod(
      jsonrpc::Procedure("GetContractAddressFromTransactionID",
                         jsonrpc::PARAMS_BY_POSITION, jsonrpc::JSON_STRING,
                         "param01", jsonrpc::JSON_STRING, NULL),
      &LookupServer::GetContractAddressFromTransactionIDI);

  AbstractServer<IsolatedServer>::bindAndAddMethod(
      jsonrpc::Procedure("GetBlocknum", jsonrpc::PARAMS_BY_POSITION,
                         jsonrpc::JSON_STRING, NULL),
      &IsolatedServer::GetBlocknumI);

  AbstractServer<IsolatedServer>::bindAndAddMethod(
      jsonrpc::Procedure("GetRecentTransactions", jsonrpc::PARAMS_BY_POSITION,
                         jsonrpc::JSON_OBJECT, NULL),
      &LookupServer::GetRecentTransactionsI);

  // todo: remove when all tests are updated to use eth_call
  AbstractServer<IsolatedServer>::bindAndAddMethod(
      jsonrpc::Procedure("GetEthCall", jsonrpc::PARAMS_BY_POSITION,
                         jsonrpc::JSON_STRING, "param01", jsonrpc::JSON_OBJECT,
                         NULL),
      &LookupServer::GetEthCallZilI);

  AbstractServer<IsolatedServer>::bindAndAddMethod(
      jsonrpc::Procedure("eth_call", jsonrpc::PARAMS_BY_POSITION,
                         jsonrpc::JSON_STRING, "param01", jsonrpc::JSON_OBJECT,
                         "param02", jsonrpc::JSON_STRING, NULL),
      &LookupServer::GetEthCallEthI);

  AbstractServer<IsolatedServer>::bindAndAddMethod(
      jsonrpc::Procedure("web3_clientVersion", jsonrpc::PARAMS_BY_POSITION,
                         jsonrpc::JSON_STRING, NULL),
      &LookupServer::GetWeb3ClientVersionI);

  AbstractServer<IsolatedServer>::bindAndAddMethod(
      jsonrpc::Procedure("web3_sha3", jsonrpc::PARAMS_BY_POSITION,
                         jsonrpc::JSON_STRING, "param01", jsonrpc::JSON_STRING,
                         NULL),
      &LookupServer::GetWeb3Sha3I);

  AbstractServer<IsolatedServer>::bindAndAddMethod(
      jsonrpc::Procedure("eth_mining", jsonrpc::PARAMS_BY_POSITION,
                         jsonrpc::JSON_STRING, NULL),
      &LookupServer::GetEthMiningI);

  AbstractServer<IsolatedServer>::bindAndAddMethod(
      jsonrpc::Procedure("eth_getUncleByBlockHashAndIndex",
                         jsonrpc::PARAMS_BY_POSITION, jsonrpc::JSON_ARRAY,
                         "param01", jsonrpc::JSON_STRING, "param02",
                         jsonrpc::JSON_STRING, nullptr),
      &LookupServer::GetEthUncleBlockI);

  AbstractServer<IsolatedServer>::bindAndAddMethod(
      jsonrpc::Procedure("eth_getUncleByBlockNumberAndIndex",
                         jsonrpc::PARAMS_BY_POSITION, jsonrpc::JSON_ARRAY,
                         "param01", jsonrpc::JSON_STRING, "param02",
                         jsonrpc::JSON_STRING, nullptr),
      &LookupServer::GetEthUncleBlockI);

  AbstractServer<IsolatedServer>::bindAndAddMethod(
      jsonrpc::Procedure("eth_getUncleCountByBlockHash",
                         jsonrpc::PARAMS_BY_POSITION, jsonrpc::JSON_ARRAY,
                         "param01", jsonrpc::JSON_STRING, nullptr),
      &LookupServer::GetEthUncleCountI);

  AbstractServer<IsolatedServer>::bindAndAddMethod(
      jsonrpc::Procedure("eth_getUncleCountByBlockNumber",
                         jsonrpc::PARAMS_BY_POSITION, jsonrpc::JSON_ARRAY,
                         "param01", jsonrpc::JSON_STRING, nullptr),
      &LookupServer::GetEthUncleCountI);

  AbstractServer<IsolatedServer>::bindAndAddMethod(
      jsonrpc::Procedure("eth_coinbase", jsonrpc::PARAMS_BY_POSITION,
                         jsonrpc::JSON_STRING, NULL),
      &LookupServer::GetEthCoinbaseI);

  AbstractServer<IsolatedServer>::bindAndAddMethod(
      jsonrpc::Procedure("net_listening", jsonrpc::PARAMS_BY_POSITION,
                         jsonrpc::JSON_STRING, NULL),
      &LookupServer::GetNetListeningI);

  AbstractServer<IsolatedServer>::bindAndAddMethod(
      jsonrpc::Procedure("net_peerCount", jsonrpc::PARAMS_BY_POSITION,
                         jsonrpc::JSON_STRING, NULL),
      &LookupServer::GetNetPeerCountI);

  AbstractServer<IsolatedServer>::bindAndAddMethod(
      jsonrpc::Procedure("eth_protocolVersion", jsonrpc::PARAMS_BY_POSITION,
                         jsonrpc::JSON_STRING, NULL),
      &LookupServer::GetProtocolVersionI);

  AbstractServer<IsolatedServer>::bindAndAddMethod(
      jsonrpc::Procedure("eth_chainId", jsonrpc::PARAMS_BY_POSITION,
                         jsonrpc::JSON_STRING, NULL),
      &LookupServer::GetEthChainIdI);

  AbstractServer<IsolatedServer>::bindAndAddMethod(
      jsonrpc::Procedure("eth_syncing", jsonrpc::PARAMS_BY_POSITION,
                         jsonrpc::JSON_STRING, NULL),
      &LookupServer::GetEthSyncingI);

  AbstractServer<IsolatedServer>::bindAndAddMethod(
      jsonrpc::Procedure("eth_accounts", jsonrpc::PARAMS_BY_POSITION,
                         jsonrpc::JSON_STRING, NULL),
      &LookupServer::GetEthAccountsI);

  if (timeDelta > 0) {
    AbstractServer<IsolatedServer>::bindAndAddMethod(
        jsonrpc::Procedure("GetTransactionsForTxBlock",
                           jsonrpc::PARAMS_BY_POSITION, jsonrpc::JSON_STRING,
                           "param01", jsonrpc::JSON_STRING, NULL),
        &IsolatedServer::GetTransactionsForTxBlockI);

    AbstractServer<IsolatedServer>::bindAndAddMethod(
        jsonrpc::Procedure("GetTxBlock", jsonrpc::PARAMS_BY_POSITION,
                           jsonrpc::JSON_OBJECT, "param01",
                           jsonrpc::JSON_STRING, NULL),
        &LookupServer::GetTxBlockI);

    AbstractServer<IsolatedServer>::bindAndAddMethod(
        jsonrpc::Procedure("GetLatestTxBlock", jsonrpc::PARAMS_BY_POSITION,
                           jsonrpc::JSON_OBJECT, NULL),
        &LookupServer::GetLatestTxBlockI);

    AbstractServer<IsolatedServer>::bindAndAddMethod(
        jsonrpc::Procedure("TogglePause", jsonrpc::PARAMS_BY_POSITION,
                           jsonrpc::JSON_BOOLEAN, "param01",
                           jsonrpc::JSON_STRING, NULL),
        &IsolatedServer::TogglePauseI);

    AbstractServer<IsolatedServer>::bindAndAddMethod(
        jsonrpc::Procedure("CheckPause", jsonrpc::PARAMS_BY_POSITION,
                           jsonrpc::JSON_BOOLEAN, "param01",
                           jsonrpc::JSON_STRING, NULL),
        &IsolatedServer::CheckPauseI);

    StartBlocknumIncrement();
  }

  // Add the JSON-RPC eth style methods
  AbstractServer<IsolatedServer>::bindAndAddMethod(
      jsonrpc::Procedure("eth_blockNumber", jsonrpc::PARAMS_BY_POSITION,
                         jsonrpc::JSON_STRING, NULL),
      &IsolatedServer::GetEthBlockNumberI);

  AbstractServer<IsolatedServer>::bindAndAddMethod(
      jsonrpc::Procedure("net_version", jsonrpc::PARAMS_BY_POSITION,
                         jsonrpc::JSON_STRING, NULL),
      &LookupServer::GetNetVersionI);

  AbstractServer<IsolatedServer>::bindAndAddMethod(
      jsonrpc::Procedure("eth_getBalance", jsonrpc::PARAMS_BY_POSITION,
                         jsonrpc::JSON_STRING, "param01", jsonrpc::JSON_STRING,
                         "param02", jsonrpc::JSON_STRING, NULL),
      &LookupServer::GetEthBalanceI);

  AbstractServer<IsolatedServer>::bindAndAddMethod(
      jsonrpc::Procedure("eth_getBlockByNumber", jsonrpc::PARAMS_BY_POSITION,
                         jsonrpc::JSON_STRING, "param01", jsonrpc::JSON_STRING,
                         "param02", jsonrpc::JSON_BOOLEAN, NULL),
      &LookupServer::GetEthBlockByNumberI);

  AbstractServer<IsolatedServer>::bindAndAddMethod(
      jsonrpc::Procedure("eth_getBlockByHash", jsonrpc::PARAMS_BY_POSITION,
                         jsonrpc::JSON_STRING, "param01", jsonrpc::JSON_STRING,
                         "param02", jsonrpc::JSON_BOOLEAN, NULL),
      &LookupServer::GetEthBlockByHashI);

  AbstractServer<IsolatedServer>::bindAndAddMethod(
      jsonrpc::Procedure("eth_gasPrice", jsonrpc::PARAMS_BY_POSITION,
                         jsonrpc::JSON_STRING, NULL),
      &LookupServer::GetEthGasPriceI);

  AbstractServer<IsolatedServer>::bindAndAddMethod(
      jsonrpc::Procedure("eth_estimateGas", jsonrpc::PARAMS_BY_POSITION,
                         jsonrpc::JSON_STRING, "param01", jsonrpc::JSON_OBJECT,
                         NULL),
      &LookupServer::GetEthEstimateGasI);

  AbstractServer<IsolatedServer>::bindAndAddMethod(
      jsonrpc::Procedure("eth_getTransactionCount", jsonrpc::PARAMS_BY_POSITION,
                         jsonrpc::JSON_STRING, "param01", jsonrpc::JSON_STRING,
                         "param02", jsonrpc::JSON_STRING, NULL),
      &LookupServer::GetEthTransactionCountI);

  AbstractServer<IsolatedServer>::bindAndAddMethod(
      jsonrpc::Procedure("eth_sendRawTransaction", jsonrpc::PARAMS_BY_POSITION,
                         jsonrpc::JSON_STRING, "param01", jsonrpc::JSON_STRING,
                         NULL),
      &IsolatedServer::GetEthSendRawTransactionI);

  AbstractServer<IsolatedServer>::bindAndAddMethod(
      jsonrpc::Procedure("eth_getTransactionByHash",
                         jsonrpc::PARAMS_BY_POSITION, jsonrpc::JSON_STRING,
                         "param01", jsonrpc::JSON_STRING, NULL),
      &LookupServer::GetEthTransactionByHashI);

  AbstractServer<IsolatedServer>::bindAndAddMethod(
      jsonrpc::Procedure("eth_getTransactionReceipt",
                         jsonrpc::PARAMS_BY_POSITION, jsonrpc::JSON_STRING,
                         "param01", jsonrpc::JSON_STRING, NULL),
      &LookupServer::GetEthTransactionReceiptI);

  AbstractServer<IsolatedServer>::bindAndAddMethod(
      jsonrpc::Procedure("eth_feeHistory", jsonrpc::PARAMS_BY_POSITION,
                         jsonrpc::JSON_STRING, NULL),
      &LookupServer::GetEthFeeHistoryI);

  AbstractServer<IsolatedServer>::bindAndAddMethod(
      jsonrpc::Procedure("eth_getStorageAt", jsonrpc::PARAMS_BY_POSITION,
                         jsonrpc::JSON_STRING, "param01", jsonrpc::JSON_STRING,
                         "param02", jsonrpc::JSON_STRING, "param03",
                         jsonrpc::JSON_STRING, NULL),
      &LookupServer::GetEthStorageAtI);

  AbstractServer<IsolatedServer>::bindAndAddMethod(
      jsonrpc::Procedure("eth_getCode", jsonrpc::PARAMS_BY_POSITION,
                         jsonrpc::JSON_STRING, "param01", jsonrpc::JSON_STRING,
                         "param02", jsonrpc::JSON_STRING, NULL),
      &LookupServer::GetEthCodeI);

  AbstractServer<IsolatedServer>::bindAndAddMethod(
      jsonrpc::Procedure("eth_getBlockTransactionCountByHash",
                         jsonrpc::PARAMS_BY_POSITION, jsonrpc::JSON_STRING,
                         "param01", jsonrpc::JSON_STRING, NULL),
      &LookupServer::GetEthBlockTransactionCountByHashI);

  AbstractServer<IsolatedServer>::bindAndAddMethod(
      jsonrpc::Procedure("eth_getBlockTransactionCountByNumber",
                         jsonrpc::PARAMS_BY_POSITION, jsonrpc::JSON_STRING,
                         "param01", jsonrpc::JSON_STRING, NULL),
      &LookupServer::GetEthBlockTransactionCountByNumberI);

  AbstractServer<IsolatedServer>::bindAndAddMethod(
      jsonrpc::Procedure("eth_getTransactionByBlockHashAndIndex",
                         jsonrpc::PARAMS_BY_POSITION, jsonrpc::JSON_STRING,
                         "param01", jsonrpc::JSON_STRING, "param02",
                         jsonrpc::JSON_STRING, NULL),
      &LookupServer::GetEthTransactionByBlockHashAndIndexI);

  AbstractServer<IsolatedServer>::bindAndAddMethod(
      jsonrpc::Procedure("eth_getTransactionByBlockNumberAndIndex",
                         jsonrpc::PARAMS_BY_POSITION, jsonrpc::JSON_STRING,
                         "param01", jsonrpc::JSON_STRING, "param02",
                         jsonrpc::JSON_STRING, NULL),
      &LookupServer::GetEthTransactionByBlockNumberAndIndexI);
}

bool IsolatedServer::ValidateTxn(const Transaction& tx, const Address& fromAddr,
                                 const Account* sender,
                                 const uint128_t& gasPrice) {
  if (DataConversion::UnpackA(tx.GetVersion()) != CHAIN_ID) {
    throw JsonRpcException(
        ServerBase::RPC_VERIFY_REJECTED,
        std::string("CHAIN_ID incorrect: ") +
            std::to_string(DataConversion::UnpackA(tx.GetVersion())) +
            " when expected " + std::to_string(CHAIN_ID));
  }

  if (tx.GetCode().size() > MAX_CODE_SIZE_IN_BYTES) {
    throw JsonRpcException(ServerBase::RPC_VERIFY_REJECTED,
                           "Code size is too large");
  }

  if (tx.GetGasPriceQa() < gasPrice) {
    throw JsonRpcException(
        ServerBase::RPC_VERIFY_REJECTED,
        "GasPrice " + tx.GetGasPriceQa().convert_to<string>() +
            " lower than minimum allowable " + gasPrice.convert_to<string>());
  }
  if (!Validator::VerifyTransaction(tx)) {
    throw JsonRpcException(ServerBase::RPC_VERIFY_REJECTED,
                           "Unable to verify transaction");
  }

  if (IsNullAddress(fromAddr)) {
    throw JsonRpcException(ServerBase::RPC_INVALID_ADDRESS_OR_KEY,
                           "Invalid address for issuing transactions");
  }

  if (sender == nullptr) {
    throw JsonRpcException(ServerBase::RPC_INVALID_ADDRESS_OR_KEY,
                           "The sender of the txn has no balance");
  }
  const auto type = Transaction::GetTransactionType(tx);

  if (type == Transaction::ContractType::CONTRACT_CALL &&
      (tx.GetGasLimitZil() <
       max(CONTRACT_INVOKE_GAS, (unsigned int)(tx.GetData().size())))) {
    throw JsonRpcException(ServerBase::RPC_INVALID_PARAMETER,
                           "Gas limit (" + to_string(tx.GetGasLimitZil()) +
                               ") lower than minimum for invoking contract (" +
                               to_string(CONTRACT_INVOKE_GAS) + ")");
  }

  else if (type == Transaction::ContractType::CONTRACT_CREATION &&
           (tx.GetGasLimitZil() <
            max(CONTRACT_CREATE_GAS,
                (unsigned int)(tx.GetCode().size() + tx.GetData().size())))) {
    throw JsonRpcException(
        ServerBase::RPC_INVALID_PARAMETER,
        "Gas limit (" + to_string(tx.GetGasLimitZil()) +
            ") lower than minimum for creating contract (" +
            to_string(max(
                CONTRACT_CREATE_GAS,
                (unsigned int)(tx.GetCode().size() + tx.GetData().size()))) +
            ")");
  }

  if (sender->GetNonce() >= tx.GetNonce()) {
    throw JsonRpcException(ServerBase::RPC_INVALID_PARAMETER,
                           "Nonce (" + to_string(tx.GetNonce()) +
                               ") lower than current (" +
                               to_string(sender->GetNonce()) + ")");
  }

  return true;
}

bool IsolatedServer::RetrieveHistory(const bool& nonisoload) {
  m_mediator.m_txBlockChain.Reset();

  std::shared_ptr<Retriever> m_retriever =
      std::make_shared<Retriever>(m_mediator);

  bool st_result = m_retriever->RetrieveStates();

  if (!(st_result)) {
    LOG_GENERAL(WARNING, "Retrieval of states and tx block failed");
    return false;
  }
  TxBlockSharedPtr txblock;
  bool ret = BlockStorage::GetBlockStorage().GetLatestTxBlock(txblock);
  if (ret) {
    m_blocknum = txblock->GetHeader().GetBlockNum() + 1;
  } else {
    LOG_GENERAL(WARNING, "Could not retrieve latest block num");
    return false;
  }

  if (nonisoload) {  // construct from statedelta for only non isolated server's
                     // persistence.
    uint64_t lastBlockNum = txblock->GetHeader().GetBlockNum();
    unsigned int extra_txblocks = (lastBlockNum + 1) % NUM_FINAL_BLOCK_PER_POW;
    vector<bytes> stateDeltas;

    for (uint64_t blockNum = lastBlockNum + 1 - extra_txblocks;
         blockNum <= lastBlockNum; blockNum++) {
      bytes stateDelta;
      if (!BlockStorage::GetBlockStorage().GetStateDelta(blockNum,
                                                         stateDelta)) {
        LOG_GENERAL(INFO,
                    "Didn't find the state-delta for txBlkNum: " << blockNum);
      }
      stateDeltas.emplace_back(stateDelta);
    }

    m_retriever->ConstructFromStateDeltas(lastBlockNum, extra_txblocks,
                                          stateDeltas, false);
  }

  m_currEpochGas = 0;

  return true;
}

Json::Value IsolatedServer::CreateTransaction(const Json::Value& _json) {
  Json::Value ret;

  try {
    if (!JSONConversion::checkJsonTx(_json)) {
      throw JsonRpcException(RPC_PARSE_ERROR, "Invalid Transaction JSON");
    }

    if (m_pause) {
      throw JsonRpcException(RPC_INTERNAL_ERROR, "IsoServer is paused");
    }

    Transaction tx = JSONConversion::convertJsontoTx(_json);

    uint64_t senderNonce;
    uint128_t senderBalance;

    const Address fromAddr = tx.GetSenderAddr();

    lock_guard<mutex> g(m_blockMutex);

    {
      shared_lock<shared_timed_mutex> lock(
          AccountStore::GetInstance().GetPrimaryMutex());

      const Account* sender = AccountStore::GetInstance().GetAccount(fromAddr);

      if (!ValidateTxn(tx, fromAddr, sender, m_gasPrice)) {
        return ret;
      }

      senderNonce = sender->GetNonce();
      senderBalance = sender->GetBalance();
    }

    if (senderNonce + 1 != tx.GetNonce()) {
      throw JsonRpcException(RPC_INVALID_PARAMETER,
                             "Expected Nonce: " + to_string(senderNonce + 1));
    }

    if (senderBalance < tx.GetAmountQa()) {
      throw JsonRpcException(RPC_INVALID_PARAMETER,
                             "Insufficient Balance: " + senderBalance.str());
    }

    if (m_gasPrice > tx.GetGasPriceQa()) {
      throw JsonRpcException(RPC_INVALID_PARAMETER,
                             "Minimum gas price greater: " + m_gasPrice.str());
    }

    switch (Transaction::GetTransactionType(tx)) {
      case Transaction::ContractType::NON_CONTRACT:
        break;
      case Transaction::ContractType::CONTRACT_CREATION:
        if (!ENABLE_SC) {
          throw JsonRpcException(RPC_MISC_ERROR, "Smart contract is disabled");
        }
        ret["ContractAddress"] = Account::GetAddressForContract(
                                     fromAddr, senderNonce, TRANSACTION_VERSION)
                                     .hex();
        break;
      case Transaction::ContractType::CONTRACT_CALL: {
        if (!ENABLE_SC) {
          throw JsonRpcException(RPC_MISC_ERROR, "Smart contract is disabled");
        }

        {
          shared_lock<shared_timed_mutex> lock(
              AccountStore::GetInstance().GetPrimaryMutex());

          const Account* account =
              AccountStore::GetInstance().GetAccount(tx.GetToAddr());

          if (account == nullptr) {
            throw JsonRpcException(RPC_INVALID_ADDRESS_OR_KEY,
                                   "To addr is null");
          }

          else if (!account->isContract()) {
            throw JsonRpcException(RPC_INVALID_ADDRESS_OR_KEY,
                                   "Non - contract address called");
          }
        }
      } break;

      case Transaction::ContractType::ERROR:
        throw JsonRpcException(RPC_INVALID_ADDRESS_OR_KEY,
                               "The code is empty and To addr is null");
        break;
      default:
        throw JsonRpcException(RPC_MISC_ERROR, "Txn type unexpected");
    }

    TransactionReceipt txreceipt;

    TxnStatus error_code;
    bool throwError = false;
    txreceipt.SetEpochNum(m_blocknum);
    if (!AccountStore::GetInstance().UpdateAccountsTemp(m_blocknum,
                                                        3  // Arbitrary values
                                                        ,
                                                        true, tx, txreceipt,
                                                        error_code)) {
      throwError = true;
    }
    LOG_GENERAL(INFO, "Processing On the isolated server");
    AccountStore::GetInstance().ProcessStorageRootUpdateBufferTemp();
    AccountStore::GetInstance().CleanNewLibrariesCacheTemp();

    AccountStore::GetInstance().SerializeDelta();
    AccountStore::GetInstance().CommitTemp();

    if (!m_timeDelta) {
      AccountStore::GetInstance().InitTemp();
    }

    if (throwError) {
      throw JsonRpcException(RPC_INVALID_PARAMETER,
                             "Error Code: " + to_string(error_code));
    }

    TransactionWithReceipt twr(tx, txreceipt);

    bytes twr_ser;

    twr.Serialize(twr_ser, 0);

    m_currEpochGas += txreceipt.GetCumGas();

    if (!BlockStorage::GetBlockStorage().PutTxBody(m_blocknum, tx.GetTranID(),
                                                   twr_ser)) {
      LOG_GENERAL(WARNING, "Unable to put tx body");
    }
    const auto& txHash = tx.GetTranID();
    LookupServer::AddToRecentTransactions(txHash);
    {
      lock_guard<mutex> g(m_txnBlockNumMapMutex);
      m_txnBlockNumMap[m_blocknum].emplace_back(txHash);
    }
    LOG_GENERAL(INFO, "Added Txn " << txHash << " to blocknum: " << m_blocknum);
    ret["TranID"] = txHash.hex();
    ret["Info"] = "Txn processed";
    WebsocketServer::GetInstance().ParseTxn(twr);
    LOG_GENERAL(INFO, "Processing On the isolated server completed");
  } catch (const JsonRpcException& je) {
    throw je;
  } catch (exception& e) {
    LOG_GENERAL(INFO,
                "[Error]" << e.what() << " Input: " << _json.toStyledString());
    throw JsonRpcException(RPC_MISC_ERROR, "Unable to Process");
  }

  // This will make sure the block height advances, the
  // TX can be found in a block etc.
  if (m_timeDelta == 0) {
    PostTxBlock();
  }

  return ret;
}

std::string IsolatedServer::CreateTransactionEth(Eth::EthFields const& fields,
                                                 bytes const& pubKey) {
  // Always return the TX hash or the null hash
  std::string ret = ZEROES_HASH;

  try {
    if (m_pause) {
      throw JsonRpcException(RPC_INTERNAL_ERROR, "IsoServer is paused");
    }

    const Address toAddr{fields.toAddr};
    bytes data;
    bytes code;
    if (IsNullAddress(toAddr)) {
      code = ToEVM(fields.code);
    } else {
      data = DataConversion::StringToCharArray(
          DataConversion::Uint8VecToHexStrRet(fields.code));
    }
    Transaction tx{fields.version,
                   fields.nonce,
                   toAddr,
                   PubKey(pubKey, 0),
                   fields.amount,
                   fields.gasPrice,
                   fields.gasLimit,
                   code,  // either empty or stripped EVM-less code
                   data,  // either empty or un-hexed byte-stream
                   Signature(fields.signature, 0)};

    ret = DataConversion::AddOXPrefix(tx.GetTranID().hex());

    uint256_t senderBalance;

    const uint128_t gasPriceWei =
        (m_mediator.m_dsBlockChain.GetLastBlock().GetHeader().GetGasPrice() *
         EVM_ZIL_SCALING_FACTOR) /
        GasConv::GetScalingFactor();

    const Address fromAddr = tx.GetSenderAddr();

    lock_guard<mutex> g(m_blockMutex);

    {
      shared_lock<shared_timed_mutex> lock(
          AccountStore::GetInstance().GetPrimaryMutex());

      const Account* sender = AccountStore::GetInstance().GetAccount(fromAddr);

      if (!Eth::ValidateEthTxn(tx, fromAddr, sender, gasPriceWei)) {
        return ret;
      }

      senderBalance = uint256_t{sender->GetBalance()} * EVM_ZIL_SCALING_FACTOR;
    }

    switch (Transaction::GetTransactionType(tx)) {
      case Transaction::ContractType::NON_CONTRACT:
        break;
      case Transaction::ContractType::CONTRACT_CREATION: {
        if (!ENABLE_SC) {
          throw JsonRpcException(RPC_MISC_ERROR, "Smart contract is disabled");
        }
<<<<<<< HEAD
        ret["ContractAddress"] =
            Account::GetAddressForContract(fromAddr, senderNonce).hex();
      } break;

=======
        break;
>>>>>>> 7ace22fb
      case Transaction::ContractType::CONTRACT_CALL: {
        if (!ENABLE_SC) {
          throw JsonRpcException(RPC_MISC_ERROR, "Smart contract is disabled");
        }

        {
          shared_lock<shared_timed_mutex> lock(
              AccountStore::GetInstance().GetPrimaryMutex());

          const Account* account =
              AccountStore::GetInstance().GetAccount(tx.GetToAddr());

          if (account == nullptr) {
            throw JsonRpcException(RPC_INVALID_ADDRESS_OR_KEY,
                                   "To addr is null");
          } else if (!account->isContract()) {
            throw JsonRpcException(RPC_INVALID_ADDRESS_OR_KEY,
                                   "Non - contract address called");
          }
        }
      } break;

      case Transaction::ContractType::ERROR: {
        throw JsonRpcException(RPC_INVALID_ADDRESS_OR_KEY,
                               "The code is empty and To addr is null");
      } break;

      default: {
        throw JsonRpcException(RPC_MISC_ERROR, "Txn type unexpected");
      }
    }  // end of switch

    TransactionReceipt txreceipt;

    TxnStatus error_code;
    bool throwError = false;
    txreceipt.SetEpochNum(m_blocknum);

    if (!AccountStore::GetInstance().UpdateAccountsTemp(m_blocknum,
                                                        3,  // Arbitrary values
                                                        true, tx, txreceipt,
                                                        error_code)) {
      LOG_GENERAL(WARNING, "failed to update accounts!!!");
      throwError = true;
    }
    LOG_GENERAL(INFO, "Processing On the isolated server...");

    AccountStore::GetInstance().ProcessStorageRootUpdateBufferTemp();
    AccountStore::GetInstance().CleanNewLibrariesCacheTemp();

    AccountStore::GetInstance().SerializeDelta();
    AccountStore::GetInstance().CommitTemp();

    if (!m_timeDelta) {
      AccountStore::GetInstance().InitTemp();
    }

    if (throwError) {
      throw JsonRpcException(RPC_INVALID_PARAMETER,
                             "Error Code: " + to_string(error_code));
    }

    TransactionWithReceipt twr(tx, txreceipt);

    bytes twr_ser;

    twr.Serialize(twr_ser, 0);

    m_currEpochGas += txreceipt.GetCumGas();

    if (!BlockStorage::GetBlockStorage().PutTxBody(m_blocknum, tx.GetTranID(),
                                                   twr_ser)) {
      LOG_GENERAL(WARNING, "Unable to put tx body");
    }

    const auto& txHash = tx.GetTranID();
    LookupServer::AddToRecentTransactions(txHash);
    {
      lock_guard<mutex> g(m_txnBlockNumMapMutex);
      m_txnBlockNumMap[m_blocknum].emplace_back(txHash);
    }

    LOG_GENERAL(INFO, "Added Txn " << txHash << " to blocknum: " << m_blocknum);
<<<<<<< HEAD
    ret["TranID"] = txHash.hex();
    ret["Info"] = "Txn processed";

=======
>>>>>>> 7ace22fb
    WebsocketServer::GetInstance().ParseTxn(twr);

    LOG_GENERAL(
        INFO,
        "Processing On the isolated server completed. Minting a block...");

  } catch (const JsonRpcException& je) {
    LOG_GENERAL(INFO, "[Error]" << je.what() << " Input JSON: NA");
  } catch (exception& e) {
    LOG_GENERAL(INFO, "[Error]" << e.what() << " Input code: NA");
  }

  // Double create a block to make sure TXs are 'flushed'
  // This will make sure the block height advances, the
  // TX can be found in a block etc.
  if (m_timeDelta == 0) {
    PostTxBlock();
    PostTxBlock();
  }
  return ret;
}

Json::Value IsolatedServer::GetTransactionsForTxBlock(
    const string& txBlockNum) {
  uint64_t txNum;
  try {
    txNum = strtoull(txBlockNum.c_str(), NULL, 0);
  } catch (exception& e) {
    throw JsonRpcException(RPC_INVALID_PARAMETER, e.what());
  }

  auto const& txBlock = m_mediator.m_txBlockChain.GetBlock(txNum);

  if (txBlock.GetHeader().GetBlockNum() == INIT_BLOCK_NUMBER &&
      txBlock.GetHeader().GetDSBlockNum() == INIT_BLOCK_NUMBER) {
    throw JsonRpcException(RPC_INVALID_PARAMS, "TxBlock does not exist");
  }

  auto microBlockInfos = txBlock.GetMicroBlockInfos();
  Json::Value _json = Json::arrayValue;
  bool hasTransactions = false;

  for (auto const& mbInfo : microBlockInfos) {
    MicroBlockSharedPtr mbptr;
    _json[mbInfo.m_shardId] = Json::arrayValue;

    if (!BlockStorage::GetBlockStorage().GetMicroBlock(mbInfo.m_microBlockHash,
                                                       mbptr)) {
      throw JsonRpcException(RPC_DATABASE_ERROR, "Failed to get Microblock");
    }

    const std::vector<TxnHash>& tranHashes = mbptr->GetTranHashes();
    if (tranHashes.size() > 0) {
      hasTransactions = true;
      for (const auto& tranHash : tranHashes) {
        _json[mbInfo.m_shardId].append(tranHash.hex());
      }
    }
  }

  if (!hasTransactions) {
    throw JsonRpcException(RPC_MISC_ERROR, "TxBlock has no transactions");
  }
  return _json;
}

string IsolatedServer::IncreaseBlocknum(const uint32_t& delta) {
  if (m_timeDelta > 0) {
    throw JsonRpcException(RPC_INVALID_PARAMETER, "Manual trigger disallowed");
  }

  m_blocknum += delta;

  return to_string(m_blocknum);
}

string IsolatedServer::GetBlocknum() { return to_string(m_blocknum); }

Json::Value IsolatedServer::GetEthBlockNumber() {
  Json::Value ret;

  try {
    const auto txBlock = m_mediator.m_txBlockChain.GetLastBlock();

    auto blockHeight = txBlock.GetHeader().GetBlockNum();
    blockHeight =
        blockHeight == std::numeric_limits<uint64_t>::max() ? 1 : blockHeight;

    std::ostringstream returnVal;
    returnVal << "0x" << std::hex << blockHeight << std::dec;
    ret = returnVal.str();
  } catch (const std::exception& e) {
    LOG_GENERAL(INFO, "[Error]" << e.what() << " When getting block number!");
    throw JsonRpcException(RPC_MISC_ERROR, "Unable To Process");
  }

  return ret;
}

string IsolatedServer::SetMinimumGasPrice(const string& gasPrice) {
  uint128_t newGasPrice;
  if (m_timeDelta > 0) {
    throw JsonRpcException(RPC_INVALID_PARAMETER, "Manual trigger disallowed");
  }
  try {
    newGasPrice = uint128_t(gasPrice);
  } catch (exception& e) {
    throw JsonRpcException(RPC_INVALID_PARAMETER,
                           "Gas price should be numeric");
  }
  if (newGasPrice < 1) {
    throw JsonRpcException(RPC_INVALID_PARAMETER,
                           "Gas price cannot be less than 1");
  }

  m_gasPrice = move(newGasPrice);

  return m_gasPrice.str();
}

string IsolatedServer::GetMinimumGasPrice() { return m_gasPrice.str(); }

bool IsolatedServer::StartBlocknumIncrement() {
  LOG_GENERAL(INFO, "Starting automatic increment " << m_timeDelta);
  auto incrThread = [this]() mutable -> void {
    while (true) {
      this_thread::sleep_for(chrono::milliseconds(m_timeDelta));
      if (m_pause) {
        continue;
      }
      PostTxBlock();
    }
  };

  DetachedFunction(1, incrThread);
  return true;
}

bool IsolatedServer::TogglePause(const string& uuid) {
  if (uuid != m_uuid) {
    throw JsonRpcException(RPC_INVALID_ADDRESS_OR_KEY, "Invalid UUID");
  }
  m_pause = !m_pause;
  return m_pause;
}

bool IsolatedServer::CheckPause(const string& uuid) {
  if (uuid != m_uuid) {
    throw JsonRpcException(RPC_INVALID_ADDRESS_OR_KEY, "Invalid UUID");
  }
  return m_pause;
}

TxBlock IsolatedServer::GenerateTxBlock() {
  uint numtxns;
  vector<TxnHash> txnhashes;
  {
    lock_guard<mutex> g(m_txnBlockNumMapMutex);
    numtxns = m_txnBlockNumMap[m_blocknum].size();
    txnhashes = m_txnBlockNumMap[m_blocknum];
    m_txnBlockNumMap[m_blocknum].clear();
  }

  TxBlockHeader txblockheader(0, m_currEpochGas, 0, m_blocknum,
                              TxBlockHashSet(), numtxns, m_key.first,
                              TXBLOCK_VERSION);

  // In order that the m_txRootHash is not empty if there are actually TXs
  // in the microblock, set the root hash to a TXn hash if there is one
  MicroBlockHashSet hashSet{};
  if (txnhashes.size() > 0) {
    hashSet.m_txRootHash = txnhashes[0];
  }

  MicroBlockHeader mbh(0, 0, m_currEpochGas, 0, m_blocknum, hashSet, numtxns,
                       m_key.first, 0);
  MicroBlock mb(mbh, txnhashes, CoSignatures());
  MicroBlockInfo mbInfo{mb.GetBlockHash(), mb.GetHeader().GetTxRootHash(),
                        mb.GetHeader().GetShardId()};
  LOG_GENERAL(INFO, "MicroBlock hash = " << mbInfo.m_microBlockHash);
  bytes body;

  mb.Serialize(body, 0);

  if (!BlockStorage::GetBlockStorage().PutMicroBlock(
          mb.GetBlockHash(), mb.GetHeader().GetEpochNum(),
          mb.GetHeader().GetShardId(), body)) {
    LOG_GENERAL(WARNING, "Failed to put microblock in body");
  }
  TxBlock txblock(txblockheader, {mbInfo}, CoSignatures());

  return txblock;
}

void IsolatedServer::PostTxBlock() {
  lock_guard<mutex> g(m_blockMutex);
  const TxBlock& txBlock = GenerateTxBlock();
  if (ENABLE_WEBSOCKET) {
    // send tx block and attach txhashes
    Json::Value j_txnhashes;
    try {
      j_txnhashes = GetTransactionsForTxBlock(to_string(m_blocknum));
    } catch (exception& e) {
      j_txnhashes = Json::arrayValue;
    }
    WebsocketServer::GetInstance().PrepareTxBlockAndTxHashes(
        JSONConversion::convertTxBlocktoJson(txBlock), j_txnhashes);

    // send event logs
    WebsocketServer::GetInstance().SendOutMessages();
  }
  m_mediator.m_txBlockChain.AddBlock(txBlock);

  bytes serializedTxBlock;
  txBlock.Serialize(serializedTxBlock, 0);
  if (!BlockStorage::GetBlockStorage().PutTxBlock(txBlock.GetHeader(),
                                                  serializedTxBlock)) {
    LOG_GENERAL(WARNING, "BlockStorage::PutTxBlock failed " << txBlock);
  }
  AccountStore::GetInstance().MoveUpdatesToDisk();
  AccountStore::GetInstance().InitTemp();

  m_blocknum++;
  m_currEpochGas = 0;
}<|MERGE_RESOLUTION|>--- conflicted
+++ resolved
@@ -622,7 +622,7 @@
     LOG_GENERAL(INFO, "Processing On the isolated server completed");
   } catch (const JsonRpcException& je) {
     throw je;
-  } catch (exception& e) {
+  } catch (const exception& e) {
     LOG_GENERAL(INFO,
                 "[Error]" << e.what() << " Input: " << _json.toStyledString());
     throw JsonRpcException(RPC_MISC_ERROR, "Unable to Process");
@@ -700,325 +700,317 @@
         if (!ENABLE_SC) {
           throw JsonRpcException(RPC_MISC_ERROR, "Smart contract is disabled");
         }
-<<<<<<< HEAD
-        ret["ContractAddress"] =
-            Account::GetAddressForContract(fromAddr, senderNonce).hex();
-      } break;
-
-=======
         break;
->>>>>>> 7ace22fb
-      case Transaction::ContractType::CONTRACT_CALL: {
-        if (!ENABLE_SC) {
-          throw JsonRpcException(RPC_MISC_ERROR, "Smart contract is disabled");
-        }
-
+        case Transaction::ContractType::CONTRACT_CALL: {
+          if (!ENABLE_SC) {
+            throw JsonRpcException(RPC_MISC_ERROR,
+                                   "Smart contract is disabled");
+          }
+
+          {
+            shared_lock<shared_timed_mutex> lock(
+                AccountStore::GetInstance().GetPrimaryMutex());
+
+            const Account* account =
+                AccountStore::GetInstance().GetAccount(tx.GetToAddr());
+
+            if (account == nullptr) {
+              throw JsonRpcException(RPC_INVALID_ADDRESS_OR_KEY,
+                                     "To addr is null");
+            } else if (!account->isContract()) {
+              throw JsonRpcException(RPC_INVALID_ADDRESS_OR_KEY,
+                                     "Non - contract address called");
+            }
+          }
+        } break;
+
+        case Transaction::ContractType::ERROR: {
+          throw JsonRpcException(RPC_INVALID_ADDRESS_OR_KEY,
+                                 "The code is empty and To addr is null");
+        } break;
+
+        default: {
+          throw JsonRpcException(RPC_MISC_ERROR, "Txn type unexpected");
+        }
+      }  // end of switch
+
+        TransactionReceipt txreceipt;
+
+        TxnStatus error_code;
+        bool throwError = false;
+        txreceipt.SetEpochNum(m_blocknum);
+
+        if (!AccountStore::GetInstance().UpdateAccountsTemp(
+                m_blocknum,
+                3,  // Arbitrary values
+                true, tx, txreceipt, error_code)) {
+          LOG_GENERAL(WARNING, "failed to update accounts!!!");
+          throwError = true;
+        }
+        LOG_GENERAL(INFO, "Processing On the isolated server...");
+
+        AccountStore::GetInstance().ProcessStorageRootUpdateBufferTemp();
+        AccountStore::GetInstance().CleanNewLibrariesCacheTemp();
+
+        AccountStore::GetInstance().SerializeDelta();
+        AccountStore::GetInstance().CommitTemp();
+
+        if (!m_timeDelta) {
+          AccountStore::GetInstance().InitTemp();
+        }
+
+        if (throwError) {
+          throw JsonRpcException(RPC_INVALID_PARAMETER,
+                                 "Error Code: " + to_string(error_code));
+        }
+
+        TransactionWithReceipt twr(tx, txreceipt);
+
+        bytes twr_ser;
+
+        twr.Serialize(twr_ser, 0);
+
+        m_currEpochGas += txreceipt.GetCumGas();
+
+        if (!BlockStorage::GetBlockStorage().PutTxBody(
+                m_blocknum, tx.GetTranID(), twr_ser)) {
+          LOG_GENERAL(WARNING, "Unable to put tx body");
+        }
+
+        const auto& txHash = tx.GetTranID();
+        LookupServer::AddToRecentTransactions(txHash);
         {
-          shared_lock<shared_timed_mutex> lock(
-              AccountStore::GetInstance().GetPrimaryMutex());
-
-          const Account* account =
-              AccountStore::GetInstance().GetAccount(tx.GetToAddr());
-
-          if (account == nullptr) {
-            throw JsonRpcException(RPC_INVALID_ADDRESS_OR_KEY,
-                                   "To addr is null");
-          } else if (!account->isContract()) {
-            throw JsonRpcException(RPC_INVALID_ADDRESS_OR_KEY,
-                                   "Non - contract address called");
-          }
-        }
-      } break;
-
-      case Transaction::ContractType::ERROR: {
-        throw JsonRpcException(RPC_INVALID_ADDRESS_OR_KEY,
-                               "The code is empty and To addr is null");
-      } break;
-
-      default: {
-        throw JsonRpcException(RPC_MISC_ERROR, "Txn type unexpected");
+          lock_guard<mutex> g(m_txnBlockNumMapMutex);
+          m_txnBlockNumMap[m_blocknum].emplace_back(txHash);
+        }
+
+        LOG_GENERAL(INFO,
+                    "Added Txn " << txHash << " to blocknum: " << m_blocknum);
+        WebsocketServer::GetInstance().ParseTxn(twr);
+
+        LOG_GENERAL(
+            INFO,
+            "Processing On the isolated server completed. Minting a block...");
+    }
+    catch (const JsonRpcException& je) {
+      LOG_GENERAL(INFO, "[Error]" << je.what() << " Input JSON: NA");
+    }
+    catch (const exception& e) {
+      LOG_GENERAL(INFO, "[Error]" << e.what() << " Input code: NA");
+    }
+
+    // Double create a block to make sure TXs are 'flushed'
+    // This will make sure the block height advances, the
+    // TX can be found in a block etc.
+    if (m_timeDelta == 0) {
+      PostTxBlock();
+      PostTxBlock();
+    }
+    return ret;
+  }
+
+  Json::Value IsolatedServer::GetTransactionsForTxBlock(
+      const string& txBlockNum) {
+    uint64_t txNum;
+    try {
+      txNum = strtoull(txBlockNum.c_str(), NULL, 0);
+    } catch (const exception& e) {
+      throw JsonRpcException(RPC_INVALID_PARAMETER, e.what());
+    }
+
+    auto const& txBlock = m_mediator.m_txBlockChain.GetBlock(txNum);
+
+    if (txBlock.GetHeader().GetBlockNum() == INIT_BLOCK_NUMBER &&
+        txBlock.GetHeader().GetDSBlockNum() == INIT_BLOCK_NUMBER) {
+      throw JsonRpcException(RPC_INVALID_PARAMS, "TxBlock does not exist");
+    }
+
+    auto microBlockInfos = txBlock.GetMicroBlockInfos();
+    Json::Value _json = Json::arrayValue;
+    bool hasTransactions = false;
+
+    for (auto const& mbInfo : microBlockInfos) {
+      MicroBlockSharedPtr mbptr;
+      _json[mbInfo.m_shardId] = Json::arrayValue;
+
+      if (!BlockStorage::GetBlockStorage().GetMicroBlock(
+              mbInfo.m_microBlockHash, mbptr)) {
+        throw JsonRpcException(RPC_DATABASE_ERROR, "Failed to get Microblock");
       }
-    }  // end of switch
-
-    TransactionReceipt txreceipt;
-
-    TxnStatus error_code;
-    bool throwError = false;
-    txreceipt.SetEpochNum(m_blocknum);
-
-    if (!AccountStore::GetInstance().UpdateAccountsTemp(m_blocknum,
-                                                        3,  // Arbitrary values
-                                                        true, tx, txreceipt,
-                                                        error_code)) {
-      LOG_GENERAL(WARNING, "failed to update accounts!!!");
-      throwError = true;
-    }
-    LOG_GENERAL(INFO, "Processing On the isolated server...");
-
-    AccountStore::GetInstance().ProcessStorageRootUpdateBufferTemp();
-    AccountStore::GetInstance().CleanNewLibrariesCacheTemp();
-
-    AccountStore::GetInstance().SerializeDelta();
-    AccountStore::GetInstance().CommitTemp();
-
-    if (!m_timeDelta) {
-      AccountStore::GetInstance().InitTemp();
-    }
-
-    if (throwError) {
+
+      const std::vector<TxnHash>& tranHashes = mbptr->GetTranHashes();
+      if (tranHashes.size() > 0) {
+        hasTransactions = true;
+        for (const auto& tranHash : tranHashes) {
+          _json[mbInfo.m_shardId].append(tranHash.hex());
+        }
+      }
+    }
+
+    if (!hasTransactions) {
+      throw JsonRpcException(RPC_MISC_ERROR, "TxBlock has no transactions");
+    }
+    return _json;
+  }
+
+  string IsolatedServer::IncreaseBlocknum(const uint32_t& delta) {
+    if (m_timeDelta > 0) {
       throw JsonRpcException(RPC_INVALID_PARAMETER,
-                             "Error Code: " + to_string(error_code));
-    }
-
-    TransactionWithReceipt twr(tx, txreceipt);
-
-    bytes twr_ser;
-
-    twr.Serialize(twr_ser, 0);
-
-    m_currEpochGas += txreceipt.GetCumGas();
-
-    if (!BlockStorage::GetBlockStorage().PutTxBody(m_blocknum, tx.GetTranID(),
-                                                   twr_ser)) {
-      LOG_GENERAL(WARNING, "Unable to put tx body");
-    }
-
-    const auto& txHash = tx.GetTranID();
-    LookupServer::AddToRecentTransactions(txHash);
+                             "Manual trigger disallowed");
+    }
+
+    m_blocknum += delta;
+
+    return to_string(m_blocknum);
+  }
+
+  string IsolatedServer::GetBlocknum() { return to_string(m_blocknum); }
+
+  Json::Value IsolatedServer::GetEthBlockNumber() {
+    Json::Value ret;
+
+    try {
+      const auto txBlock = m_mediator.m_txBlockChain.GetLastBlock();
+
+      auto blockHeight = txBlock.GetHeader().GetBlockNum();
+      blockHeight =
+          blockHeight == std::numeric_limits<uint64_t>::max() ? 1 : blockHeight;
+
+      std::ostringstream returnVal;
+      returnVal << "0x" << std::hex << blockHeight << std::dec;
+      ret = returnVal.str();
+    } catch (const std::exception& e) {
+      LOG_GENERAL(INFO, "[Error]" << e.what() << " When getting block number!");
+      throw JsonRpcException(RPC_MISC_ERROR, "Unable To Process");
+    }
+
+    return ret;
+  }
+
+  string IsolatedServer::SetMinimumGasPrice(const string& gasPrice) {
+    uint128_t newGasPrice;
+    if (m_timeDelta > 0) {
+      throw JsonRpcException(RPC_INVALID_PARAMETER,
+                             "Manual trigger disallowed");
+    }
+    try {
+      newGasPrice = uint128_t(gasPrice);
+    } catch (const exception& e) {
+      throw JsonRpcException(RPC_INVALID_PARAMETER,
+                             "Gas price should be numeric");
+    }
+    if (newGasPrice < 1) {
+      throw JsonRpcException(RPC_INVALID_PARAMETER,
+                             "Gas price cannot be less than 1");
+    }
+
+    m_gasPrice = move(newGasPrice);
+
+    return m_gasPrice.str();
+  }
+
+  string IsolatedServer::GetMinimumGasPrice() { return m_gasPrice.str(); }
+
+  bool IsolatedServer::StartBlocknumIncrement() {
+    LOG_GENERAL(INFO, "Starting automatic increment " << m_timeDelta);
+    auto incrThread = [this]() mutable -> void {
+      while (true) {
+        this_thread::sleep_for(chrono::milliseconds(m_timeDelta));
+        if (m_pause) {
+          continue;
+        }
+        PostTxBlock();
+      }
+    };
+
+    DetachedFunction(1, incrThread);
+    return true;
+  }
+
+  bool IsolatedServer::TogglePause(const string& uuid) {
+    if (uuid != m_uuid) {
+      throw JsonRpcException(RPC_INVALID_ADDRESS_OR_KEY, "Invalid UUID");
+    }
+    m_pause = !m_pause;
+    return m_pause;
+  }
+
+  bool IsolatedServer::CheckPause(const string& uuid) {
+    if (uuid != m_uuid) {
+      throw JsonRpcException(RPC_INVALID_ADDRESS_OR_KEY, "Invalid UUID");
+    }
+    return m_pause;
+  }
+
+  TxBlock IsolatedServer::GenerateTxBlock() {
+    uint numtxns;
+    vector<TxnHash> txnhashes;
     {
       lock_guard<mutex> g(m_txnBlockNumMapMutex);
-      m_txnBlockNumMap[m_blocknum].emplace_back(txHash);
-    }
-
-    LOG_GENERAL(INFO, "Added Txn " << txHash << " to blocknum: " << m_blocknum);
-<<<<<<< HEAD
-    ret["TranID"] = txHash.hex();
-    ret["Info"] = "Txn processed";
-
-=======
->>>>>>> 7ace22fb
-    WebsocketServer::GetInstance().ParseTxn(twr);
-
-    LOG_GENERAL(
-        INFO,
-        "Processing On the isolated server completed. Minting a block...");
-
-  } catch (const JsonRpcException& je) {
-    LOG_GENERAL(INFO, "[Error]" << je.what() << " Input JSON: NA");
-  } catch (exception& e) {
-    LOG_GENERAL(INFO, "[Error]" << e.what() << " Input code: NA");
-  }
-
-  // Double create a block to make sure TXs are 'flushed'
-  // This will make sure the block height advances, the
-  // TX can be found in a block etc.
-  if (m_timeDelta == 0) {
-    PostTxBlock();
-    PostTxBlock();
-  }
-  return ret;
-}
-
-Json::Value IsolatedServer::GetTransactionsForTxBlock(
-    const string& txBlockNum) {
-  uint64_t txNum;
-  try {
-    txNum = strtoull(txBlockNum.c_str(), NULL, 0);
-  } catch (exception& e) {
-    throw JsonRpcException(RPC_INVALID_PARAMETER, e.what());
-  }
-
-  auto const& txBlock = m_mediator.m_txBlockChain.GetBlock(txNum);
-
-  if (txBlock.GetHeader().GetBlockNum() == INIT_BLOCK_NUMBER &&
-      txBlock.GetHeader().GetDSBlockNum() == INIT_BLOCK_NUMBER) {
-    throw JsonRpcException(RPC_INVALID_PARAMS, "TxBlock does not exist");
-  }
-
-  auto microBlockInfos = txBlock.GetMicroBlockInfos();
-  Json::Value _json = Json::arrayValue;
-  bool hasTransactions = false;
-
-  for (auto const& mbInfo : microBlockInfos) {
-    MicroBlockSharedPtr mbptr;
-    _json[mbInfo.m_shardId] = Json::arrayValue;
-
-    if (!BlockStorage::GetBlockStorage().GetMicroBlock(mbInfo.m_microBlockHash,
-                                                       mbptr)) {
-      throw JsonRpcException(RPC_DATABASE_ERROR, "Failed to get Microblock");
-    }
-
-    const std::vector<TxnHash>& tranHashes = mbptr->GetTranHashes();
-    if (tranHashes.size() > 0) {
-      hasTransactions = true;
-      for (const auto& tranHash : tranHashes) {
-        _json[mbInfo.m_shardId].append(tranHash.hex());
+      numtxns = m_txnBlockNumMap[m_blocknum].size();
+      txnhashes = m_txnBlockNumMap[m_blocknum];
+      m_txnBlockNumMap[m_blocknum].clear();
+    }
+
+    TxBlockHeader txblockheader(0, m_currEpochGas, 0, m_blocknum,
+                                TxBlockHashSet(), numtxns, m_key.first,
+                                TXBLOCK_VERSION);
+
+    // In order that the m_txRootHash is not empty if there are actually TXs
+    // in the microblock, set the root hash to a TXn hash if there is one
+    MicroBlockHashSet hashSet{};
+    if (txnhashes.size() > 0) {
+      hashSet.m_txRootHash = txnhashes[0];
+    }
+
+    MicroBlockHeader mbh(0, 0, m_currEpochGas, 0, m_blocknum, hashSet, numtxns,
+                         m_key.first, 0);
+    MicroBlock mb(mbh, txnhashes, CoSignatures());
+    MicroBlockInfo mbInfo{mb.GetBlockHash(), mb.GetHeader().GetTxRootHash(),
+                          mb.GetHeader().GetShardId()};
+    LOG_GENERAL(INFO, "MicroBlock hash = " << mbInfo.m_microBlockHash);
+    bytes body;
+
+    mb.Serialize(body, 0);
+
+    if (!BlockStorage::GetBlockStorage().PutMicroBlock(
+            mb.GetBlockHash(), mb.GetHeader().GetEpochNum(),
+            mb.GetHeader().GetShardId(), body)) {
+      LOG_GENERAL(WARNING, "Failed to put microblock in body");
+    }
+    TxBlock txblock(txblockheader, {mbInfo}, CoSignatures());
+
+    return txblock;
+  }
+
+  void IsolatedServer::PostTxBlock() {
+    lock_guard<mutex> g(m_blockMutex);
+    const TxBlock& txBlock = GenerateTxBlock();
+    if (ENABLE_WEBSOCKET) {
+      // send tx block and attach txhashes
+      Json::Value j_txnhashes;
+      try {
+        j_txnhashes = GetTransactionsForTxBlock(to_string(m_blocknum));
+      } catch (const exception& e) {
+        j_txnhashes = Json::arrayValue;
       }
-    }
-  }
-
-  if (!hasTransactions) {
-    throw JsonRpcException(RPC_MISC_ERROR, "TxBlock has no transactions");
-  }
-  return _json;
-}
-
-string IsolatedServer::IncreaseBlocknum(const uint32_t& delta) {
-  if (m_timeDelta > 0) {
-    throw JsonRpcException(RPC_INVALID_PARAMETER, "Manual trigger disallowed");
-  }
-
-  m_blocknum += delta;
-
-  return to_string(m_blocknum);
-}
-
-string IsolatedServer::GetBlocknum() { return to_string(m_blocknum); }
-
-Json::Value IsolatedServer::GetEthBlockNumber() {
-  Json::Value ret;
-
-  try {
-    const auto txBlock = m_mediator.m_txBlockChain.GetLastBlock();
-
-    auto blockHeight = txBlock.GetHeader().GetBlockNum();
-    blockHeight =
-        blockHeight == std::numeric_limits<uint64_t>::max() ? 1 : blockHeight;
-
-    std::ostringstream returnVal;
-    returnVal << "0x" << std::hex << blockHeight << std::dec;
-    ret = returnVal.str();
-  } catch (const std::exception& e) {
-    LOG_GENERAL(INFO, "[Error]" << e.what() << " When getting block number!");
-    throw JsonRpcException(RPC_MISC_ERROR, "Unable To Process");
-  }
-
-  return ret;
-}
-
-string IsolatedServer::SetMinimumGasPrice(const string& gasPrice) {
-  uint128_t newGasPrice;
-  if (m_timeDelta > 0) {
-    throw JsonRpcException(RPC_INVALID_PARAMETER, "Manual trigger disallowed");
-  }
-  try {
-    newGasPrice = uint128_t(gasPrice);
-  } catch (exception& e) {
-    throw JsonRpcException(RPC_INVALID_PARAMETER,
-                           "Gas price should be numeric");
-  }
-  if (newGasPrice < 1) {
-    throw JsonRpcException(RPC_INVALID_PARAMETER,
-                           "Gas price cannot be less than 1");
-  }
-
-  m_gasPrice = move(newGasPrice);
-
-  return m_gasPrice.str();
-}
-
-string IsolatedServer::GetMinimumGasPrice() { return m_gasPrice.str(); }
-
-bool IsolatedServer::StartBlocknumIncrement() {
-  LOG_GENERAL(INFO, "Starting automatic increment " << m_timeDelta);
-  auto incrThread = [this]() mutable -> void {
-    while (true) {
-      this_thread::sleep_for(chrono::milliseconds(m_timeDelta));
-      if (m_pause) {
-        continue;
-      }
-      PostTxBlock();
-    }
-  };
-
-  DetachedFunction(1, incrThread);
-  return true;
-}
-
-bool IsolatedServer::TogglePause(const string& uuid) {
-  if (uuid != m_uuid) {
-    throw JsonRpcException(RPC_INVALID_ADDRESS_OR_KEY, "Invalid UUID");
-  }
-  m_pause = !m_pause;
-  return m_pause;
-}
-
-bool IsolatedServer::CheckPause(const string& uuid) {
-  if (uuid != m_uuid) {
-    throw JsonRpcException(RPC_INVALID_ADDRESS_OR_KEY, "Invalid UUID");
-  }
-  return m_pause;
-}
-
-TxBlock IsolatedServer::GenerateTxBlock() {
-  uint numtxns;
-  vector<TxnHash> txnhashes;
-  {
-    lock_guard<mutex> g(m_txnBlockNumMapMutex);
-    numtxns = m_txnBlockNumMap[m_blocknum].size();
-    txnhashes = m_txnBlockNumMap[m_blocknum];
-    m_txnBlockNumMap[m_blocknum].clear();
-  }
-
-  TxBlockHeader txblockheader(0, m_currEpochGas, 0, m_blocknum,
-                              TxBlockHashSet(), numtxns, m_key.first,
-                              TXBLOCK_VERSION);
-
-  // In order that the m_txRootHash is not empty if there are actually TXs
-  // in the microblock, set the root hash to a TXn hash if there is one
-  MicroBlockHashSet hashSet{};
-  if (txnhashes.size() > 0) {
-    hashSet.m_txRootHash = txnhashes[0];
-  }
-
-  MicroBlockHeader mbh(0, 0, m_currEpochGas, 0, m_blocknum, hashSet, numtxns,
-                       m_key.first, 0);
-  MicroBlock mb(mbh, txnhashes, CoSignatures());
-  MicroBlockInfo mbInfo{mb.GetBlockHash(), mb.GetHeader().GetTxRootHash(),
-                        mb.GetHeader().GetShardId()};
-  LOG_GENERAL(INFO, "MicroBlock hash = " << mbInfo.m_microBlockHash);
-  bytes body;
-
-  mb.Serialize(body, 0);
-
-  if (!BlockStorage::GetBlockStorage().PutMicroBlock(
-          mb.GetBlockHash(), mb.GetHeader().GetEpochNum(),
-          mb.GetHeader().GetShardId(), body)) {
-    LOG_GENERAL(WARNING, "Failed to put microblock in body");
-  }
-  TxBlock txblock(txblockheader, {mbInfo}, CoSignatures());
-
-  return txblock;
-}
-
-void IsolatedServer::PostTxBlock() {
-  lock_guard<mutex> g(m_blockMutex);
-  const TxBlock& txBlock = GenerateTxBlock();
-  if (ENABLE_WEBSOCKET) {
-    // send tx block and attach txhashes
-    Json::Value j_txnhashes;
-    try {
-      j_txnhashes = GetTransactionsForTxBlock(to_string(m_blocknum));
-    } catch (exception& e) {
-      j_txnhashes = Json::arrayValue;
-    }
-    WebsocketServer::GetInstance().PrepareTxBlockAndTxHashes(
-        JSONConversion::convertTxBlocktoJson(txBlock), j_txnhashes);
-
-    // send event logs
-    WebsocketServer::GetInstance().SendOutMessages();
-  }
-  m_mediator.m_txBlockChain.AddBlock(txBlock);
-
-  bytes serializedTxBlock;
-  txBlock.Serialize(serializedTxBlock, 0);
-  if (!BlockStorage::GetBlockStorage().PutTxBlock(txBlock.GetHeader(),
-                                                  serializedTxBlock)) {
-    LOG_GENERAL(WARNING, "BlockStorage::PutTxBlock failed " << txBlock);
-  }
-  AccountStore::GetInstance().MoveUpdatesToDisk();
-  AccountStore::GetInstance().InitTemp();
-
-  m_blocknum++;
-  m_currEpochGas = 0;
-}+      WebsocketServer::GetInstance().PrepareTxBlockAndTxHashes(
+          JSONConversion::convertTxBlocktoJson(txBlock), j_txnhashes);
+
+      // send event logs
+      WebsocketServer::GetInstance().SendOutMessages();
+    }
+    m_mediator.m_txBlockChain.AddBlock(txBlock);
+
+    bytes serializedTxBlock;
+    txBlock.Serialize(serializedTxBlock, 0);
+    if (!BlockStorage::GetBlockStorage().PutTxBlock(txBlock.GetHeader(),
+                                                    serializedTxBlock)) {
+      LOG_GENERAL(WARNING, "BlockStorage::PutTxBlock failed " << txBlock);
+    }
+    AccountStore::GetInstance().MoveUpdatesToDisk();
+    AccountStore::GetInstance().InitTemp();
+
+    m_blocknum++;
+    m_currEpochGas = 0;
+  }