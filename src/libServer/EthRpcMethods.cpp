/*
 * Copyright (C) 2022 Zilliqa
 *
 * This program is free software: you can redistribute it and/or modify
 * it under the terms of the GNU General Public License as published by
 * the Free Software Foundation, either version 3 of the License, or
 * (at your option) any later version.
 *
 * This program is distributed in the hope that it will be useful,
 * but WITHOUT ANY WARRANTY; without even the implied warranty of
 * MERCHANTABILITY or FITNESS FOR A PARTICULAR PURPOSE.  See the
 * GNU General Public License for more details.
 *
 * You should have received a copy of the GNU General Public License
 * along with this program.  If not, see <https://www.gnu.org/licenses/>.
 */
#include "EthRpcMethods.h"
#include <Schnorr.h>
#include <jsonrpccpp/common/exception.h>
#include <boost/format.hpp>
#include <boost/multiprecision/cpp_dec_float.hpp>
#include <ethash/keccak.hpp>
#include <stdexcept>
#include "JSONConversion.h"
#include "LookupServer.h"
#include "common/Constants.h"
#include "common/Messages.h"
#include "common/Serializable.h"
#include "json/value.h"
#include "libCrypto/Sha2.h"
#include "libData/AccountData/Account.h"
#include "libData/AccountData/AccountStore.h"
#include "libData/AccountData/Transaction.h"
#include "libEth/Eth.h"
#include "libEth/Filters.h"
#include "libMessage/Messenger.h"
#include "libNetwork/Blacklist.h"
#include "libNetwork/Guard.h"
#include "libNetwork/P2PComm.h"
#include "libNetwork/Peer.h"
#include "libPOW/pow.h"
#include "libPersistence/BlockStorage.h"
#include "libPersistence/ContractStorage.h"
#include "libRemoteStorageDB/RemoteStorageDB.h"
#include "libServer/AddressChecksum.h"
#include "libUtils/AddressConversion.h"
#include "libUtils/DataConversion.h"
#include "libUtils/DetachedFunction.h"
#include "libUtils/EvmUtils.h"
#include "libUtils/GasConv.h"
#include "libUtils/JsonUtils.h"
#include "libUtils/Logger.h"
#include "libUtils/SafeMath.h"
#include "libUtils/TimeUtils.h"

// These two violate our own standards.
using namespace jsonrpc;
using namespace std;

namespace {

bool isNumber(const std::string& str) {
  char* endp;
  strtoull(str.c_str(), &endp, 0);
  return (str.size() > 0 && endp != nullptr && *endp == '\0');
}

bool isSupportedTag(const std::string& tag) {
  return tag == "latest" || tag == "earliest" || tag == "pending" ||
         isNumber(tag);
}
Address ToBase16AddrHelper(const std::string& addr) {
  using RpcEC = ServerBase::RPCErrorCode;

  Address convertedAddr;
  auto retCode = ToBase16Addr(addr, convertedAddr);

  if (retCode == AddressConversionCode::INVALID_ADDR) {
    throw JsonRpcException(RpcEC::RPC_INVALID_ADDRESS_OR_KEY,
                           "invalid address");
  } else if (retCode == AddressConversionCode::INVALID_BECH32_ADDR) {
    throw JsonRpcException(RpcEC::RPC_INVALID_ADDRESS_OR_KEY,
                           "Bech32 address is invalid");
  } else if (retCode == AddressConversionCode::WRONG_ADDR_SIZE) {
    throw JsonRpcException(RpcEC::RPC_INVALID_PARAMETER,
                           "Address size not appropriate");
  }
  return convertedAddr;
}

}  // namespace

struct EthRpcMethods::ApiKeys {
  std::string from;
  std::string to;
  std::string value;
  std::string gas;
  std::string data;
};

void EthRpcMethods::Init(LookupServer* lookupServer) {
  if (lookupServer != nullptr) {
    m_lookupServer = lookupServer;
  }

  if (m_lookupServer == nullptr) {
    LOG_GENERAL(INFO, "nullptr EthRpcMethods - Init Required");
    return;
  }

  // Add Eth compatible RPC endpoints
  // todo: remove when all tests are updated to use eth_call
  m_lookupServer->bindAndAddExternalMethod(
      jsonrpc::Procedure("GetEthCall", jsonrpc::PARAMS_BY_POSITION,
                         jsonrpc::JSON_STRING, "param01", jsonrpc::JSON_OBJECT,
                         NULL),
      &EthRpcMethods::GetEthCallZilI);

  m_lookupServer->bindAndAddExternalMethod(
      jsonrpc::Procedure("eth_call", jsonrpc::PARAMS_BY_POSITION,
                         jsonrpc::JSON_STRING, "param01", jsonrpc::JSON_OBJECT,
                         "param02", jsonrpc::JSON_STRING, NULL),
      &EthRpcMethods::GetEthCallEthI);

  m_lookupServer->bindAndAddExternalMethod(
      jsonrpc::Procedure("eth_blockNumber", jsonrpc::PARAMS_BY_POSITION,
                         jsonrpc::JSON_STRING, NULL),
      &EthRpcMethods::GetEthBlockNumberI);

  m_lookupServer->bindAndAddExternalMethod(
      jsonrpc::Procedure("eth_getBalance", jsonrpc::PARAMS_BY_POSITION,
                         jsonrpc::JSON_STRING, "param01", jsonrpc::JSON_STRING,
                         "param02", jsonrpc::JSON_STRING, NULL),
      &EthRpcMethods::GetEthBalanceI);

  m_lookupServer->bindAndAddExternalMethod(
      jsonrpc::Procedure("eth_getBlockByNumber", jsonrpc::PARAMS_BY_POSITION,
                         jsonrpc::JSON_STRING, "param01", jsonrpc::JSON_STRING,
                         "param02", jsonrpc::JSON_BOOLEAN, NULL),
      &EthRpcMethods::GetEthBlockByNumberI);

  m_lookupServer->bindAndAddExternalMethod(
      jsonrpc::Procedure("eth_getBlockByHash", jsonrpc::PARAMS_BY_POSITION,
                         jsonrpc::JSON_STRING, "param01", jsonrpc::JSON_STRING,
                         "param02", jsonrpc::JSON_BOOLEAN, NULL),
      &EthRpcMethods::GetEthBlockByHashI);

  m_lookupServer->bindAndAddExternalMethod(
      jsonrpc::Procedure("eth_getBlockTransactionCountByHash",
                         jsonrpc::PARAMS_BY_POSITION, jsonrpc::JSON_STRING,
                         "param01", jsonrpc::JSON_STRING, NULL),
      &EthRpcMethods::GetEthBlockTransactionCountByHashI);

  m_lookupServer->bindAndAddExternalMethod(
      jsonrpc::Procedure("eth_getBlockTransactionCountByNumber",
                         jsonrpc::PARAMS_BY_POSITION, jsonrpc::JSON_STRING,
                         "param01", jsonrpc::JSON_STRING, NULL),
      &EthRpcMethods::GetEthBlockTransactionCountByNumberI);

  m_lookupServer->bindAndAddExternalMethod(
      jsonrpc::Procedure("eth_getTransactionByBlockHashAndIndex",
                         jsonrpc::PARAMS_BY_POSITION, jsonrpc::JSON_STRING,
                         "param01", jsonrpc::JSON_STRING, "param02",
                         jsonrpc::JSON_STRING, NULL),
      &EthRpcMethods::GetEthTransactionByBlockHashAndIndexI);

  m_lookupServer->bindAndAddExternalMethod(
      jsonrpc::Procedure("eth_getTransactionByBlockNumberAndIndex",
                         jsonrpc::PARAMS_BY_POSITION, jsonrpc::JSON_STRING,
                         "param01", jsonrpc::JSON_STRING, "param02",
                         jsonrpc::JSON_STRING, NULL),
      &EthRpcMethods::GetEthTransactionByBlockNumberAndIndexI);

  m_lookupServer->bindAndAddExternalMethod(
      jsonrpc::Procedure("eth_gasPrice", jsonrpc::PARAMS_BY_POSITION,
                         jsonrpc::JSON_STRING, NULL),
      &EthRpcMethods::GetEthGasPriceI);

  m_lookupServer->bindAndAddExternalMethod(
      jsonrpc::Procedure("eth_getCode", jsonrpc::PARAMS_BY_POSITION,
                         jsonrpc::JSON_STRING, "param01", jsonrpc::JSON_STRING,
                         "param02", jsonrpc::JSON_STRING, NULL),
      &EthRpcMethods::GetEthCodeI);

  m_lookupServer->bindAndAddExternalMethod(
      jsonrpc::Procedure("eth_estimateGas", jsonrpc::PARAMS_BY_POSITION,
                         jsonrpc::JSON_STRING, "param01", jsonrpc::JSON_OBJECT,
                         NULL),
      &EthRpcMethods::GetEthEstimateGasI);

  m_lookupServer->bindAndAddExternalMethod(
      jsonrpc::Procedure("eth_getTransactionCount", jsonrpc::PARAMS_BY_POSITION,
                         jsonrpc::JSON_STRING, "param01", jsonrpc::JSON_STRING,
                         "param02", jsonrpc::JSON_STRING, NULL),
      &EthRpcMethods::GetEthTransactionCountI);

  m_lookupServer->bindAndAddExternalMethod(
      jsonrpc::Procedure("eth_sendRawTransaction", jsonrpc::PARAMS_BY_POSITION,
                         jsonrpc::JSON_STRING, "param01", jsonrpc::JSON_STRING,
                         NULL),
      &EthRpcMethods::GetEthSendRawTransactionI);

  m_lookupServer->bindAndAddExternalMethod(
      jsonrpc::Procedure("eth_getTransactionByHash",
                         jsonrpc::PARAMS_BY_POSITION, jsonrpc::JSON_STRING,
                         "param01", jsonrpc::JSON_STRING, NULL),
      &EthRpcMethods::GetEthTransactionByHashI);

  m_lookupServer->bindAndAddExternalMethod(
      jsonrpc::Procedure("web3_clientVersion", jsonrpc::PARAMS_BY_POSITION,
                         jsonrpc::JSON_STRING, NULL),
      &EthRpcMethods::GetWeb3ClientVersionI);

  m_lookupServer->bindAndAddExternalMethod(
      jsonrpc::Procedure("web3_sha3", jsonrpc::PARAMS_BY_POSITION,
                         jsonrpc::JSON_STRING, "param01", jsonrpc::JSON_STRING,
                         NULL),
      &EthRpcMethods::GetWeb3Sha3I);

  m_lookupServer->bindAndAddExternalMethod(
      jsonrpc::Procedure("eth_mining", jsonrpc::PARAMS_BY_POSITION,
                         jsonrpc::JSON_STRING, NULL),
      &EthRpcMethods::GetEthMiningI);

  m_lookupServer->bindAndAddExternalMethod(
      jsonrpc::Procedure("eth_coinbase", jsonrpc::PARAMS_BY_POSITION,
                         jsonrpc::JSON_STRING, NULL),
      &EthRpcMethods::GetEthCoinbaseI);

  m_lookupServer->bindAndAddExternalMethod(
      jsonrpc::Procedure("eth_getUncleByBlockHashAndIndex",
                         jsonrpc::PARAMS_BY_POSITION, jsonrpc::JSON_ARRAY,
                         "param01", jsonrpc::JSON_STRING, "param02",
                         jsonrpc::JSON_STRING, nullptr),
      &EthRpcMethods::GetEthUncleBlockI);

  m_lookupServer->bindAndAddExternalMethod(
      jsonrpc::Procedure("eth_getUncleByBlockNumberAndIndex",
                         jsonrpc::PARAMS_BY_POSITION, jsonrpc::JSON_ARRAY,
                         "param01", jsonrpc::JSON_STRING, "param02",
                         jsonrpc::JSON_STRING, nullptr),
      &EthRpcMethods::GetEthUncleBlockI);

  m_lookupServer->bindAndAddExternalMethod(
      jsonrpc::Procedure("eth_getUncleCountByBlockHash",
                         jsonrpc::PARAMS_BY_POSITION, jsonrpc::JSON_ARRAY,
                         "param01", jsonrpc::JSON_STRING, nullptr),
      &EthRpcMethods::GetEthUncleCountI);

  m_lookupServer->bindAndAddExternalMethod(
      jsonrpc::Procedure("eth_getUncleCountByBlockNumber",
                         jsonrpc::PARAMS_BY_POSITION, jsonrpc::JSON_ARRAY,
                         "param01", jsonrpc::JSON_STRING, nullptr),
      &EthRpcMethods::GetEthUncleCountI);

  m_lookupServer->bindAndAddExternalMethod(
      jsonrpc::Procedure("net_version", jsonrpc::PARAMS_BY_POSITION,
                         jsonrpc::JSON_STRING, NULL),
      &EthRpcMethods::GetNetVersionI);

  m_lookupServer->bindAndAddExternalMethod(
      jsonrpc::Procedure("net_listening", jsonrpc::PARAMS_BY_POSITION,
                         jsonrpc::JSON_STRING, NULL),
      &EthRpcMethods::GetNetListeningI);

  m_lookupServer->bindAndAddExternalMethod(
      jsonrpc::Procedure("eth_protocolVersion", jsonrpc::PARAMS_BY_POSITION,
                         jsonrpc::JSON_STRING, NULL),
      &EthRpcMethods::GetProtocolVersionI);

  m_lookupServer->bindAndAddExternalMethod(
      jsonrpc::Procedure("net_peerCount", jsonrpc::PARAMS_BY_POSITION,
                         jsonrpc::JSON_STRING, NULL),
      &EthRpcMethods::GetNetPeerCountI);

  m_lookupServer->bindAndAddExternalMethod(
      jsonrpc::Procedure("eth_chainId", jsonrpc::PARAMS_BY_POSITION,
                         jsonrpc::JSON_STRING, NULL),
      &EthRpcMethods::GetEthChainIdI);

  m_lookupServer->bindAndAddExternalMethod(
      jsonrpc::Procedure("eth_syncing", jsonrpc::PARAMS_BY_POSITION,
                         jsonrpc::JSON_STRING, NULL),
      &EthRpcMethods::GetEthSyncingI);

  m_lookupServer->bindAndAddExternalMethod(
      jsonrpc::Procedure("eth_accounts", jsonrpc::PARAMS_BY_POSITION,
                         jsonrpc::JSON_STRING, NULL),
      &EthRpcMethods::GetEthAccountsI);

  m_lookupServer->bindAndAddExternalMethod(
      jsonrpc::Procedure("eth_getStorageAt", jsonrpc::PARAMS_BY_POSITION,
                         jsonrpc::JSON_STRING, "param01", jsonrpc::JSON_STRING,
                         "param02", jsonrpc::JSON_STRING, "param03",
                         jsonrpc::JSON_STRING, NULL),
      &EthRpcMethods::GetEthStorageAtI);

  m_lookupServer->bindAndAddExternalMethod(
      jsonrpc::Procedure("eth_getTransactionReceipt",
                         jsonrpc::PARAMS_BY_POSITION, jsonrpc::JSON_STRING,
                         "param01", jsonrpc::JSON_STRING, NULL),
      &EthRpcMethods::GetEthTransactionReceiptI);

  m_lookupServer->bindAndAddExternalMethod(
      jsonrpc::Procedure("eth_newFilter", jsonrpc::PARAMS_BY_POSITION,
                         jsonrpc::JSON_STRING, "param01", jsonrpc::JSON_OBJECT,
                         NULL),
      &EthRpcMethods::EthNewFilterI);

  m_lookupServer->bindAndAddExternalMethod(
      jsonrpc::Procedure("eth_newBlockFilter", jsonrpc::PARAMS_BY_POSITION,
                         jsonrpc::JSON_STRING, NULL),
      &EthRpcMethods::EthNewBlockFilterI);

  m_lookupServer->bindAndAddExternalMethod(
      jsonrpc::Procedure("eth_newPendingTransactionFilter",
                         jsonrpc::PARAMS_BY_POSITION, jsonrpc::JSON_STRING,
                         NULL),
      &EthRpcMethods::EthNewPendingTransactionFilterI);

  m_lookupServer->bindAndAddExternalMethod(
      jsonrpc::Procedure("eth_getFilterChanges", jsonrpc::PARAMS_BY_POSITION,
                         jsonrpc::JSON_STRING, "param01", jsonrpc::JSON_STRING,
                         NULL),
      &EthRpcMethods::EthGetFilterChangesI);

  m_lookupServer->bindAndAddExternalMethod(
      jsonrpc::Procedure("eth_uninstallFilter", jsonrpc::PARAMS_BY_POSITION,
                         jsonrpc::JSON_STRING, "param01", jsonrpc::JSON_STRING,
                         NULL),
      &EthRpcMethods::EthUninstallFilterI);

  m_lookupServer->bindAndAddExternalMethod(
      jsonrpc::Procedure("eth_getFilterLogs", jsonrpc::PARAMS_BY_POSITION,
                         jsonrpc::JSON_STRING, "param01", jsonrpc::JSON_STRING,
                         NULL),
      &EthRpcMethods::EthGetFilterLogsI);

  m_lookupServer->bindAndAddExternalMethod(
      jsonrpc::Procedure("eth_getLogs", jsonrpc::PARAMS_BY_POSITION,
                         jsonrpc::JSON_STRING, "param01", jsonrpc::JSON_OBJECT,
                         NULL),
      &EthRpcMethods::EthGetLogsI);

  // Recover who the sender of a transaction was given only the RLP
  m_lookupServer->bindAndAddExternalMethod(
      jsonrpc::Procedure("eth_recoverTransaction", jsonrpc::PARAMS_BY_POSITION,
                         jsonrpc::JSON_STRING, "param01", jsonrpc::JSON_OBJECT,
                         NULL),
      &EthRpcMethods::EthRecoverTransactionI);

  m_lookupServer->bindAndAddExternalMethod(
      jsonrpc::Procedure("eth_getBlockReceipts", jsonrpc::PARAMS_BY_POSITION,
                         jsonrpc::JSON_STRING, "param01", jsonrpc::JSON_STRING,
                         NULL),
      &EthRpcMethods::GetEthBlockReceiptsI);
}

std::string EthRpcMethods::CreateTransactionEth(
    Eth::EthFields const& fields, zbytes const& pubKey,
    const unsigned int num_shards, const uint128_t& gasPrice,
    const CreateTransactionTargetFunc& targetFunc) {
  LOG_MARKER();

  if (!LOOKUP_NODE_MODE) {
    throw JsonRpcException(ServerBase::RPC_INVALID_REQUEST,
                           "Sent to a non-lookup");
  }

  if (Mediator::m_disableTxns) {
    LOG_GENERAL(INFO, "Txns disabled - rejecting new txn");
    throw JsonRpcException(ServerBase::RPC_MISC_ERROR, "Unable to Process");
  }

  Address toAddr{fields.toAddr};
  zbytes data;
  zbytes code;
  if (IsNullAddress(toAddr)) {
    code = ToEVM(fields.code);
  } else {
    data = DataConversion::StringToCharArray(
        DataConversion::Uint8VecToHexStrRet(fields.code));
  }
  Transaction tx{fields.version,
                 fields.nonce,
                 Address(fields.toAddr),
                 PubKey(pubKey, 0),
                 fields.amount,
                 fields.gasPrice,
                 fields.gasLimit,
                 code,  // either empty or stripped EVM-less code
                 data,  // either empty or un-hexed byte-stream
                 Signature(fields.signature, 0)};

  const std::string ret = DataConversion::AddOXPrefix(tx.GetTranID().hex());

  try {
    const Address fromAddr = tx.GetSenderAddr();

    bool toAccountExist;
    bool toAccountIsContract;

    {
      shared_lock<shared_timed_mutex> lock(
          AccountStore::GetInstance().GetPrimaryMutex());

      const Account* sender =
          AccountStore::GetInstance().GetAccount(fromAddr, true);
      const Account* toAccount =
          AccountStore::GetInstance().GetAccount(tx.GetToAddr(), true);

      if (!Eth::ValidateEthTxn(tx, fromAddr, sender, gasPrice)) {
        LOG_GENERAL(WARNING, "failed to validate TX!");
        return ret;
      }

      toAccountExist = (toAccount != nullptr);
      toAccountIsContract = toAccountExist && toAccount->isContract();
    }

    const unsigned int shard = Transaction::GetShardIndex(fromAddr, num_shards);
    unsigned int mapIndex = shard;
    bool priority = false;
    switch (Transaction::GetTransactionType(tx)) {
      case Transaction::ContractType::NON_CONTRACT:
        if (ARCHIVAL_LOOKUP) {
          mapIndex = SEND_TYPE::ARCHIVAL_SEND_SHARD;
        }
        if (toAccountExist) {
          if (toAccountIsContract) {
            throw JsonRpcException(ServerBase::RPC_INVALID_PARAMETER,
                                   "Contract account won't accept normal txn");
            return ret;
          }
        }

        break;
      case Transaction::ContractType::CONTRACT_CREATION: {
        auto check =
            CheckContractTxnShards(priority, shard, tx, num_shards,
                                   toAccountExist, toAccountIsContract);
        mapIndex = check.second;
      } break;
      case Transaction::ContractType::CONTRACT_CALL: {
        auto check =
            CheckContractTxnShards(priority, shard, tx, num_shards,
                                   toAccountExist, toAccountIsContract);
        mapIndex = check.second;
      } break;
      case Transaction::ContractType::ERROR:
        throw JsonRpcException(ServerBase::RPC_INVALID_ADDRESS_OR_KEY,
                               "Code is empty and To addr is null");
        break;
      default:
        throw JsonRpcException(ServerBase::RPC_MISC_ERROR,
                               "Txn type unexpected");
    }
    if (m_sharedMediator.m_lookup->m_sendAllToDS) {
      if (ARCHIVAL_LOOKUP) {
        mapIndex = SEND_TYPE::ARCHIVAL_SEND_DS;
      } else {
        mapIndex = num_shards;
      }
    }
    if (!targetFunc(tx, mapIndex)) {
      throw JsonRpcException(ServerBase::RPC_DATABASE_ERROR,
                             "Txn could not be added as database exceeded "
                             "limit or the txn was already present");
    }
  } catch (const JsonRpcException& je) {
    LOG_GENERAL(INFO, "[Error]" << je.what() << " Input: N/A");
    throw je;
  } catch (exception& e) {
    LOG_GENERAL(INFO, "[Error]" << e.what() << " Input: N/A");
    throw JsonRpcException(ServerBase::RPC_MISC_ERROR, "Unable to Process");
  }
  return ret;
}

std::pair<std::string, unsigned int> EthRpcMethods::CheckContractTxnShards(
    bool priority, unsigned int shard, const Transaction& tx,
    unsigned int num_shards, bool toAccountExist, bool toAccountIsContract) {
  unsigned int mapIndex = shard;
  std::string resultStr;

  if (!ENABLE_SC) {
    throw JsonRpcException(ServerBase::RPC_MISC_ERROR,
                           "Smart contract is disabled");
  }

  if (!toAccountExist) {
    throw JsonRpcException(ServerBase::RPC_INVALID_ADDRESS_OR_KEY,
                           "Target account does not exist");
  }

  else if (Transaction::GetTransactionType(tx) == Transaction::CONTRACT_CALL &&
           !toAccountIsContract) {
    throw JsonRpcException(ServerBase::RPC_INVALID_ADDRESS_OR_KEY,
                           "Non - contract address called");
  }

  Address affectedAddress =
      (Transaction::GetTransactionType(tx) == Transaction::CONTRACT_CREATION)
          ? Account::GetAddressForContract(tx.GetSenderAddr(), tx.GetNonce(),
                                           tx.GetVersionIdentifier())
          : tx.GetToAddr();

  unsigned int to_shard =
      Transaction::GetShardIndex(affectedAddress, num_shards);
  // Use m_sendSCCallsToDS as initial setting
  bool sendToDs = priority || m_sharedMediator.m_lookup->m_sendSCCallsToDS;
  if ((to_shard == shard) && !sendToDs) {
    if (tx.GetGasLimitZil() > SHARD_MICROBLOCK_GAS_LIMIT) {
      throw JsonRpcException(ServerBase::RPC_INVALID_PARAMETER,
                             "txn gas limit exceeding shard maximum limit");
    }
    if (ARCHIVAL_LOOKUP) {
      mapIndex = SEND_TYPE::ARCHIVAL_SEND_SHARD;
    }
    resultStr =
        "Contract Creation/Call Txn, Shards Match of the sender "
        "and receiver";
  } else {
    if (tx.GetGasLimitZil() > DS_MICROBLOCK_GAS_LIMIT) {
      throw JsonRpcException(ServerBase::RPC_INVALID_PARAMETER,
                             "txn gas limit exceeding ds maximum limit");
    }
    if (ARCHIVAL_LOOKUP) {
      mapIndex = SEND_TYPE::ARCHIVAL_SEND_DS;
    } else {
      mapIndex = num_shards;
    }
    resultStr = "Contract Creation/Call Txn, Sent To Ds";
  }
  return make_pair(resultStr, mapIndex);
}

Json::Value EthRpcMethods::GetBalanceAndNonce(const string& address) {
  if (!LOOKUP_NODE_MODE) {
    throw JsonRpcException(ServerBase::RPC_INVALID_REQUEST,
                           "Sent to a non-lookup");
  }

  try {
    Address addr{ToBase16AddrHelper(address)};
    shared_lock<shared_timed_mutex> lock(
        AccountStore::GetInstance().GetPrimaryMutex());

    const Account* account = AccountStore::GetInstance().GetAccount(addr, true);

    Json::Value ret;
    if (account != nullptr) {
      const uint128_t& balance = account->GetBalance();
      uint64_t nonce = account->GetNonce();

      ret["balance"] = balance.str();
      ret["nonce"] = static_cast<unsigned int>(nonce);
      LOG_GENERAL(INFO,
                  "DEBUG: Addr: " << address << " balance: " << balance.str()
                                  << " nonce: " << nonce << " " << account);
    } else if (account == nullptr) {
      throw JsonRpcException(ServerBase::RPC_INVALID_ADDRESS_OR_KEY,
                             "Account is not created");
    }

    return ret;
  } catch (const JsonRpcException& je) {
    LOG_GENERAL(INFO, "[Error] getting balance" << je.GetMessage());
    throw je;
  } catch (exception& e) {
    LOG_GENERAL(INFO, "[Error]" << e.what() << " Input: " << address);
    throw JsonRpcException(ServerBase::RPC_MISC_ERROR, "Unable To Process");
  }
}

string EthRpcMethods::GetEthCallZil(const Json::Value& _json) {
  return this->GetEthCallImpl(
      _json, {"fromAddr", "toAddr", "amount", "gasLimit", "data"});
}

string EthRpcMethods::GetEthCallEth(const Json::Value& _json,
                                    const string& block_or_tag) {
  if (!isSupportedTag(block_or_tag)) {
    throw JsonRpcException(ServerBase::RPC_INVALID_PARAMS,
                           "Unsupported block or tag in eth_call");
  }
  return this->GetEthCallImpl(_json, {"from", "to", "value", "gas", "data"});
}

std::string EthRpcMethods::GetEthEstimateGas(const Json::Value& json) {
  Address fromAddr;

  if (!json.isMember("from")) {
    LOG_GENERAL(WARNING, "Missing from account");
    throw JsonRpcException(ServerBase::RPC_MISC_ERROR, "Missing from field");
  } else {
    fromAddr = Address{json["from"].asString()};
  }

  Address toAddr;

  if (json.isMember("to")) {
    auto toAddrStr = json["to"].asString();
    DataConversion::NormalizeHexString(toAddrStr);
    toAddr = Address{toAddrStr};
  }

  std::string code;
  uint256_t accountFunds{};
  bool contractCreation = false;
  {
    shared_lock<shared_timed_mutex> lock(
        AccountStore::GetInstance().GetPrimaryMutex());

    const Account* sender =
        AccountStore::GetInstance().GetAccount(fromAddr, true);
    if (sender == nullptr) {
      LOG_GENERAL(WARNING, "Sender doesn't exist");
      throw JsonRpcException(ServerBase::RPC_MISC_ERROR,
                             "Sender doesn't exist");
    }
    accountFunds = sender->GetBalance();

    const Account* toAccount =
        AccountStore::GetInstance().GetAccount(toAddr, true);

    if (toAccount != nullptr && toAccount->isContract()) {
      code = DataConversion::CharArrayToString(toAccount->GetCode());
    } else if (toAccount == nullptr) {
      toAddr = Account::GetAddressForContract(fromAddr, sender->GetNonce(),
                                              TRANSACTION_VERSION_ETH);
      contractCreation = true;
    }
  }

  std::string data;
  if (json.isMember("data")) {
    data = json["data"].asString();
    if (data.size() >= 2 && data[0] == '0' && data[1] == 'x') {
      data = data.substr(2);
    }
  }

  uint256_t value = 0;
  if (json.isMember("value")) {
    const auto valueStr = json["value"].asString();
    value = stoull(valueStr.c_str(), nullptr, 0);
  }

  uint256_t gasPrice = GetEthGasPriceNum();
  if (json.isMember("gasPrice")) {
    const auto gasPriceStr = json["gasPrice"].asString();
    const uint256_t gasPriceNum = stoull(gasPriceStr.c_str(), nullptr, 0);
    gasPrice = max(gasPrice, gasPriceNum);
  }

  uint256_t gasDeposit = 0;
  if (!SafeMath<uint256_t>::mul(gasPrice, MIN_ETH_GAS, gasDeposit)) {
    throw JsonRpcException(ServerBase::RPC_INVALID_PARAMETER,
                           "gasPrice * MIN_ETH_GAS overflow!");
  }
  uint256_t balance = 0;
  if (!SafeMath<uint256_t>::mul(accountFunds, EVM_ZIL_SCALING_FACTOR,
                                balance)) {
    throw JsonRpcException(ServerBase::RPC_INVALID_PARAMETER,
                           "accountFunds * EVM_ZIL_SCALING_FACTOR overflow!");
  }

  if (balance < gasDeposit) {
    throw JsonRpcException(ServerBase::RPC_MISC_ERROR,
                           "Insufficient funds to perform this operation");
  }

  // Typical fund transfer
  if (code.empty() && data.empty()) {
    return (boost::format("0x%x") % MIN_ETH_GAS).str();
  }

  if (contractCreation && code.empty() && !data.empty()) {
    std::swap(data, code);
  }

  uint64_t gas = GasConv::GasUnitsFromCoreToEth(2 * DS_MICROBLOCK_GAS_LIMIT);

  // Use gas specified by user
  if (json.isMember("gas")) {
    const auto gasLimitStr = json["gas"].asString();
    gas = min(gas,
              static_cast<uint64_t>(stoull(gasLimitStr.c_str(), nullptr, 0)));
  }

  const auto txBlock = m_sharedMediator.m_txBlockChain.GetLastBlock();
  const auto dsBlock = m_sharedMediator.m_dsBlockChain.GetLastBlock();
  // TODO: adapt to any block, not just latest.
  TxnExtras txnExtras{
      dsBlock.GetHeader().GetGasPrice(),
      txBlock.GetTimestamp() / 1000000,  // From microseconds to seconds.
      dsBlock.GetHeader().GetDifficulty()};
  uint64_t blockNum =
      m_sharedMediator.m_txBlockChain.GetLastBlock().GetHeader().GetBlockNum();

  EvmCallExtras extras;
  if (!GetEvmCallExtras(blockNum, txnExtras, extras)) {
    throw JsonRpcException(ServerBase::RPC_INTERNAL_ERROR,
                           "Failed to get EVM call extras");
  }

  const EvmCallParameters params{
<<<<<<< HEAD
      toAddr.hex(), fromAddr.hex(), code, data, gas, 0,
      {true} /* only estimate gas */};
=======
      toAddr.hex(), fromAddr.hex(),    code, data, gas,
      value,        std::move(extras), true /* only estimate gas */
  };
>>>>>>> 0408ba4e

  evmproj::CallResponse response;
  if (AccountStore::GetInstance().ViewAccounts(params, response) &&
      response.Success()) {
    const auto gasRemained = response.Gas();
    auto retGas = (gas >= gasRemained) ? (gas - gasRemained) : gas;
    retGas = std::max(retGas, MIN_ETH_GAS);
    return (boost::format("0x%x") % retGas).str();
  } else {
    throw JsonRpcException(ServerBase::RPC_MISC_ERROR, response.ExitReason());
  }
}

string EthRpcMethods::GetEthCallImpl(const Json::Value& _json,
                                     const ApiKeys& apiKeys) {
  LOG_MARKER();
  LOG_GENERAL(DEBUG, "GetEthCall:" << _json);
  const auto& addr = JSONConversion::checkJsonGetEthCall(_json, apiKeys.to);
  zbytes code{};
  auto success{false};
  {
    shared_lock<shared_timed_mutex> lock(
        AccountStore::GetInstance().GetPrimaryMutex());
    Account* contractAccount =
        AccountStore::GetInstance().GetAccount(addr, true);
    if (contractAccount == nullptr) {
      throw JsonRpcException(ServerBase::RPC_INVALID_PARAMS,
                             "Account does not exist");
    }
    code = contractAccount->GetCode();
  }

  evmproj::CallResponse response;
  try {
    Address fromAddr;
    if (_json.isMember(apiKeys.from)) {
      fromAddr = Address(_json[apiKeys.from].asString());
    }

    uint64_t amount{0};
    if (_json.isMember(apiKeys.value)) {
      const auto amount_str = _json[apiKeys.value].asString();
      amount = strtoull(amount_str.c_str(), NULL, 0);
    }

    // for now set total gas as twice the ds gas limit
    uint64_t gasRemained =
        GasConv::GasUnitsFromCoreToEth(2 * DS_MICROBLOCK_GAS_LIMIT);
    if (_json.isMember(apiKeys.gas)) {
      const auto gasLimit_str = _json[apiKeys.gas].asString();
      gasRemained =
          min(gasRemained, (uint64_t)stoull(gasLimit_str.c_str(), nullptr, 0));
    }

    string data = _json[apiKeys.data].asString();
    if (data.size() >= 2 && data[0] == '0' && data[1] == 'x') {
      data = data.substr(2);
    }

    const auto txBlock = m_sharedMediator.m_txBlockChain.GetLastBlock();
    const auto dsBlock = m_sharedMediator.m_dsBlockChain.GetLastBlock();
    // TODO: adapt to any block, not just latest.
    TxnExtras txnExtras{
        dsBlock.GetHeader().GetGasPrice(),
        txBlock.GetTimestamp() / 1000000,  // From microseconds to seconds.
        dsBlock.GetHeader().GetDifficulty()};
    uint64_t blockNum = m_sharedMediator.m_txBlockChain.GetLastBlock()
                            .GetHeader()
                            .GetBlockNum();
    EvmCallExtras extras;
    if (!GetEvmCallExtras(blockNum, txnExtras, extras)) {
      throw JsonRpcException(ServerBase::RPC_INTERNAL_ERROR,
                             "Failed to get EVM call extras");
    }

    const EvmCallParameters params{addr.hex(),
                                   fromAddr.hex(),
                                   DataConversion::CharArrayToString(code),
                                   data,
                                   gasRemained,
                                   amount,
                                   std::move(extras)};

    if (AccountStore::GetInstance().ViewAccounts(params, response) &&
        response.Success()) {
      success = true;
    }

    if (LOG_SC) {
      LOG_GENERAL(INFO, "Called Evm, response:" << response);
    }

  } catch (const exception& e) {
    LOG_GENERAL(WARNING, "Error: " << e.what());
    throw JsonRpcException(ServerBase::RPC_MISC_ERROR, "Unable to process");
  }

  if (!success) {
    throw JsonRpcException(ServerBase::RPC_MISC_ERROR, response.ExitReason());
  }

  return "0x" + response.ReturnedBytes();
}

std::string EthRpcMethods::GetWeb3ClientVersion() {
  LOG_MARKER();
  return "Zilliqa/v8.2";
}

string EthRpcMethods::GetWeb3Sha3(const Json::Value& _json) {
  LOG_MARKER();
  zbytes input = DataConversion::HexStrToUint8VecRet(_json.asString());
  return POW::BlockhashToHexString(
      ethash::keccak256(input.data(), input.size()));
}

Json::Value EthRpcMethods::GetEthUncleCount() {
  LOG_MARKER();
  // There's no concept of longest chain hence there will be no uncles
  // Return 0 instead
  return Json::Value{"0x0"};
}

Json::Value EthRpcMethods::GetEthUncleBlock() {
  LOG_MARKER();
  // There's no concept of longest chain hence there will be no uncles
  // Return null instead
  return Json::nullValue;
}

Json::Value EthRpcMethods::GetEthMining() {
  LOG_MARKER();

  return Json::Value(false);
}

std::string EthRpcMethods::GetEthCoinbase() {
  LOG_MARKER();
  return "0x0000000000000000000000000000000000000000";
}

Json::Value EthRpcMethods::GetNetListening() {
  LOG_MARKER();
  return Json::Value(true);
}

std::string EthRpcMethods::GetNetPeerCount() {
  LOG_MARKER();
  return "0x0";
}

std::string EthRpcMethods::GetProtocolVersion() {
  LOG_MARKER();
  return "0x41";  // Similar to Infura, Alchemy
}

std::string EthRpcMethods::GetEthChainId() {
  LOG_MARKER();
  return (boost::format("0x%x") % ETH_CHAINID).str();
}

Json::Value EthRpcMethods::GetEthSyncing() {
  LOG_MARKER();
  return Json::Value(false);
}

Json::Value EthRpcMethods::GetEmptyResponse() {
  LOG_MARKER();
  const Json::Value expectedResponse = Json::arrayValue;
  return expectedResponse;
}

Json::Value EthRpcMethods::GetEthTransactionByHash(
    const std::string& transactionHash) {
  if (!LOOKUP_NODE_MODE) {
    throw JsonRpcException(ServerBase::RPC_INVALID_REQUEST,
                           "Sent to a non-lookup");
  }
  try {
    TxBodySharedPtr transactioBodyPtr;
    TxnHash tranHash(transactionHash);
    bool isPresent =
        BlockStorage::GetBlockStorage().GetTxBody(tranHash, transactioBodyPtr);
    if (!isPresent) {
      return Json::nullValue;
    }

    const TxBlock EMPTY_BLOCK;
    const auto txBlock = GetBlockFromTransaction(*transactioBodyPtr);
    if (txBlock == EMPTY_BLOCK) {
      LOG_GENERAL(WARNING, "Unable to get the TX from a minted block!");
      return Json::nullValue;
    }

    constexpr auto WRONG_INDEX = std::numeric_limits<uint64_t>::max();
    auto transactionIndex =
        GetTransactionIndexFromBlock(txBlock, transactionHash);
    if (transactionIndex == WRONG_INDEX) {
      return Json::nullValue;
    }

    return JSONConversion::convertTxtoEthJson(transactionIndex,
                                              *transactioBodyPtr, txBlock);
  } catch (exception& e) {
    LOG_GENERAL(INFO, "[Error]" << e.what() << " Input: " << transactionHash);
    throw JsonRpcException(ServerBase::RPC_MISC_ERROR, "Unable to Process");
  }
}

Json::Value EthRpcMethods::GetEthStorageAt(std::string const& address,
                                           std::string const& position,
                                           std::string const& /*blockNum*/) {
  LOG_MARKER();

  Json::Value indices = Json::arrayValue;

  if (Mediator::m_disableGetSmartContractState) {
    LOG_GENERAL(WARNING, "API disabled");
    throw JsonRpcException(ServerBase::RPC_INVALID_REQUEST, "API disabled");
  }

  if (!LOOKUP_NODE_MODE) {
    throw JsonRpcException(ServerBase::RPC_INVALID_REQUEST,
                           "Sent to a non-lookup");
  }

  try {
    Address addr{ToBase16AddrHelper(address)};
    shared_lock<shared_timed_mutex> lock(
        AccountStore::GetInstance().GetPrimaryMutex());

    const Account* account = AccountStore::GetInstance().GetAccount(addr, true);

    if (account == nullptr) {
      throw JsonRpcException(ServerBase::RPC_INVALID_ADDRESS_OR_KEY,
                             "Address does not exist");
    }

    if (!account->isContract()) {
      throw JsonRpcException(ServerBase::RPC_INVALID_ADDRESS_OR_KEY,
                             "Address not contract address");
    }
    LOG_GENERAL(INFO, "Contract address: " << address);
    Json::Value root;
    const auto indices_vector =
        JSONConversion::convertJsonArrayToVector(indices);

    string vname{};
    if (!account->FetchStateJson(root, vname, indices_vector)) {
      throw JsonRpcException(ServerBase::RPC_INTERNAL_ERROR,
                             "FetchStateJson failed");
    }

    // Attempt to get storage at position.
    // Left-pad position with 0s up to 64
    std::string zeroes =
        "0000000000000000000000000000000000000000000000000000000000000000";

    auto positionIter = position.begin();
    auto zeroIter = zeroes.begin();

    // Move position iterator past '0x' if it exists
    if (position.size() > 2 && position[0] == '0' && position[1] == 'x') {
      std::advance(positionIter, 2);
    }

    if ((position.end() - positionIter) > static_cast<int>(zeroes.size())) {
      throw JsonRpcException(ServerBase::RPC_INTERNAL_ERROR,
                             "position string is too long! " + position);
    }

    std::advance(zeroIter,
                 zeroes.size() - std::distance(positionIter, position.end()));

    zeroes.replace(zeroIter, zeroes.end(), positionIter, position.end());

    auto res = root["_evm_storage"][zeroes];
    zbytes resAsStringBytes;

    for (const auto& item : res.asString()) {
      resAsStringBytes.push_back(item);
    }

    auto const resAsStringHex =
        std::string("0x") +
        DataConversion::Uint8VecToHexStrRet(resAsStringBytes);

    return resAsStringHex;
  } catch (const JsonRpcException& je) {
    throw je;
  } catch (exception& e) {
    LOG_GENERAL(INFO, "[Error]" << e.what() << " Input: " << address);
    throw JsonRpcException(ServerBase::RPC_MISC_ERROR, "Unable To Process");
  }
}

Json::Value EthRpcMethods::GetEthCode(std::string const& address,
                                      std::string const& /*blockNum*/) {
  LOG_MARKER();

  // Strip off "0x" if exists
  auto addressCopy = address;

  if (addressCopy.size() >= 2 && addressCopy[0] == '0' &&
      addressCopy[1] == 'x') {
    addressCopy.erase(0, 2);
  }

  auto code = m_lookupServer->GetSmartContractCode(addressCopy);
  auto codeStr = code["code"].asString();

  // Erase 'EVM' from beginning, put '0x'
  if (codeStr.size() > 3) {
    codeStr[1] = '0';
    codeStr[2] = 'x';
    codeStr.erase(0, 1);
  }

  return codeStr;
}

Json::Value EthRpcMethods::GetEthBlockNumber() {
  Json::Value ret;

  try {
    const auto txBlock = m_sharedMediator.m_txBlockChain.GetLastBlock();

    auto const height = txBlock.GetHeader().GetBlockNum() ==
                                std::numeric_limits<uint64_t>::max()
                            ? 1
                            : txBlock.GetHeader().GetBlockNum();

    std::ostringstream returnVal;
    returnVal << "0x" << std::hex << height << std::dec;
    ret = returnVal.str();
  } catch (std::exception& e) {
    LOG_GENERAL(INFO, "[Error]" << e.what() << " When getting block number!");
    throw JsonRpcException(ServerBase::RPC_MISC_ERROR, "Unable To Process");
  }

  return ret;
}

Json::Value EthRpcMethods::GetEthBlockByNumber(
    const std::string& blockNumberStr, const bool includeFullTransactions) {
  try {
    TxBlock txBlock;

    if (!isSupportedTag(blockNumberStr)) {
      return Json::nullValue;
    } else if (blockNumberStr == "latest" ||    //
               blockNumberStr == "earliest" ||  //
               isNumber(blockNumberStr)) {
      // handle latest, earliest and block number requests
      if (blockNumberStr == "latest") {
        txBlock = m_sharedMediator.m_txBlockChain.GetLastBlock();
      } else if (blockNumberStr == "earliest") {
        txBlock = m_sharedMediator.m_txBlockChain.GetBlock(0);
      } else if (isNumber(blockNumberStr)) {  // exact block number
        const uint64_t blockNum =
            std::strtoull(blockNumberStr.c_str(), nullptr, 0);
        txBlock = m_sharedMediator.m_txBlockChain.GetBlock(blockNum);
      }
    } else {
      // Not supported
      return Json::nullValue;
    }

    const TxBlock NON_EXISTING_TX_BLOCK{};
    if (txBlock == NON_EXISTING_TX_BLOCK) {
      return Json::nullValue;
    }
    return GetEthBlockCommon(txBlock, includeFullTransactions);
  } catch (const std::exception& e) {
    LOG_GENERAL(INFO, "[Error]" << e.what() << " Input: " << blockNumberStr
                                << ", includeFullTransactions: "
                                << includeFullTransactions);
    throw JsonRpcException(ServerBase::RPC_MISC_ERROR, "Unable To Process");
  }
}

Json::Value EthRpcMethods::GetEthBlockByHash(
    const std::string& inputHash, const bool includeFullTransactions) {
  try {
    const BlockHash blockHash{inputHash};
    const auto txBlock =
        m_sharedMediator.m_txBlockChain.GetBlockByHash(blockHash);
    const TxBlock NON_EXISTING_TX_BLOCK{};
    if (txBlock == NON_EXISTING_TX_BLOCK) {
      return Json::nullValue;
    }
    return GetEthBlockCommon(txBlock, includeFullTransactions);

  } catch (std::exception& e) {
    LOG_GENERAL(INFO, "[Error]" << e.what() << " Input: " << inputHash
                                << ", includeFullTransactions: "
                                << includeFullTransactions);
    throw JsonRpcException(ServerBase::RPC_MISC_ERROR, "Unable To Process");
  }
}

Json::Value EthRpcMethods::GetEthBlockCommon(
    const TxBlock& txBlock, const bool includeFullTransactions) {
  const auto dsBlock = m_sharedMediator.m_dsBlockChain.GetBlock(
      txBlock.GetHeader().GetDSBlockNum());

  std::vector<TxBodySharedPtr> transactions;
  std::vector<TxnHash> transactionHashes;

  // Gather either transaction hashes or full transactions
  const auto& microBlockInfos = txBlock.GetMicroBlockInfos();
  for (auto const& mbInfo : microBlockInfos) {
    if (mbInfo.m_txnRootHash == TxnHash{}) {
      continue;
    }

    MicroBlockSharedPtr microBlockPtr;

    if (!BlockStorage::GetBlockStorage().GetMicroBlock(mbInfo.m_microBlockHash,
                                                       microBlockPtr)) {
      continue;
    }

    const auto& currTranHashes = microBlockPtr->GetTranHashes();
    if (!includeFullTransactions) {
      transactionHashes.insert(transactionHashes.end(), currTranHashes.begin(),
                               currTranHashes.end());
      continue;
    }
    for (const auto& transactionHash : currTranHashes) {
      TxBodySharedPtr transactionBodyPtr;
      if (!BlockStorage::GetBlockStorage().GetTxBody(transactionHash,
                                                     transactionBodyPtr)) {
        continue;
      }
      transactions.push_back(std::move(transactionBodyPtr));
    }
  }

  return JSONConversion::convertTxBlocktoEthJson(txBlock, dsBlock, transactions,
                                                 transactionHashes,
                                                 includeFullTransactions);
}

Json::Value EthRpcMethods::GetEthBalance(const std::string& address,
                                         const std::string& tag) {
  if (isSupportedTag(tag)) {
    uint256_t ethBalance{0};
    try {
      auto ret = this->GetBalanceAndNonce(address);
      ethBalance.assign(ret["balance"].asString());
    } catch (const JsonRpcException&) {
      // default ethBalance.
    } catch (const std::runtime_error& e) {
      throw JsonRpcException(ServerBase::RPC_MISC_ERROR,
                             "Invalid account balance number");
    }
    uint256_t ethBalanceScaled;
    if (!SafeMath<uint256_t>::mul(ethBalance, EVM_ZIL_SCALING_FACTOR,
                                  ethBalanceScaled)) {
      throw JsonRpcException(ServerBase::RPC_MISC_ERROR,
                             "GetEthBalance overflow");
    }

    std::ostringstream strm;
    strm << "0x" << std::hex << ethBalanceScaled << std::dec;

    return strm.str();
  }
  throw JsonRpcException(ServerBase::RPC_MISC_ERROR,
                         "Unable To Process, invalid tag");

  return "";
}

uint256_t EthRpcMethods::GetEthGasPriceNum() const {
  uint256_t gasPrice =
      m_sharedMediator.m_dsBlockChain.GetLastBlock().GetHeader().GetGasPrice();
  // Make gas price in wei
  gasPrice = (gasPrice * EVM_ZIL_SCALING_FACTOR) / GasConv::GetScalingFactor();

  // The following ensures we get 'at least' that high price as it was before
  // dividing by GasScalingFactor
  gasPrice += 1000000;
  return gasPrice;
}

Json::Value EthRpcMethods::GetEthGasPrice() const {
  try {
    std::ostringstream strm;

    strm << "0x" << std::hex << GetEthGasPriceNum() << std::dec;
    return strm.str();
  } catch (const std::exception& e) {
    LOG_GENERAL(INFO, "[Error]" << e.what());

    throw JsonRpcException(ServerBase::RPC_MISC_ERROR, "Unable To Process");
  }
}

Json::Value EthRpcMethods::GetEthBlockTransactionCountByHash(
    const std::string& inputHash) {
  try {
    const BlockHash blockHash{inputHash};
    const auto txBlock =
        m_sharedMediator.m_txBlockChain.GetBlockByHash(blockHash);

    std::ostringstream strm;
    strm << "0x" << std::hex << txBlock.GetHeader().GetNumTxs() << std::dec;

    return strm.str();

  } catch (std::exception& e) {
    LOG_GENERAL(INFO, "[Error]" << e.what() << " Input: " << inputHash);

    throw JsonRpcException(ServerBase::RPC_MISC_ERROR, "Unable To Process");
  }
}

Json::Value EthRpcMethods::GetEthBlockTransactionCountByNumber(
    const std::string& blockNumberStr) {
  try {
    TxBlock txBlock;

    if (blockNumberStr == "latest") {
      txBlock = m_sharedMediator.m_txBlockChain.GetLastBlock();
    } else if (blockNumberStr == "earliest") {
      txBlock = m_sharedMediator.m_txBlockChain.GetBlock(0);
    } else if (blockNumberStr == "pending") {
      // Not supported
      return "0x0";
    } else {
      const uint64_t blockNum =
          std::strtoull(blockNumberStr.c_str(), nullptr, 0);
      txBlock = m_sharedMediator.m_txBlockChain.GetBlock(blockNum);
    }
    std::ostringstream strm;
    strm << "0x" << std::hex << txBlock.GetHeader().GetNumTxs() << std::dec;

    return strm.str();

  } catch (std::exception& e) {
    LOG_GENERAL(INFO, "[Error]" << e.what() << " Input: " << blockNumberStr);

    throw JsonRpcException(ServerBase::RPC_MISC_ERROR, "Unable To Process");
  }
}

Json::Value EthRpcMethods::GetEthTransactionByBlockHashAndIndex(
    const std::string& inputHash, const std::string& indexStr) const {
  try {
    const BlockHash blockHash{inputHash};
    const auto txBlock =
        m_sharedMediator.m_txBlockChain.GetBlockByHash(blockHash);
    const uint64_t index = std::strtoull(indexStr.c_str(), nullptr, 0);
    return GetEthTransactionFromBlockByIndex(txBlock, index);

  } catch (std::exception& e) {
    LOG_GENERAL(INFO, "[Error]" << e.what() << " Input: " << inputHash);

    throw JsonRpcException(ServerBase::RPC_MISC_ERROR, "Unable To Process");
  }
}

Json::Value EthRpcMethods::GetEthTransactionByBlockNumberAndIndex(
    const std::string& blockNumberStr, const std::string& indexStr) const {
  try {
    TxBlock txBlock;
    if (blockNumberStr == "latest") {
      txBlock = m_sharedMediator.m_txBlockChain.GetLastBlock();
    } else if (blockNumberStr == "earliest") {
      txBlock = m_sharedMediator.m_txBlockChain.GetBlock(0);
    } else if (blockNumberStr == "pending") {
      // Not supported
      return Json::nullValue;
    } else {
      const uint64_t blockNum =
          std::strtoull(blockNumberStr.c_str(), nullptr, 0);
      txBlock = m_sharedMediator.m_txBlockChain.GetBlock(blockNum);
    }
    const uint64_t index = std::strtoull(indexStr.c_str(), nullptr, 0);
    return GetEthTransactionFromBlockByIndex(txBlock, index);
  } catch (std::exception& e) {
    LOG_GENERAL(INFO, "[Error]" << e.what() << " Input: " << blockNumberStr);

    throw JsonRpcException(ServerBase::RPC_MISC_ERROR, "Unable To Process");
  }
}

Json::Value EthRpcMethods::GetEthTransactionFromBlockByIndex(
    const TxBlock& txBlock, uint64_t index) const {
  const TxBlock EMPTY_BLOCK;
  constexpr auto WRONG_INDEX = std::numeric_limits<uint64_t>::max();
  if (txBlock == EMPTY_BLOCK || index == WRONG_INDEX) {
    return Json::nullValue;
  }
  uint64_t processedIndexes = 0;
  MicroBlockSharedPtr microBlockPtr;
  boost::optional<uint64_t> indexInBlock;

  const auto& microBlockInfos = txBlock.GetMicroBlockInfos();
  for (auto const& mbInfo : microBlockInfos) {
    if (mbInfo.m_txnRootHash == TxnHash{}) {
      continue;
    }

    if (!BlockStorage::GetBlockStorage().GetMicroBlock(mbInfo.m_microBlockHash,
                                                       microBlockPtr)) {
      continue;
    }

    const auto& currTranHashes = microBlockPtr->GetTranHashes();

    if (processedIndexes + currTranHashes.size() > index) {
      // We found a block containing transaction
      indexInBlock = index - processedIndexes;
      break;
    } else {
      processedIndexes += currTranHashes.size();
    }
  }
  // Possibly out of range index or block with no transactions
  if (!indexInBlock) {
    return Json::nullValue;
  }

  TxBodySharedPtr transactioBodyPtr;
  const auto txHashes = microBlockPtr->GetTranHashes();
  if (!BlockStorage::GetBlockStorage().GetTxBody(txHashes[indexInBlock.value()],
                                                 transactioBodyPtr)) {
    return Json::nullValue;
  }

  return JSONConversion::convertTxtoEthJson(indexInBlock.value(),
                                            *transactioBodyPtr, txBlock);
}

Json::Value EthRpcMethods::GetEthTransactionReceipt(
    const std::string& txnhash) {
  try {
    TxnHash argHash{txnhash};
    TxBodySharedPtr transactioBodyPtr;
    bool isPresent =
        BlockStorage::GetBlockStorage().GetTxBody(argHash, transactioBodyPtr);
    if (!isPresent) {
      LOG_GENERAL(WARNING, "Unable to find transaction for given hash");
      return Json::nullValue;
    }

    const TxBlock EMPTY_BLOCK;
    auto txBlock = GetBlockFromTransaction(*transactioBodyPtr);
    if (txBlock == EMPTY_BLOCK) {
      LOG_GENERAL(WARNING, "Tx receipt requested but not found in any blocks. "
                               << txnhash);
      return Json::nullValue;
    }

    constexpr auto WRONG_INDEX = std::numeric_limits<uint64_t>::max();
    const auto transactionIndex =
        GetTransactionIndexFromBlock(txBlock, txnhash);
    if (transactionIndex == WRONG_INDEX) {
      LOG_GENERAL(WARNING, "Tx index requested but not found");
      return Json::nullValue;
    }

    auto const ethResult = JSONConversion::convertTxtoEthJson(
        transactionIndex, *transactioBodyPtr, txBlock);
    auto const zilResult = JSONConversion::convertTxtoJson(*transactioBodyPtr);

    auto receipt = zilResult["receipt"];

    std::string hashId = ethResult["hash"].asString();
    bool success = receipt["success"].asBool();
    std::string sender = ethResult["from"].asString();
    std::string toAddr = ethResult["to"].asString();
    std::string cumGas =
        (boost::format("0x%x") %
         GasConv::GasUnitsFromCoreToEth(
             transactioBodyPtr->GetTransactionReceipt().GetCumGas()))
            .str();

    const TxBlockHeader& txHeader = txBlock.GetHeader();
    const std::string blockNumber =
        (boost::format("0x%x") % txHeader.GetBlockNum()).str();
    const std::string blockHash =
        (boost::format("0x%x") % txBlock.GetBlockHash().hex()).str();

    Json::Value contractAddress =
        ethResult.get("contractAddress", Json::nullValue);

    auto logs =
        Eth::GetLogsFromReceipt(transactioBodyPtr->GetTransactionReceipt());

    const auto baselogIndex =
        Eth::GetBaseLogIndexForReceiptInBlock(argHash, txBlock);

    Eth::DecorateReceiptLogs(logs, txnhash, blockHash, blockNumber,
                             transactionIndex, baselogIndex);
    const auto bloomLogs =
        Eth::GetBloomFromReceiptHex(transactioBodyPtr->GetTransactionReceipt());
    auto res = Eth::populateReceiptHelper(
        hashId, success, sender, toAddr, cumGas, blockHash, blockNumber,
        contractAddress, logs, bloomLogs, transactionIndex,
        transactioBodyPtr->GetTransaction());

    return res;
  } catch (const JsonRpcException& je) {
    throw je;
  } catch (exception& e) {
    throw JsonRpcException(ServerBase::RPC_MISC_ERROR,
                           string("Unable To find hash for txn: ") + e.what());
  }

  return Json::nullValue;
}

std::string EthRpcMethods::EthNewFilter(const Json::Value& param) {
  auto& api = m_sharedMediator.m_filtersAPICache->GetFilterAPI();
  auto result = api.InstallNewEventFilter(param);
  if (!result.success) {
    throw JsonRpcException(ServerBase::RPC_MISC_ERROR, result.result);
  }
  return result.result;
}

std::string EthRpcMethods::EthNewBlockFilter() {
  auto& api = m_sharedMediator.m_filtersAPICache->GetFilterAPI();
  auto result = api.InstallNewBlockFilter();
  if (!result.success) {
    throw JsonRpcException(ServerBase::RPC_MISC_ERROR, result.result);
  }
  return result.result;
}

std::string EthRpcMethods::EthNewPendingTransactionFilter() {
  auto& api = m_sharedMediator.m_filtersAPICache->GetFilterAPI();
  auto result = api.InstallNewPendingTxnFilter();
  if (!result.success) {
    throw JsonRpcException(ServerBase::RPC_MISC_ERROR, result.result);
  }
  return result.result;
}

Json::Value EthRpcMethods::EthGetFilterChanges(const std::string& filter_id) {
  auto& api = m_sharedMediator.m_filtersAPICache->GetFilterAPI();
  auto result = api.GetFilterChanges(filter_id);
  if (!result.success) {
    throw JsonRpcException(ServerBase::RPC_MISC_ERROR, result.error);
  }
  return result.result;
}

bool EthRpcMethods::EthUninstallFilter(const std::string& filter_id) {
  auto& api = m_sharedMediator.m_filtersAPICache->GetFilterAPI();
  return api.UninstallFilter(filter_id);
}

Json::Value EthRpcMethods::EthGetFilterLogs(const std::string& filter_id) {
  auto& api = m_sharedMediator.m_filtersAPICache->GetFilterAPI();
  auto result = api.GetFilterLogs(filter_id);
  if (!result.success) {
    throw JsonRpcException(ServerBase::RPC_MISC_ERROR, result.error);
  }
  return result.result;
}

Json::Value EthRpcMethods::EthGetLogs(const Json::Value& param) {
  auto& api = m_sharedMediator.m_filtersAPICache->GetFilterAPI();
  auto result = api.GetLogs(param);
  if (!result.success) {
    throw JsonRpcException(ServerBase::RPC_MISC_ERROR, result.error);
  }
  return result.result;
}

void EthRpcMethods::EnsureEvmAndLookupEnabled() {
  if (!LOOKUP_NODE_MODE) {
    throw JsonRpcException(ServerBase::RPC_INVALID_REQUEST,
                           "Sent to a non-lookup");
  }
  if (!ENABLE_EVM) {
    throw JsonRpcException(ServerBase::RPC_INVALID_REQUEST,
                           "EVM mode disabled");
  }
}

TxBlock EthRpcMethods::GetBlockFromTransaction(
    const TransactionWithReceipt& transaction) const {
  const TxBlock EMPTY_BLOCK;
  const auto txReceipt = transaction.GetTransactionReceipt();

  const Json::Value blockNumStr = txReceipt.GetJsonValue().get("epoch_num", "");

  try {
    if (!blockNumStr.isString() || blockNumStr.asString().empty()) {
      LOG_GENERAL(WARNING, "Block number is string or is empty!");
      return EMPTY_BLOCK;
    }
    const uint64_t blockNum =
        std::strtoull(blockNumStr.asCString(), nullptr, 0);
    const auto txBlock = m_sharedMediator.m_txBlockChain.GetBlock(blockNum);
    return txBlock;
  } catch (std::exception& e) {
    LOG_GENERAL(INFO, "[Error]" << e.what()
                                << " while getting block number from receipt!");
    return EMPTY_BLOCK;
  }
}

uint64_t EthRpcMethods::GetTransactionIndexFromBlock(
    const TxBlock& txBlock, const std::string& txnhash) const {
  TxnHash argHash{txnhash};
  const TxBlock EMPTY_BLOCK;
  constexpr auto WRONG_INDEX = std::numeric_limits<uint64_t>::max();
  if (txBlock == EMPTY_BLOCK) {
    return WRONG_INDEX;
  }

  uint64_t transactionIndex = 0;
  MicroBlockSharedPtr microBlockPtr;

  const auto& microBlockInfos = txBlock.GetMicroBlockInfos();
  for (auto const& mbInfo : microBlockInfos) {
    if (mbInfo.m_txnRootHash == TxnHash{}) {
      continue;
    }
    if (!BlockStorage::GetBlockStorage().GetMicroBlock(mbInfo.m_microBlockHash,
                                                       microBlockPtr)) {
      continue;
    }
    const auto& tranHashes = microBlockPtr->GetTranHashes();
    for (size_t i = 0; i < tranHashes.size(); ++i, ++transactionIndex) {
      if (argHash == tranHashes[i]) {
        return transactionIndex;
      }
    }
  }

  return WRONG_INDEX;
}

// Given a transmitted RLP, return checksum-encoded original sender address
std::string EthRpcMethods::EthRecoverTransaction(
    const std::string& txnRpc) const {
  auto const pubKeyBytes = RecoverECDSAPubKey(txnRpc, ETH_CHAINID);

  auto const asAddr = CreateAddr(pubKeyBytes);

  auto addrChksum = AddressChecksum::GetChecksummedAddressEth(
      DataConversion::Uint8VecToHexStrRet(asAddr.asBytes()));

  return DataConversion::AddOXPrefix(std::move(addrChksum));
}

Json::Value EthRpcMethods::GetEthBlockReceipts(const std::string& blockId) {
  // The easiest way to do this:
  // Get the block + transactions
  // Call TX receipt function

  auto const block = GetEthBlockByHash(blockId, false);
  auto const txs = block["transactions"];

  Json::Value res = Json::arrayValue;

  for (const auto& tx : txs) {
    auto const receipt = GetEthTransactionReceipt(tx.asString());
    res.append(receipt);
  }

  return res;
}<|MERGE_RESOLUTION|>--- conflicted
+++ resolved
@@ -706,14 +706,11 @@
   }
 
   const EvmCallParameters params{
-<<<<<<< HEAD
-      toAddr.hex(), fromAddr.hex(), code, data, gas, 0,
-      {true} /* only estimate gas */};
-=======
+
       toAddr.hex(), fromAddr.hex(),    code, data, gas,
-      value,        std::move(extras), true /* only estimate gas */
+      value,        std::move(extras), {true} /* only estimate gas */
   };
->>>>>>> 0408ba4e
+
 
   evmproj::CallResponse response;
   if (AccountStore::GetInstance().ViewAccounts(params, response) &&
