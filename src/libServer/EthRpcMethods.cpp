--- conflicted
+++ resolved
@@ -373,14 +373,7 @@
     const CreateTransactionTargetFunc& targetFunc) {
   LOG_MARKER();
 
-<<<<<<< HEAD
-  INCREMENT_METHOD_CALLS_COUNTER(GetInvocationsCounter(), EVM_RPC);
-=======
-  if (zil::metrics::Filter::GetInstance().Enabled(
-          zil::metrics::FilterClass::EVM_RPC)) {
-    m_apiCallCount->Add(1, {{"method", "CreateTransactionEth"}});
-  }
->>>>>>> 76ff655b
+  INCREMENT_METHOD_CALLS_COUNTER(GetInvocationsCounter(), EVM_RPC);
 
   std::string ret;
 
@@ -485,14 +478,7 @@
 std::pair<std::string, unsigned int> EthRpcMethods::CheckContractTxnShards(
     bool priority, unsigned int shard, const Transaction& tx,
     unsigned int num_shards, bool toAccountExist, bool toAccountIsContract) {
-<<<<<<< HEAD
-  INCREMENT_METHOD_CALLS_COUNTER(GetInvocationsCounter(), EVM_RPC);
-=======
-  if (zil::metrics::Filter::GetInstance().Enabled(
-          zil::metrics::FilterClass::EVM_RPC)) {
-    m_apiCallCount->Add(1, {{"method", "CheckContractTxnShards"}});
-  }
->>>>>>> 76ff655b
+  INCREMENT_METHOD_CALLS_COUNTER(GetInvocationsCounter(), EVM_RPC);
 
   unsigned int mapIndex = shard;
   std::string resultStr;
@@ -611,14 +597,7 @@
 std::string EthRpcMethods::GetEthEstimateGas(const Json::Value& json) {
   Address fromAddr;
 
-<<<<<<< HEAD
-  INCREMENT_METHOD_CALLS_COUNTER(GetInvocationsCounter(), EVM_RPC);
-=======
-  if (zil::metrics::Filter::GetInstance().Enabled(
-          zil::metrics::FilterClass::EVM_RPC)) {
-    m_apiCallCount->Add(1, {{"method", "GetEthEstimateGas"}});
-  }
->>>>>>> 76ff655b
+  INCREMENT_METHOD_CALLS_COUNTER(GetInvocationsCounter(), EVM_RPC);
 
   if (!json.isMember("from")) {
     LOG_GENERAL(WARNING, "Missing from account");
@@ -673,8 +652,8 @@
       throw JsonRpcException(ServerBase::RPC_INVALID_PARAMETER,
                              "data argument invalid");
     }
-    std::cout << "Set Data" << std::endl;
-  }
+  }
+
   uint256_t value = 0;
   if (json.isMember("value")) {
     const auto valueStr = json["value"].asString();
@@ -688,6 +667,7 @@
         DataConversion::ConvertStrToInt<uint256_t>(gasPriceStr, 0);
     gasPrice = max(gasPrice, inputGasPrice);
   }
+
   uint256_t gasDeposit = 0;
   if (!SafeMath<uint256_t>::mul(gasPrice, MIN_ETH_GAS, gasDeposit)) {
     throw JsonRpcException(ServerBase::RPC_INVALID_PARAMETER,
@@ -876,15 +856,8 @@
 }
 
 std::string EthRpcMethods::GetWeb3ClientVersion() {
-<<<<<<< HEAD
-  INCREMENT_METHOD_CALLS_COUNTER(GetInvocationsCounter(), EVM_RPC);
-
-=======
-  if (zil::metrics::Filter::GetInstance().Enabled(
-          zil::metrics::FilterClass::EVM_RPC)) {
-    m_apiCallCount->Add(1, {{"method", "GetWeb3ClientVersion"}});
-  }
->>>>>>> 76ff655b
+  INCREMENT_METHOD_CALLS_COUNTER(GetInvocationsCounter(), EVM_RPC);
+
   LOG_MARKER();
 
   return "Zilliqa/v8.2";
@@ -989,15 +962,8 @@
 
 Json::Value EthRpcMethods::GetEthTransactionByHash(
     const std::string& transactionHash) {
-<<<<<<< HEAD
-  INCREMENT_METHOD_CALLS_COUNTER(GetInvocationsCounter(), EVM_RPC);
-
-=======
-  if (zil::metrics::Filter::GetInstance().Enabled(
-          zil::metrics::FilterClass::EVM_RPC)) {
-    m_apiCallCount->Add(1, {{"method", "GetEthTransactionByHash"}});
-  }
->>>>>>> 76ff655b
+  INCREMENT_METHOD_CALLS_COUNTER(GetInvocationsCounter(), EVM_RPC);
+
   if (!LOOKUP_NODE_MODE) {
     throw JsonRpcException(ServerBase::RPC_INVALID_REQUEST,
                            "Sent to a non-lookup");
@@ -1343,15 +1309,8 @@
 
 Json::Value EthRpcMethods::GetEthBlockTransactionCountByHash(
     const std::string& inputHash) {
-<<<<<<< HEAD
-  INCREMENT_METHOD_CALLS_COUNTER(GetInvocationsCounter(), EVM_RPC);
-
-=======
-  if (zil::metrics::Filter::GetInstance().Enabled(
-          zil::metrics::FilterClass::EVM_RPC)) {
-    m_apiCallCount->Add(1, {{"method", "GetEthBlockTransactionCountByHash"}});
-  }
->>>>>>> 76ff655b
+  INCREMENT_METHOD_CALLS_COUNTER(GetInvocationsCounter(), EVM_RPC);
+
   try {
     const BlockHash blockHash{inputHash};
     const auto txBlock =
@@ -1371,16 +1330,8 @@
 
 Json::Value EthRpcMethods::GetEthBlockTransactionCountByNumber(
     const std::string& blockNumberStr) {
-<<<<<<< HEAD
-  INCREMENT_METHOD_CALLS_COUNTER(GetInvocationsCounter(), EVM_RPC);
-
-=======
-  if (zil::metrics::Filter::GetInstance().Enabled(
-          zil::metrics::FilterClass::EVM_RPC)) {
-    m_apiCallCount->Add(1, {{"api", "calls"},
-                            {"method", "GetEthBlockTransactionCountByNumber"}});
-  }
->>>>>>> 76ff655b
+  INCREMENT_METHOD_CALLS_COUNTER(GetInvocationsCounter(), EVM_RPC);
+
   try {
     TxBlock txBlock;
 
@@ -1410,17 +1361,8 @@
 
 Json::Value EthRpcMethods::GetEthTransactionByBlockHashAndIndex(
     const std::string& inputHash, const std::string& indexStr) const {
-<<<<<<< HEAD
-  INCREMENT_METHOD_CALLS_COUNTER(GetInvocationsCounter(), EVM_RPC);
-
-=======
-  if (zil::metrics::Filter::GetInstance().Enabled(
-          zil::metrics::FilterClass::EVM_RPC)) {
-    m_apiCallCount->Add(
-        1,
-        {{"api", "calls"}, {"method", "GetEthTransactionByBlockHashAndIndex"}});
-  }
->>>>>>> 76ff655b
+  INCREMENT_METHOD_CALLS_COUNTER(GetInvocationsCounter(), EVM_RPC);
+
   try {
     const BlockHash blockHash{inputHash};
     const auto txBlock =
@@ -1437,17 +1379,8 @@
 
 Json::Value EthRpcMethods::GetEthTransactionByBlockNumberAndIndex(
     const std::string& blockNumberStr, const std::string& indexStr) const {
-<<<<<<< HEAD
-  INCREMENT_METHOD_CALLS_COUNTER(GetInvocationsCounter(), EVM_RPC);
-
-=======
-  if (zil::metrics::Filter::GetInstance().Enabled(
-          zil::metrics::FilterClass::EVM_RPC)) {
-    m_apiCallCount->Add(1,
-                        {{"api", "calls"},
-                         {"method", "GetEthTransactionByBlockNumberAndIndex"}});
-  }
->>>>>>> 76ff655b
+  INCREMENT_METHOD_CALLS_COUNTER(GetInvocationsCounter(), EVM_RPC);
+
   try {
     TxBlock txBlock;
     if (blockNumberStr == "latest") {
@@ -1473,14 +1406,7 @@
 
 Json::Value EthRpcMethods::GetEthTransactionFromBlockByIndex(
     const TxBlock& txBlock, uint64_t index) const {
-<<<<<<< HEAD
-  INCREMENT_METHOD_CALLS_COUNTER(GetInvocationsCounter(), EVM_RPC);
-=======
-  if (zil::metrics::Filter::GetInstance().Enabled(
-          zil::metrics::FilterClass::EVM_RPC)) {
-    m_apiCallCount->Add(1, {{"method", "GetEthTransactionFromBlockByIndex"}});
-  }
->>>>>>> 76ff655b
+  INCREMENT_METHOD_CALLS_COUNTER(GetInvocationsCounter(), EVM_RPC);
 
   const TxBlock EMPTY_BLOCK;
   constexpr auto WRONG_INDEX = std::numeric_limits<uint64_t>::max();
@@ -1530,15 +1456,8 @@
 
 Json::Value EthRpcMethods::GetEthTransactionReceipt(
     const std::string& txnhash) {
-<<<<<<< HEAD
-  INCREMENT_METHOD_CALLS_COUNTER(GetInvocationsCounter(), EVM_RPC);
-
-=======
-  if (zil::metrics::Filter::GetInstance().Enabled(
-          zil::metrics::FilterClass::EVM_RPC)) {
-    m_apiCallCount->Add(1, {{"method", "GetEthTransactionReceipt"}});
-  }
->>>>>>> 76ff655b
+  INCREMENT_METHOD_CALLS_COUNTER(GetInvocationsCounter(), EVM_RPC);
+
   try {
     TxnHash argHash{txnhash};
     TxBodySharedPtr transactionBodyPtr;
@@ -1639,15 +1558,8 @@
 }
 
 std::string EthRpcMethods::EthNewPendingTransactionFilter() {
-<<<<<<< HEAD
-  INCREMENT_METHOD_CALLS_COUNTER(GetInvocationsCounter(), EVM_RPC);
-
-=======
-  if (zil::metrics::Filter::GetInstance().Enabled(
-          zil::metrics::FilterClass::EVM_RPC)) {
-    m_apiCallCount->Add(1, {{"method", "EthNewPendingTransactionFilter"}});
-  }
->>>>>>> 76ff655b
+  INCREMENT_METHOD_CALLS_COUNTER(GetInvocationsCounter(), EVM_RPC);
+
   auto& api = m_sharedMediator.m_filtersAPICache->GetFilterAPI();
   auto result = api.InstallNewPendingTxnFilter();
   if (!result.success) {
@@ -1697,15 +1609,8 @@
 }
 
 void EthRpcMethods::EnsureEvmAndLookupEnabled() {
-<<<<<<< HEAD
-  INCREMENT_METHOD_CALLS_COUNTER(GetInvocationsCounter(), EVM_RPC);
-
-=======
-  if (zil::metrics::Filter::GetInstance().Enabled(
-          zil::metrics::FilterClass::EVM_RPC)) {
-    m_apiCallCount->Add(1, {{"method", "EnsureEvmAndLookupEnabled"}});
-  }
->>>>>>> 76ff655b
+  INCREMENT_METHOD_CALLS_COUNTER(GetInvocationsCounter(), EVM_RPC);
+
   if (!LOOKUP_NODE_MODE) {
     throw JsonRpcException(ServerBase::RPC_INVALID_REQUEST,
                            "Sent to a non-lookup");
@@ -1718,14 +1623,7 @@
 
 TxBlock EthRpcMethods::GetBlockFromTransaction(
     const TransactionWithReceipt& transaction) const {
-<<<<<<< HEAD
-  INCREMENT_METHOD_CALLS_COUNTER(GetInvocationsCounter(), EVM_RPC);
-=======
-  if (zil::metrics::Filter::GetInstance().Enabled(
-          zil::metrics::FilterClass::EVM_RPC)) {
-    m_apiCallCount->Add(1, {{"method", "GetBlockFromTransaction"}});
-  }
->>>>>>> 76ff655b
+  INCREMENT_METHOD_CALLS_COUNTER(GetInvocationsCounter(), EVM_RPC);
 
   const TxBlock EMPTY_BLOCK;
   const auto txReceipt = transaction.GetTransactionReceipt();
@@ -1750,14 +1648,7 @@
 
 uint64_t EthRpcMethods::GetTransactionIndexFromBlock(
     const TxBlock& txBlock, const std::string& txnhash) const {
-<<<<<<< HEAD
-  INCREMENT_METHOD_CALLS_COUNTER(GetInvocationsCounter(), EVM_RPC);
-=======
-  if (zil::metrics::Filter::GetInstance().Enabled(
-          zil::metrics::FilterClass::EVM_RPC)) {
-    m_apiCallCount->Add(1, {{"method", "GetTransactionIndexFromBlock"}});
-  }
->>>>>>> 76ff655b
+  INCREMENT_METHOD_CALLS_COUNTER(GetInvocationsCounter(), EVM_RPC);
 
   TxnHash argHash{txnhash};
   const TxBlock EMPTY_BLOCK;
@@ -1792,14 +1683,7 @@
 // Given a transmitted RLP, return checksum-encoded original sender address
 std::string EthRpcMethods::EthRecoverTransaction(
     const std::string& txnRpc) const {
-<<<<<<< HEAD
-  INCREMENT_METHOD_CALLS_COUNTER(GetInvocationsCounter(), EVM_RPC);
-=======
-  if (zil::metrics::Filter::GetInstance().Enabled(
-          zil::metrics::FilterClass::EVM_RPC)) {
-    m_apiCallCount->Add(1, {{"method", "EthRecoverTransaction"}});
-  }
->>>>>>> 76ff655b
+  INCREMENT_METHOD_CALLS_COUNTER(GetInvocationsCounter(), EVM_RPC);
 
   auto const pubKeyBytes = RecoverECDSAPubKey(txnRpc, ETH_CHAINID);
 
@@ -1833,14 +1717,7 @@
 
 Json::Value EthRpcMethods::DebugTraceTransaction(
     const std::string& /*txHash*/) {
-<<<<<<< HEAD
-  INCREMENT_METHOD_CALLS_COUNTER(GetInvocationsCounter(), EVM_RPC);
-=======
-  if (zil::metrics::Filter::GetInstance().Enabled(
-          zil::metrics::FilterClass::EVM_RPC)) {
-    m_apiCallCount->Add(1, {{"method", "DebugTraceTransaction"}});
-  }
->>>>>>> 76ff655b
+  INCREMENT_METHOD_CALLS_COUNTER(GetInvocationsCounter(), EVM_RPC);
 
   if (!LOOKUP_NODE_MODE) {
     throw JsonRpcException(ServerBase::RPC_INVALID_REQUEST,
