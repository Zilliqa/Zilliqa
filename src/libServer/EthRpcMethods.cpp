/*
 * Copyright (C) 2022 Zilliqa
 *
 * This program is free software: you can redistribute it and/or modify
 * it under the terms of the GNU General Public License as published by
 * the Free Software Foundation, either version 3 of the License, or
 * (at your option) any later version.
 *
 * This program is distributed in the hope that it will be useful,
 * but WITHOUT ANY WARRANTY; without even the implied warranty of
 * MERCHANTABILITY or FITNESS FOR A PARTICULAR PURPOSE.  See the
 * GNU General Public License for more details.
 *
 * You should have received a copy of the GNU General Public License
 * along with this program.  If not, see <https://www.gnu.org/licenses/>.
 */
#include "EthRpcMethods.h"
#include <jsonrpccpp/common/exception.h>
#include <boost/algorithm/hex.hpp>
#include <boost/format.hpp>
#include <boost/multiprecision/cpp_dec_float.hpp>
#include <ethash/keccak.hpp>
#include <stdexcept>
#include "JSONConversion.h"
#include "LookupServer.h"
#include "common/Constants.h"
#include "common/Serializable.h"
#include "json/value.h"
#include "libCrypto/EthCrypto.h"
#include "libData/AccountData/Account.h"
#include "libData/AccountData/AccountStore.h"
#include "libData/AccountData/EvmProcessContext.h"
#include "libData/AccountData/Transaction.h"
#include "libEth/Eth.h"
#include "libEth/Filters.h"
#include "libEth/utils/EthUtils.h"
#include "libMessage/Messenger.h"
#include "libNetwork/Guard.h"
#include "libPOW/pow.h"
#include "libPersistence/BlockStorage.h"
#include "libServer/AddressChecksum.h"
#include "libUtils/AddressConversion.h"
#include "libUtils/DataConversion.h"
#include "libUtils/Evm.pb.h"
#include "libUtils/EvmUtils.h"
#include "libUtils/GasConv.h"
#include "libUtils/Logger.h"
#include "libUtils/Metrics.h"
#include "libUtils/SafeMath.h"
#include "libUtils/TimeUtils.h"

// These two violate our own standards.
using namespace jsonrpc;
using namespace std;

namespace {

bool isNumber(const std::string& str) {
  char* endp;
  strtoull(str.c_str(), &endp, 0);
  return (str.size() > 0 && endp != nullptr && *endp == '\0');
}

bool isSupportedTag(const std::string& tag) {
  return tag == "latest" || tag == "earliest" || tag == "pending" ||
         isNumber(tag);
}
Address ToBase16AddrHelper(const std::string& addr) {
  using RpcEC = ServerBase::RPCErrorCode;

  Address convertedAddr;
  auto retCode = ToBase16Addr(addr, convertedAddr);

  if (retCode == AddressConversionCode::INVALID_ADDR) {
    throw JsonRpcException(RpcEC::RPC_INVALID_ADDRESS_OR_KEY,
                           "invalid address");
  } else if (retCode == AddressConversionCode::INVALID_BECH32_ADDR) {
    throw JsonRpcException(RpcEC::RPC_INVALID_ADDRESS_OR_KEY,
                           "Bech32 address is invalid");
  } else if (retCode == AddressConversionCode::WRONG_ADDR_SIZE) {
    throw JsonRpcException(RpcEC::RPC_INVALID_PARAMETER,
                           "Address size not appropriate");
  }
  return convertedAddr;
}

}  // namespace

using zil::metrics::FilterClass;

struct EthRpcMethods::ApiKeys {
  std::string from;
  std::string to;
  std::string value;
  std::string gas;
  std::string data;
};

void EthRpcMethods::Init(LookupServer* lookupServer) {
  if (lookupServer != nullptr) {
    m_lookupServer = lookupServer;
  }

  if (m_lookupServer == nullptr) {
    LOG_GENERAL(INFO, "nullptr EthRpcMethods - Init Required");
    return;
  }

  // Add Eth compatible RPC endpoints
  // todo: remove when all tests are updated to use eth_call
  m_lookupServer->bindAndAddExternalMethod(
      jsonrpc::Procedure("GetEthCall", jsonrpc::PARAMS_BY_POSITION,
                         jsonrpc::JSON_STRING, "param01", jsonrpc::JSON_OBJECT,
                         NULL),
      &EthRpcMethods::GetEthCallZilI);

  m_lookupServer->bindAndAddExternalMethod(
      jsonrpc::Procedure("eth_call", jsonrpc::PARAMS_BY_POSITION,
                         jsonrpc::JSON_STRING, "param01", jsonrpc::JSON_OBJECT,
                         "param02", jsonrpc::JSON_STRING, NULL),
      &EthRpcMethods::GetEthCallEthI);

  m_lookupServer->bindAndAddExternalMethod(
      jsonrpc::Procedure("eth_blockNumber", jsonrpc::PARAMS_BY_POSITION,
                         jsonrpc::JSON_STRING, NULL),
      &EthRpcMethods::GetEthBlockNumberI);

  m_lookupServer->bindAndAddExternalMethod(
      jsonrpc::Procedure("eth_getBalance", jsonrpc::PARAMS_BY_POSITION,
                         jsonrpc::JSON_STRING, "param01", jsonrpc::JSON_STRING,
                         "param02", jsonrpc::JSON_STRING, NULL),
      &EthRpcMethods::GetEthBalanceI);

  m_lookupServer->bindAndAddExternalMethod(
      jsonrpc::Procedure("eth_getBlockByNumber", jsonrpc::PARAMS_BY_POSITION,
                         jsonrpc::JSON_STRING, "param01", jsonrpc::JSON_STRING,
                         "param02", jsonrpc::JSON_BOOLEAN, NULL),
      &EthRpcMethods::GetEthBlockByNumberI);

  m_lookupServer->bindAndAddExternalMethod(
      jsonrpc::Procedure("eth_getBlockByHash", jsonrpc::PARAMS_BY_POSITION,
                         jsonrpc::JSON_STRING, "param01", jsonrpc::JSON_STRING,
                         "param02", jsonrpc::JSON_BOOLEAN, NULL),
      &EthRpcMethods::GetEthBlockByHashI);

  m_lookupServer->bindAndAddExternalMethod(
      jsonrpc::Procedure("eth_getBlockTransactionCountByHash",
                         jsonrpc::PARAMS_BY_POSITION, jsonrpc::JSON_STRING,
                         "param01", jsonrpc::JSON_STRING, NULL),
      &EthRpcMethods::GetEthBlockTransactionCountByHashI);

  m_lookupServer->bindAndAddExternalMethod(
      jsonrpc::Procedure("eth_getBlockTransactionCountByNumber",
                         jsonrpc::PARAMS_BY_POSITION, jsonrpc::JSON_STRING,
                         "param01", jsonrpc::JSON_STRING, NULL),
      &EthRpcMethods::GetEthBlockTransactionCountByNumberI);

  m_lookupServer->bindAndAddExternalMethod(
      jsonrpc::Procedure("eth_getTransactionByBlockHashAndIndex",
                         jsonrpc::PARAMS_BY_POSITION, jsonrpc::JSON_STRING,
                         "param01", jsonrpc::JSON_STRING, "param02",
                         jsonrpc::JSON_STRING, NULL),
      &EthRpcMethods::GetEthTransactionByBlockHashAndIndexI);

  m_lookupServer->bindAndAddExternalMethod(
      jsonrpc::Procedure("eth_getTransactionByBlockNumberAndIndex",
                         jsonrpc::PARAMS_BY_POSITION, jsonrpc::JSON_STRING,
                         "param01", jsonrpc::JSON_STRING, "param02",
                         jsonrpc::JSON_STRING, NULL),
      &EthRpcMethods::GetEthTransactionByBlockNumberAndIndexI);

  m_lookupServer->bindAndAddExternalMethod(
      jsonrpc::Procedure("eth_gasPrice", jsonrpc::PARAMS_BY_POSITION,
                         jsonrpc::JSON_STRING, NULL),
      &EthRpcMethods::GetEthGasPriceI);

  m_lookupServer->bindAndAddExternalMethod(
      jsonrpc::Procedure("eth_getCode", jsonrpc::PARAMS_BY_POSITION,
                         jsonrpc::JSON_STRING, "param01", jsonrpc::JSON_STRING,
                         "param02", jsonrpc::JSON_STRING, NULL),
      &EthRpcMethods::GetEthCodeI);

  m_lookupServer->bindAndAddExternalMethod(
      jsonrpc::Procedure("eth_estimateGas", jsonrpc::PARAMS_BY_POSITION,
                         jsonrpc::JSON_STRING, "param01", jsonrpc::JSON_OBJECT,
                         NULL),
      &EthRpcMethods::GetEthEstimateGasI);

  m_lookupServer->bindAndAddExternalMethod(
      jsonrpc::Procedure("eth_getTransactionCount", jsonrpc::PARAMS_BY_POSITION,
                         jsonrpc::JSON_STRING, "param01", jsonrpc::JSON_STRING,
                         "param02", jsonrpc::JSON_STRING, NULL),
      &EthRpcMethods::GetEthTransactionCountI);

  m_lookupServer->bindAndAddExternalMethod(
      jsonrpc::Procedure("eth_sendRawTransaction", jsonrpc::PARAMS_BY_POSITION,
                         jsonrpc::JSON_STRING, "param01", jsonrpc::JSON_STRING,
                         NULL),
      &EthRpcMethods::GetEthSendRawTransactionI);

  m_lookupServer->bindAndAddExternalMethod(
      jsonrpc::Procedure("eth_getTransactionByHash",
                         jsonrpc::PARAMS_BY_POSITION, jsonrpc::JSON_STRING,
                         "param01", jsonrpc::JSON_STRING, NULL),
      &EthRpcMethods::GetEthTransactionByHashI);

  m_lookupServer->bindAndAddExternalMethod(
      jsonrpc::Procedure("web3_clientVersion", jsonrpc::PARAMS_BY_POSITION,
                         jsonrpc::JSON_STRING, NULL),
      &EthRpcMethods::GetWeb3ClientVersionI);

  m_lookupServer->bindAndAddExternalMethod(
      jsonrpc::Procedure("web3_sha3", jsonrpc::PARAMS_BY_POSITION,
                         jsonrpc::JSON_STRING, "param01", jsonrpc::JSON_STRING,
                         NULL),
      &EthRpcMethods::GetWeb3Sha3I);

  m_lookupServer->bindAndAddExternalMethod(
      jsonrpc::Procedure("eth_mining", jsonrpc::PARAMS_BY_POSITION,
                         jsonrpc::JSON_STRING, NULL),
      &EthRpcMethods::GetEthMiningI);

  m_lookupServer->bindAndAddExternalMethod(
      jsonrpc::Procedure("eth_coinbase", jsonrpc::PARAMS_BY_POSITION,
                         jsonrpc::JSON_STRING, NULL),
      &EthRpcMethods::GetEthCoinbaseI);

  m_lookupServer->bindAndAddExternalMethod(
      jsonrpc::Procedure("eth_getUncleByBlockHashAndIndex",
                         jsonrpc::PARAMS_BY_POSITION, jsonrpc::JSON_ARRAY,
                         "param01", jsonrpc::JSON_STRING, "param02",
                         jsonrpc::JSON_STRING, nullptr),
      &EthRpcMethods::GetEthUncleBlockI);

  m_lookupServer->bindAndAddExternalMethod(
      jsonrpc::Procedure("eth_getUncleByBlockNumberAndIndex",
                         jsonrpc::PARAMS_BY_POSITION, jsonrpc::JSON_ARRAY,
                         "param01", jsonrpc::JSON_STRING, "param02",
                         jsonrpc::JSON_STRING, nullptr),
      &EthRpcMethods::GetEthUncleBlockI);

  m_lookupServer->bindAndAddExternalMethod(
      jsonrpc::Procedure("eth_getUncleCountByBlockHash",
                         jsonrpc::PARAMS_BY_POSITION, jsonrpc::JSON_ARRAY,
                         "param01", jsonrpc::JSON_STRING, nullptr),
      &EthRpcMethods::GetEthUncleCountI);

  m_lookupServer->bindAndAddExternalMethod(
      jsonrpc::Procedure("eth_getUncleCountByBlockNumber",
                         jsonrpc::PARAMS_BY_POSITION, jsonrpc::JSON_ARRAY,
                         "param01", jsonrpc::JSON_STRING, nullptr),
      &EthRpcMethods::GetEthUncleCountI);

  m_lookupServer->bindAndAddExternalMethod(
      jsonrpc::Procedure("net_version", jsonrpc::PARAMS_BY_POSITION,
                         jsonrpc::JSON_STRING, NULL),
      &EthRpcMethods::GetNetVersionI);

  m_lookupServer->bindAndAddExternalMethod(
      jsonrpc::Procedure("net_listening", jsonrpc::PARAMS_BY_POSITION,
                         jsonrpc::JSON_STRING, NULL),
      &EthRpcMethods::GetNetListeningI);

  m_lookupServer->bindAndAddExternalMethod(
      jsonrpc::Procedure("eth_protocolVersion", jsonrpc::PARAMS_BY_POSITION,
                         jsonrpc::JSON_STRING, NULL),
      &EthRpcMethods::GetProtocolVersionI);

  m_lookupServer->bindAndAddExternalMethod(
      jsonrpc::Procedure("net_peerCount", jsonrpc::PARAMS_BY_POSITION,
                         jsonrpc::JSON_STRING, NULL),
      &EthRpcMethods::GetNetPeerCountI);

  m_lookupServer->bindAndAddExternalMethod(
      jsonrpc::Procedure("eth_chainId", jsonrpc::PARAMS_BY_POSITION,
                         jsonrpc::JSON_STRING, NULL),
      &EthRpcMethods::GetEthChainIdI);

  m_lookupServer->bindAndAddExternalMethod(
      jsonrpc::Procedure("eth_syncing", jsonrpc::PARAMS_BY_POSITION,
                         jsonrpc::JSON_STRING, NULL),
      &EthRpcMethods::GetEthSyncingI);

  m_lookupServer->bindAndAddExternalMethod(
      jsonrpc::Procedure("eth_accounts", jsonrpc::PARAMS_BY_POSITION,
                         jsonrpc::JSON_STRING, NULL),
      &EthRpcMethods::GetEthAccountsI);

  m_lookupServer->bindAndAddExternalMethod(
      jsonrpc::Procedure("eth_getStorageAt", jsonrpc::PARAMS_BY_POSITION,
                         jsonrpc::JSON_STRING, "param01", jsonrpc::JSON_STRING,
                         "param02", jsonrpc::JSON_STRING, "param03",
                         jsonrpc::JSON_STRING, NULL),
      &EthRpcMethods::GetEthStorageAtI);

  m_lookupServer->bindAndAddExternalMethod(
      jsonrpc::Procedure("eth_getTransactionReceipt",
                         jsonrpc::PARAMS_BY_POSITION, jsonrpc::JSON_STRING,
                         "param01", jsonrpc::JSON_STRING, NULL),
      &EthRpcMethods::GetEthTransactionReceiptI);

  m_lookupServer->bindAndAddExternalMethod(
      jsonrpc::Procedure("eth_newFilter", jsonrpc::PARAMS_BY_POSITION,
                         jsonrpc::JSON_STRING, "param01", jsonrpc::JSON_OBJECT,
                         NULL),
      &EthRpcMethods::EthNewFilterI);

  m_lookupServer->bindAndAddExternalMethod(
      jsonrpc::Procedure("eth_newBlockFilter", jsonrpc::PARAMS_BY_POSITION,
                         jsonrpc::JSON_STRING, NULL),
      &EthRpcMethods::EthNewBlockFilterI);

  m_lookupServer->bindAndAddExternalMethod(
      jsonrpc::Procedure("eth_newPendingTransactionFilter",
                         jsonrpc::PARAMS_BY_POSITION, jsonrpc::JSON_STRING,
                         NULL),
      &EthRpcMethods::EthNewPendingTransactionFilterI);

  m_lookupServer->bindAndAddExternalMethod(
      jsonrpc::Procedure("eth_getFilterChanges", jsonrpc::PARAMS_BY_POSITION,
                         jsonrpc::JSON_STRING, "param01", jsonrpc::JSON_STRING,
                         NULL),
      &EthRpcMethods::EthGetFilterChangesI);

  m_lookupServer->bindAndAddExternalMethod(
      jsonrpc::Procedure("eth_uninstallFilter", jsonrpc::PARAMS_BY_POSITION,
                         jsonrpc::JSON_STRING, "param01", jsonrpc::JSON_STRING,
                         NULL),
      &EthRpcMethods::EthUninstallFilterI);

  m_lookupServer->bindAndAddExternalMethod(
      jsonrpc::Procedure("eth_getFilterLogs", jsonrpc::PARAMS_BY_POSITION,
                         jsonrpc::JSON_STRING, "param01", jsonrpc::JSON_STRING,
                         NULL),
      &EthRpcMethods::EthGetFilterLogsI);

  m_lookupServer->bindAndAddExternalMethod(
      jsonrpc::Procedure("eth_getLogs", jsonrpc::PARAMS_BY_POSITION,
                         jsonrpc::JSON_STRING, "param01", jsonrpc::JSON_OBJECT,
                         NULL),
      &EthRpcMethods::EthGetLogsI);

  // Recover who the sender of a transaction was given only the RLP
  m_lookupServer->bindAndAddExternalMethod(
      jsonrpc::Procedure("eth_recoverTransaction", jsonrpc::PARAMS_BY_POSITION,
                         jsonrpc::JSON_STRING, "param01", jsonrpc::JSON_OBJECT,
                         NULL),
      &EthRpcMethods::EthRecoverTransactionI);

  m_lookupServer->bindAndAddExternalMethod(
      jsonrpc::Procedure("eth_getBlockReceipts", jsonrpc::PARAMS_BY_POSITION,
                         jsonrpc::JSON_STRING, "param01", jsonrpc::JSON_STRING,
                         NULL),
      &EthRpcMethods::GetEthBlockReceiptsI);

  m_lookupServer->bindAndAddExternalMethod(
      jsonrpc::Procedure("debug_traceTransaction", jsonrpc::PARAMS_BY_POSITION,
                         jsonrpc::JSON_STRING, "param01", jsonrpc::JSON_STRING,
                         NULL),
      &EthRpcMethods::GetEthBlockReceiptsI);
}

std::string EthRpcMethods::CreateTransactionEth(
    Eth::EthFields const& fields, zbytes const& pubKey,
    const unsigned int num_shards, const uint128_t& gasPrice,
    const CreateTransactionTargetFunc& targetFunc) {
  LOG_MARKER();

  if (zil::metrics::Filter::GetInstance().Enabled(zil::metrics::FilterClass::EVM_RPC)) {
    m_apiCallCount->Add(1,
                      { {"method", "CreateTransactionEth"}});
  }

  std::string ret;

  if (!LOOKUP_NODE_MODE) {
    throw JsonRpcException(ServerBase::RPC_INVALID_REQUEST,
                           "Sent to a non-lookup");
  }

  if (Mediator::m_disableTxns) {
    LOG_GENERAL(INFO, "Txns disabled - rejecting new txn");
    throw JsonRpcException(ServerBase::RPC_MISC_ERROR, "Unable to Process");
  }

  auto tx = GetTxFromFields(fields, pubKey, ret);

  try {
    const Address fromAddr = tx.GetSenderAddr();

    bool toAccountExist;
    bool toAccountIsContract;

    {
      shared_lock<shared_timed_mutex> lock(
          AccountStore::GetInstance().GetPrimaryMutex());

      const Account* sender =
          AccountStore::GetInstance().GetAccount(fromAddr, true);
      const Account* toAccount =
          AccountStore::GetInstance().GetAccount(tx.GetToAddr(), true);

      toAccountExist = (toAccount != nullptr);
      toAccountIsContract = toAccountExist && toAccount->isContract();

      uint64_t minGasLimit = 0;
      if (Transaction::GetTransactionType(tx) ==
          Transaction::ContractType::CONTRACT_CREATION) {
        minGasLimit =
            Eth::getGasUnitsForContractDeployment(tx.GetCode(), tx.GetData());
      } else {
        minGasLimit = MIN_ETH_GAS;
      }
      if (!Eth::ValidateEthTxn(tx, fromAddr, sender, gasPrice, minGasLimit)) {
        LOG_GENERAL(WARNING, "failed to validate TX!");
        return ret;
      }
    }

    const unsigned int shard = Transaction::GetShardIndex(fromAddr, num_shards);
    unsigned int mapIndex = shard;
    bool priority = false;
    switch (Transaction::GetTransactionType(tx)) {
      case Transaction::ContractType::NON_CONTRACT:
        if (ARCHIVAL_LOOKUP) {
          mapIndex = SEND_TYPE::ARCHIVAL_SEND_SHARD;
        }
        if (toAccountExist && toAccountIsContract) {
          // A simple transfer to an account that is a contract
          // is processed like a CONTRACT_CALL.
          auto check =
              CheckContractTxnShards(priority, shard, tx, num_shards,
                                     toAccountExist, toAccountIsContract);
          mapIndex = check.second;
        }
        break;
      case Transaction::ContractType::CONTRACT_CREATION:
      case Transaction::ContractType::CONTRACT_CALL: {
        auto check =
            CheckContractTxnShards(priority, shard, tx, num_shards,
                                   toAccountExist, toAccountIsContract);
        mapIndex = check.second;
      } break;
      case Transaction::ContractType::ERROR:
        throw JsonRpcException(ServerBase::RPC_INVALID_ADDRESS_OR_KEY,
                               "Code is empty and To addr is null");
        break;
      default:
        throw JsonRpcException(ServerBase::RPC_MISC_ERROR,
                               "Txn type unexpected");
    }
    if (m_sharedMediator.m_lookup->m_sendAllToDS) {
      if (ARCHIVAL_LOOKUP) {
        mapIndex = SEND_TYPE::ARCHIVAL_SEND_DS;
      } else {
        mapIndex = num_shards;
      }
    }
    if (!targetFunc(tx, mapIndex)) {
      throw JsonRpcException(ServerBase::RPC_DATABASE_ERROR,
                             "Txn could not be added as database exceeded "
                             "limit or the txn was already present");
    }
  } catch (const JsonRpcException& je) {
    LOG_GENERAL(INFO, "[Error]" << je.what() << " Input: N/A");
    throw je;
  } catch (exception& e) {
    LOG_GENERAL(INFO, "[Error]" << e.what() << " Input: N/A");
    throw JsonRpcException(ServerBase::RPC_MISC_ERROR, "Unable to Process");
  }
  return ret;
}

std::pair<std::string, unsigned int> EthRpcMethods::CheckContractTxnShards(
    bool priority, unsigned int shard, const Transaction& tx,
    unsigned int num_shards, bool toAccountExist, bool toAccountIsContract) {
  if (zil::metrics::Filter::GetInstance().Enabled(
          zil::metrics::FilterClass::EVM_RPC)) {
    m_apiCallCount->Add(1,
                      {{"method", "CheckContractTxnShards"}});
  }

  unsigned int mapIndex = shard;
  std::string resultStr;

  if (!ENABLE_SC) {
    throw JsonRpcException(ServerBase::RPC_MISC_ERROR,
                           "Smart contract is disabled");
  }

  if (!toAccountExist) {
    throw JsonRpcException(ServerBase::RPC_INVALID_ADDRESS_OR_KEY,
                           "Target account does not exist");
  }

  else if (Transaction::GetTransactionType(tx) == Transaction::CONTRACT_CALL &&
           !toAccountIsContract) {
    throw JsonRpcException(ServerBase::RPC_INVALID_ADDRESS_OR_KEY,
                           "Non - contract address called");
  }

  Address affectedAddress =
      (Transaction::GetTransactionType(tx) == Transaction::CONTRACT_CREATION)
          ? Account::GetAddressForContract(tx.GetSenderAddr(), tx.GetNonce(),
                                           tx.GetVersionIdentifier())
          : tx.GetToAddr();

  unsigned int to_shard =
      Transaction::GetShardIndex(affectedAddress, num_shards);
  // Use m_sendSCCallsToDS as initial setting
  bool sendToDs = priority || m_sharedMediator.m_lookup->m_sendSCCallsToDS;
  if ((to_shard == shard) && !sendToDs) {
    if (tx.GetGasLimitZil() > SHARD_MICROBLOCK_GAS_LIMIT) {
      throw JsonRpcException(ServerBase::RPC_INVALID_PARAMETER,
                             "txn gas limit exceeding shard maximum limit");
    }
    if (ARCHIVAL_LOOKUP) {
      mapIndex = SEND_TYPE::ARCHIVAL_SEND_SHARD;
    }
    resultStr =
        "Contract Creation/Call Txn, Shards Match of the sender "
        "and receiver";
  } else {
    if (tx.GetGasLimitZil() > DS_MICROBLOCK_GAS_LIMIT) {
      throw JsonRpcException(ServerBase::RPC_INVALID_PARAMETER,
                             "txn gas limit exceeding ds maximum limit");
    }
    if (ARCHIVAL_LOOKUP) {
      mapIndex = SEND_TYPE::ARCHIVAL_SEND_DS;
    } else {
      mapIndex = num_shards;
    }
    resultStr = "Contract Creation/Call Txn, Sent To Ds";
  }
  return make_pair(resultStr, mapIndex);
}

Json::Value EthRpcMethods::GetBalanceAndNonce(const string& address) {
  if (!LOOKUP_NODE_MODE) {
    throw JsonRpcException(ServerBase::RPC_INVALID_REQUEST,
                           "Sent to a non-lookup");
  }

  if (zil::metrics::Filter::GetInstance().Enabled(
          zil::metrics::FilterClass::EVM_RPC)) {
    m_apiCallCount->Add(1, {{"method", "GetBalanceAndNonce"}});
  }

  try {
    Address addr{ToBase16AddrHelper(address)};
    shared_lock<shared_timed_mutex> lock(
        AccountStore::GetInstance().GetPrimaryMutex());

    const Account* account = AccountStore::GetInstance().GetAccount(addr, true);

    Json::Value ret;
    if (account != nullptr) {
      const uint128_t& balance = account->GetBalance();
      uint64_t nonce = account->GetNonce();

      ret["balance"] = balance.str();
      ret["nonce"] = static_cast<unsigned int>(nonce);
      LOG_GENERAL(INFO,
                  "DEBUG: Addr: " << address << " balance: " << balance.str()
                                  << " nonce: " << nonce << " " << account);
    } else if (account == nullptr) {
      throw JsonRpcException(ServerBase::RPC_INVALID_ADDRESS_OR_KEY,
                             "Account is not created");
    }

    return ret;
  } catch (const JsonRpcException& je) {
    LOG_GENERAL(INFO, "[Error] getting balance" << je.GetMessage());
    throw je;
  } catch (exception& e) {
    LOG_GENERAL(INFO, "[Error]" << e.what() << " Input: " << address);
    throw JsonRpcException(ServerBase::RPC_MISC_ERROR, "Unable To Process");
  }
}

string EthRpcMethods::GetEthCallZil(const Json::Value& _json) {
  if (zil::metrics::Filter::GetInstance().Enabled(
          zil::metrics::FilterClass::EVM_RPC)) {
    m_apiCallCount->Add(1, {{"method", "GetEthCallZil"}});
  }

  return this->GetEthCallImpl(
      _json, {"fromAddr", "toAddr", "amount", "gasLimit", "data"});
}

string EthRpcMethods::GetEthCallEth(const Json::Value& _json,
                                    const string& block_or_tag) {
  if (zil::metrics::Filter::GetInstance().Enabled(
          zil::metrics::FilterClass::EVM_RPC)) {
    m_apiCallCount->Add(1, {{"method", "GetEthCallEth"}});
  }
  if (!isSupportedTag(block_or_tag)) {
    throw JsonRpcException(ServerBase::RPC_INVALID_PARAMS,
                           "Unsupported block or tag in eth_call");
  }

  return this->GetEthCallImpl(_json, {"from", "to", "value", "gas", "data"});
}

std::string EthRpcMethods::GetEthEstimateGas(const Json::Value& json) {
  Address fromAddr;

  if (zil::metrics::Filter::GetInstance().Enabled(
          zil::metrics::FilterClass::EVM_RPC)) {
    m_apiCallCount->Add(1,
                      {{"method", "GetEthEstimateGas"}});
  }

  if (!json.isMember("from")) {
    LOG_GENERAL(WARNING, "Missing from account");
    throw JsonRpcException(ServerBase::RPC_MISC_ERROR, "Missing from field");
  } else {
    fromAddr = Address{json["from"].asString()};
  }

  Address toAddr;

  if (json.isMember("to")) {
    auto toAddrStr = json["to"].asString();
    DataConversion::NormalizeHexString(toAddrStr);
    toAddr = Address{toAddrStr};
  }

  zbytes code;
  uint256_t accountFunds{};
  bool contractCreation = false;
  {
    shared_lock<shared_timed_mutex> lock(
        AccountStore::GetInstance().GetPrimaryMutex());

    const Account* sender =
        !IsNullAddress(fromAddr)
            ? AccountStore::GetInstance().GetAccount(fromAddr, true)
            : nullptr;
    if (sender == nullptr) {
      LOG_GENERAL(WARNING, "Sender doesn't exist");
      throw JsonRpcException(ServerBase::RPC_MISC_ERROR,
                             "Sender doesn't exist");
    }
    accountFunds = sender->GetBalance();

    const Account* toAccount =
        !IsNullAddress(toAddr)
            ? AccountStore::GetInstance().GetAccount(toAddr, true)
            : nullptr;

    if (toAccount != nullptr && toAccount->isContract()) {
      code = toAccount->GetCode();
    } else if (toAccount == nullptr) {
      toAddr = Account::GetAddressForContract(fromAddr, sender->GetNonce(),
                                              TRANSACTION_VERSION_ETH);
      contractCreation = true;
    }
  }

  zbytes data;
  if (json.isMember("data")) {
    if (!DataConversion::HexStrToUint8Vec(json["data"].asString(), data)) {
      throw JsonRpcException(ServerBase::RPC_INVALID_PARAMETER,
                             "data argument invalid");
    }
    std::cout << "Set Data" << std::endl;
  }
  uint256_t value = 0;
  if (json.isMember("value")) {
    const auto valueStr = json["value"].asString();
    value = DataConversion::ConvertStrToInt<uint256_t>(valueStr, 0);
  }

  uint256_t gasPrice = GetEthGasPriceNum();
  if (json.isMember("gasPrice")) {
    const auto gasPriceStr = json["gasPrice"].asString();
    uint256_t inputGasPrice =
        DataConversion::ConvertStrToInt<uint256_t>(gasPriceStr, 0);
    gasPrice = max(gasPrice, inputGasPrice);
  }
  uint256_t gasDeposit = 0;
  if (!SafeMath<uint256_t>::mul(gasPrice, MIN_ETH_GAS, gasDeposit)) {
    throw JsonRpcException(ServerBase::RPC_INVALID_PARAMETER,
                           "gasPrice * MIN_ETH_GAS overflow!");
  }
  uint256_t balance = 0;
  if (!SafeMath<uint256_t>::mul(accountFunds, EVM_ZIL_SCALING_FACTOR,
                                balance)) {
    throw JsonRpcException(ServerBase::RPC_INVALID_PARAMETER,
                           "accountFunds * EVM_ZIL_SCALING_FACTOR overflow!");
  }

  if (balance < gasDeposit) {
    throw JsonRpcException(ServerBase::RPC_MISC_ERROR,
                           "Insufficient funds to perform this operation");
  }

  // Typical fund transfer
  if (code.empty() && data.empty()) {
    return (boost::format("0x%x") % MIN_ETH_GAS).str();
  }

  if (contractCreation && code.empty() && !data.empty()) {
    std::swap(data, code);
  }

  uint64_t gas = GasConv::GasUnitsFromCoreToEth(2 * DS_MICROBLOCK_GAS_LIMIT);

  // Use gas specified by user
  if (json.isMember("gas")) {
    const auto gasLimitStr = json["gas"].asString();
    const uint64_t userGas =
        DataConversion::ConvertStrToInt<uint64_t>(gasLimitStr, 0);
    gas = min(gas, userGas);
  }

  const auto txBlock = m_sharedMediator.m_txBlockChain.GetLastBlock();
  const auto dsBlock = m_sharedMediator.m_dsBlockChain.GetLastBlock();
  // TODO: adapt to any block, not just latest.
  TxnExtras txnExtras{
      dsBlock.GetHeader().GetGasPrice(),
      txBlock.GetTimestamp() / 1000000,  // From microseconds to seconds.
      dsBlock.GetHeader().GetDifficulty()};
  uint64_t blockNum =
      m_sharedMediator.m_txBlockChain.GetLastBlock().GetHeader().GetBlockNum();

<<<<<<< HEAD
  /*
   * EVM estimate only is currently disabled, as per n-hutton advice.
   */
  EvmProcessContext evmMessageContext(fromAddr, toAddr, code, data, gas, value,
                                      blockNum, txnExtras, false );

  evm::EvmResult result;

  if (AccountStore::GetInstance().EvmProcessMessage(evmMessageContext,
                                                    result) &&
=======
  evm::EvmArgs args;
  *args.mutable_address() = AddressToProto(toAddr);
  *args.mutable_origin() = AddressToProto(fromAddr);
  *args.mutable_code() = DataConversion::CharArrayToString(StripEVM(code));
  *args.mutable_data() = DataConversion::CharArrayToString(data);
  args.set_gas_limit(gas);
  *args.mutable_apparent_value() = UIntToProto(value);
  if (!GetEvmEvalExtras(blockNum, txnExtras, *args.mutable_extras())) {
    throw JsonRpcException(ServerBase::RPC_INTERNAL_ERROR,
                           "Failed to get EVM call extras");
  }
  args.set_estimate(true);
  *args.mutable_context() = "eth_estimateGas";

  evm::EvmResult result;

  LOG_GENERAL(WARNING, "Estimating evm gas");

  if (AccountStore::GetInstance().ViewAccounts(args, result) &&
>>>>>>> c29325b7
      result.exit_reason().exit_reason_case() ==
          evm::ExitReason::ExitReasonCase::kSucceed) {
    const auto gasRemained = result.remaining_gas();
    const auto consumedEvmGas =
        (gas >= gasRemained) ? (gas - gasRemained) : gas;
    const auto baseFee = contractCreation
                             ? Eth::getGasUnitsForContractDeployment(code, data)
                             : MIN_ETH_GAS;
    const auto retGas = baseFee + consumedEvmGas;

    // We can't go beyond gas provided by user (or taken from last block)
    if (retGas >= gas) {
      throw JsonRpcException(ServerBase::RPC_MISC_ERROR,
                             "Base fee exceeds gas limit");
    }
    LOG_GENERAL(WARNING, "Gas estimated: " << retGas);

    return (boost::format("0x%x") % retGas).str();
  } else if (result.exit_reason().exit_reason_case() ==
             evm::ExitReason::kRevert) {
    // Error code 3 is a special case. It is practially documented only in geth
    // and its clones, e.g. here:
    // https://github.com/ethereum/go-ethereum/blob/9b9a1b677d894db951dc4714ea1a46a2e7b74ffc/internal/ethapi/api.go#L1026
    std::string return_value;
    DataConversion::StringToHexStr(result.return_value(), return_value);
    boost::algorithm::to_lower(return_value);
    throw JsonRpcException(3, "execution reverted", "0x" + return_value);
  } else {
    throw JsonRpcException(ServerBase::RPC_MISC_ERROR,
                           EvmUtils::ExitReasonString(result.exit_reason()));
  }
}

string EthRpcMethods::GetEthCallImpl(const Json::Value& _json,
                                     const ApiKeys& apiKeys) {
  LOG_MARKER();
  LOG_GENERAL(DEBUG, "GetEthCall:" << _json);

  if (zil::metrics::Filter::GetInstance().Enabled(
          zil::metrics::FilterClass::EVM_RPC)) {
    m_apiCallCount->Add(1, {{"method", "GetEthCallImpl"}});
  }

  const auto& addr = JSONConversion::checkJsonGetEthCall(_json, apiKeys.to);
  zbytes code{};
  auto success{false};
  {
    shared_lock<shared_timed_mutex> lock(
        AccountStore::GetInstance().GetPrimaryMutex());
    Account* contractAccount =
        AccountStore::GetInstance().GetAccount(addr, true);
    if (contractAccount == nullptr) {
      return "0x";
    }
    code = contractAccount->GetCode();
  }

  evm::EvmResult result;
  try {
    Address fromAddr;
    if (_json.isMember(apiKeys.from)) {
      fromAddr = Address(_json[apiKeys.from].asString());
    }

    uint256_t value = 0;
    if (_json.isMember(apiKeys.value)) {
      const auto valueStr = _json[apiKeys.value].asString();
      value = DataConversion::ConvertStrToInt<uint256_t>(valueStr, 0);
    }

    // for now set total gas as twice the ds gas limit
    uint64_t gasRemained =
        GasConv::GasUnitsFromCoreToEth(2 * DS_MICROBLOCK_GAS_LIMIT);
    if (_json.isMember(apiKeys.gas)) {
      const auto gasLimit_str = _json[apiKeys.gas].asString();
      const uint64_t userGas =
          DataConversion::ConvertStrToInt<uint64_t>(gasLimit_str, 0);
      gasRemained = min(gasRemained, userGas);
      if (gasRemained < MIN_ETH_GAS) {
        throw JsonRpcException(3, "execution reverted", "0x");
      }
    }

    zbytes data;
    if (!DataConversion::HexStrToUint8Vec(_json[apiKeys.data].asString(),
                                          data)) {
      throw JsonRpcException(ServerBase::RPC_INVALID_PARAMETER,
                             "data argument invalid");
    }

    const auto txBlock = m_sharedMediator.m_txBlockChain.GetLastBlock();
    const auto dsBlock = m_sharedMediator.m_dsBlockChain.GetLastBlock();
    // TODO: adapt to any block, not just latest.
    TxnExtras txnExtras{
        dsBlock.GetHeader().GetGasPrice(),
        txBlock.GetTimestamp() / 1000000,  // From microseconds to seconds.
        dsBlock.GetHeader().GetDifficulty()};
    uint64_t blockNum = m_sharedMediator.m_txBlockChain.GetLastBlock()
                            .GetHeader()
                            .GetBlockNum();
<<<<<<< HEAD
=======
    evm::EvmArgs args;
    *args.mutable_address() = AddressToProto(addr);
    *args.mutable_origin() = AddressToProto(fromAddr);
    *args.mutable_code() = DataConversion::CharArrayToString(StripEVM(code));
    *args.mutable_data() = DataConversion::CharArrayToString(data);
    args.set_gas_limit(gasRemained);
    *args.mutable_apparent_value() = UIntToProto(value);
    if (!GetEvmEvalExtras(blockNum, txnExtras, *args.mutable_extras())) {
      throw JsonRpcException(ServerBase::RPC_INTERNAL_ERROR,
                             "Failed to get EVM call extras");
    }
    *args.mutable_context() = "eth_call";
>>>>>>> c29325b7

    /*
     * EVM estimate only is currently disabled, as per n-hutton advice.
     */
    EvmProcessContext evmMessageContext(fromAddr, addr, code, data, gasRemained,
                                        value, blockNum, txnExtras, false);

    if (AccountStore::GetInstance().EvmProcessMessage(evmMessageContext,
                                                      result) &&
        result.exit_reason().exit_reason_case() ==
            evm::ExitReason::ExitReasonCase::kSucceed) {
      success = true;
    }
  } catch (const exception& e) {
    LOG_GENERAL(WARNING, "Error: " << e.what());
    throw JsonRpcException(ServerBase::RPC_MISC_ERROR, "Unable to process");
  }

  std::string return_value;
  DataConversion::StringToHexStr(result.return_value(), return_value);
  boost::algorithm::to_lower(return_value);
  if (success) {
    return "0x" + return_value;
  } else if (result.exit_reason().exit_reason_case() ==
             evm::ExitReason::kRevert) {
    // Error code 3 is a special case. It is practially documented only in geth
    // and its clones, e.g. here:
    // https://github.com/ethereum/go-ethereum/blob/9b9a1b677d894db951dc4714ea1a46a2e7b74ffc/internal/ethapi/api.go#L1026
    throw JsonRpcException(3, "execution reverted", "0x" + return_value);
  } else {
    throw JsonRpcException(ServerBase::RPC_MISC_ERROR,
                           EvmUtils::ExitReasonString(result.exit_reason()));
  }
}

std::string EthRpcMethods::GetWeb3ClientVersion() {
  if (zil::metrics::Filter::GetInstance().Enabled(
          zil::metrics::FilterClass::EVM_RPC)) {
    m_apiCallCount->Add(1,
                      {{"method", "GetWeb3ClientVersion"}});
  }
  LOG_MARKER();

  return "Zilliqa/v8.2";
}

string EthRpcMethods::GetWeb3Sha3(const Json::Value& _json) {
  LOG_MARKER();

  if (zil::metrics::Filter::GetInstance().Enabled(
          zil::metrics::FilterClass::EVM_RPC)) {
    m_apiCallCount->Add(1, {{"method", "GetWeb3Sha3"}});
  }
  zbytes input = DataConversion::HexStrToUint8VecRet(_json.asString());
  return POW::BlockhashToHexString(
      ethash::keccak256(input.data(), input.size()));
}

Json::Value EthRpcMethods::GetEthUncleCount() {
  LOG_MARKER();

  if (zil::metrics::Filter::GetInstance().Enabled(
          zil::metrics::FilterClass::EVM_RPC)) {
    m_apiCallCount->Add(1, {{"method", "GetEthUncleCount"}});
  }

  // There's no concept of longest chain hence there will be no uncles
  // Return 0 instead
  return Json::Value{"0x0"};
}

Json::Value EthRpcMethods::GetEthUncleBlock() {
  LOG_MARKER();

  if (zil::metrics::Filter::GetInstance().Enabled(
          zil::metrics::FilterClass::EVM_RPC)) {
    m_apiCallCount->Add(1, {{"method", "GetEthUncleBlock"}});
  }
  // There's no concept of longest chain hence there will be no uncles
  // Return null instead
  return Json::nullValue;
}

Json::Value EthRpcMethods::GetEthMining() {
  LOG_MARKER();

  if (zil::metrics::Filter::GetInstance().Enabled(
          zil::metrics::FilterClass::EVM_RPC)) {
    m_apiCallCount->Add(1, {{"method", "GetEthMining"}});
  }
  return Json::Value(false);
}

std::string EthRpcMethods::GetEthCoinbase() {
  LOG_MARKER();

  if (zil::metrics::Filter::GetInstance().Enabled(
          zil::metrics::FilterClass::EVM_RPC)) {
    m_apiCallCount->Add(1, {{"method", "GetEthCoinbase"}});
  }
  throw JsonRpcException(ServerBase::RPC_INVALID_REQUEST,
                         "Unsupported method: eth_coinbase. Zilliqa mining "
                         "model is different from that of Etherium");
}

Json::Value EthRpcMethods::GetNetListening() {
  LOG_MARKER();

  if (zil::metrics::Filter::GetInstance().Enabled(
          zil::metrics::FilterClass::EVM_RPC)) {
    m_apiCallCount->Add(1, {{"method", "GetNetListening"}});
  }
  return Json::Value(true);
}

std::string EthRpcMethods::GetNetPeerCount() {
  LOG_MARKER();

  if (zil::metrics::Filter::GetInstance().Enabled(
          zil::metrics::FilterClass::EVM_RPC)) {
    m_apiCallCount->Add(1, {{"method", "GetNetPeerCount"}});
  }
  return "0x0";
}

std::string EthRpcMethods::GetProtocolVersion() {
  LOG_MARKER();

  if (zil::metrics::Filter::GetInstance().Enabled(
          zil::metrics::FilterClass::EVM_RPC)) {
    m_apiCallCount->Add(1, {{"method", "GetProtocolVersion"}});
  }
  return "0x41";  // Similar to Infura, Alchemy
}

std::string EthRpcMethods::GetEthChainId() {
  LOG_MARKER();

  if (zil::metrics::Filter::GetInstance().Enabled(
          zil::metrics::FilterClass::EVM_RPC)) {
    m_apiCallCount->Add(1, {{"method", "GetEthChainId"}});
  }
  return (boost::format("0x%x") % ETH_CHAINID).str();
}

Json::Value EthRpcMethods::GetEthSyncing() {
  LOG_MARKER();

  if (zil::metrics::Filter::GetInstance().Enabled(
          zil::metrics::FilterClass::EVM_RPC)) {
    m_apiCallCount->Add(1, {{"method", "GetEthSyncing"}});
  }
  return Json::Value(false);
}

Json::Value EthRpcMethods::GetEmptyResponse() {
  LOG_MARKER();

  if (zil::metrics::Filter::GetInstance().Enabled(
          zil::metrics::FilterClass::EVM_RPC)) {
    m_apiCallCount->Add(1, {{"method", "GetEmptyResponse"}});
  }
  const Json::Value expectedResponse = Json::arrayValue;
  return expectedResponse;
}

Json::Value EthRpcMethods::GetEthTransactionByHash(
    const std::string& transactionHash) {
  if (zil::metrics::Filter::GetInstance().Enabled(
          zil::metrics::FilterClass::EVM_RPC)) {
    m_apiCallCount->Add(
        1, {{"method", "GetEthTransactionByHash"}});
  }
  if (!LOOKUP_NODE_MODE) {
    throw JsonRpcException(ServerBase::RPC_INVALID_REQUEST,
                           "Sent to a non-lookup");
  }
  try {
    TxBodySharedPtr transactionBodyPtr;
    TxnHash tranHash(transactionHash);
    bool isPresent =
        BlockStorage::GetBlockStorage().GetTxBody(tranHash, transactionBodyPtr);
    if (!isPresent) {
      return Json::nullValue;
    }

    const TxBlock EMPTY_BLOCK;
    const auto txBlock = GetBlockFromTransaction(*transactionBodyPtr);
    if (txBlock == EMPTY_BLOCK) {
      LOG_GENERAL(WARNING, "Unable to get the TX from a minted block!");
      return Json::nullValue;
    }

    constexpr auto WRONG_INDEX = std::numeric_limits<uint64_t>::max();
    auto transactionIndex =
        GetTransactionIndexFromBlock(txBlock, transactionHash);
    if (transactionIndex == WRONG_INDEX) {
      return Json::nullValue;
    }

    return JSONConversion::convertTxtoEthJson(transactionIndex,
                                              *transactionBodyPtr, txBlock);
  } catch (exception& e) {
    LOG_GENERAL(INFO, "[Error]" << e.what() << " Input: " << transactionHash);
    throw JsonRpcException(ServerBase::RPC_MISC_ERROR, "Unable to Process");
  }
}

Json::Value EthRpcMethods::GetEthStorageAt(std::string const& address,
                                           std::string const& position,
                                           std::string const& /*blockNum*/) {
  LOG_MARKER();

  if (zil::metrics::Filter::GetInstance().Enabled(
          zil::metrics::FilterClass::EVM_RPC)) {
    m_apiCallCount->Add(1, {{"method", "GetEthStorageAt"}});
  }
  Json::Value indices = Json::arrayValue;

  if (Mediator::m_disableGetSmartContractState) {
    LOG_GENERAL(WARNING, "API disabled");
    throw JsonRpcException(ServerBase::RPC_INVALID_REQUEST, "API disabled");
  }

  if (!LOOKUP_NODE_MODE) {
    throw JsonRpcException(ServerBase::RPC_INVALID_REQUEST,
                           "Sent to a non-lookup");
  }

  try {
    Address addr{ToBase16AddrHelper(address)};
    shared_lock<shared_timed_mutex> lock(
        AccountStore::GetInstance().GetPrimaryMutex());

    const Account* account = AccountStore::GetInstance().GetAccount(addr, true);

    if (account == nullptr) {
      throw JsonRpcException(ServerBase::RPC_INVALID_ADDRESS_OR_KEY,
                             "Address does not exist");
    }

    if (!account->isContract()) {
      throw JsonRpcException(ServerBase::RPC_INVALID_ADDRESS_OR_KEY,
                             "Address not contract address");
    }
    LOG_GENERAL(INFO, "Contract address: " << address);
    Json::Value root;
    const auto indices_vector =
        JSONConversion::convertJsonArrayToVector(indices);

    string vname{};
    if (!account->FetchStateJson(root, vname, indices_vector)) {
      throw JsonRpcException(ServerBase::RPC_INTERNAL_ERROR,
                             "FetchStateJson failed");
    }

    LOG_GENERAL(INFO, "State JSON: " << root);

    // Attempt to get storage at position.
    // Left-pad position with 0s up to 64
    std::string zeroes =
        "0000000000000000000000000000000000000000000000000000000000000000";

    auto positionIter = position.begin();
    auto zeroIter = zeroes.begin();

    // Move position iterator past '0x' if it exists
    if (position.size() > 2 && position[0] == '0' && position[1] == 'x') {
      std::advance(positionIter, 2);
    }

    if ((position.end() - positionIter) > static_cast<int>(zeroes.size())) {
      throw JsonRpcException(ServerBase::RPC_INTERNAL_ERROR,
                             "position string is too long! " + position);
    }

    std::advance(zeroIter,
                 zeroes.size() - std::distance(positionIter, position.end()));

    zeroes.replace(zeroIter, zeroes.end(), positionIter, position.end());

    // Must be uppercase
    std::transform(zeroes.begin(), zeroes.end(), zeroes.begin(), ::toupper);

    auto res = root["_evm_storage"][zeroes];
    zbytes resAsStringBytes;

    for (const auto& item : res.asString()) {
      resAsStringBytes.push_back(item);
    }

    auto const resAsStringHex =
        std::string("0x") +
        DataConversion::Uint8VecToHexStrRet(resAsStringBytes);

    return resAsStringHex;
  } catch (const JsonRpcException& je) {
    throw je;
  } catch (exception& e) {
    LOG_GENERAL(INFO, "[Error]" << e.what() << " Input: " << address);
    throw JsonRpcException(ServerBase::RPC_MISC_ERROR, "Unable To Process");
  }
}

Json::Value EthRpcMethods::GetEthCode(std::string const& address,
                                      std::string const& /*blockNum*/) {
  if (zil::metrics::Filter::GetInstance().Enabled(
          zil::metrics::FilterClass::EVM_RPC)) {
    m_apiCallCount->Add(1, {{"method", "GetEthCode"}});
  }
  LOG_MARKER();

  zbytes code;
  try {
    Address addr{address, Address::FromHex};
    shared_lock<shared_timed_mutex> lock(
        AccountStore::GetInstance().GetPrimaryMutex());
    AccountStore::GetInstance().GetPrimaryWriteAccessCond().wait(lock, [] {
      return AccountStore::GetInstance().GetPrimaryWriteAccess();
    });

    const Account* account = AccountStore::GetInstance().GetAccount(addr, true);
    if (account) {
      code = StripEVM(account->GetCode());
    }
  } catch (exception& e) {
    LOG_GENERAL(INFO, "[Error]" << e.what() << " Input: " << address);
  }
  std::string result{"0x"};
  boost::algorithm::hex(code.begin(), code.end(), std::back_inserter(result));
  return result;
}

Json::Value EthRpcMethods::GetEthBlockNumber() {
  Json::Value ret;

  if (zil::metrics::Filter::GetInstance().Enabled(
          zil::metrics::FilterClass::EVM_RPC)) {
    m_apiCallCount->Add(1, {{"method", "GetEthBlockNumber"}});
  }
  try {
    const auto txBlock = m_sharedMediator.m_txBlockChain.GetLastBlock();

    auto const height = txBlock.GetHeader().GetBlockNum() ==
                                std::numeric_limits<uint64_t>::max()
                            ? 1
                            : txBlock.GetHeader().GetBlockNum();

    std::ostringstream returnVal;
    returnVal << "0x" << std::hex << height << std::dec;
    ret = returnVal.str();
  } catch (std::exception& e) {
    LOG_GENERAL(INFO, "[Error]" << e.what() << " When getting block number!");
    throw JsonRpcException(ServerBase::RPC_MISC_ERROR, "Unable To Process");
  }

  return ret;
}

Json::Value EthRpcMethods::GetEthBlockByNumber(
    const std::string& blockNumberStr, const bool includeFullTransactions) {
  if (zil::metrics::Filter::GetInstance().Enabled(
          zil::metrics::FilterClass::EVM_RPC)) {
    m_apiCallCount->Add(1, {{"method", "GetEthBlockByNumber"}});
  }
  try {
    TxBlock txBlock;

    if (!isSupportedTag(blockNumberStr)) {
      return Json::nullValue;
    } else if (blockNumberStr == "latest" ||    //
               blockNumberStr == "earliest" ||  //
               isNumber(blockNumberStr)) {
      // handle latest, earliest and block number requests
      if (blockNumberStr == "latest") {
        txBlock = m_sharedMediator.m_txBlockChain.GetLastBlock();
      } else if (blockNumberStr == "earliest") {
        txBlock = m_sharedMediator.m_txBlockChain.GetBlock(0);
      } else if (isNumber(blockNumberStr)) {  // exact block number
        const uint64_t blockNum =
            std::strtoull(blockNumberStr.c_str(), nullptr, 0);
        txBlock = m_sharedMediator.m_txBlockChain.GetBlock(blockNum);
      }
    } else {
      // Not supported
      return Json::nullValue;
    }

    const TxBlock NON_EXISTING_TX_BLOCK{};
    if (txBlock == NON_EXISTING_TX_BLOCK) {
      return Json::nullValue;
    }
    return GetEthBlockCommon(txBlock, includeFullTransactions);
  } catch (const std::exception& e) {
    LOG_GENERAL(INFO, "[Error]" << e.what() << " Input: " << blockNumberStr
                                << ", includeFullTransactions: "
                                << includeFullTransactions);
    throw JsonRpcException(ServerBase::RPC_MISC_ERROR, "Unable To Process");
  }
}

Json::Value EthRpcMethods::GetEthBlockByHash(
    const std::string& inputHash, const bool includeFullTransactions) {
  if (zil::metrics::Filter::GetInstance().Enabled(
          zil::metrics::FilterClass::EVM_RPC)) {
    m_apiCallCount->Add(1, {{"method", "GetEthBlockByHash"}});
  }
  try {
    const BlockHash blockHash{inputHash};
    const auto txBlock =
        m_sharedMediator.m_txBlockChain.GetBlockByHash(blockHash);
    const TxBlock NON_EXISTING_TX_BLOCK{};
    if (txBlock == NON_EXISTING_TX_BLOCK) {
      return Json::nullValue;
    }
    return GetEthBlockCommon(txBlock, includeFullTransactions);

  } catch (std::exception& e) {
    LOG_GENERAL(INFO, "[Error]" << e.what() << " Input: " << inputHash
                                << ", includeFullTransactions: "
                                << includeFullTransactions);
    throw JsonRpcException(ServerBase::RPC_MISC_ERROR, "Unable To Process");
  }
}

Json::Value EthRpcMethods::GetEthBlockCommon(
    const TxBlock& txBlock, const bool includeFullTransactions) {
  if (zil::metrics::Filter::GetInstance().Enabled(
          zil::metrics::FilterClass::EVM_RPC)) {
    m_apiCallCount->Add(1, {{"method", "GetEthBlockCommon"}});
  }
  const auto dsBlock = m_sharedMediator.m_dsBlockChain.GetBlock(
      txBlock.GetHeader().GetDSBlockNum());

  std::vector<TxBodySharedPtr> transactions;

  // Gather either transaction hashes or full transactions
  const auto& microBlockInfos = txBlock.GetMicroBlockInfos();
  for (auto const& mbInfo : microBlockInfos) {
    if (mbInfo.m_txnRootHash == TxnHash{}) {
      continue;
    }

    MicroBlockSharedPtr microBlockPtr;

    if (!BlockStorage::GetBlockStorage().GetMicroBlock(mbInfo.m_microBlockHash,
                                                       microBlockPtr)) {
      continue;
    }

    const auto& currTranHashes = microBlockPtr->GetTranHashes();

    for (const auto& transactionHash : currTranHashes) {
      TxBodySharedPtr transactionBodyPtr;
      if (!BlockStorage::GetBlockStorage().GetTxBody(transactionHash,
                                                     transactionBodyPtr)) {
        continue;
      }
      transactions.push_back(std::move(transactionBodyPtr));
    }
  }

  return JSONConversion::convertTxBlocktoEthJson(txBlock, dsBlock, transactions,
                                                 includeFullTransactions);
}

Json::Value EthRpcMethods::GetEthBalance(const std::string& address,
                                         const std::string& tag) {
  if (zil::metrics::Filter::GetInstance().Enabled(
          zil::metrics::FilterClass::EVM_RPC)) {
    m_apiCallCount->Add(1, {{"method", "GetEthBalance"}});
  }
  if (isSupportedTag(tag)) {
    uint256_t ethBalance{0};
    try {
      auto ret = this->GetBalanceAndNonce(address);
      ethBalance.assign(ret["balance"].asString());
    } catch (const JsonRpcException&) {
      // default ethBalance.
    } catch (const std::runtime_error& e) {
      throw JsonRpcException(ServerBase::RPC_MISC_ERROR,
                             "Invalid account balance number");
    }
    uint256_t ethBalanceScaled;
    if (!SafeMath<uint256_t>::mul(ethBalance, EVM_ZIL_SCALING_FACTOR,
                                  ethBalanceScaled)) {
      throw JsonRpcException(ServerBase::RPC_MISC_ERROR,
                             "GetEthBalance overflow");
    }

    std::ostringstream strm;
    strm << "0x" << std::hex << ethBalanceScaled << std::dec;

    return strm.str();
  }
  throw JsonRpcException(ServerBase::RPC_MISC_ERROR,
                         "Unable To Process, invalid tag");

  return "";
}

uint256_t EthRpcMethods::GetEthGasPriceNum() const {
  if (zil::metrics::Filter::GetInstance().Enabled(
          zil::metrics::FilterClass::EVM_RPC)) {
    m_apiCallCount->Add(1, {{"method", "GetEthGasPriceNum"}});
  }
  uint256_t gasPrice =
      m_sharedMediator.m_dsBlockChain.GetLastBlock().GetHeader().GetGasPrice();
  // Make gas price in wei
  gasPrice = (gasPrice * EVM_ZIL_SCALING_FACTOR) / GasConv::GetScalingFactor();

  // The following ensures we get 'at least' that high price as it was before
  // dividing by GasScalingFactor
  gasPrice += 1000000;
  return gasPrice;
}

Json::Value EthRpcMethods::GetEthGasPrice() const {
  if (zil::metrics::Filter::GetInstance().Enabled(
          zil::metrics::FilterClass::EVM_RPC)) {
    m_apiCallCount->Add(1, {{"method", "GetEthGasPrice"}});
  }
  try {
    std::ostringstream strm;

    strm << "0x" << std::hex << GetEthGasPriceNum() << std::dec;
    return strm.str();
  } catch (const std::exception& e) {
    LOG_GENERAL(INFO, "[Error]" << e.what());

    throw JsonRpcException(ServerBase::RPC_MISC_ERROR, "Unable To Process");
  }
}

Json::Value EthRpcMethods::GetEthBlockTransactionCountByHash(
    const std::string& inputHash) {
  if (zil::metrics::Filter::GetInstance().Enabled(
          zil::metrics::FilterClass::EVM_RPC)) {
    m_apiCallCount->Add(
        1, {{"method", "GetEthBlockTransactionCountByHash"}});
  }
  try {
    const BlockHash blockHash{inputHash};
    const auto txBlock =
        m_sharedMediator.m_txBlockChain.GetBlockByHash(blockHash);

    std::ostringstream strm;
    strm << "0x" << std::hex << txBlock.GetHeader().GetNumTxs() << std::dec;

    return strm.str();

  } catch (std::exception& e) {
    LOG_GENERAL(INFO, "[Error]" << e.what() << " Input: " << inputHash);

    throw JsonRpcException(ServerBase::RPC_MISC_ERROR, "Unable To Process");
  }
}

Json::Value EthRpcMethods::GetEthBlockTransactionCountByNumber(
    const std::string& blockNumberStr) {
  if (zil::metrics::Filter::GetInstance().Enabled(
          zil::metrics::FilterClass::EVM_RPC)) {
    m_apiCallCount->Add(1, {{"api", "calls"},
                          {"method", "GetEthBlockTransactionCountByNumber"}});
  }
  try {
    TxBlock txBlock;

    if (blockNumberStr == "latest") {
      txBlock = m_sharedMediator.m_txBlockChain.GetLastBlock();
    } else if (blockNumberStr == "earliest") {
      txBlock = m_sharedMediator.m_txBlockChain.GetBlock(0);
    } else if (blockNumberStr == "pending") {
      // Not supported
      return "0x0";
    } else {
      const uint64_t blockNum =
          std::strtoull(blockNumberStr.c_str(), nullptr, 0);
      txBlock = m_sharedMediator.m_txBlockChain.GetBlock(blockNum);
    }
    std::ostringstream strm;
    strm << "0x" << std::hex << txBlock.GetHeader().GetNumTxs() << std::dec;

    return strm.str();

  } catch (std::exception& e) {
    LOG_GENERAL(INFO, "[Error]" << e.what() << " Input: " << blockNumberStr);

    throw JsonRpcException(ServerBase::RPC_MISC_ERROR, "Unable To Process");
  }
}

Json::Value EthRpcMethods::GetEthTransactionByBlockHashAndIndex(
    const std::string& inputHash, const std::string& indexStr) const {
  if (zil::metrics::Filter::GetInstance().Enabled(
          zil::metrics::FilterClass::EVM_RPC)) {
    m_apiCallCount->Add(1, {{"api", "calls"},
                          {"method", "GetEthTransactionByBlockHashAndIndex"}});
  }
  try {
    const BlockHash blockHash{inputHash};
    const auto txBlock =
        m_sharedMediator.m_txBlockChain.GetBlockByHash(blockHash);
    const uint64_t index = std::strtoull(indexStr.c_str(), nullptr, 0);
    return GetEthTransactionFromBlockByIndex(txBlock, index);

  } catch (std::exception& e) {
    LOG_GENERAL(INFO, "[Error]" << e.what() << " Input: " << inputHash);

    throw JsonRpcException(ServerBase::RPC_MISC_ERROR, "Unable To Process");
  }
}

Json::Value EthRpcMethods::GetEthTransactionByBlockNumberAndIndex(
    const std::string& blockNumberStr, const std::string& indexStr) const {
  if (zil::metrics::Filter::GetInstance().Enabled(
          zil::metrics::FilterClass::EVM_RPC)) {
    m_apiCallCount->Add(1,
                      {{"api", "calls"},
                       {"method", "GetEthTransactionByBlockNumberAndIndex"}});
  }
  try {
    TxBlock txBlock;
    if (blockNumberStr == "latest") {
      txBlock = m_sharedMediator.m_txBlockChain.GetLastBlock();
    } else if (blockNumberStr == "earliest") {
      txBlock = m_sharedMediator.m_txBlockChain.GetBlock(0);
    } else if (blockNumberStr == "pending") {
      // Not supported
      return Json::nullValue;
    } else {
      const uint64_t blockNum =
          std::strtoull(blockNumberStr.c_str(), nullptr, 0);
      txBlock = m_sharedMediator.m_txBlockChain.GetBlock(blockNum);
    }
    const uint64_t index = std::strtoull(indexStr.c_str(), nullptr, 0);
    return GetEthTransactionFromBlockByIndex(txBlock, index);
  } catch (std::exception& e) {
    LOG_GENERAL(INFO, "[Error]" << e.what() << " Input: " << blockNumberStr);

    throw JsonRpcException(ServerBase::RPC_MISC_ERROR, "Unable To Process");
  }
}

Json::Value EthRpcMethods::GetEthTransactionFromBlockByIndex(
    const TxBlock& txBlock, uint64_t index) const {
  if (zil::metrics::Filter::GetInstance().Enabled(
          zil::metrics::FilterClass::EVM_RPC)) {
    m_apiCallCount->Add(
        1, {{"method", "GetEthTransactionFromBlockByIndex"}});
  }

  const TxBlock EMPTY_BLOCK;
  constexpr auto WRONG_INDEX = std::numeric_limits<uint64_t>::max();
  if (txBlock == EMPTY_BLOCK || index == WRONG_INDEX) {
    return Json::nullValue;
  }
  uint64_t processedIndexes = 0;
  MicroBlockSharedPtr microBlockPtr;
  boost::optional<uint64_t> indexInBlock;

  const auto& microBlockInfos = txBlock.GetMicroBlockInfos();
  for (auto const& mbInfo : microBlockInfos) {
    if (mbInfo.m_txnRootHash == TxnHash{}) {
      continue;
    }

    if (!BlockStorage::GetBlockStorage().GetMicroBlock(mbInfo.m_microBlockHash,
                                                       microBlockPtr)) {
      continue;
    }

    const auto& currTranHashes = microBlockPtr->GetTranHashes();

    if (processedIndexes + currTranHashes.size() > index) {
      // We found a block containing transaction
      indexInBlock = index - processedIndexes;
      break;
    } else {
      processedIndexes += currTranHashes.size();
    }
  }
  // Possibly out of range index or block with no transactions
  if (!indexInBlock) {
    return Json::nullValue;
  }

  TxBodySharedPtr transactionBodyPtr;
  const auto txHashes = microBlockPtr->GetTranHashes();
  if (!BlockStorage::GetBlockStorage().GetTxBody(txHashes[indexInBlock.value()],
                                                 transactionBodyPtr)) {
    return Json::nullValue;
  }

  return JSONConversion::convertTxtoEthJson(indexInBlock.value(),
                                            *transactionBodyPtr, txBlock);
}

Json::Value EthRpcMethods::GetEthTransactionReceipt(
    const std::string& txnhash) {
  if (zil::metrics::Filter::GetInstance().Enabled(
          zil::metrics::FilterClass::EVM_RPC)) {
    m_apiCallCount->Add(
        1, {{"method", "GetEthTransactionReceipt"}});
  }
  try {
    TxnHash argHash{txnhash};
    TxBodySharedPtr transactionBodyPtr;
    bool isPresent =
        BlockStorage::GetBlockStorage().GetTxBody(argHash, transactionBodyPtr);
    if (!isPresent) {
      LOG_GENERAL(WARNING, "Unable to find transaction for given hash");
      return Json::nullValue;
    }

    const TxBlock EMPTY_BLOCK;
    auto txBlock = GetBlockFromTransaction(*transactionBodyPtr);
    if (txBlock == EMPTY_BLOCK) {
      LOG_GENERAL(WARNING, "Tx receipt requested but not found in any blocks. "
                               << txnhash);
      return Json::nullValue;
    }

    constexpr auto WRONG_INDEX = std::numeric_limits<uint64_t>::max();
    const auto transactionIndex =
        GetTransactionIndexFromBlock(txBlock, txnhash);
    if (transactionIndex == WRONG_INDEX) {
      LOG_GENERAL(WARNING, "Tx index requested but not found");
      return Json::nullValue;
    }

    auto const ethResult = JSONConversion::convertTxtoEthJson(
        transactionIndex, *transactionBodyPtr, txBlock);
    auto const zilResult = JSONConversion::convertTxtoJson(*transactionBodyPtr);

    auto receipt = zilResult["receipt"];

    std::string hashId = ethResult["hash"].asString();
    bool success = receipt["success"].asBool();
    std::string sender = ethResult["from"].asString();
    std::string toAddr = ethResult["to"].asString();
    std::string cumGas =
        (boost::format("0x%x") %
         GasConv::GasUnitsFromCoreToEth(
             transactionBodyPtr->GetTransactionReceipt().GetCumGas()))
            .str();

    const TxBlockHeader& txHeader = txBlock.GetHeader();
    const std::string blockNumber =
        (boost::format("0x%x") % txHeader.GetBlockNum()).str();
    const std::string blockHash =
        (boost::format("0x%x") % txBlock.GetBlockHash().hex()).str();

    Json::Value contractAddress =
        ethResult.get("contractAddress", Json::nullValue);

    auto logs =
        Eth::GetLogsFromReceipt(transactionBodyPtr->GetTransactionReceipt());

    const auto baselogIndex =
        Eth::GetBaseLogIndexForReceiptInBlock(argHash, txBlock);

    Eth::DecorateReceiptLogs(logs, txnhash, blockHash, blockNumber,
                             transactionIndex, baselogIndex);
    const auto bloomLogs = Eth::GetBloomFromReceiptHex(
        transactionBodyPtr->GetTransactionReceipt());
    auto res = Eth::populateReceiptHelper(
        hashId, success, sender, toAddr, cumGas, blockHash, blockNumber,
        contractAddress, logs, bloomLogs, transactionIndex,
        transactionBodyPtr->GetTransaction());

    return res;
  } catch (const JsonRpcException& je) {
    throw je;
  } catch (exception& e) {
    throw JsonRpcException(ServerBase::RPC_MISC_ERROR,
                           string("Unable To find hash for txn: ") + e.what());
  }

  return Json::nullValue;
}

std::string EthRpcMethods::EthNewFilter(const Json::Value& param) {
  if (zil::metrics::Filter::GetInstance().Enabled(
          zil::metrics::FilterClass::EVM_RPC)) {
    m_apiCallCount->Add(1, {{"method", "EthNewFilter"}});
  }
  auto& api = m_sharedMediator.m_filtersAPICache->GetFilterAPI();
  auto result = api.InstallNewEventFilter(param);
  if (!result.success) {
    throw JsonRpcException(ServerBase::RPC_MISC_ERROR, result.result);
  }
  return result.result;
}

std::string EthRpcMethods::EthNewBlockFilter() {
  if (zil::metrics::Filter::GetInstance().Enabled(
          zil::metrics::FilterClass::EVM_RPC)) {
    m_apiCallCount->Add(1, {{"method", "EthNewBlockFilter"}});
  }
  auto& api = m_sharedMediator.m_filtersAPICache->GetFilterAPI();
  auto result = api.InstallNewBlockFilter();
  if (!result.success) {
    throw JsonRpcException(ServerBase::RPC_MISC_ERROR, result.result);
  }
  return result.result;
}

std::string EthRpcMethods::EthNewPendingTransactionFilter() {
  if (zil::metrics::Filter::GetInstance().Enabled(
          zil::metrics::FilterClass::EVM_RPC)) {
    m_apiCallCount->Add(
        1, {{"method", "EthNewPendingTransactionFilter"}});
  }
  auto& api = m_sharedMediator.m_filtersAPICache->GetFilterAPI();
  auto result = api.InstallNewPendingTxnFilter();
  if (!result.success) {
    throw JsonRpcException(ServerBase::RPC_MISC_ERROR, result.result);
  }
  return result.result;
}

Json::Value EthRpcMethods::EthGetFilterChanges(const std::string& filter_id) {
  if (zil::metrics::Filter::GetInstance().Enabled(
          zil::metrics::FilterClass::EVM_RPC)) {
    m_apiCallCount->Add(1, {{"method", "EthGetFilterChanges"}});
  }
  auto& api = m_sharedMediator.m_filtersAPICache->GetFilterAPI();
  auto result = api.GetFilterChanges(filter_id);
  if (!result.success) {
    throw JsonRpcException(ServerBase::RPC_MISC_ERROR, result.error);
  }
  return result.result;
}

bool EthRpcMethods::EthUninstallFilter(const std::string& filter_id) {
  if (zil::metrics::Filter::GetInstance().Enabled(
          zil::metrics::FilterClass::EVM_RPC)) {
    m_apiCallCount->Add(1, {{"method", "EthUninstallFilter"}});
  }
  auto& api = m_sharedMediator.m_filtersAPICache->GetFilterAPI();
  return api.UninstallFilter(filter_id);
}

Json::Value EthRpcMethods::EthGetFilterLogs(const std::string& filter_id) {
  if (zil::metrics::Filter::GetInstance().Enabled(
          zil::metrics::FilterClass::EVM_RPC)) {
    m_apiCallCount->Add(1, {{"method", "EthGetFilterLogs"}});
  }
  auto& api = m_sharedMediator.m_filtersAPICache->GetFilterAPI();
  auto result = api.GetFilterLogs(filter_id);
  if (!result.success) {
    throw JsonRpcException(ServerBase::RPC_MISC_ERROR, result.error);
  }
  return result.result;
}

Json::Value EthRpcMethods::EthGetLogs(const Json::Value& param) {
  if (zil::metrics::Filter::GetInstance().Enabled(
          zil::metrics::FilterClass::EVM_RPC)) {
    m_apiCallCount->Add(1, {{"method", "EthGetLogs"}});
  }
  auto& api = m_sharedMediator.m_filtersAPICache->GetFilterAPI();
  auto result = api.GetLogs(param);
  if (!result.success) {
    throw JsonRpcException(ServerBase::RPC_MISC_ERROR, result.error);
  }
  return result.result;
}

void EthRpcMethods::EnsureEvmAndLookupEnabled() {
  if (zil::metrics::Filter::GetInstance().Enabled(
          zil::metrics::FilterClass::EVM_RPC)) {
    m_apiCallCount->Add(
        1, {{"method", "EnsureEvmAndLookupEnabled"}});
  }
  if (!LOOKUP_NODE_MODE) {
    throw JsonRpcException(ServerBase::RPC_INVALID_REQUEST,
                           "Sent to a non-lookup");
  }
  if (!ENABLE_EVM) {
    throw JsonRpcException(ServerBase::RPC_INVALID_REQUEST,
                           "EVM mode disabled");
  }
}

TxBlock EthRpcMethods::GetBlockFromTransaction(
    const TransactionWithReceipt& transaction) const {
  if (zil::metrics::Filter::GetInstance().Enabled(
          zil::metrics::FilterClass::EVM_RPC)) {
    m_apiCallCount->Add(
        1, {{"method", "GetBlockFromTransaction"}});
  }

  const TxBlock EMPTY_BLOCK;
  const auto txReceipt = transaction.GetTransactionReceipt();

  const Json::Value blockNumStr = txReceipt.GetJsonValue().get("epoch_num", "");

  try {
    if (!blockNumStr.isString() || blockNumStr.asString().empty()) {
      LOG_GENERAL(WARNING, "Block number is string or is empty!");
      return EMPTY_BLOCK;
    }
    const uint64_t blockNum =
        std::strtoull(blockNumStr.asCString(), nullptr, 0);
    const auto txBlock = m_sharedMediator.m_txBlockChain.GetBlock(blockNum);
    return txBlock;
  } catch (std::exception& e) {
    LOG_GENERAL(INFO, "[Error]" << e.what()
                                << " while getting block number from receipt!");
    return EMPTY_BLOCK;
  }
}

uint64_t EthRpcMethods::GetTransactionIndexFromBlock(
    const TxBlock& txBlock, const std::string& txnhash) const {
  if (zil::metrics::Filter::GetInstance().Enabled(
          zil::metrics::FilterClass::EVM_RPC)) {
    m_apiCallCount->Add(
        1, {{"method", "GetTransactionIndexFromBlock"}});
  }

  TxnHash argHash{txnhash};
  const TxBlock EMPTY_BLOCK;
  constexpr auto WRONG_INDEX = std::numeric_limits<uint64_t>::max();
  if (txBlock == EMPTY_BLOCK) {
    return WRONG_INDEX;
  }

  uint64_t transactionIndex = 0;
  MicroBlockSharedPtr microBlockPtr;

  const auto& microBlockInfos = txBlock.GetMicroBlockInfos();
  for (auto const& mbInfo : microBlockInfos) {
    if (mbInfo.m_txnRootHash == TxnHash{}) {
      continue;
    }
    if (!BlockStorage::GetBlockStorage().GetMicroBlock(mbInfo.m_microBlockHash,
                                                       microBlockPtr)) {
      continue;
    }
    const auto& tranHashes = microBlockPtr->GetTranHashes();
    for (size_t i = 0; i < tranHashes.size(); ++i, ++transactionIndex) {
      if (argHash == tranHashes[i]) {
        return transactionIndex;
      }
    }
  }

  return WRONG_INDEX;
}

// Given a transmitted RLP, return checksum-encoded original sender address
std::string EthRpcMethods::EthRecoverTransaction(
    const std::string& txnRpc) const {
  if (zil::metrics::Filter::GetInstance().Enabled(
          zil::metrics::FilterClass::EVM_RPC)) {
    m_apiCallCount->Add(1,
                      {{"method", "EthRecoverTransaction"}});
  }

  auto const pubKeyBytes = RecoverECDSAPubKey(txnRpc, ETH_CHAINID);

  auto const asAddr = CreateAddr(pubKeyBytes);

  auto addrChksum = AddressChecksum::GetChecksummedAddressEth(
      DataConversion::Uint8VecToHexStrRet(asAddr.asBytes()));

  return DataConversion::AddOXPrefix(std::move(addrChksum));
}

Json::Value EthRpcMethods::GetEthBlockReceipts(const std::string& blockId) {
  // The easiest way to do this:
  // Get the block + transactions
  // Call TX receipt function

  if (zil::metrics::Filter::GetInstance().Enabled(
          zil::metrics::FilterClass::EVM_RPC)) {
    m_apiCallCount->Add(1, {{"method", "GetEthBlockReceipts"}});
  }

  auto const block = GetEthBlockByHash(blockId, false);
  auto const txs = block["transactions"];

  Json::Value res = Json::arrayValue;

  for (const auto& tx : txs) {
    auto const receipt = GetEthTransactionReceipt(tx.asString());
    res.append(receipt);
  }

  return res;
}

Json::Value EthRpcMethods::DebugTraceTransaction(
    const std::string& /*txHash*/) {
  if (zil::metrics::Filter::GetInstance().Enabled(
          zil::metrics::FilterClass::EVM_RPC)) {
    m_apiCallCount->Add(1,
                      {{"method", "DebugTraceTransaction"}});
  }

  if (!LOOKUP_NODE_MODE) {
    throw JsonRpcException(ServerBase::RPC_INVALID_REQUEST,
                           "Sent to a non-lookup");
  }
  return Json::nullValue;
}<|MERGE_RESOLUTION|>--- conflicted
+++ resolved
@@ -725,38 +725,13 @@
   uint64_t blockNum =
       m_sharedMediator.m_txBlockChain.GetLastBlock().GetHeader().GetBlockNum();
 
-<<<<<<< HEAD
-  /*
-   * EVM estimate only is currently disabled, as per n-hutton advice.
-   */
   EvmProcessContext evmMessageContext(fromAddr, toAddr, code, data, gas, value,
-                                      blockNum, txnExtras, false );
+                                      blockNum, txnExtras, true );
 
   evm::EvmResult result;
 
   if (AccountStore::GetInstance().EvmProcessMessage(evmMessageContext,
                                                     result) &&
-=======
-  evm::EvmArgs args;
-  *args.mutable_address() = AddressToProto(toAddr);
-  *args.mutable_origin() = AddressToProto(fromAddr);
-  *args.mutable_code() = DataConversion::CharArrayToString(StripEVM(code));
-  *args.mutable_data() = DataConversion::CharArrayToString(data);
-  args.set_gas_limit(gas);
-  *args.mutable_apparent_value() = UIntToProto(value);
-  if (!GetEvmEvalExtras(blockNum, txnExtras, *args.mutable_extras())) {
-    throw JsonRpcException(ServerBase::RPC_INTERNAL_ERROR,
-                           "Failed to get EVM call extras");
-  }
-  args.set_estimate(true);
-  *args.mutable_context() = "eth_estimateGas";
-
-  evm::EvmResult result;
-
-  LOG_GENERAL(WARNING, "Estimating evm gas");
-
-  if (AccountStore::GetInstance().ViewAccounts(args, result) &&
->>>>>>> c29325b7
       result.exit_reason().exit_reason_case() ==
           evm::ExitReason::ExitReasonCase::kSucceed) {
     const auto gasRemained = result.remaining_gas();
@@ -857,21 +832,6 @@
     uint64_t blockNum = m_sharedMediator.m_txBlockChain.GetLastBlock()
                             .GetHeader()
                             .GetBlockNum();
-<<<<<<< HEAD
-=======
-    evm::EvmArgs args;
-    *args.mutable_address() = AddressToProto(addr);
-    *args.mutable_origin() = AddressToProto(fromAddr);
-    *args.mutable_code() = DataConversion::CharArrayToString(StripEVM(code));
-    *args.mutable_data() = DataConversion::CharArrayToString(data);
-    args.set_gas_limit(gasRemained);
-    *args.mutable_apparent_value() = UIntToProto(value);
-    if (!GetEvmEvalExtras(blockNum, txnExtras, *args.mutable_extras())) {
-      throw JsonRpcException(ServerBase::RPC_INTERNAL_ERROR,
-                             "Failed to get EVM call extras");
-    }
-    *args.mutable_context() = "eth_call";
->>>>>>> c29325b7
 
     /*
      * EVM estimate only is currently disabled, as per n-hutton advice.
