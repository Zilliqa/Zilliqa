/*
 * Copyright (C) 2022 Zilliqa
 *
 * This program is free software: you can redistribute it and/or modify
 * it under the terms of the GNU General Public License as published by
 * the Free Software Foundation, either version 3 of the License, or
 * (at your option) any later version.
 *
 * This program is distributed in the hope that it will be useful,
 * but WITHOUT ANY WARRANTY; without even the implied warranty of
 * MERCHANTABILITY or FITNESS FOR A PARTICULAR PURPOSE.  See the
 * GNU General Public License for more details.
 *
 * You should have received a copy of the GNU General Public License
 * along with this program.  If not, see <https://www.gnu.org/licenses/>.
 */
#include "EthRpcMethods.h"
#include <jsonrpccpp/common/exception.h>
#include <boost/algorithm/hex.hpp>
#include <boost/format.hpp>
#include <boost/multiprecision/cpp_dec_float.hpp>
#include <ethash/keccak.hpp>
#include <stdexcept>
#include "JSONConversion.h"
#include "LookupServer.h"
#include "common/Constants.h"
#include "common/Serializable.h"
#include "json/value.h"
#include "libCrypto/EthCrypto.h"
<<<<<<< HEAD
=======
#include "libCrypto/Sha2.h"
>>>>>>> e7438cd6
#include "libData/AccountData/Account.h"
#include "libData/AccountData/AccountStore.h"
#include "libData/AccountData/EvmProcessContext.h"
#include "libData/AccountData/Transaction.h"
#include "libEth/Eth.h"
#include "libEth/Filters.h"
#include "libEth/utils/EthUtils.h"
#include "libMessage/Messenger.h"
#include "libNetwork/Guard.h"
#include "libPOW/pow.h"
#include "libPersistence/BlockStorage.h"
#include "libServer/AddressChecksum.h"
#include "libUtils/AddressConversion.h"
#include "libUtils/DataConversion.h"
<<<<<<< HEAD
=======
#include "libUtils/DetachedFunction.h"
>>>>>>> e7438cd6
#include "libUtils/Evm.pb.h"
#include "libUtils/EvmUtils.h"
#include "libUtils/GasConv.h"
#include "libUtils/Logger.h"
#include "libUtils/SafeMath.h"
#include "libUtils/TimeUtils.h"

// These two violate our own standards.
using namespace jsonrpc;
using namespace std;

namespace {

bool isNumber(const std::string& str) {
  char* endp;
  strtoull(str.c_str(), &endp, 0);
  return (str.size() > 0 && endp != nullptr && *endp == '\0');
}

bool isSupportedTag(const std::string& tag) {
  return tag == "latest" || tag == "earliest" || tag == "pending" ||
         isNumber(tag);
}
Address ToBase16AddrHelper(const std::string& addr) {
  using RpcEC = ServerBase::RPCErrorCode;

  Address convertedAddr;
  auto retCode = ToBase16Addr(addr, convertedAddr);

  if (retCode == AddressConversionCode::INVALID_ADDR) {
    throw JsonRpcException(RpcEC::RPC_INVALID_ADDRESS_OR_KEY,
                           "invalid address");
  } else if (retCode == AddressConversionCode::INVALID_BECH32_ADDR) {
    throw JsonRpcException(RpcEC::RPC_INVALID_ADDRESS_OR_KEY,
                           "Bech32 address is invalid");
  } else if (retCode == AddressConversionCode::WRONG_ADDR_SIZE) {
    throw JsonRpcException(RpcEC::RPC_INVALID_PARAMETER,
                           "Address size not appropriate");
  }
  return convertedAddr;
}

}  // namespace

struct EthRpcMethods::ApiKeys {
  std::string from;
  std::string to;
  std::string value;
  std::string gas;
  std::string data;
};

void EthRpcMethods::Init(LookupServer* lookupServer) {
  if (lookupServer != nullptr) {
    m_lookupServer = lookupServer;
  }

  if (m_lookupServer == nullptr) {
    LOG_GENERAL(INFO, "nullptr EthRpcMethods - Init Required");
    return;
  }

  // Add Eth compatible RPC endpoints
  // todo: remove when all tests are updated to use eth_call
  m_lookupServer->bindAndAddExternalMethod(
      jsonrpc::Procedure("GetEthCall", jsonrpc::PARAMS_BY_POSITION,
                         jsonrpc::JSON_STRING, "param01", jsonrpc::JSON_OBJECT,
                         NULL),
      &EthRpcMethods::GetEthCallZilI);

  m_lookupServer->bindAndAddExternalMethod(
      jsonrpc::Procedure("eth_call", jsonrpc::PARAMS_BY_POSITION,
                         jsonrpc::JSON_STRING, "param01", jsonrpc::JSON_OBJECT,
                         "param02", jsonrpc::JSON_STRING, NULL),
      &EthRpcMethods::GetEthCallEthI);

  m_lookupServer->bindAndAddExternalMethod(
      jsonrpc::Procedure("eth_blockNumber", jsonrpc::PARAMS_BY_POSITION,
                         jsonrpc::JSON_STRING, NULL),
      &EthRpcMethods::GetEthBlockNumberI);

  m_lookupServer->bindAndAddExternalMethod(
      jsonrpc::Procedure("eth_getBalance", jsonrpc::PARAMS_BY_POSITION,
                         jsonrpc::JSON_STRING, "param01", jsonrpc::JSON_STRING,
                         "param02", jsonrpc::JSON_STRING, NULL),
      &EthRpcMethods::GetEthBalanceI);

  m_lookupServer->bindAndAddExternalMethod(
      jsonrpc::Procedure("eth_getBlockByNumber", jsonrpc::PARAMS_BY_POSITION,
                         jsonrpc::JSON_STRING, "param01", jsonrpc::JSON_STRING,
                         "param02", jsonrpc::JSON_BOOLEAN, NULL),
      &EthRpcMethods::GetEthBlockByNumberI);

  m_lookupServer->bindAndAddExternalMethod(
      jsonrpc::Procedure("eth_getBlockByHash", jsonrpc::PARAMS_BY_POSITION,
                         jsonrpc::JSON_STRING, "param01", jsonrpc::JSON_STRING,
                         "param02", jsonrpc::JSON_BOOLEAN, NULL),
      &EthRpcMethods::GetEthBlockByHashI);

  m_lookupServer->bindAndAddExternalMethod(
      jsonrpc::Procedure("eth_getBlockTransactionCountByHash",
                         jsonrpc::PARAMS_BY_POSITION, jsonrpc::JSON_STRING,
                         "param01", jsonrpc::JSON_STRING, NULL),
      &EthRpcMethods::GetEthBlockTransactionCountByHashI);

  m_lookupServer->bindAndAddExternalMethod(
      jsonrpc::Procedure("eth_getBlockTransactionCountByNumber",
                         jsonrpc::PARAMS_BY_POSITION, jsonrpc::JSON_STRING,
                         "param01", jsonrpc::JSON_STRING, NULL),
      &EthRpcMethods::GetEthBlockTransactionCountByNumberI);

  m_lookupServer->bindAndAddExternalMethod(
      jsonrpc::Procedure("eth_getTransactionByBlockHashAndIndex",
                         jsonrpc::PARAMS_BY_POSITION, jsonrpc::JSON_STRING,
                         "param01", jsonrpc::JSON_STRING, "param02",
                         jsonrpc::JSON_STRING, NULL),
      &EthRpcMethods::GetEthTransactionByBlockHashAndIndexI);

  m_lookupServer->bindAndAddExternalMethod(
      jsonrpc::Procedure("eth_getTransactionByBlockNumberAndIndex",
                         jsonrpc::PARAMS_BY_POSITION, jsonrpc::JSON_STRING,
                         "param01", jsonrpc::JSON_STRING, "param02",
                         jsonrpc::JSON_STRING, NULL),
      &EthRpcMethods::GetEthTransactionByBlockNumberAndIndexI);

  m_lookupServer->bindAndAddExternalMethod(
      jsonrpc::Procedure("eth_gasPrice", jsonrpc::PARAMS_BY_POSITION,
                         jsonrpc::JSON_STRING, NULL),
      &EthRpcMethods::GetEthGasPriceI);

  m_lookupServer->bindAndAddExternalMethod(
      jsonrpc::Procedure("eth_getCode", jsonrpc::PARAMS_BY_POSITION,
                         jsonrpc::JSON_STRING, "param01", jsonrpc::JSON_STRING,
                         "param02", jsonrpc::JSON_STRING, NULL),
      &EthRpcMethods::GetEthCodeI);

  m_lookupServer->bindAndAddExternalMethod(
      jsonrpc::Procedure("eth_estimateGas", jsonrpc::PARAMS_BY_POSITION,
                         jsonrpc::JSON_STRING, "param01", jsonrpc::JSON_OBJECT,
                         NULL),
      &EthRpcMethods::GetEthEstimateGasI);

  m_lookupServer->bindAndAddExternalMethod(
      jsonrpc::Procedure("eth_getTransactionCount", jsonrpc::PARAMS_BY_POSITION,
                         jsonrpc::JSON_STRING, "param01", jsonrpc::JSON_STRING,
                         "param02", jsonrpc::JSON_STRING, NULL),
      &EthRpcMethods::GetEthTransactionCountI);

  m_lookupServer->bindAndAddExternalMethod(
      jsonrpc::Procedure("eth_sendRawTransaction", jsonrpc::PARAMS_BY_POSITION,
                         jsonrpc::JSON_STRING, "param01", jsonrpc::JSON_STRING,
                         NULL),
      &EthRpcMethods::GetEthSendRawTransactionI);

  m_lookupServer->bindAndAddExternalMethod(
      jsonrpc::Procedure("eth_getTransactionByHash",
                         jsonrpc::PARAMS_BY_POSITION, jsonrpc::JSON_STRING,
                         "param01", jsonrpc::JSON_STRING, NULL),
      &EthRpcMethods::GetEthTransactionByHashI);

  m_lookupServer->bindAndAddExternalMethod(
      jsonrpc::Procedure("web3_clientVersion", jsonrpc::PARAMS_BY_POSITION,
                         jsonrpc::JSON_STRING, NULL),
      &EthRpcMethods::GetWeb3ClientVersionI);

  m_lookupServer->bindAndAddExternalMethod(
      jsonrpc::Procedure("web3_sha3", jsonrpc::PARAMS_BY_POSITION,
                         jsonrpc::JSON_STRING, "param01", jsonrpc::JSON_STRING,
                         NULL),
      &EthRpcMethods::GetWeb3Sha3I);

  m_lookupServer->bindAndAddExternalMethod(
      jsonrpc::Procedure("eth_mining", jsonrpc::PARAMS_BY_POSITION,
                         jsonrpc::JSON_STRING, NULL),
      &EthRpcMethods::GetEthMiningI);

  m_lookupServer->bindAndAddExternalMethod(
      jsonrpc::Procedure("eth_coinbase", jsonrpc::PARAMS_BY_POSITION,
                         jsonrpc::JSON_STRING, NULL),
      &EthRpcMethods::GetEthCoinbaseI);

  m_lookupServer->bindAndAddExternalMethod(
      jsonrpc::Procedure("eth_getUncleByBlockHashAndIndex",
                         jsonrpc::PARAMS_BY_POSITION, jsonrpc::JSON_ARRAY,
                         "param01", jsonrpc::JSON_STRING, "param02",
                         jsonrpc::JSON_STRING, nullptr),
      &EthRpcMethods::GetEthUncleBlockI);

  m_lookupServer->bindAndAddExternalMethod(
      jsonrpc::Procedure("eth_getUncleByBlockNumberAndIndex",
                         jsonrpc::PARAMS_BY_POSITION, jsonrpc::JSON_ARRAY,
                         "param01", jsonrpc::JSON_STRING, "param02",
                         jsonrpc::JSON_STRING, nullptr),
      &EthRpcMethods::GetEthUncleBlockI);

  m_lookupServer->bindAndAddExternalMethod(
      jsonrpc::Procedure("eth_getUncleCountByBlockHash",
                         jsonrpc::PARAMS_BY_POSITION, jsonrpc::JSON_ARRAY,
                         "param01", jsonrpc::JSON_STRING, nullptr),
      &EthRpcMethods::GetEthUncleCountI);

  m_lookupServer->bindAndAddExternalMethod(
      jsonrpc::Procedure("eth_getUncleCountByBlockNumber",
                         jsonrpc::PARAMS_BY_POSITION, jsonrpc::JSON_ARRAY,
                         "param01", jsonrpc::JSON_STRING, nullptr),
      &EthRpcMethods::GetEthUncleCountI);

  m_lookupServer->bindAndAddExternalMethod(
      jsonrpc::Procedure("net_version", jsonrpc::PARAMS_BY_POSITION,
                         jsonrpc::JSON_STRING, NULL),
      &EthRpcMethods::GetNetVersionI);

  m_lookupServer->bindAndAddExternalMethod(
      jsonrpc::Procedure("net_listening", jsonrpc::PARAMS_BY_POSITION,
                         jsonrpc::JSON_STRING, NULL),
      &EthRpcMethods::GetNetListeningI);

  m_lookupServer->bindAndAddExternalMethod(
      jsonrpc::Procedure("eth_protocolVersion", jsonrpc::PARAMS_BY_POSITION,
                         jsonrpc::JSON_STRING, NULL),
      &EthRpcMethods::GetProtocolVersionI);

  m_lookupServer->bindAndAddExternalMethod(
      jsonrpc::Procedure("net_peerCount", jsonrpc::PARAMS_BY_POSITION,
                         jsonrpc::JSON_STRING, NULL),
      &EthRpcMethods::GetNetPeerCountI);

  m_lookupServer->bindAndAddExternalMethod(
      jsonrpc::Procedure("eth_chainId", jsonrpc::PARAMS_BY_POSITION,
                         jsonrpc::JSON_STRING, NULL),
      &EthRpcMethods::GetEthChainIdI);

  m_lookupServer->bindAndAddExternalMethod(
      jsonrpc::Procedure("eth_syncing", jsonrpc::PARAMS_BY_POSITION,
                         jsonrpc::JSON_STRING, NULL),
      &EthRpcMethods::GetEthSyncingI);

  m_lookupServer->bindAndAddExternalMethod(
      jsonrpc::Procedure("eth_accounts", jsonrpc::PARAMS_BY_POSITION,
                         jsonrpc::JSON_STRING, NULL),
      &EthRpcMethods::GetEthAccountsI);

  m_lookupServer->bindAndAddExternalMethod(
      jsonrpc::Procedure("eth_getStorageAt", jsonrpc::PARAMS_BY_POSITION,
                         jsonrpc::JSON_STRING, "param01", jsonrpc::JSON_STRING,
                         "param02", jsonrpc::JSON_STRING, "param03",
                         jsonrpc::JSON_STRING, NULL),
      &EthRpcMethods::GetEthStorageAtI);

  m_lookupServer->bindAndAddExternalMethod(
      jsonrpc::Procedure("eth_getTransactionReceipt",
                         jsonrpc::PARAMS_BY_POSITION, jsonrpc::JSON_STRING,
                         "param01", jsonrpc::JSON_STRING, NULL),
      &EthRpcMethods::GetEthTransactionReceiptI);

  m_lookupServer->bindAndAddExternalMethod(
      jsonrpc::Procedure("eth_newFilter", jsonrpc::PARAMS_BY_POSITION,
                         jsonrpc::JSON_STRING, "param01", jsonrpc::JSON_OBJECT,
                         NULL),
      &EthRpcMethods::EthNewFilterI);

  m_lookupServer->bindAndAddExternalMethod(
      jsonrpc::Procedure("eth_newBlockFilter", jsonrpc::PARAMS_BY_POSITION,
                         jsonrpc::JSON_STRING, NULL),
      &EthRpcMethods::EthNewBlockFilterI);

  m_lookupServer->bindAndAddExternalMethod(
      jsonrpc::Procedure("eth_newPendingTransactionFilter",
                         jsonrpc::PARAMS_BY_POSITION, jsonrpc::JSON_STRING,
                         NULL),
      &EthRpcMethods::EthNewPendingTransactionFilterI);

  m_lookupServer->bindAndAddExternalMethod(
      jsonrpc::Procedure("eth_getFilterChanges", jsonrpc::PARAMS_BY_POSITION,
                         jsonrpc::JSON_STRING, "param01", jsonrpc::JSON_STRING,
                         NULL),
      &EthRpcMethods::EthGetFilterChangesI);

  m_lookupServer->bindAndAddExternalMethod(
      jsonrpc::Procedure("eth_uninstallFilter", jsonrpc::PARAMS_BY_POSITION,
                         jsonrpc::JSON_STRING, "param01", jsonrpc::JSON_STRING,
                         NULL),
      &EthRpcMethods::EthUninstallFilterI);

  m_lookupServer->bindAndAddExternalMethod(
      jsonrpc::Procedure("eth_getFilterLogs", jsonrpc::PARAMS_BY_POSITION,
                         jsonrpc::JSON_STRING, "param01", jsonrpc::JSON_STRING,
                         NULL),
      &EthRpcMethods::EthGetFilterLogsI);

  m_lookupServer->bindAndAddExternalMethod(
      jsonrpc::Procedure("eth_getLogs", jsonrpc::PARAMS_BY_POSITION,
                         jsonrpc::JSON_STRING, "param01", jsonrpc::JSON_OBJECT,
                         NULL),
      &EthRpcMethods::EthGetLogsI);

  // Recover who the sender of a transaction was given only the RLP
  m_lookupServer->bindAndAddExternalMethod(
      jsonrpc::Procedure("eth_recoverTransaction", jsonrpc::PARAMS_BY_POSITION,
                         jsonrpc::JSON_STRING, "param01", jsonrpc::JSON_OBJECT,
                         NULL),
      &EthRpcMethods::EthRecoverTransactionI);

  m_lookupServer->bindAndAddExternalMethod(
      jsonrpc::Procedure("eth_getBlockReceipts", jsonrpc::PARAMS_BY_POSITION,
                         jsonrpc::JSON_STRING, "param01", jsonrpc::JSON_STRING,
                         NULL),
      &EthRpcMethods::GetEthBlockReceiptsI);

  m_lookupServer->bindAndAddExternalMethod(
      jsonrpc::Procedure("debug_traceTransaction", jsonrpc::PARAMS_BY_POSITION,
                         jsonrpc::JSON_STRING, "param01", jsonrpc::JSON_STRING,
                         NULL),
      &EthRpcMethods::GetEthBlockReceiptsI);
}

std::string EthRpcMethods::CreateTransactionEth(
    Eth::EthFields const& fields, zbytes const& pubKey,
    const unsigned int num_shards, const uint128_t& gasPrice,
    const CreateTransactionTargetFunc& targetFunc) {
  LOG_MARKER();
  std::string ret;

  if (!LOOKUP_NODE_MODE) {
    throw JsonRpcException(ServerBase::RPC_INVALID_REQUEST,
                           "Sent to a non-lookup");
  }

  if (Mediator::m_disableTxns) {
    LOG_GENERAL(INFO, "Txns disabled - rejecting new txn");
    throw JsonRpcException(ServerBase::RPC_MISC_ERROR, "Unable to Process");
  }

  auto tx = GetTxFromFields(fields, pubKey, ret);

  try {
    const Address fromAddr = tx.GetSenderAddr();

    bool toAccountExist;
    bool toAccountIsContract;

    {
      shared_lock<shared_timed_mutex> lock(
          AccountStore::GetInstance().GetPrimaryMutex());

      const Account* sender =
          AccountStore::GetInstance().GetAccount(fromAddr, true);
      const Account* toAccount =
          AccountStore::GetInstance().GetAccount(tx.GetToAddr(), true);

      toAccountExist = (toAccount != nullptr);
      toAccountIsContract = toAccountExist && toAccount->isContract();

      uint64_t minGasLimit = 0;
      if (Transaction::GetTransactionType(tx) ==
          Transaction::ContractType::CONTRACT_CREATION) {
        minGasLimit =
            Eth::getGasUnitsForContractDeployment(tx.GetCode(), tx.GetData());
      } else {
        minGasLimit = MIN_ETH_GAS;
      }
      if (!Eth::ValidateEthTxn(tx, fromAddr, sender, gasPrice, minGasLimit)) {
        LOG_GENERAL(WARNING, "failed to validate TX!");
        return ret;
      }
    }

    const unsigned int shard = Transaction::GetShardIndex(fromAddr, num_shards);
    unsigned int mapIndex = shard;
    bool priority = false;
    switch (Transaction::GetTransactionType(tx)) {
      case Transaction::ContractType::NON_CONTRACT:
        if (ARCHIVAL_LOOKUP) {
          mapIndex = SEND_TYPE::ARCHIVAL_SEND_SHARD;
        }
        if (toAccountExist && toAccountIsContract) {
          // A simple transfer to an account that is a contract
          // is processed like a CONTRACT_CALL.
          auto check =
              CheckContractTxnShards(priority, shard, tx, num_shards,
                                     toAccountExist, toAccountIsContract);
          mapIndex = check.second;
        }
        break;
      case Transaction::ContractType::CONTRACT_CREATION:
      case Transaction::ContractType::CONTRACT_CALL: {
        auto check =
            CheckContractTxnShards(priority, shard, tx, num_shards,
                                   toAccountExist, toAccountIsContract);
        mapIndex = check.second;
      } break;
      case Transaction::ContractType::ERROR:
        throw JsonRpcException(ServerBase::RPC_INVALID_ADDRESS_OR_KEY,
                               "Code is empty and To addr is null");
        break;
      default:
        throw JsonRpcException(ServerBase::RPC_MISC_ERROR,
                               "Txn type unexpected");
    }
    if (m_sharedMediator.m_lookup->m_sendAllToDS) {
      if (ARCHIVAL_LOOKUP) {
        mapIndex = SEND_TYPE::ARCHIVAL_SEND_DS;
      } else {
        mapIndex = num_shards;
      }
    }
    if (!targetFunc(tx, mapIndex)) {
      throw JsonRpcException(ServerBase::RPC_DATABASE_ERROR,
                             "Txn could not be added as database exceeded "
                             "limit or the txn was already present");
    }
  } catch (const JsonRpcException& je) {
    LOG_GENERAL(INFO, "[Error]" << je.what() << " Input: N/A");
    throw je;
  } catch (exception& e) {
    LOG_GENERAL(INFO, "[Error]" << e.what() << " Input: N/A");
    throw JsonRpcException(ServerBase::RPC_MISC_ERROR, "Unable to Process");
  }
  return ret;
}

std::pair<std::string, unsigned int> EthRpcMethods::CheckContractTxnShards(
    bool priority, unsigned int shard, const Transaction& tx,
    unsigned int num_shards, bool toAccountExist, bool toAccountIsContract) {
  unsigned int mapIndex = shard;
  std::string resultStr;

  if (!ENABLE_SC) {
    throw JsonRpcException(ServerBase::RPC_MISC_ERROR,
                           "Smart contract is disabled");
  }

  if (!toAccountExist) {
    throw JsonRpcException(ServerBase::RPC_INVALID_ADDRESS_OR_KEY,
                           "Target account does not exist");
  }

  else if (Transaction::GetTransactionType(tx) == Transaction::CONTRACT_CALL &&
           !toAccountIsContract) {
    throw JsonRpcException(ServerBase::RPC_INVALID_ADDRESS_OR_KEY,
                           "Non - contract address called");
  }

  Address affectedAddress =
      (Transaction::GetTransactionType(tx) == Transaction::CONTRACT_CREATION)
          ? Account::GetAddressForContract(tx.GetSenderAddr(), tx.GetNonce(),
                                           tx.GetVersionIdentifier())
          : tx.GetToAddr();

  unsigned int to_shard =
      Transaction::GetShardIndex(affectedAddress, num_shards);
  // Use m_sendSCCallsToDS as initial setting
  bool sendToDs = priority || m_sharedMediator.m_lookup->m_sendSCCallsToDS;
  if ((to_shard == shard) && !sendToDs) {
    if (tx.GetGasLimitZil() > SHARD_MICROBLOCK_GAS_LIMIT) {
      throw JsonRpcException(ServerBase::RPC_INVALID_PARAMETER,
                             "txn gas limit exceeding shard maximum limit");
    }
    if (ARCHIVAL_LOOKUP) {
      mapIndex = SEND_TYPE::ARCHIVAL_SEND_SHARD;
    }
    resultStr =
        "Contract Creation/Call Txn, Shards Match of the sender "
        "and receiver";
  } else {
    if (tx.GetGasLimitZil() > DS_MICROBLOCK_GAS_LIMIT) {
      throw JsonRpcException(ServerBase::RPC_INVALID_PARAMETER,
                             "txn gas limit exceeding ds maximum limit");
    }
    if (ARCHIVAL_LOOKUP) {
      mapIndex = SEND_TYPE::ARCHIVAL_SEND_DS;
    } else {
      mapIndex = num_shards;
    }
    resultStr = "Contract Creation/Call Txn, Sent To Ds";
  }
  return make_pair(resultStr, mapIndex);
}

Json::Value EthRpcMethods::GetBalanceAndNonce(const string& address) {
  if (!LOOKUP_NODE_MODE) {
    throw JsonRpcException(ServerBase::RPC_INVALID_REQUEST,
                           "Sent to a non-lookup");
  }

  try {
    Address addr{ToBase16AddrHelper(address)};
    shared_lock<shared_timed_mutex> lock(
        AccountStore::GetInstance().GetPrimaryMutex());

    const Account* account = AccountStore::GetInstance().GetAccount(addr, true);

    Json::Value ret;
    if (account != nullptr) {
      const uint128_t& balance = account->GetBalance();
      uint64_t nonce = account->GetNonce();

      ret["balance"] = balance.str();
      ret["nonce"] = static_cast<unsigned int>(nonce);
      LOG_GENERAL(INFO,
                  "DEBUG: Addr: " << address << " balance: " << balance.str()
                                  << " nonce: " << nonce << " " << account);
    } else if (account == nullptr) {
      throw JsonRpcException(ServerBase::RPC_INVALID_ADDRESS_OR_KEY,
                             "Account is not created");
    }

    return ret;
  } catch (const JsonRpcException& je) {
    LOG_GENERAL(INFO, "[Error] getting balance" << je.GetMessage());
    throw je;
  } catch (exception& e) {
    LOG_GENERAL(INFO, "[Error]" << e.what() << " Input: " << address);
    throw JsonRpcException(ServerBase::RPC_MISC_ERROR, "Unable To Process");
  }
}

string EthRpcMethods::GetEthCallZil(const Json::Value& _json) {
  return this->GetEthCallImpl(
      _json, {"fromAddr", "toAddr", "amount", "gasLimit", "data"});
}

string EthRpcMethods::GetEthCallEth(const Json::Value& _json,
                                    const string& block_or_tag) {
  if (!isSupportedTag(block_or_tag)) {
    throw JsonRpcException(ServerBase::RPC_INVALID_PARAMS,
                           "Unsupported block or tag in eth_call");
  }
  return this->GetEthCallImpl(_json, {"from", "to", "value", "gas", "data"});
}

std::string EthRpcMethods::GetEthEstimateGas(const Json::Value& json) {
  Address fromAddr;

#ifdef NEW_TESTING
  std::string res = NewGetEthEstimateGas(json);

  return res;
#endif
  if (!json.isMember("from")) {
    LOG_GENERAL(WARNING, "Missing from account");
    throw JsonRpcException(ServerBase::RPC_MISC_ERROR, "Missing from field");
  } else {
    fromAddr = Address{json["from"].asString()};
  }

  Address toAddr;

  if (json.isMember("to")) {
    auto toAddrStr = json["to"].asString();
    DataConversion::NormalizeHexString(toAddrStr);
    toAddr = Address{toAddrStr};
  }

  zbytes code;
  uint256_t accountFunds{};
  bool contractCreation = false;
  {
    shared_lock<shared_timed_mutex> lock(
        AccountStore::GetInstance().GetPrimaryMutex());

    const Account* sender =
        !IsNullAddress(fromAddr)
            ? AccountStore::GetInstance().GetAccount(fromAddr, true)
            : nullptr;
    if (sender == nullptr) {
      LOG_GENERAL(WARNING, "Sender doesn't exist");
      throw JsonRpcException(ServerBase::RPC_MISC_ERROR,
                             "Sender doesn't exist");
    }
    accountFunds = sender->GetBalance();

    const Account* toAccount =
        !IsNullAddress(toAddr)
            ? AccountStore::GetInstance().GetAccount(toAddr, true)
            : nullptr;

    if (toAccount != nullptr && toAccount->isContract()) {
      code = toAccount->GetCode();
    } else if (toAccount == nullptr) {
      toAddr = Account::GetAddressForContract(fromAddr, sender->GetNonce(),
                                              TRANSACTION_VERSION_ETH);
      contractCreation = true;
    }
  }

  zbytes data;
  if (json.isMember("data")) {
    if (!DataConversion::HexStrToUint8Vec(json["data"].asString(), data)) {
      throw JsonRpcException(ServerBase::RPC_INVALID_PARAMETER,
                             "data argument invalid");
    }
  }

  uint128_t value = 0;
  if (json.isMember("value")) {
    const auto valueStr = json["value"].asString();
    value = DataConversion::ConvertStrToInt<uint128_t>(valueStr, 0);
  }

  uint256_t gasPrice = GetEthGasPriceNum();
  if (json.isMember("gasPrice")) {
    const auto gasPriceStr = json["gasPrice"].asString();
    uint256_t inputGasPrice =
        DataConversion::ConvertStrToInt<uint256_t>(gasPriceStr, 0);
    gasPrice = max(gasPrice, inputGasPrice);
  }

  uint256_t gasDeposit = 0;
  if (!SafeMath<uint256_t>::mul(gasPrice, MIN_ETH_GAS, gasDeposit)) {
    throw JsonRpcException(ServerBase::RPC_INVALID_PARAMETER,
                           "gasPrice * MIN_ETH_GAS overflow!");
  }
  uint256_t balance = 0;
  if (!SafeMath<uint256_t>::mul(accountFunds, EVM_ZIL_SCALING_FACTOR,
                                balance)) {
    throw JsonRpcException(ServerBase::RPC_INVALID_PARAMETER,
                           "accountFunds * EVM_ZIL_SCALING_FACTOR overflow!");
  }

  if (balance < gasDeposit) {
    throw JsonRpcException(ServerBase::RPC_MISC_ERROR,
                           "Insufficient funds to perform this operation");
  }

  // Typical fund transfer
  if (code.empty() && data.empty()) {
    return (boost::format("0x%x") % MIN_ETH_GAS).str();
  }

  if (contractCreation && code.empty() && !data.empty()) {
    std::swap(data, code);
  }

  uint64_t gas = GasConv::GasUnitsFromCoreToEth(2 * DS_MICROBLOCK_GAS_LIMIT);

  // Use gas specified by user
  if (json.isMember("gas")) {
    const auto gasLimitStr = json["gas"].asString();
    const uint64_t userGas =
        DataConversion::ConvertStrToInt<uint64_t>(gasLimitStr, 0);
    gas = min(gas, userGas);
  }

  const auto txBlock = m_sharedMediator.m_txBlockChain.GetLastBlock();
  const auto dsBlock = m_sharedMediator.m_dsBlockChain.GetLastBlock();
  // TODO: adapt to any block, not just latest.
  TxnExtras txnExtras{
      dsBlock.GetHeader().GetGasPrice(),
      txBlock.GetTimestamp() / 1000000,  // From microseconds to seconds.
      dsBlock.GetHeader().GetDifficulty()};
  uint64_t blockNum =
      m_sharedMediator.m_txBlockChain.GetLastBlock().GetHeader().GetBlockNum();

  evm::EvmArgs args;
  *args.mutable_address() = AddressToProto(toAddr);
  *args.mutable_origin() = AddressToProto(fromAddr);
  *args.mutable_code() = DataConversion::CharArrayToString(StripEVM(code));
  *args.mutable_data() = DataConversion::CharArrayToString(data);
  args.set_gas_limit(gas);
<<<<<<< HEAD
  *args.mutable_apparent_value() = UIntToProto(value.convert_to<uint256_t>());
=======
  *args.mutable_apparent_value() = UIntToProto(value);
>>>>>>> e7438cd6
  if (!GetEvmEvalExtras(blockNum, txnExtras, *args.mutable_extras())) {
    throw JsonRpcException(ServerBase::RPC_INTERNAL_ERROR,
                           "Failed to get EVM call extras");
  }
  args.set_estimate(true);

  evm::EvmResult result;
  if (AccountStore::GetInstance().ViewAccounts(args, result) &&
      result.exit_reason().exit_reason_case() ==
          evm::ExitReason::ExitReasonCase::kSucceed) {
    const auto gasRemained = result.remaining_gas();
    const auto consumedEvmGas =
        (gas >= gasRemained) ? (gas - gasRemained) : gas;
    const auto baseFee = contractCreation
                             ? Eth::getGasUnitsForContractDeployment(code, data)
                             : 0;
    const auto retGas = std::max(baseFee + consumedEvmGas, MIN_ETH_GAS);

    // We can't go beyond gas provided by user (or taken from last block)
    if (retGas >= gas) {
      throw JsonRpcException(ServerBase::RPC_MISC_ERROR,
                             "Base fee exceeds gas limit");
    }
    LOG_GENERAL(WARNING, "Gas estimated: " << retGas);
    return (boost::format("0x%x") % retGas).str();
  } else if (result.exit_reason().exit_reason_case() ==
             evm::ExitReason::kRevert) {
    // Error code 3 is a special case. It is practially documented only in geth
    // and its clones, e.g. here:
    // https://github.com/ethereum/go-ethereum/blob/9b9a1b677d894db951dc4714ea1a46a2e7b74ffc/internal/ethapi/api.go#L1026
    std::string return_value;
    DataConversion::StringToHexStr(result.return_value(), return_value);
    boost::algorithm::to_lower(return_value);
    throw JsonRpcException(3, "execution reverted", "0x" + return_value);
  } else {
    throw JsonRpcException(ServerBase::RPC_MISC_ERROR,
                           EvmUtils::ExitReasonString(result.exit_reason()));
<<<<<<< HEAD
  }
}

std::string EthRpcMethods::NewGetEthEstimateGas(const Json::Value& json) {
  std::cout << "[" << json << "]" << std::endl;

  static int simHash = 1;
  Address fromAddr;

  if (!json.isMember("from")) {
    LOG_GENERAL(WARNING, "Missing from account");
    throw JsonRpcException(ServerBase::RPC_MISC_ERROR, "Missing from field");
  } else {
    fromAddr = Address{json["from"].asString()};
  }

  Address toAddr;

  if (json.isMember("to")) {
    auto toAddrStr = json["to"].asString();
    DataConversion::NormalizeHexString(toAddrStr);
    toAddr = Address{toAddrStr};
  }

  zbytes data;
  if (json.isMember("data")) {
    if (!DataConversion::HexStrToUint8Vec(json["data"].asString(), data)) {
      throw JsonRpcException(ServerBase::RPC_INVALID_PARAMETER,
                             "data argument invalid");
    }
  }

  zbytes code;
  if (json.isMember("code")) {
    if (!DataConversion::HexStrToUint8Vec(json["code"].asString(), code)) {
      throw JsonRpcException(ServerBase::RPC_INVALID_PARAMETER,
                             "data argument invalid");
    }
  }

  uint128_t value = 0;
  if (json.isMember("value")) {
    const auto valueStr = json["value"].asString();
    value = DataConversion::ConvertStrToInt<uint128_t>(valueStr, 0);
  }

  uint256_t gasPrice = GetEthGasPriceNum();
  if (json.isMember("gasPrice")) {
    const auto gasPriceStr = json["gasPrice"].asString();
    uint256_t inputGasPrice =
        DataConversion::ConvertStrToInt<uint256_t>(gasPriceStr, 0);
    gasPrice = max(gasPrice, inputGasPrice);
  }

  uint256_t gasDeposit = 0;
  if (!SafeMath<uint256_t>::mul(gasPrice, MIN_ETH_GAS, gasDeposit)) {
    throw JsonRpcException(ServerBase::RPC_INVALID_PARAMETER,
                           "gasPrice * MIN_ETH_GAS overflow!");
  }

  // Typical fund transfer
  if (code.empty() && data.empty()) {
    return (boost::format("0x%x") % MIN_ETH_GAS).str();
  }

  uint64_t gas = GasConv::GasUnitsFromCoreToEth(2 * DS_MICROBLOCK_GAS_LIMIT);

  // Use gas specified by user
  if (json.isMember("gas")) {
    const auto gasLimitStr = json["gas"].asString();
    const uint64_t userGas =
        DataConversion::ConvertStrToInt<uint64_t>(gasLimitStr, 0);
    gas = min(gas, userGas);
  }

  const auto txBlock = m_sharedMediator.m_txBlockChain.GetLastBlock();
  const auto dsBlock = m_sharedMediator.m_dsBlockChain.GetLastBlock();
  // TODO: adapt to any block, not just latest.
  TxnExtras txnExtras{
      dsBlock.GetHeader().GetGasPrice(),
      txBlock.GetTimestamp() / 1000000,  // From microseconds to seconds.
      dsBlock.GetHeader().GetDifficulty()};

  uint64_t blockNum =
      m_sharedMediator.m_txBlockChain.GetLastBlock().GetHeader().GetBlockNum();

  dev::h256 fakeHash(simHash++);
  EvmProcessContext::DirectCall evmParams = {
      fromAddr, toAddr, code, data, gas, value, fakeHash, blockNum, true};

  EvmProcessContext evmMessageContext(evmParams, txnExtras);

  if (not evmMessageContext.GetStatus()) {
    throw JsonRpcException(ServerBase::RPC_MISC_ERROR,
                           "Badly composed parameters to call");
  }

  evm::EvmArgs args = evmMessageContext.GetEvmArgs();
  evm::EvmResult result;
  if (AccountStore::GetInstance().EvmProcessMessage(evmMessageContext,
                                                    result) &&
      result.exit_reason().exit_reason_case() ==
          evm::ExitReason::ExitReasonCase::kSucceed) {
    const TransactionReceipt& rcpt = evmMessageContext.GetEvmReceipt();
    const auto gasFromRcpt = GasConv::GasUnitsFromCoreToEth(rcpt.GetCumGas());

    const auto gasRemained = result.remaining_gas();
    const auto consumedEvmGas =
        (gas >= gasRemained) ? (gas - gasRemained) : gas;
    const auto baseFee =
        evmMessageContext.GetContractType() == Transaction::CONTRACT_CREATION
            ? Eth::getGasUnitsForContractDeployment(code, data)
            : 0;
    const auto retGas = std::max(baseFee + consumedEvmGas, MIN_ETH_GAS);

    const auto myRetGas = std::max(baseFee + gasFromRcpt, MIN_ETH_GAS);

    if (retGas != myRetGas){
      LOG_GENERAL(WARNING, "Gas estimated: " << retGas << " myGas " << myRetGas );
    }

    // We can't go beyond gas provided by user (or taken from last block)
    if (retGas >= gas) {
      throw JsonRpcException(ServerBase::RPC_MISC_ERROR,
                             "Base fee exceeds gas limit");
    }
    LOG_GENERAL(WARNING, "Gas estimated: " << retGas);
    return (boost::format("0x%x") % retGas).str();
  } else if (result.exit_reason().exit_reason_case() ==
             evm::ExitReason::kRevert) {
    // Error code 3 is a special case. It is practially documented only in geth
    // and its clones, e.g. here:
    // https://github.com/ethereum/go-ethereum/blob/9b9a1b677d894db951dc4714ea1a46a2e7b74ffc/internal/ethapi/api.go#L1026
    std::string return_value;
    DataConversion::StringToHexStr(result.return_value(), return_value);
    boost::algorithm::to_lower(return_value);
    throw JsonRpcException(3, "execution reverted", "0x" + return_value);
  } else {
    throw JsonRpcException(ServerBase::RPC_MISC_ERROR,
                           EvmUtils::ExitReasonString(result.exit_reason()));
=======
>>>>>>> e7438cd6
  }
}

string EthRpcMethods::GetEthCallImpl(const Json::Value& _json,
                                     const ApiKeys& apiKeys) {
  LOG_MARKER();
  LOG_GENERAL(DEBUG, "GetEthCall:" << _json);
  const auto& addr = JSONConversion::checkJsonGetEthCall(_json, apiKeys.to);
  zbytes code{};
  auto success{false};
  {
    shared_lock<shared_timed_mutex> lock(
        AccountStore::GetInstance().GetPrimaryMutex());
    Account* contractAccount =
        AccountStore::GetInstance().GetAccount(addr, true);
    if (contractAccount == nullptr) {
      throw JsonRpcException(ServerBase::RPC_INVALID_PARAMS,
                             "Account does not exist");
    }
    code = contractAccount->GetCode();
  }

  evm::EvmResult result;
  try {
    Address fromAddr;
    if (_json.isMember(apiKeys.from)) {
      fromAddr = Address(_json[apiKeys.from].asString());
    }

    uint256_t value = 0;
    if (_json.isMember(apiKeys.value)) {
      const auto valueStr = _json[apiKeys.value].asString();
      value = DataConversion::ConvertStrToInt<uint256_t>(valueStr, 0);
    }

    // for now set total gas as twice the ds gas limit
    uint64_t gasRemained =
        GasConv::GasUnitsFromCoreToEth(2 * DS_MICROBLOCK_GAS_LIMIT);
    if (_json.isMember(apiKeys.gas)) {
      const auto gasLimit_str = _json[apiKeys.gas].asString();
      const uint64_t userGas =
          DataConversion::ConvertStrToInt<uint64_t>(gasLimit_str, 0);
      gasRemained = min(gasRemained, userGas);
    }

    zbytes data;
    if (!DataConversion::HexStrToUint8Vec(_json[apiKeys.data].asString(),
                                          data)) {
      throw JsonRpcException(ServerBase::RPC_INVALID_PARAMETER,
                             "data argument invalid");
    }

    const auto txBlock = m_sharedMediator.m_txBlockChain.GetLastBlock();
    const auto dsBlock = m_sharedMediator.m_dsBlockChain.GetLastBlock();
    // TODO: adapt to any block, not just latest.
    TxnExtras txnExtras{
        dsBlock.GetHeader().GetGasPrice(),
        txBlock.GetTimestamp() / 1000000,  // From microseconds to seconds.
        dsBlock.GetHeader().GetDifficulty()};
    uint64_t blockNum = m_sharedMediator.m_txBlockChain.GetLastBlock()
                            .GetHeader()
                            .GetBlockNum();
    evm::EvmArgs args;
    *args.mutable_address() = AddressToProto(addr);
    *args.mutable_origin() = AddressToProto(fromAddr);
    *args.mutable_code() = DataConversion::CharArrayToString(StripEVM(code));
    *args.mutable_data() = DataConversion::CharArrayToString(data);
    args.set_gas_limit(gasRemained);
    *args.mutable_apparent_value() = UIntToProto(value);
    if (!GetEvmEvalExtras(blockNum, txnExtras, *args.mutable_extras())) {
      throw JsonRpcException(ServerBase::RPC_INTERNAL_ERROR,
                             "Failed to get EVM call extras");
    }

    if (AccountStore::GetInstance().ViewAccounts(args, result) &&
        result.exit_reason().exit_reason_case() ==
            evm::ExitReason::ExitReasonCase::kSucceed) {
      success = true;
    }

    if (LOG_SC) {
      LOG_GENERAL(INFO, "Called Evm, response:" << result.DebugString());
    }

  } catch (const exception& e) {
    LOG_GENERAL(WARNING, "Error: " << e.what());
    throw JsonRpcException(ServerBase::RPC_MISC_ERROR, "Unable to process");
  }

  std::string return_value;
  DataConversion::StringToHexStr(result.return_value(), return_value);
  boost::algorithm::to_lower(return_value);
  if (success) {
    return "0x" + return_value;
  } else if (result.exit_reason().exit_reason_case() ==
             evm::ExitReason::kRevert) {
    // Error code 3 is a special case. It is practially documented only in geth
    // and its clones, e.g. here:
    // https://github.com/ethereum/go-ethereum/blob/9b9a1b677d894db951dc4714ea1a46a2e7b74ffc/internal/ethapi/api.go#L1026
    throw JsonRpcException(3, "execution reverted", "0x" + return_value);
  } else {
    throw JsonRpcException(ServerBase::RPC_MISC_ERROR,
                           EvmUtils::ExitReasonString(result.exit_reason()));
  }
}

std::string EthRpcMethods::GetWeb3ClientVersion() {
  LOG_MARKER();
  return "Zilliqa/v8.2";
}

string EthRpcMethods::GetWeb3Sha3(const Json::Value& _json) {
  LOG_MARKER();
  zbytes input = DataConversion::HexStrToUint8VecRet(_json.asString());
  return POW::BlockhashToHexString(
      ethash::keccak256(input.data(), input.size()));
}

Json::Value EthRpcMethods::GetEthUncleCount() {
  LOG_MARKER();
  // There's no concept of longest chain hence there will be no uncles
  // Return 0 instead
  return Json::Value{"0x0"};
}

Json::Value EthRpcMethods::GetEthUncleBlock() {
  LOG_MARKER();
  // There's no concept of longest chain hence there will be no uncles
  // Return null instead
  return Json::nullValue;
}

Json::Value EthRpcMethods::GetEthMining() {
  LOG_MARKER();

  return Json::Value(false);
}

std::string EthRpcMethods::GetEthCoinbase() {
  LOG_MARKER();
  throw JsonRpcException(ServerBase::RPC_INVALID_REQUEST,
                         "Unsupported method: eth_coinbase. Zilliqa mining "
                         "model is different from that of Etherium");
}

Json::Value EthRpcMethods::GetNetListening() {
  LOG_MARKER();
  return Json::Value(true);
}

std::string EthRpcMethods::GetNetPeerCount() {
  LOG_MARKER();
  return "0x0";
}

std::string EthRpcMethods::GetProtocolVersion() {
  LOG_MARKER();
  return "0x41";  // Similar to Infura, Alchemy
}

std::string EthRpcMethods::GetEthChainId() {
  LOG_MARKER();
  return (boost::format("0x%x") % ETH_CHAINID).str();
}

Json::Value EthRpcMethods::GetEthSyncing() {
  LOG_MARKER();
  return Json::Value(false);
}

Json::Value EthRpcMethods::GetEmptyResponse() {
  LOG_MARKER();
  const Json::Value expectedResponse = Json::arrayValue;
  return expectedResponse;
}

Json::Value EthRpcMethods::GetEthTransactionByHash(
    const std::string& transactionHash) {
  if (!LOOKUP_NODE_MODE) {
    throw JsonRpcException(ServerBase::RPC_INVALID_REQUEST,
                           "Sent to a non-lookup");
  }
  try {
    TxBodySharedPtr transactionBodyPtr;
    TxnHash tranHash(transactionHash);
    bool isPresent =
        BlockStorage::GetBlockStorage().GetTxBody(tranHash, transactionBodyPtr);
    if (!isPresent) {
      return Json::nullValue;
    }

    const TxBlock EMPTY_BLOCK;
    const auto txBlock = GetBlockFromTransaction(*transactionBodyPtr);
    if (txBlock == EMPTY_BLOCK) {
      LOG_GENERAL(WARNING, "Unable to get the TX from a minted block!");
      return Json::nullValue;
    }

    constexpr auto WRONG_INDEX = std::numeric_limits<uint64_t>::max();
    auto transactionIndex =
        GetTransactionIndexFromBlock(txBlock, transactionHash);
    if (transactionIndex == WRONG_INDEX) {
      return Json::nullValue;
    }

    return JSONConversion::convertTxtoEthJson(transactionIndex,
                                              *transactionBodyPtr, txBlock);
  } catch (exception& e) {
    LOG_GENERAL(INFO, "[Error]" << e.what() << " Input: " << transactionHash);
    throw JsonRpcException(ServerBase::RPC_MISC_ERROR, "Unable to Process");
  }
}

Json::Value EthRpcMethods::GetEthStorageAt(std::string const& address,
                                           std::string const& position,
                                           std::string const& /*blockNum*/) {
  LOG_MARKER();

  Json::Value indices = Json::arrayValue;

  if (Mediator::m_disableGetSmartContractState) {
    LOG_GENERAL(WARNING, "API disabled");
    throw JsonRpcException(ServerBase::RPC_INVALID_REQUEST, "API disabled");
  }

  if (!LOOKUP_NODE_MODE) {
    throw JsonRpcException(ServerBase::RPC_INVALID_REQUEST,
                           "Sent to a non-lookup");
  }

  try {
    Address addr{ToBase16AddrHelper(address)};
    shared_lock<shared_timed_mutex> lock(
        AccountStore::GetInstance().GetPrimaryMutex());

    const Account* account = AccountStore::GetInstance().GetAccount(addr, true);

    if (account == nullptr) {
      throw JsonRpcException(ServerBase::RPC_INVALID_ADDRESS_OR_KEY,
                             "Address does not exist");
    }

    if (!account->isContract()) {
      throw JsonRpcException(ServerBase::RPC_INVALID_ADDRESS_OR_KEY,
                             "Address not contract address");
    }
    LOG_GENERAL(INFO, "Contract address: " << address);
    Json::Value root;
    const auto indices_vector =
        JSONConversion::convertJsonArrayToVector(indices);

    string vname{};
    if (!account->FetchStateJson(root, vname, indices_vector)) {
      throw JsonRpcException(ServerBase::RPC_INTERNAL_ERROR,
                             "FetchStateJson failed");
    }

    LOG_GENERAL(INFO, "State JSON: " << root);

    // Attempt to get storage at position.
    // Left-pad position with 0s up to 64
    std::string zeroes =
        "0000000000000000000000000000000000000000000000000000000000000000";

    auto positionIter = position.begin();
    auto zeroIter = zeroes.begin();

    // Move position iterator past '0x' if it exists
    if (position.size() > 2 && position[0] == '0' && position[1] == 'x') {
      std::advance(positionIter, 2);
    }

    if ((position.end() - positionIter) > static_cast<int>(zeroes.size())) {
      throw JsonRpcException(ServerBase::RPC_INTERNAL_ERROR,
                             "position string is too long! " + position);
    }

    std::advance(zeroIter,
                 zeroes.size() - std::distance(positionIter, position.end()));

    zeroes.replace(zeroIter, zeroes.end(), positionIter, position.end());

    // Must be uppercase
    std::transform(zeroes.begin(), zeroes.end(), zeroes.begin(), ::toupper);

    auto res = root["_evm_storage"][zeroes];
    zbytes resAsStringBytes;

    for (const auto& item : res.asString()) {
      resAsStringBytes.push_back(item);
    }

    auto const resAsStringHex =
        std::string("0x") +
        DataConversion::Uint8VecToHexStrRet(resAsStringBytes);

    return resAsStringHex;
  } catch (const JsonRpcException& je) {
    throw je;
  } catch (exception& e) {
    LOG_GENERAL(INFO, "[Error]" << e.what() << " Input: " << address);
    throw JsonRpcException(ServerBase::RPC_MISC_ERROR, "Unable To Process");
  }
}

Json::Value EthRpcMethods::GetEthCode(std::string const& address,
                                      std::string const& /*blockNum*/) {
  LOG_MARKER();

  zbytes code;
  try {
    Address addr{address, Address::FromHex};
    shared_lock<shared_timed_mutex> lock(
        AccountStore::GetInstance().GetPrimaryMutex());
    AccountStore::GetInstance().GetPrimaryWriteAccessCond().wait(lock, [] {
      return AccountStore::GetInstance().GetPrimaryWriteAccess();
    });

    const Account* account = AccountStore::GetInstance().GetAccount(addr, true);
    if (account) {
      code = StripEVM(account->GetCode());
    }
  } catch (exception& e) {
    LOG_GENERAL(INFO, "[Error]" << e.what() << " Input: " << address);
  }
  std::string result{"0x"};
  boost::algorithm::hex(code.begin(), code.end(), std::back_inserter(result));
  return result;
}

Json::Value EthRpcMethods::GetEthBlockNumber() {
  Json::Value ret;

  try {
    const auto txBlock = m_sharedMediator.m_txBlockChain.GetLastBlock();

    auto const height = txBlock.GetHeader().GetBlockNum() ==
                                std::numeric_limits<uint64_t>::max()
                            ? 1
                            : txBlock.GetHeader().GetBlockNum();

    std::ostringstream returnVal;
    returnVal << "0x" << std::hex << height << std::dec;
    ret = returnVal.str();
  } catch (std::exception& e) {
    LOG_GENERAL(INFO, "[Error]" << e.what() << " When getting block number!");
    throw JsonRpcException(ServerBase::RPC_MISC_ERROR, "Unable To Process");
  }

  return ret;
}

Json::Value EthRpcMethods::GetEthBlockByNumber(
    const std::string& blockNumberStr, const bool includeFullTransactions) {
  try {
    TxBlock txBlock;

    if (!isSupportedTag(blockNumberStr)) {
      return Json::nullValue;
    } else if (blockNumberStr == "latest" ||    //
               blockNumberStr == "earliest" ||  //
               isNumber(blockNumberStr)) {
      // handle latest, earliest and block number requests
      if (blockNumberStr == "latest") {
        txBlock = m_sharedMediator.m_txBlockChain.GetLastBlock();
      } else if (blockNumberStr == "earliest") {
        txBlock = m_sharedMediator.m_txBlockChain.GetBlock(0);
      } else if (isNumber(blockNumberStr)) {  // exact block number
        const uint64_t blockNum =
            std::strtoull(blockNumberStr.c_str(), nullptr, 0);
        txBlock = m_sharedMediator.m_txBlockChain.GetBlock(blockNum);
      }
    } else {
      // Not supported
      return Json::nullValue;
    }

    const TxBlock NON_EXISTING_TX_BLOCK{};
    if (txBlock == NON_EXISTING_TX_BLOCK) {
      return Json::nullValue;
    }
    return GetEthBlockCommon(txBlock, includeFullTransactions);
  } catch (const std::exception& e) {
    LOG_GENERAL(INFO, "[Error]" << e.what() << " Input: " << blockNumberStr
                                << ", includeFullTransactions: "
                                << includeFullTransactions);
    throw JsonRpcException(ServerBase::RPC_MISC_ERROR, "Unable To Process");
  }
}

Json::Value EthRpcMethods::GetEthBlockByHash(
    const std::string& inputHash, const bool includeFullTransactions) {
  try {
    const BlockHash blockHash{inputHash};
    const auto txBlock =
        m_sharedMediator.m_txBlockChain.GetBlockByHash(blockHash);
    const TxBlock NON_EXISTING_TX_BLOCK{};
    if (txBlock == NON_EXISTING_TX_BLOCK) {
      return Json::nullValue;
    }
    return GetEthBlockCommon(txBlock, includeFullTransactions);

  } catch (std::exception& e) {
    LOG_GENERAL(INFO, "[Error]" << e.what() << " Input: " << inputHash
                                << ", includeFullTransactions: "
                                << includeFullTransactions);
    throw JsonRpcException(ServerBase::RPC_MISC_ERROR, "Unable To Process");
  }
}

Json::Value EthRpcMethods::GetEthBlockCommon(
    const TxBlock& txBlock, const bool includeFullTransactions) {
  const auto dsBlock = m_sharedMediator.m_dsBlockChain.GetBlock(
      txBlock.GetHeader().GetDSBlockNum());

  std::vector<TxBodySharedPtr> transactions;
  std::vector<TxnHash> transactionHashes;

  // Gather either transaction hashes or full transactions
  const auto& microBlockInfos = txBlock.GetMicroBlockInfos();
  for (auto const& mbInfo : microBlockInfos) {
    if (mbInfo.m_txnRootHash == TxnHash{}) {
      continue;
    }

    MicroBlockSharedPtr microBlockPtr;

    if (!BlockStorage::GetBlockStorage().GetMicroBlock(mbInfo.m_microBlockHash,
                                                       microBlockPtr)) {
      continue;
    }

    const auto& currTranHashes = microBlockPtr->GetTranHashes();
    if (!includeFullTransactions) {
      transactionHashes.insert(transactionHashes.end(), currTranHashes.begin(),
                               currTranHashes.end());
      continue;
    }
    for (const auto& transactionHash : currTranHashes) {
      TxBodySharedPtr transactionBodyPtr;
      if (!BlockStorage::GetBlockStorage().GetTxBody(transactionHash,
                                                     transactionBodyPtr)) {
        continue;
      }
      transactions.push_back(std::move(transactionBodyPtr));
    }
  }

  return JSONConversion::convertTxBlocktoEthJson(txBlock, dsBlock, transactions,
                                                 transactionHashes,
                                                 includeFullTransactions);
}

Json::Value EthRpcMethods::GetEthBalance(const std::string& address,
                                         const std::string& tag) {
  if (isSupportedTag(tag)) {
    uint256_t ethBalance{0};
    try {
      auto ret = this->GetBalanceAndNonce(address);
      ethBalance.assign(ret["balance"].asString());
    } catch (const JsonRpcException&) {
      // default ethBalance.
    } catch (const std::runtime_error& e) {
      throw JsonRpcException(ServerBase::RPC_MISC_ERROR,
                             "Invalid account balance number");
    }
    uint256_t ethBalanceScaled;
    if (!SafeMath<uint256_t>::mul(ethBalance, EVM_ZIL_SCALING_FACTOR,
                                  ethBalanceScaled)) {
      throw JsonRpcException(ServerBase::RPC_MISC_ERROR,
                             "GetEthBalance overflow");
    }

    std::ostringstream strm;
    strm << "0x" << std::hex << ethBalanceScaled << std::dec;

    return strm.str();
  }
  throw JsonRpcException(ServerBase::RPC_MISC_ERROR,
                         "Unable To Process, invalid tag");

  return "";
}

uint256_t EthRpcMethods::GetEthGasPriceNum() const {
  uint256_t gasPrice =
      m_sharedMediator.m_dsBlockChain.GetLastBlock().GetHeader().GetGasPrice();
  // Make gas price in wei
  gasPrice = (gasPrice * EVM_ZIL_SCALING_FACTOR) / GasConv::GetScalingFactor();

  // The following ensures we get 'at least' that high price as it was before
  // dividing by GasScalingFactor
  gasPrice += 1000000;
  return gasPrice;
}

Json::Value EthRpcMethods::GetEthGasPrice() const {
  try {
    std::ostringstream strm;

    strm << "0x" << std::hex << GetEthGasPriceNum() << std::dec;
    return strm.str();
  } catch (const std::exception& e) {
    LOG_GENERAL(INFO, "[Error]" << e.what());

    throw JsonRpcException(ServerBase::RPC_MISC_ERROR, "Unable To Process");
  }
}

Json::Value EthRpcMethods::GetEthBlockTransactionCountByHash(
    const std::string& inputHash) {
  try {
    const BlockHash blockHash{inputHash};
    const auto txBlock =
        m_sharedMediator.m_txBlockChain.GetBlockByHash(blockHash);

    std::ostringstream strm;
    strm << "0x" << std::hex << txBlock.GetHeader().GetNumTxs() << std::dec;

    return strm.str();

  } catch (std::exception& e) {
    LOG_GENERAL(INFO, "[Error]" << e.what() << " Input: " << inputHash);

    throw JsonRpcException(ServerBase::RPC_MISC_ERROR, "Unable To Process");
  }
}

Json::Value EthRpcMethods::GetEthBlockTransactionCountByNumber(
    const std::string& blockNumberStr) {
  try {
    TxBlock txBlock;

    if (blockNumberStr == "latest") {
      txBlock = m_sharedMediator.m_txBlockChain.GetLastBlock();
    } else if (blockNumberStr == "earliest") {
      txBlock = m_sharedMediator.m_txBlockChain.GetBlock(0);
    } else if (blockNumberStr == "pending") {
      // Not supported
      return "0x0";
    } else {
      const uint64_t blockNum =
          std::strtoull(blockNumberStr.c_str(), nullptr, 0);
      txBlock = m_sharedMediator.m_txBlockChain.GetBlock(blockNum);
    }
    std::ostringstream strm;
    strm << "0x" << std::hex << txBlock.GetHeader().GetNumTxs() << std::dec;

    return strm.str();

  } catch (std::exception& e) {
    LOG_GENERAL(INFO, "[Error]" << e.what() << " Input: " << blockNumberStr);

    throw JsonRpcException(ServerBase::RPC_MISC_ERROR, "Unable To Process");
  }
}

Json::Value EthRpcMethods::GetEthTransactionByBlockHashAndIndex(
    const std::string& inputHash, const std::string& indexStr) const {
  try {
    const BlockHash blockHash{inputHash};
    const auto txBlock =
        m_sharedMediator.m_txBlockChain.GetBlockByHash(blockHash);
    const uint64_t index = std::strtoull(indexStr.c_str(), nullptr, 0);
    return GetEthTransactionFromBlockByIndex(txBlock, index);

  } catch (std::exception& e) {
    LOG_GENERAL(INFO, "[Error]" << e.what() << " Input: " << inputHash);

    throw JsonRpcException(ServerBase::RPC_MISC_ERROR, "Unable To Process");
  }
}

Json::Value EthRpcMethods::GetEthTransactionByBlockNumberAndIndex(
    const std::string& blockNumberStr, const std::string& indexStr) const {
  try {
    TxBlock txBlock;
    if (blockNumberStr == "latest") {
      txBlock = m_sharedMediator.m_txBlockChain.GetLastBlock();
    } else if (blockNumberStr == "earliest") {
      txBlock = m_sharedMediator.m_txBlockChain.GetBlock(0);
    } else if (blockNumberStr == "pending") {
      // Not supported
      return Json::nullValue;
    } else {
      const uint64_t blockNum =
          std::strtoull(blockNumberStr.c_str(), nullptr, 0);
      txBlock = m_sharedMediator.m_txBlockChain.GetBlock(blockNum);
    }
    const uint64_t index = std::strtoull(indexStr.c_str(), nullptr, 0);
    return GetEthTransactionFromBlockByIndex(txBlock, index);
  } catch (std::exception& e) {
    LOG_GENERAL(INFO, "[Error]" << e.what() << " Input: " << blockNumberStr);

    throw JsonRpcException(ServerBase::RPC_MISC_ERROR, "Unable To Process");
  }
}

Json::Value EthRpcMethods::GetEthTransactionFromBlockByIndex(
    const TxBlock& txBlock, uint64_t index) const {
  const TxBlock EMPTY_BLOCK;
  constexpr auto WRONG_INDEX = std::numeric_limits<uint64_t>::max();
  if (txBlock == EMPTY_BLOCK || index == WRONG_INDEX) {
    return Json::nullValue;
  }
  uint64_t processedIndexes = 0;
  MicroBlockSharedPtr microBlockPtr;
  boost::optional<uint64_t> indexInBlock;

  const auto& microBlockInfos = txBlock.GetMicroBlockInfos();
  for (auto const& mbInfo : microBlockInfos) {
    if (mbInfo.m_txnRootHash == TxnHash{}) {
      continue;
    }

    if (!BlockStorage::GetBlockStorage().GetMicroBlock(mbInfo.m_microBlockHash,
                                                       microBlockPtr)) {
      continue;
    }

    const auto& currTranHashes = microBlockPtr->GetTranHashes();

    if (processedIndexes + currTranHashes.size() > index) {
      // We found a block containing transaction
      indexInBlock = index - processedIndexes;
      break;
    } else {
      processedIndexes += currTranHashes.size();
    }
  }
  // Possibly out of range index or block with no transactions
  if (!indexInBlock) {
    return Json::nullValue;
  }

  TxBodySharedPtr transactionBodyPtr;
  const auto txHashes = microBlockPtr->GetTranHashes();
  if (!BlockStorage::GetBlockStorage().GetTxBody(txHashes[indexInBlock.value()],
                                                 transactionBodyPtr)) {
    return Json::nullValue;
  }

  return JSONConversion::convertTxtoEthJson(indexInBlock.value(),
                                            *transactionBodyPtr, txBlock);
}

Json::Value EthRpcMethods::GetEthTransactionReceipt(
    const std::string& txnhash) {
  try {
    TxnHash argHash{txnhash};
    TxBodySharedPtr transactionBodyPtr;
    bool isPresent =
        BlockStorage::GetBlockStorage().GetTxBody(argHash, transactionBodyPtr);
    if (!isPresent) {
      LOG_GENERAL(WARNING, "Unable to find transaction for given hash");
      return Json::nullValue;
    }
    if (!transactionBodyPtr->GetTransaction().IsEth()) {
      LOG_GENERAL(WARNING, "No tx receipts for zil txs");
      return Json::nullValue;
    }

    const TxBlock EMPTY_BLOCK;
    auto txBlock = GetBlockFromTransaction(*transactionBodyPtr);
    if (txBlock == EMPTY_BLOCK) {
      LOG_GENERAL(WARNING, "Tx receipt requested but not found in any blocks. "
                               << txnhash);
      return Json::nullValue;
    }

    constexpr auto WRONG_INDEX = std::numeric_limits<uint64_t>::max();
    const auto transactionIndex =
        GetTransactionIndexFromBlock(txBlock, txnhash);
    if (transactionIndex == WRONG_INDEX) {
      LOG_GENERAL(WARNING, "Tx index requested but not found");
      return Json::nullValue;
    }

    auto const ethResult = JSONConversion::convertTxtoEthJson(
        transactionIndex, *transactionBodyPtr, txBlock);
    auto const zilResult = JSONConversion::convertTxtoJson(*transactionBodyPtr);

    auto receipt = zilResult["receipt"];

    std::string hashId = ethResult["hash"].asString();
    bool success = receipt["success"].asBool();
    std::string sender = ethResult["from"].asString();
    std::string toAddr = ethResult["to"].asString();
    std::string cumGas =
        (boost::format("0x%x") %
         GasConv::GasUnitsFromCoreToEth(
             transactionBodyPtr->GetTransactionReceipt().GetCumGas()))
            .str();

    const TxBlockHeader& txHeader = txBlock.GetHeader();
    const std::string blockNumber =
        (boost::format("0x%x") % txHeader.GetBlockNum()).str();
    const std::string blockHash =
        (boost::format("0x%x") % txBlock.GetBlockHash().hex()).str();

    Json::Value contractAddress =
        ethResult.get("contractAddress", Json::nullValue);

    auto logs =
        Eth::GetLogsFromReceipt(transactionBodyPtr->GetTransactionReceipt());

    const auto baselogIndex =
        Eth::GetBaseLogIndexForReceiptInBlock(argHash, txBlock);

    Eth::DecorateReceiptLogs(logs, txnhash, blockHash, blockNumber,
                             transactionIndex, baselogIndex);
    const auto bloomLogs = Eth::GetBloomFromReceiptHex(
        transactionBodyPtr->GetTransactionReceipt());
    auto res = Eth::populateReceiptHelper(
        hashId, success, sender, toAddr, cumGas, blockHash, blockNumber,
        contractAddress, logs, bloomLogs, transactionIndex,
        transactionBodyPtr->GetTransaction());

    return res;
  } catch (const JsonRpcException& je) {
    throw je;
  } catch (exception& e) {
    throw JsonRpcException(ServerBase::RPC_MISC_ERROR,
                           string("Unable To find hash for txn: ") + e.what());
  }

  return Json::nullValue;
}

std::string EthRpcMethods::EthNewFilter(const Json::Value& param) {
  auto& api = m_sharedMediator.m_filtersAPICache->GetFilterAPI();
  auto result = api.InstallNewEventFilter(param);
  if (!result.success) {
    throw JsonRpcException(ServerBase::RPC_MISC_ERROR, result.result);
  }
  return result.result;
}

std::string EthRpcMethods::EthNewBlockFilter() {
  auto& api = m_sharedMediator.m_filtersAPICache->GetFilterAPI();
  auto result = api.InstallNewBlockFilter();
  if (!result.success) {
    throw JsonRpcException(ServerBase::RPC_MISC_ERROR, result.result);
  }
  return result.result;
}

std::string EthRpcMethods::EthNewPendingTransactionFilter() {
  auto& api = m_sharedMediator.m_filtersAPICache->GetFilterAPI();
  auto result = api.InstallNewPendingTxnFilter();
  if (!result.success) {
    throw JsonRpcException(ServerBase::RPC_MISC_ERROR, result.result);
  }
  return result.result;
}

Json::Value EthRpcMethods::EthGetFilterChanges(const std::string& filter_id) {
  auto& api = m_sharedMediator.m_filtersAPICache->GetFilterAPI();
  auto result = api.GetFilterChanges(filter_id);
  if (!result.success) {
    throw JsonRpcException(ServerBase::RPC_MISC_ERROR, result.error);
  }
  return result.result;
}

bool EthRpcMethods::EthUninstallFilter(const std::string& filter_id) {
  auto& api = m_sharedMediator.m_filtersAPICache->GetFilterAPI();
  return api.UninstallFilter(filter_id);
}

Json::Value EthRpcMethods::EthGetFilterLogs(const std::string& filter_id) {
  auto& api = m_sharedMediator.m_filtersAPICache->GetFilterAPI();
  auto result = api.GetFilterLogs(filter_id);
  if (!result.success) {
    throw JsonRpcException(ServerBase::RPC_MISC_ERROR, result.error);
  }
  return result.result;
}

Json::Value EthRpcMethods::EthGetLogs(const Json::Value& param) {
  auto& api = m_sharedMediator.m_filtersAPICache->GetFilterAPI();
  auto result = api.GetLogs(param);
  if (!result.success) {
    throw JsonRpcException(ServerBase::RPC_MISC_ERROR, result.error);
  }
  return result.result;
}

void EthRpcMethods::EnsureEvmAndLookupEnabled() {
  if (!LOOKUP_NODE_MODE) {
    throw JsonRpcException(ServerBase::RPC_INVALID_REQUEST,
                           "Sent to a non-lookup");
  }
  if (!ENABLE_EVM) {
    throw JsonRpcException(ServerBase::RPC_INVALID_REQUEST,
                           "EVM mode disabled");
  }
}

TxBlock EthRpcMethods::GetBlockFromTransaction(
    const TransactionWithReceipt& transaction) const {
  const TxBlock EMPTY_BLOCK;
  const auto txReceipt = transaction.GetTransactionReceipt();

  const Json::Value blockNumStr = txReceipt.GetJsonValue().get("epoch_num", "");

  try {
    if (!blockNumStr.isString() || blockNumStr.asString().empty()) {
      LOG_GENERAL(WARNING, "Block number is string or is empty!");
      return EMPTY_BLOCK;
    }
    const uint64_t blockNum =
        std::strtoull(blockNumStr.asCString(), nullptr, 0);
    const auto txBlock = m_sharedMediator.m_txBlockChain.GetBlock(blockNum);
    return txBlock;
  } catch (std::exception& e) {
    LOG_GENERAL(INFO, "[Error]" << e.what()
                                << " while getting block number from receipt!");
    return EMPTY_BLOCK;
  }
}

uint64_t EthRpcMethods::GetTransactionIndexFromBlock(
    const TxBlock& txBlock, const std::string& txnhash) const {
  TxnHash argHash{txnhash};
  const TxBlock EMPTY_BLOCK;
  constexpr auto WRONG_INDEX = std::numeric_limits<uint64_t>::max();
  if (txBlock == EMPTY_BLOCK) {
    return WRONG_INDEX;
  }

  uint64_t transactionIndex = 0;
  MicroBlockSharedPtr microBlockPtr;

  const auto& microBlockInfos = txBlock.GetMicroBlockInfos();
  for (auto const& mbInfo : microBlockInfos) {
    if (mbInfo.m_txnRootHash == TxnHash{}) {
      continue;
    }
    if (!BlockStorage::GetBlockStorage().GetMicroBlock(mbInfo.m_microBlockHash,
                                                       microBlockPtr)) {
      continue;
    }
    const auto& tranHashes = microBlockPtr->GetTranHashes();
    for (size_t i = 0; i < tranHashes.size(); ++i, ++transactionIndex) {
      if (argHash == tranHashes[i]) {
        return transactionIndex;
      }
    }
  }

  return WRONG_INDEX;
}

// Given a transmitted RLP, return checksum-encoded original sender address
std::string EthRpcMethods::EthRecoverTransaction(
    const std::string& txnRpc) const {
  auto const pubKeyBytes = RecoverECDSAPubKey(txnRpc, ETH_CHAINID);

  auto const asAddr = CreateAddr(pubKeyBytes);

  auto addrChksum = AddressChecksum::GetChecksummedAddressEth(
      DataConversion::Uint8VecToHexStrRet(asAddr.asBytes()));

  return DataConversion::AddOXPrefix(std::move(addrChksum));
}

Json::Value EthRpcMethods::GetEthBlockReceipts(const std::string& blockId) {
  // The easiest way to do this:
  // Get the block + transactions
  // Call TX receipt function

  auto const block = GetEthBlockByHash(blockId, false);
  auto const txs = block["transactions"];

  Json::Value res = Json::arrayValue;

  for (const auto& tx : txs) {
    auto const receipt = GetEthTransactionReceipt(tx.asString());
    res.append(receipt);
  }

  return res;
}

Json::Value EthRpcMethods::DebugTraceTransaction(const std::string& txHash) {
  if (!LOOKUP_NODE_MODE) {
    throw JsonRpcException(ServerBase::RPC_INVALID_REQUEST,
                           "Sent to a non-lookup");
  }
  std::string trace;

  try {
    TxnHash tranHash(txHash);

    bool isPresent =
        BlockStorage::GetBlockStorage().GetTxTrace(tranHash, trace);

    if (!isPresent) {
      return Json::nullValue;
    }

  } catch (exception& e) {
    LOG_GENERAL(INFO, "[Error]" << e.what() << " Input: " << txHash);
    throw JsonRpcException(ServerBase::RPC_MISC_ERROR, "Unable to Process");
  }

  return trace;
}<|MERGE_RESOLUTION|>--- conflicted
+++ resolved
@@ -27,10 +27,8 @@
 #include "common/Serializable.h"
 #include "json/value.h"
 #include "libCrypto/EthCrypto.h"
-<<<<<<< HEAD
-=======
+#include "libCrypto/EthCrypto.h"
 #include "libCrypto/Sha2.h"
->>>>>>> e7438cd6
 #include "libData/AccountData/Account.h"
 #include "libData/AccountData/AccountStore.h"
 #include "libData/AccountData/EvmProcessContext.h"
@@ -45,10 +43,6 @@
 #include "libServer/AddressChecksum.h"
 #include "libUtils/AddressConversion.h"
 #include "libUtils/DataConversion.h"
-<<<<<<< HEAD
-=======
-#include "libUtils/DetachedFunction.h"
->>>>>>> e7438cd6
 #include "libUtils/Evm.pb.h"
 #include "libUtils/EvmUtils.h"
 #include "libUtils/GasConv.h"
@@ -709,11 +703,7 @@
   *args.mutable_code() = DataConversion::CharArrayToString(StripEVM(code));
   *args.mutable_data() = DataConversion::CharArrayToString(data);
   args.set_gas_limit(gas);
-<<<<<<< HEAD
   *args.mutable_apparent_value() = UIntToProto(value.convert_to<uint256_t>());
-=======
-  *args.mutable_apparent_value() = UIntToProto(value);
->>>>>>> e7438cd6
   if (!GetEvmEvalExtras(blockNum, txnExtras, *args.mutable_extras())) {
     throw JsonRpcException(ServerBase::RPC_INTERNAL_ERROR,
                            "Failed to get EVM call extras");
@@ -751,7 +741,6 @@
   } else {
     throw JsonRpcException(ServerBase::RPC_MISC_ERROR,
                            EvmUtils::ExitReasonString(result.exit_reason()));
-<<<<<<< HEAD
   }
 }
 
@@ -892,8 +881,6 @@
   } else {
     throw JsonRpcException(ServerBase::RPC_MISC_ERROR,
                            EvmUtils::ExitReasonString(result.exit_reason()));
-=======
->>>>>>> e7438cd6
   }
 }
 
@@ -995,8 +982,7 @@
     // https://github.com/ethereum/go-ethereum/blob/9b9a1b677d894db951dc4714ea1a46a2e7b74ffc/internal/ethapi/api.go#L1026
     throw JsonRpcException(3, "execution reverted", "0x" + return_value);
   } else {
-    throw JsonRpcException(ServerBase::RPC_MISC_ERROR,
-                           EvmUtils::ExitReasonString(result.exit_reason()));
+    throw JsonRpcException(ServerBase::RPC_MISC_ERROR, response.ExitReason());
   }
 }
 
