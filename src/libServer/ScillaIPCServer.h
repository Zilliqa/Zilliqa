--- conflicted
+++ resolved
@@ -27,15 +27,9 @@
 
 class ScillaBCInfo {
  public:
-<<<<<<< HEAD
   ScillaBCInfo(uint64_t curBlockNum, uint64_t curDSBlockNum,
                Address /*originAddr*/, Address curContrAddr,
                dev::h256 /*rootHash*/, uint32_t /*scillaVersion*/)
-=======
-  ScillaBCInfo(const uint64_t curBlockNum, const uint64_t curDSBlockNum,
-               const Address& originAddr, const Address& curContrAddr,
-               const dev::h256& rootHash, const uint32_t scillaVersion)
->>>>>>> 071e48cc
       : m_curBlockNum(curBlockNum),
         m_curDSBlockNum(curDSBlockNum),
         m_curContrAddr(curContrAddr)
@@ -56,15 +50,9 @@
   uint64_t m_curBlockNum{};
   uint64_t m_curDSBlockNum{};
   Address m_curContrAddr{};
-<<<<<<< HEAD
   // Address m_originAddr;
   // dev::h256 m_rootHash;
   // uint32_t m_scillaVersion;
-=======
-  Address m_originAddr{};
-  dev::h256 m_rootHash{};
-  uint32_t m_scillaVersion{};
->>>>>>> 071e48cc
 };
 
 class ScillaIPCServer : public jsonrpc::AbstractServer<ScillaIPCServer> {
