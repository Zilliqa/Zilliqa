/*
 * Copyright (C) 2019 Zilliqa
 *
 * This program is free software: you can redistribute it and/or modify
 * it under the terms of the GNU General Public License as published by
 * the Free Software Foundation, either version 3 of the License, or
 * (at your option) any later version.
 *
 * This program is distributed in the hope that it will be useful,
 * but WITHOUT ANY WARRANTY; without even the implied warranty of
 * MERCHANTABILITY or FITNESS FOR A PARTICULAR PURPOSE.  See the
 * GNU General Public License for more details.
 *
 * You should have received a copy of the GNU General Public License
 * along with this program.  If not, see <https://www.gnu.org/licenses/>.
 */

#ifndef ZILLIQA_SRC_LIBSERVER_LOOKUPSERVER_H_
#define ZILLIQA_SRC_LIBSERVER_LOOKUPSERVER_H_

#include "Server.h"
#include "libUtils/Logger.h"
#include "Server.h"
#include "libCrypto/EthCrypto.h"
#include "libEth/Eth.h"

constexpr int CHAIN_ID_ETH = 1638;
//constexpr char* CHAIN_ID_ETH_HEX_STR = "0x666";

class Mediator;

typedef std::function<bool(const Transaction& tx, uint32_t shardId)>
    CreateTransactionTargetFunc;

class LookupServer : public Server,
                     public jsonrpc::AbstractServer<LookupServer> {
  std::mutex m_mutexBlockTxPair;
  std::pair<uint64_t, uint128_t> m_BlockTxPair;
  std::mutex m_mutexTxBlockCountSumPair;
  std::pair<uint64_t, uint128_t> m_TxBlockCountSumPair;
  uint64_t m_StartTimeTx;
  uint64_t m_StartTimeDs;
  std::mutex m_mutexDSBlockCache;
  std::pair<uint64_t, CircularArray<std::string>> m_DSBlockCache;
  std::mutex m_mutexTxBlockCache;
  std::pair<uint64_t, CircularArray<std::string>> m_TxBlockCache;
  static CircularArray<std::string> m_RecentTransactions;
  static std::mutex m_mutexRecentTxns;
  std::mt19937 m_eng;

  CreateTransactionTargetFunc m_createTransactionTarget =
      [this](const Transaction& tx, uint32_t shardId) -> bool {
    return m_mediator.m_lookup->AddToTxnShardMap(tx, shardId);
  };

  Json::Value GetTransactionsForTxBlock(const std::string& txBlockNum,
                                        const std::string& pageNumber);

 public:
  LookupServer(Mediator& mediator, jsonrpc::AbstractServerConnector& server);
  ~LookupServer() = default;

  inline virtual void GetNetworkIdI(const Json::Value& request,
                                    Json::Value& response) {
    (void)request;
    response = this->GetNetworkId();
  }

  inline virtual void CreateTransactionI(const Json::Value& request,
                                         Json::Value& response) {
    response = CreateTransaction(
        request[0u], m_mediator.m_lookup->GetShardPeers().size(),
        m_mediator.m_dsBlockChain.GetLastBlock().GetHeader().GetGasPrice(),
        m_createTransactionTarget);
  }

  inline virtual void GetTransactionI(const Json::Value& request,
                                      Json::Value& response) {
    response = this->GetTransaction(request[0u].asString());
  }

  inline virtual void GetSoftConfirmedTransactionI(const Json::Value& request,
                                                   Json::Value& response) {
    response = this->GetSoftConfirmedTransaction(request[0u].asString());
  }

  inline virtual void GetDsBlockI(const Json::Value& request,
                                  Json::Value& response) {
    response = this->GetDsBlock(request[0u].asString());
  }

  inline virtual void GetDsBlockVerboseI(const Json::Value& request,
                                         Json::Value& response) {
    response = this->GetDsBlock(request[0u].asString(), true);
  }

  inline virtual void GetTxBlockI(const Json::Value& request,
                                  Json::Value& response) {
    response = this->GetTxBlock(request[0u].asString());
  }

  inline virtual void GetTxBlockVerboseI(const Json::Value& request,
                                         Json::Value& response) {
    response = this->GetTxBlock(request[0u].asString(), true);
  }

  inline virtual void GetLatestDsBlockI(const Json::Value& request,
                                        Json::Value& response) {
    (void)request;
    response = this->GetLatestDsBlock();
  }

  inline virtual void GetLatestTxBlockI(const Json::Value& request,
                                        Json::Value& response) {
    (void)request;
    response = this->GetLatestTxBlock();
  }

  inline virtual void GetBalanceI(const Json::Value& request,
                                  Json::Value& response) {
    response = this->GetBalance(request[0u].asString());
  }

  inline virtual void GetMinimumGasPriceI(const Json::Value& request,
                                          Json::Value& response) {
    (void)request;
    response = this->GetMinimumGasPrice();
  }

  inline virtual void GetSmartContractsI(const Json::Value& request,
                                         Json::Value& response) {
    response = this->GetSmartContracts(request[0u].asString());
  }

  inline virtual void GetContractAddressFromTransactionIDI(
      const Json::Value& request, Json::Value& response) {
    response =
        this->GetContractAddressFromTransactionID(request[0u].asString());
  }

  inline virtual void GetNumPeersI(const Json::Value& request,
                                   Json::Value& response) {
    (void)request;
    response = this->GetNumPeers();
  }

  inline virtual void GetNumTxBlocksI(const Json::Value& request,
                                      Json::Value& response) {
    (void)request;
    response = this->GetNumTxBlocks();
  }

  inline virtual void GetNumDSBlocksI(const Json::Value& request,
                                      Json::Value& response) {
    (void)request;
    response = this->GetNumDSBlocks();
  }

  inline virtual void GetNumTransactionsI(const Json::Value& request,
                                          Json::Value& response) {
    (void)request;
    response = this->GetNumTransactions();
  }

  inline virtual void GetTransactionRateI(const Json::Value& request,
                                          Json::Value& response) {
    (void)request;
    response = this->GetTransactionRate();
  }

  inline virtual void GetTxBlockRateI(const Json::Value& request,
                                      Json::Value& response) {
    (void)request;
    response = this->GetTxBlockRate();
  }

  inline virtual void GetDSBlockRateI(const Json::Value& request,
                                      Json::Value& response) {
    (void)request;
    response = this->GetDSBlockRate();
  }

  inline virtual void DSBlockListingI(const Json::Value& request,
                                      Json::Value& response) {
    (void)request;
    response = this->DSBlockListing(request[0u].asUInt());
  }

  inline virtual void TxBlockListingI(const Json::Value& request,
                                      Json::Value& response) {
    (void)request;
    response = this->TxBlockListing(request[0u].asUInt());
  }

  inline virtual void GetBlockchainInfoI(const Json::Value& request,
                                         Json::Value& response) {
    (void)request;
    response = this->GetBlockchainInfo();
  }

  inline virtual void GetRecentTransactionsI(const Json::Value& request,
                                             Json::Value& response) {
    (void)request;
    response = this->GetRecentTransactions();
  }

  inline virtual void GetShardingStructureI(const Json::Value& request,
                                            Json::Value& response) {
    (void)request;
    response = this->GetShardingStructure();
  }

  inline virtual void GetNumTxnsTxEpochI(const Json::Value& request,
                                         Json::Value& response) {
    (void)request;
    response = this->GetNumTxnsTxEpoch();
  }

  inline virtual void GetNumTxnsDSEpochI(const Json::Value& request,
                                         Json::Value& response) {
    (void)request;
    response = this->GetNumTxnsDSEpoch();
  }

  inline virtual void GetSmartContractSubStateI(const Json::Value& request,
                                                Json::Value& response) {
    response = this->GetSmartContractState(request[0u].asString(),
                                           request[1u].asString(), request[2u]);
  }

  inline virtual void GetSmartContractStateI(const Json::Value& request,
                                             Json::Value& response) {
    response = this->GetSmartContractState(request[0u].asString());
  }

  inline virtual void GetSmartContractCodeI(const Json::Value& request,
                                            Json::Value& response) {
    response = this->GetSmartContractCode(request[0u].asString());
  }

  inline virtual void GetSmartContractInitI(const Json::Value& request,
                                            Json::Value& response) {
    response = this->GetSmartContractInit(request[0u].asString());
  }

  inline virtual void GetTransactionsForTxBlockI(const Json::Value& request,
                                                 Json::Value& response) {
    response = this->GetTransactionsForTxBlock(request[0u].asString(), "");
  }

  inline virtual void GetTransactionsForTxBlockExI(const Json::Value& request,
                                                   Json::Value& response) {
    response = this->GetTransactionsForTxBlock(request[0u].asString(),
                                               request[1u].asString());
  }

  inline virtual void GetTxnBodiesForTxBlockI(const Json::Value& request,
                                              Json::Value& response) {
    response = this->GetTxnBodiesForTxBlock(request[0u].asString(), "");
  }

  inline virtual void GetTxnBodiesForTxBlockExI(const Json::Value& request,
                                                Json::Value& response) {
    response = this->GetTxnBodiesForTxBlock(request[0u].asString(),
                                            request[1u].asString());
  }

  inline virtual void GetShardMembersI(const Json::Value& request,
                                       Json::Value& response) {
    response = this->GetShardMembers(request[0u].asUInt());
  }

  inline virtual void GetCurrentDSCommI(const Json::Value& request,
                                        Json::Value& response) {
    (void)request;
    response = this->GetCurrentDSComm();
  }

  inline virtual void GetTotalCoinSupplyI(const Json::Value& request,
                                          Json::Value& response) {
    (void)request;
    response = this->GetTotalCoinSupply();
  }

  inline virtual void GetPendingTxnsI(const Json::Value& request,
                                      Json::Value& response) {
    (void)request;
    response = this->GetPendingTxns();
  }

  inline virtual void GetMinerInfoI(const Json::Value& request,
                                    Json::Value& response) {
    response = this->GetMinerInfo(request[0u].asString());
  }

  inline virtual void GetTransactionStatusI(const Json::Value& request,
                                            Json::Value& response) {
    response = this->GetTransactionStatus(request[0u].asString());
  }

  inline virtual void GetStateProofI(const Json::Value& request,
                                     Json::Value& response) {
    response = this->GetStateProof(
        request[0u].asString(), request[1u].asString(), request[2u].asString());
  }

  inline virtual void GetEthCallI(const Json::Value& request,
                                  Json::Value& response) {
    response = this->GetEthCall(request[0u]);
  }

<<<<<<< HEAD
  // Eth style functions here
  inline virtual void GetChainIdI(const Json::Value&, Json::Value& response) {
    response = DataConversion::IntToHexString(CHAIN_ID_ETH);  // 1638 decimal - mainnet is reserved for chainId 1
  }

  inline virtual void GetBlocknumEthI(const Json::Value& request,
                                      Json::Value& response) {
    (void)request;
    static uint64_t block_number = 2675001;
    block_number++;

    std::stringstream stream;
    stream << "0x" << std::hex << block_number;

    response = stream.str();
  }

  inline virtual void GetBlockByNumber(const Json::Value& request,
                                       Json::Value& response) {
    (void)request;

    Json::Value ret;

    ret["difficulty"] = "0x3ff800000";
    ret["extraData"] = "0x476574682f76312e302e302f6c696e75782f676f312e342e32";
    ret["gasLimit"] = "0x1388";
    ret["gasUsed"] = "0x0";
    ret["hash"] =
        "0x88e96d4537bea4d9c05d12549907b32561d3bf31f45aae734cdc119f13406cb6";
    ret["logsBloom"] =
        "0x00000000000000000000000000000000000000000000000000000000000000000000"
        "0000000000000000000000000000000000000000000000000000000000000000000000"
        "0000000000000000000000000000000000000000000000000000000000000000000000"
        "0000000000000000000000000000000000000000000000000000000000000000000000"
        "0000000000000000000000000000000000000000000000000000000000000000000000"
        "0000000000000000000000000000000000000000000000000000000000000000000000"
        "0000000000000000000000000000000000000000000000000000000000000000000000"
        "000000000000000000000000";
    ret["miner"] = "0x05a56e2d52c817161883f50c441c3228cfe54d9f";
    ret["mixHash"] =
        "0x969b900de27b6ac6a67742365dd65f55a0526c41fd18e1b16f1a1215c2e66f59";
    ret["nonce"] = "0x539bd4979fef1ec4";
    ret["number"] = "0x1";
    ret["parentHash"] =
        "0xd4e56740f876aef8c010b86a40d5f56745a118d0906a34e69aec8c0db1cb8fa3";
    ret["receiptsRoot"] =
        "0x56e81f171bcc55a6ff8345e692c0f86e5b48e01b996cadc001622fb5e363b421";
    ret["sha3Uncles"] =
        "0x1dcc4de8dec75d7aab85b567b6ccd41ad312451b948a7413f0a142fd40d49347";
    ret["size"] = "0x219";
    ret["stateRoot"] =
        "0xd67e4d450343046425ae4271474353857ab860dbc0a1dde64b41b5cd3a532bf3";
    ret["timestamp"] = "0x55ba4224";
    ret["totalDifficulty"] = "0x7ff800000";
    ret["transactions"] = Json::arrayValue;
    ret["transactionsRoot"] =
        "0x56e81f171bcc55a6ff8345e692c0f86e5b48e01b996cadc001622fb5e363b421";
    ret["uncles"] = Json::arrayValue;

    response = ret;
  }

  inline virtual void GetNetVersionI(const Json::Value& request,
                                     Json::Value& response) {
    (void)request;
    response = "0x666";  // 1638 decimal - mainnet is reserved for chainId 1
  }

  inline virtual void GetGasPriceI(const Json::Value& request,
                                     Json::Value& response) {
    (void)request;
    response = "0xd9e63a68c";
  }

  inline virtual void GetCodeI(const Json::Value& request,
                                   Json::Value& response) {
    (void)request;
    response = "0x";
  }

  inline virtual void EstimateGasI(const Json::Value& request,
                               Json::Value& response) {
    (void)request;
    response = "0x5208";
  }

  inline virtual void GetTransactionCountI(const Json::Value& request,
                                   Json::Value& response) {
    (void)request;

    std::string address = request[0u].asString();
    DataConversion::NormalizeHexString(address);

    auto resp = this->GetBalance(address)["nonce"].asUInt() + 1;

    response = DataConversion::IntToHexString(resp);
  }

  inline virtual void GetTransactionReceiptI(const Json::Value& request,
                                           Json::Value& response) {
    (void)request;

    response = this->GetTransactionReceipt(request[0u].asString());
  }

  inline virtual void SendRawTransactionI(const Json::Value& request,
                                           Json::Value& response) {
    (void)request;
    auto rawTx = request[0u].asString();

    // Erase '0x' at the beginning if it exists
    if (rawTx[1] == 'x') {
      rawTx.erase(0, 2);
    }

    auto pubKey = recoverECDSAPubSig(rawTx, CHAIN_ID_ETH);
    auto fields = parseRawTxFields(rawTx);
    auto shards = m_mediator.m_lookup->GetShardPeers().size();
    auto currentGasPrice = m_mediator.m_dsBlockChain.GetLastBlock().GetHeader().GetGasPrice();

    auto resp = CreateTransactionEth(fields, pubKey,
                                    shards, currentGasPrice,
                                    m_createTransactionTarget);

    response = resp["TranID"];
  }

  inline virtual void GetBalanceEth(const Json::Value& request,
                                    Json::Value& response) {
    (void)request;
    //response = "0x1010000000000000000000000"; // for a fake response
    std::string address = request[0u].asString();
    DataConversion::NormalizeHexString(address);

    auto resp = this->GetBalance(address, true)["balance"];

    //resp = resp.asString() + "000000000000";
    auto balanceStr = resp.asString();

    for(int i = 0;i < 3;i++) {
      // While bigger then 0x0
      if (balanceStr.size() > 3) {
        balanceStr.pop_back();
      }
    }

    resp = balanceStr;

    response = resp;
  }

  inline virtual void GetBlockchainInfoXI(const Json::Value& request,
                                         Json::Value& response) {
    (void)request;
    response = this->GetBlockchainInfo();
=======
  /**
   * @brief Handles json rpc 2.0 request on method: web3_clientVersion
   * @param request : Params none
   * @param response : string with the client version
   */
  inline virtual void GetWeb3ClientVersionI(const Json::Value& /*request*/,
                                            Json::Value& response) {
    response = this->GetWeb3ClientVersion();
  }

  /**
   * @brief Handles json rpc 2.0 request on method: web3_sha3
   * Returns Keccak-256 (not the standardized SHA3-256) of the given data.
   * @param request : params[] with data that will be converted into sha3
   * @param response : The SHA3 result of the given data string.
   */
  inline virtual void GetWeb3Sha3I(const Json::Value& request,
                                   Json::Value& response) {
    response = this->GetWeb3Sha3(request[0u]);
  }

  /**
   * @brief Handles json rpc 2.0 request on method: eth_mining.
   * Returns true if client is actively mining new blocks.
   * @param request : params none
   * @param response : Boolean - returns true of the client is mining, otherwise
   * false
   */
  inline virtual void GetEthMiningI(const Json::Value& /*request*/,
                                    Json::Value& response) {
    response = this->GetEthMining();
  }

  /**
   * @brief Handles json rpc 2.0 request on method: eth_coinbase.
   * Returns the client coinbase address. The coinbase address is the
   * account to pay mining rewards to.
   * @param request : params none
   * @param response : string, 20 bytes with the current coinbase address. e.g.
   * 0x407d73d8a49eeb85d32cf465507dd71d507100c1
   */
  virtual void GetEthCoinbaseI(const Json::Value& /*request*/,
                               Json::Value& response) {
    response = this->GetEthCoinbase();
  }

  /**
   * @brief Handles json rpc 2.0 request on method: net_version. Returns the
   * chain_id of zilliqa.
   * @param request : params none
   * @param response : string with the zilliqa chain_id
   */
  virtual void GetNetVersionI(const Json::Value& /*request*/,
                              Json::Value& response) {
    response = this->GetNetVersion();
  }

  /**
   * @brief Handles json rpc 2.0 request on method: net_listening.
   * @param request : params none
   * @param response : Boolean - true when listening, otherwise false.
   */
  virtual void GetNetListeningI(const Json::Value& /*request*/,
                                Json::Value& response) {
    response = this->GetNetListening();
  }

  /**
   * @brief Handles json rpc 2.0 request on method: net_peerCount.
   * Returns number of peers currently connected to the client.
   * @param request : params none
   * @param response : QUANTITY - hex string of the number of connected peers.
   */
  virtual void GetNetPeerCountI(const Json::Value& /*request*/,
                                Json::Value& response) {
    response = this->GetNetPeerCount();
  }

  /**
   * @brief Handles json rpc 2.0 request on method: eth_protocolVersion.
   * Returns the current Ethereum protocol version.
   * @param request : params none
   * @param response : String - The current Ethereum protocol version
   */
  virtual void GetProtocolVersionI(const Json::Value& /*request*/,
                                   Json::Value& response) {
    response = this->GetProtocolVersion();
  }

  /**
   * @brief Handles json rpc 2.0 request on method: eth_chainId.
   * Zilliqa's chainId on ethereum
   * @param request : params none
   * @param response : QUANTITY - hex string of the chain id
   */
  virtual void GetEthChainIdI(const Json::Value& /*request*/,
                              Json::Value& response) {
    response = this->GetEthChainId();
  }

  /**
   * @brief Handles json rpc 2.0 request on method: eth_syncing
   * Returns an object with data about the sync status or false.
   * @param request : params none
   * @param response : Object|Boolean, An object with sync status data or FALSE,
   * when not syncing:
   *
   * startingBlock: QUANTITY - The block at which the import started (will only
   * be reset, after the sync reached his head)
   *
   * currentBlock: QUANTITY - The current block, same as eth_blockNumber
   *
   * highestBlock: QUANTITY - The estimated highest block
   */
  virtual void GetEthSyncingI(const Json::Value& /*request*/,
                              Json::Value& response) {
    response = this->GetEthSyncing();
  }

  /**
   * @brief Handles json rpc 2.0 request on method: eth_accounts
   * Returns a list of addresses owned by client.
   * @param request : params none
   * @param response : Array of DATA, 20 Bytes - addresses owned by the client.
   */
  virtual void GetEthAccountsI(const Json::Value& /*request*/,
                               Json::Value& response) {
    response = this->GetEthAccounts();
>>>>>>> e5a65d4b
  }

  std::string GetNetworkId();

  Json::Value CreateTransaction(const Json::Value& _json,
                                const unsigned int num_shards,
                                const uint128_t& gasPrice,
                                const CreateTransactionTargetFunc& targetFunc);
  Json::Value GetStateProof(const std::string& address,
                            const Json::Value& request,
                            const uint64_t& blockNum);
  Json::Value GetTransaction(const std::string& transactionHash);
  Json::Value GetSoftConfirmedTransaction(const std::string& txnHash);
  Json::Value GetDsBlock(const std::string& blockNum, bool verbose = false);
  Json::Value GetTxBlock(const std::string& blockNum, bool verbose = false);
  Json::Value GetLatestDsBlock();
  Json::Value GetLatestTxBlock();
  Json::Value GetBalance(const std::string& address);
  Json::Value GetBalance(const std::string& address, bool noThrow);
  std::string GetMinimumGasPrice();
  Json::Value GetSmartContracts(const std::string& address);
  std::string GetContractAddressFromTransactionID(const std::string& tranID);
  unsigned int GetNumPeers();
  std::string GetNumTxBlocks();
  std::string GetNumDSBlocks();
  std::string GetNumTransactions();
  double GetTransactionRate();
  double GetTxBlockRate();
  double GetDSBlockRate();
  std::string GetTotalCoinSupply();
  Json::Value GetCurrentDSComm();
  Json::Value GetShardMembers(unsigned int shardID);
  Json::Value DSBlockListing(unsigned int page);
  Json::Value TxBlockListing(unsigned int page);
  Json::Value GetBlockchainInfo();
  std::string GetEthCall(const Json::Value& _json);
  std::string GetWeb3ClientVersion();
  std::string GetWeb3Sha3(const Json::Value& _json);
  Json::Value GetEthMining();
  std::string GetEthCoinbase();
  std::string GetNetVersion();
  Json::Value GetNetListening();
  std::string GetNetPeerCount();
  std::string GetProtocolVersion();
  std::string GetEthChainId();
  Json::Value GetEthSyncing();
  Json::Value GetEthAccounts();

  static Json::Value GetRecentTransactions();
  Json::Value GetShardingStructure();
  std::string GetNumTxnsDSEpoch();
  std::string GetNumTxnsTxEpoch();

  // Eth calls
  Json::Value GetTransactionReceipt(const std::string& txnhash);
  Json::Value CreateTransactionEth(EthFields const& fields, bytes const& pubKey,
                                   const unsigned int num_shards,
                                   const uint128_t& gasPrice, const CreateTransactionTargetFunc& targetFunc);

  size_t GetNumTransactions(uint64_t blockNum);
  bool StartCollectorThread();
  std::string GetNodeState();

  static void AddToRecentTransactions(const dev::h256& txhash);

  // gets the number of transaction starting from block blockNum to most recent
  // block
  Json::Value GetPendingTxns();
  Json::Value GetSmartContractState(
      const std::string& address, const std::string& vname = "",
      const Json::Value& indices = Json::arrayValue);
  Json::Value GetSmartContractInit(const std::string& address);
  Json::Value GetSmartContractCode(const std::string& address);

  static Json::Value GetTransactionsForTxBlock(
      const TxBlock& txBlock,
      const uint32_t pageNumber = std::numeric_limits<uint32_t>::max());

  Json::Value GetMinerInfo(const std::string& blockNum);
  Json::Value GetTxnBodiesForTxBlock(const std::string& txBlockNum,
                                     const std::string& pageNumber);
  Json::Value GetTransactionStatus(const std::string& txnhash);
  Json::Value GetStateProof(const std::string& address, const std::string& key,
                            const std::string& txBlockNumOrTag = "latest");
};

#endif  // ZILLIQA_SRC_LIBSERVER_LOOKUPSERVER_H_<|MERGE_RESOLUTION|>--- conflicted
+++ resolved
@@ -307,12 +307,6 @@
   inline virtual void GetEthCallI(const Json::Value& request,
                                   Json::Value& response) {
     response = this->GetEthCall(request[0u]);
-  }
-
-<<<<<<< HEAD
-  // Eth style functions here
-  inline virtual void GetChainIdI(const Json::Value&, Json::Value& response) {
-    response = DataConversion::IntToHexString(CHAIN_ID_ETH);  // 1638 decimal - mainnet is reserved for chainId 1
   }
 
   inline virtual void GetBlocknumEthI(const Json::Value& request,
@@ -461,11 +455,6 @@
     response = resp;
   }
 
-  inline virtual void GetBlockchainInfoXI(const Json::Value& request,
-                                         Json::Value& response) {
-    (void)request;
-    response = this->GetBlockchainInfo();
-=======
   /**
    * @brief Handles json rpc 2.0 request on method: web3_clientVersion
    * @param request : Params none
@@ -594,7 +583,6 @@
   virtual void GetEthAccountsI(const Json::Value& /*request*/,
                                Json::Value& response) {
     response = this->GetEthAccounts();
->>>>>>> e5a65d4b
   }
 
   std::string GetNetworkId();
