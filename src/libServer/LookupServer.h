--- conflicted
+++ resolved
@@ -342,49 +342,6 @@
   std::string GetNumTxnsDSEpoch();
   std::string GetNumTxnsTxEpoch();
 
-<<<<<<< HEAD
-  TxBlock GetBlockFromTransaction(
-      const TransactionWithReceipt& transaction) const;
-  uint64_t GetTransactionIndexFromBlock(const TxBlock& txBlock,
-                                        const std::string& txnhash) const;
-
-  // Eth calls
-  Json::Value GetEthTransactionReceipt(const std::string& txnhash);
-  Json::Value GetEthBlockByNumber(const std::string& blockNumberStr,
-                                  const bool includeFullTransactions);
-  Json::Value GetEthBlockNumber();
-  Json::Value GetEthBlockByHash(const std::string& blockHash,
-                                const bool includeFullTransactions);
-  Json::Value GetEthBlockCommon(const TxBlock& txBlock,
-                                const bool includeFullTransactions);
-  Json::Value GetEthBalance(const std::string& address, const std::string& tag);
-
-  Json::Value GetEthGasPrice() const;
-
-  std::string CreateTransactionEth(
-      Eth::EthFields const& fields, bytes const& pubKey,
-      const unsigned int num_shards, const uint128_t& gasPriceWei,
-      const CreateTransactionTargetFunc& targetFunc);
-
-  Json::Value GetEthBlockTransactionCountByHash(const std::string& blockHash);
-  Json::Value GetEthBlockTransactionCountByNumber(
-      const std::string& blockNumber);
-
-  Json::Value GetEthTransactionByBlockHashAndIndex(
-      const std::string& blockHash, const std::string& index) const;
-  Json::Value GetEthTransactionByBlockNumberAndIndex(
-      const std::string& blockNumber, const std::string& index) const;
-  Json::Value GetEthTransactionFromBlockByIndex(const TxBlock& txBlock,
-                                                const uint64_t index) const;
-
-  std::string EthNewFilter(const Json::Value& param);
-  std::string EthNewBlockFilter();
-  std::string EthNewPendingTransactionFilter();
-  Json::Value EthGetFilterChanges(const std::string& filter_id);
-  bool EthUninstallFilter(const std::string& filter_id);
-
-=======
->>>>>>> e8bd05ac
   size_t GetNumTransactions(uint64_t blockNum);
   bool StartCollectorThread();
   std::string GetNodeState();
