--- conflicted
+++ resolved
@@ -20,7 +20,7 @@
 
 #include "EthRpcMethods.h"
 #include "Server.h"
-
+#include "libUtils/Metrics.h"
 
 class Mediator;
 
@@ -44,12 +44,9 @@
   static std::mutex m_mutexRecentTxns;
   std::mt19937 m_eng;
 
-<<<<<<< HEAD
-=======
   zil::metrics::int64_t m_callCount = Metrics::GetInstance().CreateInt64Metric(
       "zilliqa_lookup", "invocation_count", "Calls to Lookup Server", "Calls");
 
->>>>>>> 92293a1c
   CreateTransactionTargetFunc m_createTransactionTarget =
       [this](const Transaction& tx, uint32_t shardId) -> bool {
     return m_mediator.m_lookup->AddToTxnShardMap(tx, shardId);
