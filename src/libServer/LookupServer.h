--- conflicted
+++ resolved
@@ -70,6 +70,7 @@
     (void)request;
     response = this->GetNetworkId();
   }
+
   inline virtual void CreateTransactionI(const Json::Value& request,
                                          Json::Value& response) {
     response = CreateTransaction(
@@ -77,167 +78,203 @@
         m_mediator.m_dsBlockChain.GetLastBlock().GetHeader().GetGasPrice(),
         m_createTransactionTarget);
   }
+
   inline virtual void GetTransactionI(const Json::Value& request,
                                       Json::Value& response) {
     response = this->GetTransaction(request[0u].asString());
   }
+
   inline virtual void GetSoftConfirmedTransactionI(const Json::Value& request,
                                                    Json::Value& response) {
     response = this->GetSoftConfirmedTransaction(request[0u].asString());
   }
+
   inline virtual void GetDsBlockI(const Json::Value& request,
                                   Json::Value& response) {
     response = this->GetDsBlock(request[0u].asString());
   }
+
   inline virtual void GetDsBlockVerboseI(const Json::Value& request,
                                          Json::Value& response) {
     response = this->GetDsBlock(request[0u].asString(), true);
   }
+
   inline virtual void GetTxBlockI(const Json::Value& request,
                                   Json::Value& response) {
     response = this->GetTxBlockByNum(request[0u].asString());
   }
+
   inline virtual void GetTxBlockVerboseI(const Json::Value& request,
                                          Json::Value& response) {
     response = this->GetTxBlockByNum(request[0u].asString(), true);
   }
+
   inline virtual void GetLatestDsBlockI(const Json::Value& request,
                                         Json::Value& response) {
     (void)request;
     response = this->GetLatestDsBlock();
   }
+
   inline virtual void GetLatestTxBlockI(const Json::Value& request,
                                         Json::Value& response) {
     (void)request;
     response = this->GetLatestTxBlock();
   }
+
   inline virtual void GetBalanceI(const Json::Value& request,
                                   Json::Value& response) {
     response = this->GetBalanceAndNonce(request[0u].asString());
   }
+
   inline virtual void GetMinimumGasPriceI(const Json::Value& request,
                                           Json::Value& response) {
     (void)request;
     response = this->GetMinimumGasPrice();
   }
+
   inline virtual void GetSmartContractsI(const Json::Value& request,
                                          Json::Value& response) {
     response = this->GetSmartContracts(request[0u].asString());
   }
+
   inline virtual void GetContractAddressFromTransactionIDI(
       const Json::Value& request, Json::Value& response) {
     response =
         this->GetContractAddressFromTransactionID(request[0u].asString());
   }
+
   inline virtual void GetNumPeersI(const Json::Value& request,
                                    Json::Value& response) {
     (void)request;
     response = this->GetNumPeers();
   }
+
   inline virtual void GetNumTxBlocksI(const Json::Value& request,
                                       Json::Value& response) {
     (void)request;
     response = this->GetNumTxBlocks();
   }
+
   inline virtual void GetNumDSBlocksI(const Json::Value& request,
                                       Json::Value& response) {
     (void)request;
     response = this->GetNumDSBlocks();
   }
+
   inline virtual void GetNumTransactionsI(const Json::Value& request,
                                           Json::Value& response) {
     (void)request;
     response = this->GetNumTransactions();
   }
+
   inline virtual void GetTransactionRateI(const Json::Value& request,
                                           Json::Value& response) {
     (void)request;
     response = this->GetTransactionRate();
   }
+
   inline virtual void GetTxBlockRateI(const Json::Value& request,
                                       Json::Value& response) {
     (void)request;
     response = this->GetTxBlockRate();
   }
+
   inline virtual void GetDSBlockRateI(const Json::Value& request,
                                       Json::Value& response) {
     (void)request;
     response = this->GetDSBlockRate();
   }
+
   inline virtual void DSBlockListingI(const Json::Value& request,
                                       Json::Value& response) {
     (void)request;
     response = this->DSBlockListing(request[0u].asUInt());
   }
+
   inline virtual void TxBlockListingI(const Json::Value& request,
                                       Json::Value& response) {
     (void)request;
     response = this->TxBlockListing(request[0u].asUInt());
   }
+
   inline virtual void GetBlockchainInfoI(const Json::Value& request,
                                          Json::Value& response) {
     (void)request;
     response = this->GetBlockchainInfo();
   }
+
   inline virtual void GetRecentTransactionsI(const Json::Value& request,
                                              Json::Value& response) {
     (void)request;
     response = this->GetRecentTransactions();
   }
+
   inline virtual void GetShardingStructureI(const Json::Value& request,
                                             Json::Value& response) {
     (void)request;
     response = this->GetShardingStructure();
   }
+
   inline virtual void GetNumTxnsTxEpochI(const Json::Value& request,
                                          Json::Value& response) {
     (void)request;
     response = this->GetNumTxnsTxEpoch();
   }
+
   inline virtual void GetNumTxnsDSEpochI(const Json::Value& request,
                                          Json::Value& response) {
     (void)request;
     response = this->GetNumTxnsDSEpoch();
   }
+
   inline virtual void GetSmartContractSubStateI(const Json::Value& request,
                                                 Json::Value& response) {
     response = this->GetSmartContractState(request[0u].asString(),
                                            request[1u].asString(), request[2u]);
   }
+
   inline virtual void GetSmartContractStateI(const Json::Value& request,
                                              Json::Value& response) {
     response = this->GetSmartContractState(request[0u].asString());
   }
+
   inline virtual void GetSmartContractCodeI(const Json::Value& request,
                                             Json::Value& response) {
     response = this->GetSmartContractCode(request[0u].asString());
   }
+
   inline virtual void GetSmartContractInitI(const Json::Value& request,
                                             Json::Value& response) {
     response = this->GetSmartContractInit(request[0u].asString());
   }
+
   inline virtual void GetTransactionsForTxBlockI(const Json::Value& request,
                                                  Json::Value& response) {
     response = this->GetTransactionsForTxBlock(request[0u].asString(), "");
   }
+
   inline virtual void GetTransactionsForTxBlockExI(const Json::Value& request,
                                                    Json::Value& response) {
     response = this->GetTransactionsForTxBlock(request[0u].asString(),
                                                request[1u].asString());
   }
+
   inline virtual void GetTxnBodiesForTxBlockI(const Json::Value& request,
                                               Json::Value& response) {
     response = this->GetTxnBodiesForTxBlock(request[0u].asString(), "");
   }
+
   inline virtual void GetTxnBodiesForTxBlockExI(const Json::Value& request,
                                                 Json::Value& response) {
     response = this->GetTxnBodiesForTxBlock(request[0u].asString(),
                                             request[1u].asString());
   }
+
   inline virtual void GetShardMembersI(const Json::Value& request,
                                        Json::Value& response) {
     response = this->GetShardMembers(request[0u].asUInt());
   }
+
   inline virtual void GetCurrentDSCommI(const Json::Value& request,
                                         Json::Value& response) {
     (void)request;
@@ -249,409 +286,28 @@
     (void)request;
     response = this->GetTotalCoinSupply();
   }
+
   inline virtual void GetPendingTxnsI(const Json::Value& request,
                                       Json::Value& response) {
     (void)request;
     response = this->GetPendingTxns();
   }
+
   inline virtual void GetMinerInfoI(const Json::Value& request,
                                     Json::Value& response) {
     response = this->GetMinerInfo(request[0u].asString());
   }
+
   inline virtual void GetTransactionStatusI(const Json::Value& request,
                                             Json::Value& response) {
     response = this->GetTransactionStatus(request[0u].asString());
   }
+
   inline virtual void GetStateProofI(const Json::Value& request,
                                      Json::Value& response) {
     response = this->GetStateProof(
         request[0u].asString(), request[1u].asString(), request[2u].asString());
   }
-<<<<<<< HEAD
-  Json::Value GetTxBlockByNum(const std::string& blockNum,
-                              bool verbose = false);
-=======
-
-  inline virtual void GetEthCallEthI(const Json::Value& request,
-                                     Json::Value& response) {
-    response = this->GetEthCallEth(request[0u], request[1u].asString());
-  }
-
-  // TODO: remove once we fully move to Eth compatible APIs.
-  inline virtual void GetEthCallZilI(const Json::Value& request,
-                                     Json::Value& response) {
-    response = this->GetEthCallZil(request[0u]);
-  }
-
-  // Eth style functions here
-  inline virtual void GetEthBlockNumberI(const Json::Value& /*request*/,
-                                         Json::Value& response) {
-    response = this->GetEthBlockNumber();
-  }
-
-  inline virtual void GetEthBlockByNumberI(const Json::Value& request,
-                                           Json::Value& response) {
-    response =
-        this->GetEthBlockByNumber(request[0u].asString(), request[1u].asBool());
-  }
-
-  inline virtual void GetEthBlockByHashI(const Json::Value& request,
-                                         Json::Value& response) {
-    response =
-        this->GetEthBlockByHash(request[0u].asString(), request[1u].asBool());
-  }
-
-  /**
-   * @brief Get the Eth Gas Price. Returns the gas price in Wei.
-   * @param request none
-   * @param response Hex string of the current gas price in wei
-   */
-  inline virtual void GetEthGasPriceI(const Json::Value& /*request*/,
-                                      Json::Value& response) {
-    response = this->GetEthGasPrice();
-  }
-
-  /**
-   * @brief Generates and returns an estimate of how much gas is necessary to
-   * allow the transaction to complete. The transaction will not be added to the
-   * blockchain. Note that the estimate may be significantly more than the
-   * amount of gas actually used by the transaction, for a variety of reasons
-   * including EVM mechanics and node performance.
-   *
-   * @param request none
-   * @param response Hex string with the estimated gasprice
-   */
-  inline virtual void GetEthEstimateGasI(const Json::Value& /*request*/,
-                                         Json::Value& response) {
-    // TODO: implement eth_estimateGas for real.
-    // At the moment, the default value of 300,000 gas will allow to proceed
-    // with the internal/external testnet testing before it is implemented.
-    response = "0x493e0";
-  }
-
-  inline virtual void GetEthTransactionCountI(const Json::Value& request,
-                                              Json::Value& response) {
-    try {
-      std::string address = request[0u].asString();
-      DataConversion::NormalizeHexString(address);
-      const auto resp = this->GetBalanceAndNonce(address)["nonce"].asUInt();
-      response = DataConversion::IntToHexString(resp);
-    } catch (...) {
-      response = "0x0";
-    }
-  }
-
-  inline virtual void GetEthTransactionReceiptI(const Json::Value& request,
-                                                Json::Value& response) {
-    response = this->GetEthTransactionReceipt(request[0u].asString());
-  }
-
-  inline virtual void GetEthSendRawTransactionI(const Json::Value& request,
-                                                Json::Value& response) {
-    auto rawTx = request[0u].asString();
-
-    // Erase '0x' at the beginning if it exists
-    if (rawTx.size() >= 2 && rawTx[1] == 'x') {
-      rawTx.erase(0, 2);
-    }
-
-    auto pubKey = RecoverECDSAPubKey(rawTx, ETH_CHAINID);
-
-    if (pubKey.empty()) {
-      return;
-    }
-
-    auto fields = Eth::parseRawTxFields(rawTx);
-
-    auto shards = m_mediator.m_lookup->GetShardPeers().size();
-
-    // For Eth transactions, pass gas Price in Wei
-    const auto gasPrice =
-        (m_mediator.m_dsBlockChain.GetLastBlock().GetHeader().GetGasPrice() *
-         EVM_ZIL_SCALING_FACTOR) /
-        GasConv::GetScalingFactor();
-
-    response = CreateTransactionEth(fields, pubKey, shards, gasPrice,
-                                    m_createTransactionTarget);
-  }
-
-  inline virtual void GetEthBalanceI(const Json::Value& request,
-                                     Json::Value& response) {
-    auto address{request[0u].asString()};
-    DataConversion::NormalizeHexString(address);
-
-    const std::string tag{request[1u].asString()};
-
-    response = this->GetEthBalance(address, tag);
-    LOG_GENERAL(DEBUG, "Response:" << response);
-  }
-
-  /**
-   * @brief Handles json rpc 2.0 request on method: eth_getTransactionByHash
-   * @param request : transaction hash
-   * @param response : string with the client version
-   */
-  inline virtual void GetEthTransactionByHashI(const Json::Value& request,
-                                               Json::Value& response) {
-    response = this->GetEthTransactionByHash(request[0u].asString());
-  }
-
-  /**
-   * @brief Handles json rpc 2.0 request on method: web3_clientVersion
-   * @param request : Params none
-   * @param response : string with the client version
-   */
-  inline virtual void GetWeb3ClientVersionI(const Json::Value& /*request*/,
-                                            Json::Value& response) {
-    response = this->GetWeb3ClientVersion();
-  }
-
-  /**
-   * @brief Handles json rpc 2.0 request on method: web3_sha3
-   * Returns Keccak-256 (not the standardized SHA3-256) of the given data.
-   * @param request : params[] with data that will be converted into sha3
-   * @param response : The SHA3 result of the given data string.
-   */
-  inline virtual void GetWeb3Sha3I(const Json::Value& request,
-                                   Json::Value& response) {
-    response = std::string{"0x"} + this->GetWeb3Sha3(request[0u]);
-  }
-
-  /**
-   * @brief Handles json rpc 2.0 request on method:
-   * eth_getUncleCountByBlock[Hash|Number]. Returns number of uncles.
-   * @param request : params[] with hash/number of a block and uncle's index
-   * position (both ignored).
-   * @param response : Integer: Number of uncles
-   */
-  inline virtual void GetEthUncleCountI(const Json::Value& /*request*/,
-                                        Json::Value& response) {
-    response = this->GetEthUncleCount();
-  }
-
-  /**
-   * @brief Handles json rpc 2.0 request on method:
-   * eth_getUncleByBlock[Hash|Number]AndIndex. Returns uncle block object.
-   * @param request : params[] with hash/number of a block and uncle's index
-   * position (both ignored)
-   * @param response : Object - returns compound type representing Block
-   */
-  inline virtual void GetEthUncleBlockI(const Json::Value& /*request*/,
-                                        Json::Value& response) {
-    response = this->GetEthUncleBlock();
-  }
-
-  /**
-   * @brief Handles json rpc 2.0 request on method: eth_mining.
-   * Returns true if client is actively mining new blocks.
-   * @param request : params none
-   * @param response : Boolean - returns true of the client is mining, otherwise
-   * false
-   */
-  inline virtual void GetEthMiningI(const Json::Value& /*request*/,
-                                    Json::Value& response) {
-    response = this->GetEthMining();
-  }
-
-  /**
-   * @brief Handles json rpc 2.0 request on method: eth_coinbase.
-   * Returns the client coinbase address. The coinbase address is the
-   * account to pay mining rewards to.
-   * @param request : params none
-   * @param response : string, 20 bytes with the current coinbase address. e.g.
-   * 0x407d73d8a49eeb85d32cf465507dd71d507100c1
-   */
-  virtual void GetEthCoinbaseI(const Json::Value& /*request*/,
-                               Json::Value& response) {
-    response = this->GetEthCoinbase();
-  }
-
-  /**
-   * @brief Handles json rpc 2.0 request on method: net_version. Returns the
-   * current network id.
-   * @param request : params none
-   * @param response : String - The zilliqa network id.
-   */
-  virtual void GetNetVersionI(const Json::Value& /*request*/,
-                              Json::Value& response) {
-    response = this->GetEthChainId();
-  }
-
-  /**
-   * @brief Handles json rpc 2.0 request on method: net_listening.
-   * @param request : params none
-   * @param response : Boolean - true when listening, otherwise false.
-   */
-  virtual void GetNetListeningI(const Json::Value& /*request*/,
-                                Json::Value& response) {
-    response = this->GetNetListening();
-  }
-
-  /**
-   * @brief Handles json rpc 2.0 request on method: net_peerCount.
-   * Returns number of peers currently connected to the client.
-   * @param request : params none
-   * @param response : QUANTITY - hex string of the number of connected peers.
-   */
-  virtual void GetNetPeerCountI(const Json::Value& /*request*/,
-                                Json::Value& response) {
-    response = this->GetNetPeerCount();
-  }
-
-  /**
-   * @brief Handles json rpc 2.0 request on method: eth_protocolVersion.
-   * Returns the current Ethereum protocol version.
-   * @param request : params none
-   * @param response : String - The current Ethereum protocol version
-   */
-  virtual void GetProtocolVersionI(const Json::Value& /*request*/,
-                                   Json::Value& response) {
-    response = this->GetProtocolVersion();
-  }
-
-  /**
-   * @brief Handles json rpc 2.0 request on method: eth_chainId.
-   * Zilliqa's chainId on ethereum
-   * @param request : params none
-   * @param response : QUANTITY - hex string of the chain id
-   */
-  virtual void GetEthChainIdI(const Json::Value& /*request*/,
-                              Json::Value& response) {
-    response = this->GetEthChainId();
-  }
-
-  /**
-   * @brief Handles json rpc 2.0 request on method: eth_syncing
-   * Returns an object with data about the sync status or false.
-   * @param request : params none
-   * @param response : Object|Boolean, An object with sync status data or FALSE,
-   * when not syncing:
-   *
-   * startingBlock: QUANTITY - The block at which the import started (will only
-   * be reset, after the sync reached his head)
-   *
-   * currentBlock: QUANTITY - The current block, same as eth_blockNumber
-   *
-   * highestBlock: QUANTITY - The estimated highest block
-   */
-  virtual void GetEthSyncingI(const Json::Value& /*request*/,
-                              Json::Value& response) {
-    response = this->GetEthSyncing();
-  }
-
-  /**
-   * @brief Handles json rpc 2.0 request on method: eth_accounts
-   * Returns a list of addresses owned by client.
-   * @param request : params none
-   * @param response : Array of DATA, 20 Bytes - addresses owned by the client.
-   */
-  virtual void GetEthAccountsI(const Json::Value& /*request*/,
-                               Json::Value& response) {
-    response = this->GetEmptyResponse();
-  }
-
-  /**
-   * @brief Handles json rpc 2.0 request on method: eth_accounts
-   * Returns a list of addresses owned by client.
-   * @param request : params none
-   * @param response : Array of DATA, 20 Bytes - addresses owned by the client.
-   */
-  virtual void GetEthStorageAtI(const Json::Value& request,
-                                Json::Value& response) {
-    response = this->GetEthStorageAt(
-        request[0u].asString(), request[1u].asString(), request[2u].asString());
-  }
-
-  virtual void GetEthCodeI(const Json::Value& request, Json::Value& response) {
-    response = this->GetEthCode(request[0u].asString(), request[1u].asString());
-  }
-
-  inline virtual void GetEthFeeHistoryI(const Json::Value& /*request*/,
-                                        Json::Value& response) {
-    response = this->GetEmptyResponse();
-  }
-
-  /**
-   * @brief Handles json rpc 2.0 request on method:
-   * eth_getBlockTransactionCountByHash Returns transactions count for given
-   * block.
-   * @param request : params: block hash
-   * @param response : number of transactions.
-   */
-
-  inline virtual void GetEthBlockTransactionCountByHashI(
-      const Json::Value& request, Json::Value& response) {
-    response = this->GetEthBlockTransactionCountByHash(request[0u].asString());
-  }
-
-  /**
-   * @brief Handles json rpc 2.0 request on method:
-   * eth_getBlockTransactionCountByNumber Returns transactions count for given
-   * block.
-   * @param request : params: block hash
-   * @param response : number of transactions.
-   */
-
-  inline virtual void GetEthBlockTransactionCountByNumberI(
-      const Json::Value& request, Json::Value& response) {
-    response =
-        this->GetEthBlockTransactionCountByNumber(request[0u].asString());
-  }
-
-  /**
-   * @brief Handles json rpc 2.0 request on method:
-   * eth_getTransactionByBlockHashAndIndex Returns transaction for given block
-   * and index
-   * @param request : params: block hash and index
-   * @param response : transaction object or null if not found.
-   */
-
-  inline virtual void GetEthTransactionByBlockHashAndIndexI(
-      const Json::Value& request, Json::Value& response) {
-    response = this->GetEthTransactionByBlockHashAndIndex(
-        request[0u].asString(), request[1u].asString());
-  }
-
-  /**
-   * @brief Handles json rpc 2.0 request on method:
-   * eth_getTransactionByBlockHashAndIndex Returns transaction for given block
-   * and index
-   * @param request : params: block number (or tag) and index
-   * @param response : transaction object or null if not found.
-   */
-
-  inline virtual void GetEthTransactionByBlockNumberAndIndexI(
-      const Json::Value& request, Json::Value& response) {
-    response = this->GetEthTransactionByBlockNumberAndIndex(
-        request[0u].asString(), request[1u].asString());
-  }
-
-  virtual void EthNewFilterI(const Json::Value& request,
-                             Json::Value& response) {
-    response = this->EthNewFilter(request[0u]);
-  }
-
-  virtual void EthNewBlockFilterI(const Json::Value& /*request*/,
-                                  Json::Value& response) {
-    response = this->EthNewBlockFilter();
-  }
-
-  virtual void EthNewPendingTransactionFilterI(const Json::Value& /*request*/,
-                                               Json::Value& response) {
-    response = this->EthNewPendingTransactionFilter();
-  }
-
-  virtual void EthGetFilterChangesI(const Json::Value& request,
-                                    Json::Value& response) {
-    response = this->EthGetFilterChanges(request[0u].asString());
-  }
-
-  virtual void EthUninstallFilterI(const Json::Value& request,
-                                   Json::Value& response) {
-    response = this->EthUninstallFilter(request[0u].asString());
-  }
-
->>>>>>> 26dd8de9
   std::string GetNetworkId();
   Json::Value CreateTransaction(const Json::Value& _json,
                                 const unsigned int num_shards,
@@ -661,7 +317,8 @@
   Json::Value GetTransaction(const std::string& transactionHash);
   Json::Value GetSoftConfirmedTransaction(const std::string& txnHash);
   Json::Value GetDsBlock(const std::string& blockNum, bool verbose = false);
-  Json::Value GetTxBlock(const std::string& blockNum, bool verbose = false);
+  Json::Value GetTxBlockByNum(const std::string& blockNum,
+                              bool verbose = false);
   Json::Value GetLatestDsBlock();
   Json::Value GetLatestTxBlock();
   Json::Value GetBalanceAndNonce(const std::string& address);
