--- conflicted
+++ resolved
@@ -397,21 +397,13 @@
     auto shards = m_mediator.m_lookup->GetShardPeers().size();
 
     // For Eth transactions, pass gas Price in Wei
-<<<<<<< HEAD
-    response = CreateTransactionEth(
-        fields, pubKey, shards,
-        m_mediator.m_dsBlockChain.GetLastBlock().GetHeader().GetGasPrice() *
-            EVM_ZIL_SCALING_FACTOR,
-        m_createTransactionTarget);
-=======
     const auto gasPrice =
         (m_mediator.m_dsBlockChain.GetLastBlock().GetHeader().GetGasPrice() *
          EVM_ZIL_SCALING_FACTOR) /
         GasConv::GetScalingFactor();
-    auto resp = CreateTransactionEth(fields, pubKey, shards, gasPrice,
-                                     m_createTransactionTarget);
-    response = std::string{"0x"} + resp["TranID"].asString();
->>>>>>> cd400852
+
+    response = CreateTransactionEth(fields, pubKey, shards, gasPrice,
+                                    m_createTransactionTarget);
   }
 
   inline virtual void GetEthBalanceI(const Json::Value& request,
