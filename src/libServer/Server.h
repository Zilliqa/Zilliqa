/*
 * Copyright (C) 2019 Zilliqa
 *
 * This program is free software: you can redistribute it and/or modify
 * it under the terms of the GNU General Public License as published by
 * the Free Software Foundation, either version 3 of the License, or
 * (at your option) any later version.
 *
 * This program is distributed in the hope that it will be useful,
 * but WITHOUT ANY WARRANTY; without even the implied warranty of
 * MERCHANTABILITY or FITNESS FOR A PARTICULAR PURPOSE.  See the
 * GNU General Public License for more details.
 *
 * You should have received a copy of the GNU General Public License
 * along with this program.  If not, see <https://www.gnu.org/licenses/>.
 */

#include "jsonrpccpp/server.h"
#pragma GCC diagnostic push
#pragma GCC diagnostic ignored "-Wunused-parameter"
#include <boost/multiprecision/cpp_int.hpp>
#pragma GCC diagnostic pop
#include <mutex>
#include <random>
#include "libData/BlockData/BlockHeader/BlockHeaderBase.h"
#include "libData/DataStructures/CircularArray.h"

class Mediator;

class AbstractZServer : public jsonrpc::AbstractServer<AbstractZServer> {
 public:
  enum RPCErrorCode {
    //! Standard JSON-RPC 2.0 errors
    // RPC_INVALID_REQUEST is internally mapped to HTTP_BAD_REQUEST (400).
    // It should not be used for application-layer errors.
    RPC_INVALID_REQUEST = -32600,
    // RPC_METHOD_NOT_FOUND is internally mapped to HTTP_NOT_FOUND (404).
    // It should not be used for application-layer errors.
    RPC_METHOD_NOT_FOUND = -32601,
    RPC_INVALID_PARAMS = -32602,
    // RPC_INTERNAL_ERROR should only be used for genuine errors in bitcoind
    // (for example datadir corruption).
    RPC_INTERNAL_ERROR = -32603,
    RPC_PARSE_ERROR = -32700,

    //! General application defined errors
    RPC_MISC_ERROR = -1,  //!< std::exception thrown in command handling
    RPC_TYPE_ERROR = -3,  //!< Unexpected type was passed as parameter
    RPC_INVALID_ADDRESS_OR_KEY = -5,  //!< Invalid address or key
    RPC_INVALID_PARAMETER = -8,  //!< Invalid, missing or duplicate parameter
    RPC_DATABASE_ERROR = -20,    //!< Database error
    RPC_DESERIALIZATION_ERROR =
        -22,  //!< Error parsing or validating structure in raw format
    RPC_VERIFY_ERROR =
        -25,  //!< General error during transaction or block submission
    RPC_VERIFY_REJECTED =
        -26,  //!< Transaction or block was rejected by network rules
    RPC_IN_WARMUP = -28,          //!< Client still warming up
    RPC_METHOD_DEPRECATED = -32,  //!< RPC method is deprecated
  };

  enum ContractType {
    NON_CONTRACT = 0,
    CONTRACT_CREATION,
    CONTRACT_CALL,
    ERROR
  };

  AbstractZServer(jsonrpc::AbstractServerConnector& conn,
                  jsonrpc::serverVersion_t type = jsonrpc::JSONRPC_SERVER_V2)
      : jsonrpc::AbstractServer<AbstractZServer>(conn, type) {
    this->bindAndAddMethod(
        jsonrpc::Procedure("GetNetworkId", jsonrpc::PARAMS_BY_POSITION,
                           jsonrpc::JSON_STRING, NULL),
        &AbstractZServer::GetNetworkIdI);
    this->bindAndAddMethod(
        jsonrpc::Procedure("CreateTransaction", jsonrpc::PARAMS_BY_POSITION,
                           jsonrpc::JSON_OBJECT, "param01",
                           jsonrpc::JSON_OBJECT, NULL),
        &AbstractZServer::CreateTransactionI);
    this->bindAndAddMethod(
        jsonrpc::Procedure("GetTransaction", jsonrpc::PARAMS_BY_POSITION,
                           jsonrpc::JSON_OBJECT, "param01",
                           jsonrpc::JSON_STRING, NULL),
        &AbstractZServer::GetTransactionI);
    this->bindAndAddMethod(
        jsonrpc::Procedure("GetDsBlock", jsonrpc::PARAMS_BY_POSITION,
                           jsonrpc::JSON_OBJECT, "param01",
                           jsonrpc::JSON_STRING, NULL),
        &AbstractZServer::GetDsBlockI);
    this->bindAndAddMethod(
        jsonrpc::Procedure("GetTxBlock", jsonrpc::PARAMS_BY_POSITION,
                           jsonrpc::JSON_OBJECT, "param01",
                           jsonrpc::JSON_STRING, NULL),
        &AbstractZServer::GetTxBlockI);
    this->bindAndAddMethod(
        jsonrpc::Procedure("GetLatestDsBlock", jsonrpc::PARAMS_BY_POSITION,
                           jsonrpc::JSON_OBJECT, NULL),
        &AbstractZServer::GetLatestDsBlockI);
    this->bindAndAddMethod(
        jsonrpc::Procedure("GetLatestTxBlock", jsonrpc::PARAMS_BY_POSITION,
                           jsonrpc::JSON_OBJECT, NULL),
        &AbstractZServer::GetLatestTxBlockI);
    this->bindAndAddMethod(
        jsonrpc::Procedure("GetBalance", jsonrpc::PARAMS_BY_POSITION,
                           jsonrpc::JSON_OBJECT, "param01",
                           jsonrpc::JSON_STRING, NULL),
        &AbstractZServer::GetBalanceI);
    this->bindAndAddMethod(
        jsonrpc::Procedure("GetMinimumGasPrice", jsonrpc::PARAMS_BY_POSITION,
                           jsonrpc::JSON_STRING, NULL),
        &AbstractZServer::GetMinimumGasPriceI);
    this->bindAndAddMethod(
        jsonrpc::Procedure("GetPrevDSDifficulty", jsonrpc::PARAMS_BY_POSITION,
                           jsonrpc::JSON_INTEGER, NULL),
        &AbstractZServer::GetPrevDSDifficultyI);
    this->bindAndAddMethod(
        jsonrpc::Procedure("GetPrevDifficulty", jsonrpc::PARAMS_BY_POSITION,
                           jsonrpc::JSON_INTEGER, NULL),
        &AbstractZServer::GetPrevDifficultyI);
    this->bindAndAddMethod(
        jsonrpc::Procedure("GetSmartContracts", jsonrpc::PARAMS_BY_POSITION,
                           jsonrpc::JSON_ARRAY, "param01", jsonrpc::JSON_STRING,
                           NULL),
        &AbstractZServer::GetSmartContractsI);
    this->bindAndAddMethod(
        jsonrpc::Procedure("GetContractAddressFromTransactionID",
                           jsonrpc::PARAMS_BY_POSITION, jsonrpc::JSON_STRING,
                           "param01", jsonrpc::JSON_STRING, NULL),
        &AbstractZServer::GetContractAddressFromTransactionIDI);
    this->bindAndAddMethod(
        jsonrpc::Procedure("GetNumPeers", jsonrpc::PARAMS_BY_POSITION,
                           jsonrpc::JSON_INTEGER, NULL),
        &AbstractZServer::GetNumPeersI);
    this->bindAndAddMethod(
        jsonrpc::Procedure("GetNumTxBlocks", jsonrpc::PARAMS_BY_POSITION,
                           jsonrpc::JSON_STRING, NULL),
        &AbstractZServer::GetNumTxBlocksI);
    this->bindAndAddMethod(
        jsonrpc::Procedure("GetNumDSBlocks", jsonrpc::PARAMS_BY_POSITION,
                           jsonrpc::JSON_STRING, NULL),
        &AbstractZServer::GetNumDSBlocksI);
    this->bindAndAddMethod(
        jsonrpc::Procedure("GetNumTransactions", jsonrpc::PARAMS_BY_POSITION,
                           jsonrpc::JSON_STRING, NULL),
        &AbstractZServer::GetNumTransactionsI);
    this->bindAndAddMethod(
        jsonrpc::Procedure("GetTransactionRate", jsonrpc::PARAMS_BY_POSITION,
                           jsonrpc::JSON_REAL, NULL),
        &AbstractZServer::GetTransactionRateI);
    this->bindAndAddMethod(
        jsonrpc::Procedure("GetTxBlockRate", jsonrpc::PARAMS_BY_POSITION,
                           jsonrpc::JSON_REAL, NULL),
        &AbstractZServer::GetTxBlockRateI);
    this->bindAndAddMethod(
        jsonrpc::Procedure("GetDSBlockRate", jsonrpc::PARAMS_BY_POSITION,
                           jsonrpc::JSON_REAL, NULL),
        &AbstractZServer::GetDSBlockRateI);
    this->bindAndAddMethod(
        jsonrpc::Procedure("GetCurrentMiniEpoch", jsonrpc::PARAMS_BY_POSITION,
                           jsonrpc::JSON_STRING, NULL),
        &AbstractZServer::GetCurrentMiniEpochI);
    this->bindAndAddMethod(jsonrpc::Procedure("GetLatestEpochStatesUpdated",
                                              jsonrpc::PARAMS_BY_POSITION,
                                              jsonrpc::JSON_STRING, NULL),
                           &AbstractZServer::GetLatestEpochStatesUpdatedI);
    this->bindAndAddMethod(
        jsonrpc::Procedure("GetCurrentDSEpoch", jsonrpc::PARAMS_BY_POSITION,
                           jsonrpc::JSON_STRING, NULL),
        &AbstractZServer::GetCurrentDSEpochI);
    this->bindAndAddMethod(
        jsonrpc::Procedure("DSBlockListing", jsonrpc::PARAMS_BY_POSITION,
                           jsonrpc::JSON_OBJECT, "param01",
                           jsonrpc::JSON_INTEGER, NULL),
        &AbstractZServer::DSBlockListingI);
    this->bindAndAddMethod(
        jsonrpc::Procedure("TxBlockListing", jsonrpc::PARAMS_BY_POSITION,
                           jsonrpc::JSON_OBJECT, "param01",
                           jsonrpc::JSON_INTEGER, NULL),
        &AbstractZServer::TxBlockListingI);
    this->bindAndAddMethod(
        jsonrpc::Procedure("GetBlockchainInfo", jsonrpc::PARAMS_BY_POSITION,
                           jsonrpc::JSON_OBJECT, NULL),
        &AbstractZServer::GetBlockchainInfoI);
    this->bindAndAddMethod(
        jsonrpc::Procedure("GetRecentTransactions", jsonrpc::PARAMS_BY_POSITION,
                           jsonrpc::JSON_OBJECT, NULL),
        &AbstractZServer::GetRecentTransactionsI);
    this->bindAndAddMethod(
        jsonrpc::Procedure("GetShardingStructure", jsonrpc::PARAMS_BY_POSITION,
                           jsonrpc::JSON_OBJECT, NULL),
        &AbstractZServer::GetShardingStructureI);
    this->bindAndAddMethod(
        jsonrpc::Procedure("GetNumTxnsTxEpoch", jsonrpc::PARAMS_BY_POSITION,
                           jsonrpc::JSON_STRING, NULL),
        &AbstractZServer::GetNumTxnsTxEpochI);
    this->bindAndAddMethod(
        jsonrpc::Procedure("GetNumTxnsDSEpoch", jsonrpc::PARAMS_BY_POSITION,
                           jsonrpc::JSON_STRING, NULL),
        &AbstractZServer::GetNumTxnsDSEpochI);
    this->bindAndAddMethod(
        jsonrpc::Procedure("GetSmartContractState", jsonrpc::PARAMS_BY_POSITION,
                           jsonrpc::JSON_OBJECT, "param01",
                           jsonrpc::JSON_STRING, NULL),
        &AbstractZServer::GetSmartContractStateI);
    this->bindAndAddMethod(
        jsonrpc::Procedure("GetSmartContractCode", jsonrpc::PARAMS_BY_POSITION,
                           jsonrpc::JSON_OBJECT, "param01",
                           jsonrpc::JSON_STRING, NULL),
        &AbstractZServer::GetSmartContractCodeI);
    this->bindAndAddMethod(
        jsonrpc::Procedure("GetSmartContractInit", jsonrpc::PARAMS_BY_POSITION,
                           jsonrpc::JSON_OBJECT, "param01",
                           jsonrpc::JSON_STRING, NULL),
        &AbstractZServer::GetSmartContractInitI);
    this->bindAndAddMethod(
        jsonrpc::Procedure("GetTransactionsForTxBlock",
                           jsonrpc::PARAMS_BY_POSITION, jsonrpc::JSON_OBJECT,
                           "param01", jsonrpc::JSON_STRING, NULL),
        &AbstractZServer::GetTransactionsForTxBlockI);
    this->bindAndAddMethod(
        jsonrpc::Procedure("GetNodeType", jsonrpc::PARAMS_BY_POSITION,
                           jsonrpc::JSON_STRING, NULL),
        &AbstractZServer::GetNodeTypeI);
    this->bindAndAddMethod(
        jsonrpc::Procedure("GetDSCommittee", jsonrpc::PARAMS_BY_POSITION,
                           jsonrpc::JSON_OBJECT, NULL),
        &AbstractZServer::GetDSCommitteeI);
    this->bindAndAddMethod(
        jsonrpc::Procedure("GetNodeState", jsonrpc::PARAMS_BY_POSITION,
                           jsonrpc::JSON_STRING, NULL),
        &AbstractZServer::GetNodeStateI);
    this->bindAndAddMethod(
<<<<<<< HEAD
        jsonrpc::Procedure("IsTxnInMemPool", jsonrpc::PARAMS_BY_POSITION,
                           jsonrpc::JSON_OBJECT, "param01",
                           jsonrpc::JSON_STRING, NULL),
        &AbstractZServer::IsTxnInMemPoolI);
    this->bindAndAddMethod(
        jsonrpc::Procedure("GetShardMembers", jsonrpc::PARAMS_BY_POSITION,
                           jsonrpc::JSON_OBJECT, "param01",
                           jsonrpc::JSON_INTEGER, NULL),
        &AbstractZServer::GetShardMembersI);
=======
        jsonrpc::Procedure("AddToBlacklistExclusion",
                           jsonrpc::PARAMS_BY_POSITION, jsonrpc::JSON_BOOLEAN,
                           "param01", jsonrpc::JSON_STRING, NULL),
        &AbstractZServer::AddToBlacklistExclusionI);
    this->bindAndAddMethod(
        jsonrpc::Procedure("RemoveFromBlacklistExclusion",
                           jsonrpc::PARAMS_BY_POSITION, jsonrpc::JSON_BOOLEAN,
                           "param01", jsonrpc::JSON_STRING, NULL),
        &AbstractZServer::RemoveFromBlacklistExclusionI);
>>>>>>> 2d195fa6
  }

  inline virtual void GetNetworkIdI(const Json::Value& request,
                                    Json::Value& response) {
    (void)request;
    response = this->GetNetworkId();
  }
  inline virtual void CreateTransactionI(const Json::Value& request,
                                         Json::Value& response) {
    response = this->CreateTransaction(request[0u]);
  }
  inline virtual void GetTransactionI(const Json::Value& request,
                                      Json::Value& response) {
    response = this->GetTransaction(request[0u].asString());
  }
  inline virtual void GetDsBlockI(const Json::Value& request,
                                  Json::Value& response) {
    response = this->GetDsBlock(request[0u].asString());
  }
  inline virtual void GetTxBlockI(const Json::Value& request,
                                  Json::Value& response) {
    response = this->GetTxBlock(request[0u].asString());
  }
  inline virtual void GetLatestDsBlockI(const Json::Value& request,
                                        Json::Value& response) {
    (void)request;
    response = this->GetLatestDsBlock();
  }
  inline virtual void GetLatestTxBlockI(const Json::Value& request,
                                        Json::Value& response) {
    (void)request;
    response = this->GetLatestTxBlock();
  }
  inline virtual void GetBalanceI(const Json::Value& request,
                                  Json::Value& response) {
    response = this->GetBalance(request[0u].asString());
  }
  inline virtual void GetMinimumGasPriceI(const Json::Value& request,
                                          Json::Value& response) {
    (void)request;
    response = this->GetMinimumGasPrice();
  }
  inline virtual void GetPrevDSDifficultyI(const Json::Value& request,
                                           Json::Value& response) {
    (void)request;
    response = this->GetPrevDSDifficulty();
  }
  inline virtual void GetPrevDifficultyI(const Json::Value& request,
                                         Json::Value& response) {
    (void)request;
    response = this->GetPrevDifficulty();
  }
  inline virtual void GetSmartContractsI(const Json::Value& request,
                                         Json::Value& response) {
    response = this->GetSmartContracts(request[0u].asString());
  }
  inline virtual void GetContractAddressFromTransactionIDI(
      const Json::Value& request, Json::Value& response) {
    response =
        this->GetContractAddressFromTransactionID(request[0u].asString());
  }
  inline virtual void GetNumPeersI(const Json::Value& request,
                                   Json::Value& response) {
    (void)request;
    response = this->GetNumPeers();
  }
  inline virtual void GetNumTxBlocksI(const Json::Value& request,
                                      Json::Value& response) {
    (void)request;
    response = this->GetNumTxBlocks();
  }
  inline virtual void GetNumDSBlocksI(const Json::Value& request,
                                      Json::Value& response) {
    (void)request;
    response = this->GetNumDSBlocks();
  }
  inline virtual void GetNumTransactionsI(const Json::Value& request,
                                          Json::Value& response) {
    (void)request;
    response = this->GetNumTransactions();
  }
  inline virtual void GetTransactionRateI(const Json::Value& request,
                                          Json::Value& response) {
    (void)request;
    response = this->GetTransactionRate();
  }
  inline virtual void GetTxBlockRateI(const Json::Value& request,
                                      Json::Value& response) {
    (void)request;
    response = this->GetTxBlockRate();
  }
  inline virtual void GetDSBlockRateI(const Json::Value& request,
                                      Json::Value& response) {
    (void)request;
    response = this->GetDSBlockRate();
  }
  inline virtual void GetCurrentMiniEpochI(const Json::Value& request,
                                           Json::Value& response) {
    (void)request;
    response = this->GetCurrentMiniEpoch();
  }
  inline virtual void GetLatestEpochStatesUpdatedI(const Json::Value& request,
                                                   Json::Value& response) {
    (void)request;
    response = this->GetLatestEpochStatesUpdated();
  }
  inline virtual void GetCurrentDSEpochI(const Json::Value& request,
                                         Json::Value& response) {
    (void)request;
    response = this->GetCurrentDSEpoch();
  }
  inline virtual void DSBlockListingI(const Json::Value& request,
                                      Json::Value& response) {
    (void)request;
    response = this->DSBlockListing(request[0u].asUInt());
  }
  inline virtual void TxBlockListingI(const Json::Value& request,
                                      Json::Value& response) {
    (void)request;
    response = this->TxBlockListing(request[0u].asUInt());
  }
  inline virtual void GetBlockchainInfoI(const Json::Value& request,
                                         Json::Value& response) {
    (void)request;
    response = this->GetBlockchainInfo();
  }
  inline virtual void GetRecentTransactionsI(const Json::Value& request,
                                             Json::Value& response) {
    (void)request;
    response = this->GetRecentTransactions();
  }
  inline virtual void GetShardingStructureI(const Json::Value& request,
                                            Json::Value& response) {
    (void)request;
    response = this->GetShardingStructure();
  }
  inline virtual void GetNumTxnsTxEpochI(const Json::Value& request,
                                         Json::Value& response) {
    (void)request;
    response = this->GetNumTxnsTxEpoch();
  }
  inline virtual void GetNumTxnsDSEpochI(const Json::Value& request,
                                         Json::Value& response) {
    (void)request;
    response = this->GetNumTxnsDSEpoch();
  }
  inline virtual void GetSmartContractStateI(const Json::Value& request,
                                             Json::Value& response) {
    response = this->GetSmartContractState(request[0u].asString());
  }
  inline virtual void GetSmartContractCodeI(const Json::Value& request,
                                            Json::Value& response) {
    response = this->GetSmartContractCode(request[0u].asString());
  }
  inline virtual void GetSmartContractInitI(const Json::Value& request,
                                            Json::Value& response) {
    response = this->GetSmartContractInit(request[0u].asString());
  }
  inline virtual void GetTransactionsForTxBlockI(const Json::Value& request,
                                                 Json::Value& response) {
    response = this->GetTransactionsForTxBlock(request[0u].asString());
  }
  inline virtual void GetNodeTypeI(const Json::Value& request,
                                   Json::Value& response) {
    (void)request;
    response = this->GetNodeType();
  }
  inline virtual void GetDSCommitteeI(const Json::Value& request,
                                      Json::Value& response) {
    (void)request;
    response = this->GetDSCommittee();
  }
  inline virtual void GetNodeStateI(const Json::Value& request,
                                    Json::Value& response) {
    (void)request;
    response = this->GetNodeState();
  }
<<<<<<< HEAD
  inline virtual void IsTxnInMemPoolI(const Json::Value& request,
                                      Json::Value& response) {
    response = this->IsTxnInMemPool(request[0u].asString());
  }
  inline virtual void GetShardMembersI(const Json::Value& request,
                                       Json::Value& response) {
    (void)request;
    response = this->GetShardMembers(request[0u].asUInt());
=======
  inline virtual void AddToBlacklistExclusionI(const Json::Value& request,
                                               Json::Value& response) {
    response = this->AddToBlacklistExclusion(request[0u].asString());
  }
  inline virtual void RemoveFromBlacklistExclusionI(const Json::Value& request,
                                                    Json::Value& response) {
    response = this->RemoveFromBlacklistExclusion(request[0u].asString());
>>>>>>> 2d195fa6
  }
  virtual std::string GetNetworkId() = 0;
  virtual Json::Value CreateTransaction(const Json::Value& param01) = 0;
  virtual Json::Value GetTransaction(const std::string& param01) = 0;
  virtual Json::Value GetDsBlock(const std::string& param01) = 0;
  virtual Json::Value GetTxBlock(const std::string& param01) = 0;
  virtual Json::Value GetLatestDsBlock() = 0;
  virtual Json::Value GetLatestTxBlock() = 0;
  virtual Json::Value GetBalance(const std::string& param01) = 0;
  virtual std::string GetMinimumGasPrice() = 0;
  virtual Json::Value GetSmartContracts(const std::string& param01) = 0;
  virtual std::string GetContractAddressFromTransactionID(
      const std::string& param01) = 0;
  virtual unsigned int GetNumPeers() = 0;
  virtual std::string GetNumTxBlocks() = 0;
  virtual std::string GetNumDSBlocks() = 0;
  virtual std::string GetNumTransactions() = 0;
  virtual double GetTransactionRate() = 0;
  virtual double GetTxBlockRate() = 0;
  virtual double GetDSBlockRate() = 0;
  virtual uint8_t GetPrevDSDifficulty() = 0;
  virtual uint8_t GetPrevDifficulty() = 0;
  virtual std::string GetCurrentMiniEpoch() = 0;
  virtual std::string GetLatestEpochStatesUpdated() = 0;
  virtual std::string GetCurrentDSEpoch() = 0;
  virtual Json::Value DSBlockListing(unsigned int param01) = 0;
  virtual Json::Value TxBlockListing(unsigned int param01) = 0;
  virtual Json::Value GetBlockchainInfo() = 0;
  virtual Json::Value GetRecentTransactions() = 0;
  virtual Json::Value GetShardingStructure() = 0;
  virtual std::string GetNumTxnsDSEpoch() = 0;
  virtual std::string GetNumTxnsTxEpoch() = 0;
  virtual Json::Value GetSmartContractState(const std::string& param01) = 0;
  virtual Json::Value GetSmartContractInit(const std::string& param01) = 0;
  virtual Json::Value GetSmartContractCode(const std::string& param01) = 0;
  virtual Json::Value GetTransactionsForTxBlock(const std::string& param01) = 0;
  virtual std::string GetNodeType() = 0;
  virtual Json::Value GetDSCommittee() = 0;
  virtual std::string GetNodeState() = 0;
<<<<<<< HEAD
  virtual Json::Value IsTxnInMemPool(const std::string& param01) = 0;
  virtual Json::Value GetShardMembers(unsigned int param01) = 0;
=======
  virtual bool AddToBlacklistExclusion(const std::string& ipAddr) = 0;
  virtual bool RemoveFromBlacklistExclusion(const std::string& ipAddr) = 0;
>>>>>>> 2d195fa6
};

class Server : public AbstractZServer {
  Mediator& m_mediator;
  // Each function of this library can exist in a seperate thread

  std::mutex m_mutexBlockTxPair;
  std::pair<uint64_t, boost::multiprecision::uint128_t> m_BlockTxPair;
  std::mutex m_mutexTxBlockCountSumPair;
  std::pair<uint64_t, boost::multiprecision::uint128_t> m_TxBlockCountSumPair;
  uint64_t m_StartTimeTx;
  uint64_t m_StartTimeDs;
  std::mutex m_mutexDSBlockCache;
  std::pair<uint64_t, CircularArray<std::string>> m_DSBlockCache;
  std::mutex m_mutexTxBlockCache;
  std::pair<uint64_t, CircularArray<std::string>> m_TxBlockCache;
  static CircularArray<std::string> m_RecentTransactions;
  static std::mutex m_mutexRecentTxns;
  std::mt19937 m_eng;

 public:
  Server(Mediator& mediator, jsonrpc::AbstractServerConnector& server);
  ~Server();

  virtual std::string GetNetworkId();
  virtual Json::Value CreateTransaction(const Json::Value& _json);
  virtual Json::Value GetTransaction(const std::string& transactionHash);
  virtual Json::Value GetDsBlock(const std::string& blockNum);
  virtual Json::Value GetTxBlock(const std::string& blockNum);
  virtual Json::Value GetLatestDsBlock();
  virtual Json::Value GetLatestTxBlock();
  virtual Json::Value GetBalance(const std::string& address);
  virtual std::string GetMinimumGasPrice();
  virtual Json::Value GetSmartContracts(const std::string& address);
  virtual std::string GetContractAddressFromTransactionID(
      const std::string& tranID);
  virtual unsigned int GetNumPeers();
  virtual std::string GetNumTxBlocks();
  virtual std::string GetNumDSBlocks();
  virtual std::string GetNumTransactions();
  virtual double GetTransactionRate();
  virtual double GetTxBlockRate();
  virtual double GetDSBlockRate();
  virtual uint8_t GetPrevDSDifficulty();
  virtual uint8_t GetPrevDifficulty();
  virtual std::string GetCurrentMiniEpoch();
  virtual std::string GetLatestEpochStatesUpdated();
  virtual std::string GetCurrentDSEpoch();
  virtual Json::Value DSBlockListing(unsigned int page);
  virtual Json::Value TxBlockListing(unsigned int page);
  virtual Json::Value GetBlockchainInfo();
  virtual Json::Value GetRecentTransactions();
  virtual Json::Value GetShardingStructure();
  virtual std::string GetNumTxnsDSEpoch();
  virtual std::string GetNumTxnsTxEpoch();
  virtual std::string GetNodeType();
  virtual Json::Value GetDSCommittee();
<<<<<<< HEAD
  virtual Json::Value IsTxnInMemPool(const std::string& tranID);
  virtual Json::Value GetShardMembers(unsigned int shardID);
=======
  virtual bool AddToBlacklistExclusion(const std::string& ipAddr);
  virtual bool RemoveFromBlacklistExclusion(const std::string& ipAddr);

>>>>>>> 2d195fa6
  static void AddToRecentTransactions(const dev::h256& txhash);

  // gets the number of transaction starting from block blockNum to most recent
  // block
  size_t GetNumTransactions(uint64_t blockNum);
  bool ValidateTxn(const Transaction& tx, const Address& fromAddr,
                   const Account* sender) const;
  ContractType GetTransactionType(const Transaction& tx) const;
  bool StartCollectorThread();
  std::string GetNodeState();

  Json::Value GetSmartContractState(const std::string& address);
  Json::Value GetSmartContractInit(const std::string& address);
  Json::Value GetSmartContractCode(const std::string& address);
  Json::Value GetTransactionsForTxBlock(const std::string& txBlockNum);
};<|MERGE_RESOLUTION|>--- conflicted
+++ resolved
@@ -231,7 +231,6 @@
                            jsonrpc::JSON_STRING, NULL),
         &AbstractZServer::GetNodeStateI);
     this->bindAndAddMethod(
-<<<<<<< HEAD
         jsonrpc::Procedure("IsTxnInMemPool", jsonrpc::PARAMS_BY_POSITION,
                            jsonrpc::JSON_OBJECT, "param01",
                            jsonrpc::JSON_STRING, NULL),
@@ -241,7 +240,7 @@
                            jsonrpc::JSON_OBJECT, "param01",
                            jsonrpc::JSON_INTEGER, NULL),
         &AbstractZServer::GetShardMembersI);
-=======
+    this->bindAndAddMethod(
         jsonrpc::Procedure("AddToBlacklistExclusion",
                            jsonrpc::PARAMS_BY_POSITION, jsonrpc::JSON_BOOLEAN,
                            "param01", jsonrpc::JSON_STRING, NULL),
@@ -251,7 +250,6 @@
                            jsonrpc::PARAMS_BY_POSITION, jsonrpc::JSON_BOOLEAN,
                            "param01", jsonrpc::JSON_STRING, NULL),
         &AbstractZServer::RemoveFromBlacklistExclusionI);
->>>>>>> 2d195fa6
   }
 
   inline virtual void GetNetworkIdI(const Json::Value& request,
@@ -429,16 +427,15 @@
     (void)request;
     response = this->GetNodeState();
   }
-<<<<<<< HEAD
+
   inline virtual void IsTxnInMemPoolI(const Json::Value& request,
                                       Json::Value& response) {
     response = this->IsTxnInMemPool(request[0u].asString());
   }
   inline virtual void GetShardMembersI(const Json::Value& request,
                                        Json::Value& response) {
-    (void)request;
     response = this->GetShardMembers(request[0u].asUInt());
-=======
+  }
   inline virtual void AddToBlacklistExclusionI(const Json::Value& request,
                                                Json::Value& response) {
     response = this->AddToBlacklistExclusion(request[0u].asString());
@@ -446,7 +443,6 @@
   inline virtual void RemoveFromBlacklistExclusionI(const Json::Value& request,
                                                     Json::Value& response) {
     response = this->RemoveFromBlacklistExclusion(request[0u].asString());
->>>>>>> 2d195fa6
   }
   virtual std::string GetNetworkId() = 0;
   virtual Json::Value CreateTransaction(const Json::Value& param01) = 0;
@@ -486,13 +482,11 @@
   virtual std::string GetNodeType() = 0;
   virtual Json::Value GetDSCommittee() = 0;
   virtual std::string GetNodeState() = 0;
-<<<<<<< HEAD
+
   virtual Json::Value IsTxnInMemPool(const std::string& param01) = 0;
   virtual Json::Value GetShardMembers(unsigned int param01) = 0;
-=======
   virtual bool AddToBlacklistExclusion(const std::string& ipAddr) = 0;
   virtual bool RemoveFromBlacklistExclusion(const std::string& ipAddr) = 0;
->>>>>>> 2d195fa6
 };
 
 class Server : public AbstractZServer {
@@ -550,14 +544,13 @@
   virtual std::string GetNumTxnsTxEpoch();
   virtual std::string GetNodeType();
   virtual Json::Value GetDSCommittee();
-<<<<<<< HEAD
+
   virtual Json::Value IsTxnInMemPool(const std::string& tranID);
   virtual Json::Value GetShardMembers(unsigned int shardID);
-=======
+
   virtual bool AddToBlacklistExclusion(const std::string& ipAddr);
   virtual bool RemoveFromBlacklistExclusion(const std::string& ipAddr);
 
->>>>>>> 2d195fa6
   static void AddToRecentTransactions(const dev::h256& txhash);
 
   // gets the number of transaction starting from block blockNum to most recent
