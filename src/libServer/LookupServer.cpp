--- conflicted
+++ resolved
@@ -1034,14 +1034,6 @@
         auto check =
             CheckContractTxnShards(priority, shard, tx, num_shards,
                                    toAccountExist, toAccountIsContract);
-<<<<<<< HEAD
-        ret["Info"] = check.first;
-        ret["ContractAddress"] =
-            Account::GetAddressForContract(fromAddr, tx.GetNonce() - 1,
-                                           tx.GetVersionIdentifier())
-                .hex();
-=======
->>>>>>> 341d1755
         mapIndex = check.second;
       } break;
       case Transaction::ContractType::CONTRACT_CALL: {
