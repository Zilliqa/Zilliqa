--- conflicted
+++ resolved
@@ -567,6 +567,9 @@
     {
       shared_lock<shared_timed_mutex> lock(
           AccountStore::GetInstance().GetPrimaryMutex());
+      AccountStore::GetInstance().GetPrimaryWriteAccessCond().wait(lock, [] {
+        return AccountStore::GetInstance().GetPrimaryWriteAccess();
+      });
 
       const Account* sender =
           AccountStore::GetInstance().GetAccount(fromAddr, true);
@@ -859,7 +862,7 @@
 Json::Value LookupServer::GetSmartContractState(const string& address,
                                                 const string& vname,
                                                 const Json::Value& indices) {
-  // LOG_MARKER();
+  LOG_MARKER();
 
   if (Mediator::m_disableGetSmartContractState) {
     LOG_GENERAL(WARNING, "API disabled");
@@ -872,8 +875,12 @@
 
   try {
     Address addr{ToBase16AddrHelper(address)};
+
     shared_lock<shared_timed_mutex> lock(
         AccountStore::GetInstance().GetPrimaryMutex());
+    AccountStore::GetInstance().GetPrimaryWriteAccessCond().wait(lock, [] {
+      return AccountStore::GetInstance().GetPrimaryWriteAccess();
+    });
 
     const Account* account = AccountStore::GetInstance().GetAccount(addr, true);
 
@@ -886,11 +893,7 @@
       throw JsonRpcException(RPC_INVALID_ADDRESS_OR_KEY,
                              "Address not contract address");
     }
-<<<<<<< HEAD
     LOG_GENERAL(INFO, "Contract address: " << address);
-=======
-    // LOG_GENERAL(INFO, "Contract address: " << address);
->>>>>>> 585de184
     Json::Value root;
     const auto indices_vector =
         JSONConversion::convertJsonArrayToVector(indices);
@@ -960,8 +963,12 @@
 
   try {
     Address addr{ToBase16AddrHelper(address)};
+
     shared_lock<shared_timed_mutex> lock(
         AccountStore::GetInstance().GetPrimaryMutex());
+    AccountStore::GetInstance().GetPrimaryWriteAccessCond().wait(lock, [] {
+      return AccountStore::GetInstance().GetPrimaryWriteAccess();
+    });
 
     const Account* account = AccountStore::GetInstance().GetAccount(addr, true);
 
@@ -999,16 +1006,12 @@
     {
       shared_lock<shared_timed_mutex> lock(
           AccountStore::GetInstance().GetPrimaryMutex());
-
-<<<<<<< HEAD
-    shared_lock<shared_timed_mutex> lock(
-        AccountStore::GetInstance().GetPrimaryMutex());
-
-    const Account* account = AccountStore::GetInstance().GetAccount(addr, true);
-=======
+      AccountStore::GetInstance().GetPrimaryWriteAccessCond().wait(lock, [] {
+        return AccountStore::GetInstance().GetPrimaryWriteAccess();
+      });
+
       const Account* account =
           AccountStore::GetInstance().GetAccount(addr, true);
->>>>>>> 585de184
 
       if (account == nullptr) {
         throw JsonRpcException(RPC_INVALID_ADDRESS_OR_KEY,
@@ -1025,19 +1028,17 @@
     Json::Value _json;
 
     for (uint64_t i = 0; i < nonce; i++) {
-<<<<<<< HEAD
       Address contractAddr =
           Account::GetAddressForContract(addr, i, TRANSACTION_VERSION);
-      const Account* contractAccount =
-          AccountStore::GetInstance().GetAccount(contractAddr, true);
-=======
-      Address contractAddr = Account::GetAddressForContract(addr, i);
       {
         shared_lock<shared_timed_mutex> lock(
             AccountStore::GetInstance().GetPrimaryMutex());
+        AccountStore::GetInstance().GetPrimaryWriteAccessCond().wait(lock, [] {
+          return AccountStore::GetInstance().GetPrimaryWriteAccess();
+        });
+
         const Account* contractAccount =
             AccountStore::GetInstance().GetAccount(contractAddr, true);
->>>>>>> 585de184
 
         if (contractAccount == nullptr || !contractAccount->isContract()) {
           continue;
@@ -1321,6 +1322,10 @@
   {
     shared_lock<shared_timed_mutex> lock(
         AccountStore::GetInstance().GetPrimaryMutex());
+    AccountStore::GetInstance().GetPrimaryWriteAccessCond().wait(lock, [] {
+      return AccountStore::GetInstance().GetPrimaryWriteAccess();
+    });
+
     balance =
         AccountStore::GetInstance().GetAccount(NullAddress, true)->GetBalance();
   }
