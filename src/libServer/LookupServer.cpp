--- conflicted
+++ resolved
@@ -642,89 +642,8 @@
                              "Txn could not be added as database exceeded "
                              "limit or the txn was already present");
     }
-<<<<<<< HEAD
-  }
-  // Possibly out of range index or block with no transactions
-  if (!indexInBlock) {
-    return Json::nullValue;
-  }
-
-  TxBodySharedPtr transactionBodyPtr;
-  const auto txHashes = microBlockPtr->GetTranHashes();
-  if (!BlockStorage::GetBlockStorage().GetTxBody(txHashes[indexInBlock.value()],
-                                                 transactionBodyPtr)) {
-    return Json::nullValue;
-  }
-
-  return JSONConversion::convertTxtoEthJson(indexInBlock.value(),
-                                            *transactionBodyPtr, txBlock);
-}
-
-Json::Value LookupServer::GetEthTransactionReceipt(const std::string& txnhash) {
-  try {
-    TxnHash argHash{txnhash};
-    TxBodySharedPtr transactionBodyPtr;
-    bool isPresent =
-        BlockStorage::GetBlockStorage().GetTxBody(argHash, transactionBodyPtr);
-    if (!isPresent) {
-      LOG_GENERAL(WARNING, "Unable to find transaction for given hash");
-      return Json::nullValue;
-    }
-
-    const TxBlock EMPTY_BLOCK;
-    auto txBlock = GetBlockFromTransaction(*transactionBodyPtr);
-    if (txBlock == EMPTY_BLOCK) {
-      LOG_GENERAL(WARNING, "Tx receipt requested but not found in any blocks. "
-                               << txnhash);
-      return Json::nullValue;
-    }
-
-    constexpr auto WRONG_INDEX = std::numeric_limits<uint64_t>::max();
-    const auto transactionIndex =
-        GetTransactionIndexFromBlock(txBlock, txnhash);
-    if (transactionIndex == WRONG_INDEX) {
-      LOG_GENERAL(WARNING, "Tx index requested but not found");
-      return Json::nullValue;
-    }
-
-    auto const ethResult = JSONConversion::convertTxtoEthJson(
-        transactionIndex, *transactionBodyPtr, txBlock);
-    auto const zilResult = JSONConversion::convertTxtoJson(*transactionBodyPtr);
-
-    auto receipt = zilResult["receipt"];
-
-    std::string hashId = ethResult["hash"].asString();
-    bool success = receipt["success"].asBool();
-    std::string sender = ethResult["from"].asString();
-    std::string toAddr = ethResult["to"].asString();
-    std::string cumGas =
-        (boost::format("0x%x") %
-         GasConv::GasUnitsFromCoreToEth(
-             transactionBodyPtr->GetTransactionReceipt().GetCumGas()))
-            .str();
-
-    const TxBlockHeader& txHeader = txBlock.GetHeader();
-    const std::string blockNumber =
-        (boost::format("0x%x") % txHeader.GetBlockNum()).str();
-    const std::string blockHash =
-        (boost::format("0x%x") % txBlock.GetBlockHash().hex()).str();
-
-    Json::Value contractAddress =
-        ethResult.get("contractAddress", Json::nullValue);
-
-    const auto logs =
-        Eth::GetLogsFromReceipt(transactionBodyPtr->GetTransactionReceipt());
-    const auto bloomLogs =
-        Eth::GetBloomFromReceiptHex(transactionBodyPtr->GetTransactionReceipt());
-    auto res = Eth::populateReceiptHelper(
-        hashId, success, sender, toAddr, cumGas, blockHash, blockNumber,
-        contractAddress, logs, bloomLogs, transactionIndex);
-
-    return res;
-=======
     ret["TranID"] = tx.GetTranID().hex();
     return ret;
->>>>>>> e8bd05ac
   } catch (const JsonRpcException& je) {
     throw je;
   } catch (exception& e) {
@@ -936,307 +855,6 @@
   }
 }
 
-<<<<<<< HEAD
-struct LookupServer::ApiKeys {
-  std::string from;
-  std::string to;
-  std::string value;
-  std::string gas;
-  std::string data;
-};
-
-// TODO: remove once we fully move to Eth compatible APIs.
-string LookupServer::GetEthCallZil(const Json::Value& _json) {
-  return this->GetEthCallImpl(
-      _json, {"fromAddr", "toAddr", "amount", "gasLimit", "data"});
-}
-
-string LookupServer::GetEthCallEth(const Json::Value& _json,
-                                   const string& block_or_tag) {
-  if (!isSupportedTag(block_or_tag)) {
-    throw JsonRpcException(RPC_INVALID_PARAMS,
-                           "Unsupported block or tag in eth_call");
-  }
-  return this->GetEthCallImpl(_json, {"from", "to", "value", "gas", "data"});
-}
-
-string LookupServer::GetEthCallImpl(const Json::Value& _json,
-                                    const ApiKeys& apiKeys) {
-  LOG_MARKER();
-  LOG_GENERAL(DEBUG, "GetEthCall:" << _json);
-  const auto& addr = JSONConversion::checkJsonGetEthCall(_json, apiKeys.to);
-  bytes code{};
-  auto ret{false};
-  {
-    shared_lock<shared_timed_mutex> lock(
-        AccountStore::GetInstance().GetPrimaryMutex());
-    Account* contractAccount =
-        AccountStore::GetInstance().GetAccount(addr, true);
-    if (contractAccount == nullptr) {
-      throw JsonRpcException(RPC_INVALID_PARAMS, "Account does not exist");
-    }
-    code = contractAccount->GetCode();
-  }
-
-  string result;
-  try {
-    Address fromAddr;
-    if (_json.isMember(apiKeys.from)) {
-      fromAddr = Address(_json[apiKeys.from].asString());
-    }
-
-    uint64_t amount{0};
-    if (_json.isMember(apiKeys.value)) {
-      const auto amount_str = _json[apiKeys.value].asString();
-      amount = strtoull(amount_str.c_str(), NULL, 0);
-    }
-
-    // for now set total gas as twice the ds gas limit
-    uint64_t gasRemained =
-        GasConv::GasUnitsFromCoreToEth(2 * DS_MICROBLOCK_GAS_LIMIT);
-    if (_json.isMember(apiKeys.gas)) {
-      const auto gasLimit_str = _json[apiKeys.gas].asString();
-      gasRemained =
-          min(gasRemained, (uint64_t)stoull(gasLimit_str.c_str(), nullptr, 0));
-    }
-    string data = _json[apiKeys.data].asString();
-    if (data.size() >= 2 && data[0] == '0' && data[1] == 'x') {
-      data = data.substr(2);
-    }
-    EvmCallParameters params{
-        addr.hex(), fromAddr.hex(), DataConversion::CharArrayToString(code),
-        data,       gasRemained,    amount};
-
-    AccountStore::GetInstance().ViewAccounts(params, ret, result);
-  } catch (const exception& e) {
-    LOG_GENERAL(WARNING, "Error: " << e.what());
-    throw JsonRpcException(RPC_MISC_ERROR, "Unable to process");
-  }
-
-  if (!ret) {
-    throw JsonRpcException(RPC_MISC_ERROR, "GetEthCall failed");
-  }
-
-  result = "0x" + result;
-  return result;
-}
-
-std::string LookupServer::GetWeb3ClientVersion() {
-  LOG_MARKER();
-  return "Zilliqa/v8.2";
-}
-
-string LookupServer::GetWeb3Sha3(const Json::Value& _json) {
-  LOG_MARKER();
-  bytes input = DataConversion::HexStrToUint8VecRet(_json.asString());
-  return POW::BlockhashToHexString(
-      ethash::keccak256(input.data(), input.size()));
-}
-
-Json::Value LookupServer::GetEthUncleCount() {
-  LOG_MARKER();
-  // There's no concept of longest chain hence there will be no uncles
-  // Return 0 instead
-  return Json::Value{"0x0"};
-}
-
-Json::Value LookupServer::GetEthUncleBlock() {
-  LOG_MARKER();
-  // There's no concept of longest chain hence there will be no uncles
-  // Return null instead
-  return Json::nullValue;
-}
-
-Json::Value LookupServer::GetEthMining() {
-  LOG_MARKER();
-
-  return Json::Value(false);
-}
-
-std::string LookupServer::GetEthCoinbase() {
-  LOG_MARKER();
-  return "0x0000000000000000000000000000000000000000";
-}
-
-Json::Value LookupServer::GetNetListening() {
-  LOG_MARKER();
-  return Json::Value(true);
-}
-
-std::string LookupServer::GetNetPeerCount() {
-  LOG_MARKER();
-  return "0x0";
-}
-
-std::string LookupServer::GetProtocolVersion() {
-  LOG_MARKER();
-  return "0x41";  // Similar to Infura, Alchemy
-}
-
-std::string LookupServer::GetEthChainId() {
-  LOG_MARKER();
-  return (boost::format("0x%x") % ETH_CHAINID).str();
-}
-
-Json::Value LookupServer::GetEthSyncing() {
-  LOG_MARKER();
-  return Json::Value(false);
-}
-
-Json::Value LookupServer::GetEmptyResponse() {
-  LOG_MARKER();
-  const Json::Value expectedResponse = Json::arrayValue;
-  return expectedResponse;
-}
-
-Json::Value LookupServer::GetEthTransactionByHash(
-    const std::string& transactionHash) {
-  if (!LOOKUP_NODE_MODE) {
-    throw JsonRpcException(RPC_INVALID_REQUEST, "Sent to a non-lookup");
-  }
-  try {
-    TxBodySharedPtr transactionBodyPtr;
-    TxnHash tranHash(transactionHash);
-    bool isPresent =
-        BlockStorage::GetBlockStorage().GetTxBody(tranHash, transactionBodyPtr);
-    if (!isPresent) {
-      return Json::nullValue;
-    }
-
-    const TxBlock EMPTY_BLOCK;
-    const auto txBlock = GetBlockFromTransaction(*transactionBodyPtr);
-    if (txBlock == EMPTY_BLOCK) {
-      LOG_GENERAL(WARNING, "Unable to get the TX from a minted block!");
-      return Json::nullValue;
-    }
-
-    constexpr auto WRONG_INDEX = std::numeric_limits<uint64_t>::max();
-    auto transactionIndex =
-        GetTransactionIndexFromBlock(txBlock, transactionHash);
-    if (transactionIndex == WRONG_INDEX) {
-      return Json::nullValue;
-    }
-
-    return JSONConversion::convertTxtoEthJson(transactionIndex,
-                                              *transactionBodyPtr, txBlock);
-  } catch (exception& e) {
-    LOG_GENERAL(INFO, "[Error]" << e.what() << " Input: " << transactionHash);
-    throw JsonRpcException(RPC_MISC_ERROR, "Unable to Process");
-  }
-}
-
-Json::Value LookupServer::GetEthStorageAt(std::string const& address,
-                                          std::string const& position,
-                                          std::string const& /*blockNum*/) {
-  LOG_MARKER();
-
-  Json::Value indices = Json::arrayValue;
-
-  if (Mediator::m_disableGetSmartContractState) {
-    LOG_GENERAL(WARNING, "API disabled");
-    throw JsonRpcException(RPC_INVALID_REQUEST, "API disabled");
-  }
-
-  if (!LOOKUP_NODE_MODE) {
-    throw JsonRpcException(RPC_INVALID_REQUEST, "Sent to a non-lookup");
-  }
-
-  try {
-    Address addr{ToBase16AddrHelper(address)};
-    shared_lock<shared_timed_mutex> lock(
-        AccountStore::GetInstance().GetPrimaryMutex());
-
-    const Account* account = AccountStore::GetInstance().GetAccount(addr, true);
-
-    if (account == nullptr) {
-      throw JsonRpcException(RPC_INVALID_ADDRESS_OR_KEY,
-                             "Address does not exist");
-    }
-
-    if (!account->isContract()) {
-      throw JsonRpcException(RPC_INVALID_ADDRESS_OR_KEY,
-                             "Address not contract address");
-    }
-    LOG_GENERAL(INFO, "Contract address: " << address);
-    Json::Value root;
-    const auto indices_vector =
-        JSONConversion::convertJsonArrayToVector(indices);
-
-    string vname{};
-    if (!account->FetchStateJson(root, vname, indices_vector)) {
-      throw JsonRpcException(RPC_INTERNAL_ERROR, "FetchStateJson failed");
-    }
-
-    // Attempt to get storage at position.
-    // Left-pad position with 0s up to 64
-    std::string zeroes =
-        "0000000000000000000000000000000000000000000000000000000000000000";
-
-    auto positionIter = position.begin();
-    auto zeroIter = zeroes.begin();
-
-    // Move position iterator past '0x' if it exists
-    if (position.size() > 2 && position[0] == '0' && position[1] == 'x') {
-      std::advance(positionIter, 2);
-    }
-
-    if ((position.end() - positionIter) > static_cast<int>(zeroes.size())) {
-      throw JsonRpcException(RPC_INTERNAL_ERROR,
-                             "position string is too long! " + position);
-    }
-
-    std::advance(zeroIter,
-                 zeroes.size() - std::distance(positionIter, position.end()));
-
-    zeroes.replace(zeroIter, zeroes.end(), positionIter, position.end());
-
-    auto res = root["_evm_storage"][zeroes];
-    bytes resAsStringBytes;
-
-    for (const auto& item : res.asString()) {
-      resAsStringBytes.push_back(item);
-    }
-
-    auto const resAsStringHex =
-        std::string("0x") +
-        DataConversion::Uint8VecToHexStrRet(resAsStringBytes);
-
-    return resAsStringHex;
-  } catch (const JsonRpcException& je) {
-    throw je;
-  } catch (exception& e) {
-    LOG_GENERAL(INFO, "[Error]" << e.what() << " Input: " << address);
-    throw JsonRpcException(RPC_MISC_ERROR, "Unable To Process");
-  }
-}
-
-Json::Value LookupServer::GetEthCode(std::string const& address,
-                                     std::string const& /*blockNum*/) {
-  LOG_MARKER();
-
-  // Strip off "0x" if exists
-  auto addressCopy = address;
-
-  if (addressCopy.size() >= 2 && addressCopy[0] == '0' &&
-      addressCopy[1] == 'x') {
-    addressCopy.erase(0, 2);
-  }
-
-  auto code = GetSmartContractCode(addressCopy);
-  auto codeStr = code["code"].asString();
-
-  // Erase 'EVM' from beginning, put '0x'
-  if (codeStr.size() > 3) {
-    codeStr[1] = '0';
-    codeStr[2] = 'x';
-    codeStr.erase(0, 1);
-  }
-
-  return codeStr;
-}
-
-=======
->>>>>>> e8bd05ac
 Json::Value LookupServer::GetSmartContractState(const string& address,
                                                 const string& vname,
                                                 const Json::Value& indices) {
