--- conflicted
+++ resolved
@@ -437,8 +437,6 @@
       &LookupServer::GetEthCoinbaseI);
 
   this->bindAndAddMethod(
-<<<<<<< HEAD
-=======
       jsonrpc::Procedure("eth_getUncleByBlockHashAndIndex",
                          jsonrpc::PARAMS_BY_POSITION, jsonrpc::JSON_ARRAY,
                          "param01", jsonrpc::JSON_STRING, "param02",
@@ -470,7 +468,6 @@
       &LookupServer::GetNetVersionI);
 
   this->bindAndAddMethod(
->>>>>>> 2316603c
       jsonrpc::Procedure("net_listening", jsonrpc::PARAMS_BY_POSITION,
                          jsonrpc::JSON_STRING, NULL),
       &LookupServer::GetNetListeningI);
