/*
 * Copyright (C) 2019 Zilliqa
 *
 * This program is free software: you can redistribute it and/or modify
 * it under the terms of the GNU General Public License as published by
 * the Free Software Foundation, either version 3 of the License, or
 * (at your option) any later version.
 *
 * This program is distributed in the hope that it will be useful,
 * but WITHOUT ANY WARRANTY; without even the implied warranty of
 * MERCHANTABILITY or FITNESS FOR A PARTICULAR PURPOSE.  See the
 * GNU General Public License for more details.
 *
 * You should have received a copy of the GNU General Public License
 * along with this program.  If not, see <https://www.gnu.org/licenses/>.
 */
#include "LookupServer.h"
#include <Schnorr.h>
#include <jsonrpccpp/common/exception.h>
#include <boost/format.hpp>
#include <boost/multiprecision/cpp_dec_float.hpp>
#include <ethash/keccak.hpp>
#include <stdexcept>
#include "JSONConversion.h"
#include "common/Constants.h"
#include "common/Messages.h"
#include "common/Serializable.h"
#include "json/value.h"
#include "libCrypto/Sha2.h"
#include "libData/AccountData/Account.h"
#include "libData/AccountData/AccountStore.h"
#include "libData/AccountData/Transaction.h"
#include "libEth/Eth.h"
#include "libMessage/Messenger.h"
#include "libNetwork/Blacklist.h"
#include "libNetwork/Guard.h"
#include "libNetwork/P2PComm.h"
#include "libNetwork/Peer.h"
#include "libPOW/pow.h"
#include "libPersistence/BlockStorage.h"
#include "libPersistence/ContractStorage.h"
#include "libRemoteStorageDB/RemoteStorageDB.h"
#include "libUtils/AddressConversion.h"
#include "libUtils/DataConversion.h"
#include "libUtils/DetachedFunction.h"
#include "libUtils/GasConv.h"
#include "libUtils/JsonUtils.h"
#include "libUtils/Logger.h"
#include "libUtils/SafeMath.h"
#include "libUtils/TimeUtils.h"

using namespace jsonrpc;
using namespace std;

CircularArray<std::string> LookupServer::m_RecentTransactions;
std::mutex LookupServer::m_mutexRecentTxns;

namespace {
const unsigned int PAGE_SIZE = 10;
const unsigned int NUM_PAGES_CACHE = 2;
const unsigned int TXN_PAGE_SIZE = 100;

Address ToBase16AddrHelper(const std::string& addr) {
  using RpcEC = ServerBase::RPCErrorCode;

  Address convertedAddr;
  auto retCode = ToBase16Addr(addr, convertedAddr);

  if (retCode == AddressConversionCode::INVALID_ADDR) {
    throw JsonRpcException(RpcEC::RPC_INVALID_ADDRESS_OR_KEY,
                           "invalid address");
  } else if (retCode == AddressConversionCode::INVALID_BECH32_ADDR) {
    throw JsonRpcException(RpcEC::RPC_INVALID_ADDRESS_OR_KEY,
                           "Bech32 address is invalid");
  } else if (retCode == AddressConversionCode::WRONG_ADDR_SIZE) {
    throw JsonRpcException(RpcEC::RPC_INVALID_PARAMETER,
                           "Address size not appropriate");
  }

  return convertedAddr;
}

}  // namespace

//[warning] do not make this constant too big as it loops over blockchain
const unsigned int REF_BLOCK_DIFF = 1;

LookupServer::LookupServer(Mediator& mediator,
                           jsonrpc::AbstractServerConnector& server)
    : Server(mediator),
      jsonrpc::AbstractServer<LookupServer>(server,
                                            jsonrpc::JSONRPC_SERVER_V2) {
  this->bindAndAddMethod(
      jsonrpc::Procedure("GetCurrentMiniEpoch", jsonrpc::PARAMS_BY_POSITION,
                         jsonrpc::JSON_STRING, NULL),
      &Server::GetCurrentMiniEpochI);

  this->bindAndAddMethod(
      jsonrpc::Procedure("GetCurrentDSEpoch", jsonrpc::PARAMS_BY_POSITION,
                         jsonrpc::JSON_STRING, NULL),
      &Server::GetCurrentDSEpochI);

  this->bindAndAddMethod(
      jsonrpc::Procedure("GetNodeType", jsonrpc::PARAMS_BY_POSITION,
                         jsonrpc::JSON_STRING, NULL),
      &Server::GetNodeTypeI);

  this->bindAndAddMethod(
      jsonrpc::Procedure("GetNetworkId", jsonrpc::PARAMS_BY_POSITION,
                         jsonrpc::JSON_STRING, NULL),
      &LookupServer::GetNetworkIdI);

  this->bindAndAddMethod(
      jsonrpc::Procedure("CreateTransaction", jsonrpc::PARAMS_BY_POSITION,
                         jsonrpc::JSON_OBJECT, "param01", jsonrpc::JSON_OBJECT,
                         NULL),
      &LookupServer::CreateTransactionI);

  this->bindAndAddMethod(
      jsonrpc::Procedure("GetTransaction", jsonrpc::PARAMS_BY_POSITION,
                         jsonrpc::JSON_OBJECT, "param01", jsonrpc::JSON_STRING,
                         NULL),
      &LookupServer::GetTransactionI);

  this->bindAndAddMethod(
      jsonrpc::Procedure("GetSoftConfirmedTransaction",
                         jsonrpc::PARAMS_BY_POSITION, jsonrpc::JSON_OBJECT,
                         "param01", jsonrpc::JSON_STRING, NULL),
      &LookupServer::GetSoftConfirmedTransactionI);

  this->bindAndAddMethod(
      jsonrpc::Procedure("GetDsBlock", jsonrpc::PARAMS_BY_POSITION,
                         jsonrpc::JSON_OBJECT, "param01", jsonrpc::JSON_STRING,
                         NULL),
      &LookupServer::GetDsBlockI);

  this->bindAndAddMethod(
      jsonrpc::Procedure("GetDsBlockVerbose", jsonrpc::PARAMS_BY_POSITION,
                         jsonrpc::JSON_OBJECT, "param01", jsonrpc::JSON_STRING,
                         NULL),
      &LookupServer::GetDsBlockVerboseI);

  this->bindAndAddMethod(
      jsonrpc::Procedure("GetTxBlock", jsonrpc::PARAMS_BY_POSITION,
                         jsonrpc::JSON_OBJECT, "param01", jsonrpc::JSON_STRING,
                         NULL),
      &LookupServer::GetTxBlockI);

  this->bindAndAddMethod(
      jsonrpc::Procedure("GetTxBlockVerbose", jsonrpc::PARAMS_BY_POSITION,
                         jsonrpc::JSON_OBJECT, "param01", jsonrpc::JSON_STRING,
                         NULL),
      &LookupServer::GetTxBlockVerboseI);

  this->bindAndAddMethod(
      jsonrpc::Procedure("GetLatestDsBlock", jsonrpc::PARAMS_BY_POSITION,
                         jsonrpc::JSON_OBJECT, NULL),
      &LookupServer::GetLatestDsBlockI);

  this->bindAndAddMethod(
      jsonrpc::Procedure("GetLatestTxBlock", jsonrpc::PARAMS_BY_POSITION,
                         jsonrpc::JSON_OBJECT, NULL),
      &LookupServer::GetLatestTxBlockI);

  this->bindAndAddMethod(
      jsonrpc::Procedure("GetBalance", jsonrpc::PARAMS_BY_POSITION,
                         jsonrpc::JSON_OBJECT, "param01", jsonrpc::JSON_STRING,
                         NULL),
      &LookupServer::GetBalanceI);

  this->bindAndAddMethod(
      jsonrpc::Procedure("GetMinimumGasPrice", jsonrpc::PARAMS_BY_POSITION,
                         jsonrpc::JSON_STRING, NULL),
      &LookupServer::GetMinimumGasPriceI);

  this->bindAndAddMethod(
      jsonrpc::Procedure("GetPrevDSDifficulty", jsonrpc::PARAMS_BY_POSITION,
                         jsonrpc::JSON_INTEGER, NULL),
      &Server::GetPrevDSDifficultyI);

  this->bindAndAddMethod(
      jsonrpc::Procedure("GetPrevDifficulty", jsonrpc::PARAMS_BY_POSITION,
                         jsonrpc::JSON_INTEGER, NULL),
      &Server::GetPrevDifficultyI);

  this->bindAndAddMethod(
      jsonrpc::Procedure("GetSmartContracts", jsonrpc::PARAMS_BY_POSITION,
                         jsonrpc::JSON_ARRAY, "param01", jsonrpc::JSON_STRING,
                         NULL),
      &LookupServer::GetSmartContractsI);

  this->bindAndAddMethod(
      jsonrpc::Procedure("GetContractAddressFromTransactionID",
                         jsonrpc::PARAMS_BY_POSITION, jsonrpc::JSON_STRING,
                         "param01", jsonrpc::JSON_STRING, NULL),
      &LookupServer::GetContractAddressFromTransactionIDI);

  this->bindAndAddMethod(
      jsonrpc::Procedure("GetNumPeers", jsonrpc::PARAMS_BY_POSITION,
                         jsonrpc::JSON_INTEGER, NULL),
      &LookupServer::GetNumPeersI);

  this->bindAndAddMethod(
      jsonrpc::Procedure("GetNumTxBlocks", jsonrpc::PARAMS_BY_POSITION,
                         jsonrpc::JSON_STRING, NULL),
      &LookupServer::GetNumTxBlocksI);

  this->bindAndAddMethod(
      jsonrpc::Procedure("GetNumDSBlocks", jsonrpc::PARAMS_BY_POSITION,
                         jsonrpc::JSON_STRING, NULL),
      &LookupServer::GetNumDSBlocksI);

  this->bindAndAddMethod(
      jsonrpc::Procedure("GetNumTransactions", jsonrpc::PARAMS_BY_POSITION,
                         jsonrpc::JSON_STRING, NULL),
      &LookupServer::GetNumTransactionsI);

  this->bindAndAddMethod(
      jsonrpc::Procedure("GetTransactionRate", jsonrpc::PARAMS_BY_POSITION,
                         jsonrpc::JSON_REAL, NULL),
      &LookupServer::GetTransactionRateI);

  this->bindAndAddMethod(
      jsonrpc::Procedure("GetTxBlockRate", jsonrpc::PARAMS_BY_POSITION,
                         jsonrpc::JSON_REAL, NULL),
      &LookupServer::GetTxBlockRateI);

  this->bindAndAddMethod(
      jsonrpc::Procedure("GetDSBlockRate", jsonrpc::PARAMS_BY_POSITION,
                         jsonrpc::JSON_REAL, NULL),
      &LookupServer::GetDSBlockRateI);

  this->bindAndAddMethod(
      jsonrpc::Procedure("GetShardMembers", jsonrpc::PARAMS_BY_POSITION,
                         jsonrpc::JSON_OBJECT, "param01", jsonrpc::JSON_INTEGER,
                         NULL),
      &LookupServer::GetShardMembersI);

  this->bindAndAddMethod(
      jsonrpc::Procedure("GetCurrentDSComm", jsonrpc::PARAMS_BY_POSITION,
                         jsonrpc::JSON_OBJECT, NULL),
      &LookupServer::GetCurrentDSCommI);

  this->bindAndAddMethod(
      jsonrpc::Procedure("DSBlockListing", jsonrpc::PARAMS_BY_POSITION,
                         jsonrpc::JSON_OBJECT, "param01", jsonrpc::JSON_INTEGER,
                         NULL),
      &LookupServer::DSBlockListingI);

  this->bindAndAddMethod(
      jsonrpc::Procedure("TxBlockListing", jsonrpc::PARAMS_BY_POSITION,
                         jsonrpc::JSON_OBJECT, "param01", jsonrpc::JSON_INTEGER,
                         NULL),
      &LookupServer::TxBlockListingI);

  this->bindAndAddMethod(
      jsonrpc::Procedure("GetBlockchainInfo", jsonrpc::PARAMS_BY_POSITION,
                         jsonrpc::JSON_OBJECT, NULL),
      &LookupServer::GetBlockchainInfoI);

  this->bindAndAddMethod(
      jsonrpc::Procedure("GetRecentTransactions", jsonrpc::PARAMS_BY_POSITION,
                         jsonrpc::JSON_OBJECT, NULL),
      &LookupServer::GetRecentTransactionsI);

  this->bindAndAddMethod(
      jsonrpc::Procedure("GetShardingStructure", jsonrpc::PARAMS_BY_POSITION,
                         jsonrpc::JSON_OBJECT, NULL),
      &LookupServer::GetShardingStructureI);

  this->bindAndAddMethod(
      jsonrpc::Procedure("GetNumTxnsTxEpoch", jsonrpc::PARAMS_BY_POSITION,
                         jsonrpc::JSON_STRING, NULL),
      &LookupServer::GetNumTxnsTxEpochI);

  this->bindAndAddMethod(
      jsonrpc::Procedure("GetNumTxnsDSEpoch", jsonrpc::PARAMS_BY_POSITION,
                         jsonrpc::JSON_STRING, NULL),
      &LookupServer::GetNumTxnsDSEpochI);

  this->bindAndAddMethod(
      jsonrpc::Procedure(
          "GetSmartContractSubState", jsonrpc::PARAMS_BY_POSITION,
          jsonrpc::JSON_OBJECT, "param01", jsonrpc::JSON_STRING, "param02",
          jsonrpc::JSON_STRING, "param03", jsonrpc::JSON_ARRAY, NULL),
      &LookupServer::GetSmartContractSubStateI);

  this->bindAndAddMethod(
      jsonrpc::Procedure("GetSmartContractState", jsonrpc::PARAMS_BY_POSITION,
                         jsonrpc::JSON_OBJECT, "param01", jsonrpc::JSON_STRING,
                         NULL),
      &LookupServer::GetSmartContractStateI);

  this->bindAndAddMethod(
      jsonrpc::Procedure("GetSmartContractCode", jsonrpc::PARAMS_BY_POSITION,
                         jsonrpc::JSON_OBJECT, "param01", jsonrpc::JSON_STRING,
                         NULL),
      &LookupServer::GetSmartContractCodeI);

  this->bindAndAddMethod(
      jsonrpc::Procedure("GetSmartContractInit", jsonrpc::PARAMS_BY_POSITION,
                         jsonrpc::JSON_OBJECT, "param01", jsonrpc::JSON_STRING,
                         NULL),
      &LookupServer::GetSmartContractInitI);

  this->bindAndAddMethod(
      jsonrpc::Procedure("GetTransactionsForTxBlock",
                         jsonrpc::PARAMS_BY_POSITION, jsonrpc::JSON_ARRAY,
                         "param01", jsonrpc::JSON_STRING, NULL),
      &LookupServer::GetTransactionsForTxBlockI);

  this->bindAndAddMethod(
      jsonrpc::Procedure("GetTransactionsForTxBlockEx",
                         jsonrpc::PARAMS_BY_POSITION, jsonrpc::JSON_ARRAY,
                         "param01", jsonrpc::JSON_STRING, "param02",
                         jsonrpc::JSON_STRING, NULL),
      &LookupServer::GetTransactionsForTxBlockExI);

  this->bindAndAddMethod(
      jsonrpc::Procedure("GetTotalCoinSupply", jsonrpc::PARAMS_BY_POSITION,
                         jsonrpc::JSON_REAL, NULL),
      &LookupServer::GetTotalCoinSupplyI);

  this->bindAndAddMethod(
      jsonrpc::Procedure("GetPendingTxns", jsonrpc::PARAMS_BY_POSITION,
                         jsonrpc::JSON_OBJECT, NULL),
      &LookupServer::GetPendingTxnsI);

  this->bindAndAddMethod(
      jsonrpc::Procedure("GetMinerInfo", jsonrpc::PARAMS_BY_POSITION,
                         jsonrpc::JSON_OBJECT, "param01", jsonrpc::JSON_STRING,
                         NULL),
      &LookupServer::GetMinerInfoI);

  this->bindAndAddMethod(
      jsonrpc::Procedure("GetTxnBodiesForTxBlock", jsonrpc::PARAMS_BY_POSITION,
                         jsonrpc::JSON_ARRAY, "param01", jsonrpc::JSON_STRING,
                         NULL),
      &LookupServer::GetTxnBodiesForTxBlockI);

  this->bindAndAddMethod(
      jsonrpc::Procedure("GetTxnBodiesForTxBlockEx",
                         jsonrpc::PARAMS_BY_POSITION, jsonrpc::JSON_ARRAY,
                         "param01", jsonrpc::JSON_STRING, "param02",
                         jsonrpc::JSON_STRING, NULL),
      &LookupServer::GetTxnBodiesForTxBlockExI);

  this->bindAndAddMethod(
      jsonrpc::Procedure("GetTransactionStatus", jsonrpc::PARAMS_BY_POSITION,
                         jsonrpc::JSON_OBJECT, "param01", jsonrpc::JSON_STRING,
                         NULL),
      &LookupServer::GetTransactionStatusI);

  this->bindAndAddMethod(
      jsonrpc::Procedure("GetStateProof", jsonrpc::PARAMS_BY_POSITION,
                         jsonrpc::JSON_OBJECT, "param01", jsonrpc::JSON_STRING,
                         "param02", jsonrpc::JSON_STRING, "param03",
                         jsonrpc::JSON_STRING, NULL),
      &LookupServer::GetStateProofI);

  // Add Eth compatible RPC endpoints
  // todo: remove when all tests are updated to use eth_call
  this->bindAndAddMethod(
      jsonrpc::Procedure("GetEthCall", jsonrpc::PARAMS_BY_POSITION,
                         jsonrpc::JSON_STRING, "param01", jsonrpc::JSON_OBJECT,
                         NULL),
      &LookupServer::GetEthCallZilI);

  this->bindAndAddMethod(
      jsonrpc::Procedure("eth_call", jsonrpc::PARAMS_BY_POSITION,
                         jsonrpc::JSON_STRING, "param01", jsonrpc::JSON_OBJECT,
                         "param02", jsonrpc::JSON_STRING, NULL),
      &LookupServer::GetEthCallEthI);

  this->bindAndAddMethod(
      jsonrpc::Procedure("eth_blockNumber", jsonrpc::PARAMS_BY_POSITION,
                         jsonrpc::JSON_STRING, NULL),
      &LookupServer::GetEthBlockNumberI);

  this->bindAndAddMethod(
      jsonrpc::Procedure("eth_getBalance", jsonrpc::PARAMS_BY_POSITION,
                         jsonrpc::JSON_STRING, "param01", jsonrpc::JSON_STRING,
                         "param02", jsonrpc::JSON_STRING, NULL),
      &LookupServer::GetEthBalanceI);

  this->bindAndAddMethod(
      jsonrpc::Procedure("eth_getBlockByNumber", jsonrpc::PARAMS_BY_POSITION,
                         jsonrpc::JSON_STRING, "param01", jsonrpc::JSON_STRING,
                         "param02", jsonrpc::JSON_BOOLEAN, NULL),
      &LookupServer::GetEthBlockByNumberI);

  this->bindAndAddMethod(
      jsonrpc::Procedure("eth_getBlockByHash", jsonrpc::PARAMS_BY_POSITION,
                         jsonrpc::JSON_STRING, "param01", jsonrpc::JSON_STRING,
                         "param02", jsonrpc::JSON_BOOLEAN, NULL),
      &LookupServer::GetEthBlockByHashI);

  this->bindAndAddMethod(
      jsonrpc::Procedure("eth_getBlockTransactionCountByHash",
                         jsonrpc::PARAMS_BY_POSITION, jsonrpc::JSON_STRING,
                         "param01", jsonrpc::JSON_STRING, NULL),
      &LookupServer::GetEthBlockTransactionCountByHashI);

  this->bindAndAddMethod(
      jsonrpc::Procedure("eth_getBlockTransactionCountByNumber",
                         jsonrpc::PARAMS_BY_POSITION, jsonrpc::JSON_STRING,
                         "param01", jsonrpc::JSON_STRING, NULL),
      &LookupServer::GetEthBlockTransactionCountByNumberI);

  this->bindAndAddMethod(
      jsonrpc::Procedure("eth_getTransactionByBlockHashAndIndex",
                         jsonrpc::PARAMS_BY_POSITION, jsonrpc::JSON_STRING,
                         "param01", jsonrpc::JSON_STRING, "param02",
                         jsonrpc::JSON_STRING, NULL),
      &LookupServer::GetEthTransactionByBlockHashAndIndexI);

  this->bindAndAddMethod(
      jsonrpc::Procedure("eth_getTransactionByBlockNumberAndIndex",
                         jsonrpc::PARAMS_BY_POSITION, jsonrpc::JSON_STRING,
                         "param01", jsonrpc::JSON_STRING, "param02",
                         jsonrpc::JSON_STRING, NULL),
      &LookupServer::GetEthTransactionByBlockNumberAndIndexI);

  this->bindAndAddMethod(
      jsonrpc::Procedure("eth_gasPrice", jsonrpc::PARAMS_BY_POSITION,
                         jsonrpc::JSON_STRING, NULL),
      &LookupServer::GetEthGasPriceI);

  this->bindAndAddMethod(
      jsonrpc::Procedure("eth_getCode", jsonrpc::PARAMS_BY_POSITION,
                         jsonrpc::JSON_STRING, "param01", jsonrpc::JSON_STRING,
                         "param02", jsonrpc::JSON_STRING, NULL),
      &LookupServer::GetEthCodeI);

  this->bindAndAddMethod(
      jsonrpc::Procedure("eth_estimateGas", jsonrpc::PARAMS_BY_POSITION,
                         jsonrpc::JSON_STRING, "param01", jsonrpc::JSON_OBJECT,
                         NULL),
      &LookupServer::GetEthEstimateGasI);

  this->bindAndAddMethod(
      jsonrpc::Procedure("eth_getTransactionCount", jsonrpc::PARAMS_BY_POSITION,
                         jsonrpc::JSON_STRING, "param01", jsonrpc::JSON_STRING,
                         "param02", jsonrpc::JSON_STRING, NULL),
      &LookupServer::GetEthTransactionCountI);

  this->bindAndAddMethod(
      jsonrpc::Procedure("eth_sendRawTransaction", jsonrpc::PARAMS_BY_POSITION,
                         jsonrpc::JSON_STRING, "param01", jsonrpc::JSON_STRING,
                         NULL),
      &LookupServer::GetEthSendRawTransactionI);

  this->bindAndAddMethod(
      jsonrpc::Procedure("eth_getTransactionByHash",
                         jsonrpc::PARAMS_BY_POSITION, jsonrpc::JSON_STRING,
                         "param01", jsonrpc::JSON_STRING, NULL),
      &LookupServer::GetEthTransactionByHashI);

  this->bindAndAddMethod(
      jsonrpc::Procedure("web3_clientVersion", jsonrpc::PARAMS_BY_POSITION,
                         jsonrpc::JSON_STRING, NULL),
      &LookupServer::GetWeb3ClientVersionI);

  this->bindAndAddMethod(
      jsonrpc::Procedure("web3_sha3", jsonrpc::PARAMS_BY_POSITION,
                         jsonrpc::JSON_STRING, "param01", jsonrpc::JSON_STRING,
                         NULL),
      &LookupServer::GetWeb3Sha3I);

  this->bindAndAddMethod(
      jsonrpc::Procedure("eth_mining", jsonrpc::PARAMS_BY_POSITION,
                         jsonrpc::JSON_STRING, NULL),
      &LookupServer::GetEthMiningI);

  this->bindAndAddMethod(
      jsonrpc::Procedure("eth_coinbase", jsonrpc::PARAMS_BY_POSITION,
                         jsonrpc::JSON_STRING, NULL),
      &LookupServer::GetEthCoinbaseI);

  this->bindAndAddMethod(
      jsonrpc::Procedure("eth_getUncleByBlockHashAndIndex",
                         jsonrpc::PARAMS_BY_POSITION, jsonrpc::JSON_ARRAY,
                         "param01", jsonrpc::JSON_STRING, "param02",
                         jsonrpc::JSON_STRING, nullptr),
      &LookupServer::GetEthUncleBlockI);

  this->bindAndAddMethod(
      jsonrpc::Procedure("eth_getUncleByBlockNumberAndIndex",
                         jsonrpc::PARAMS_BY_POSITION, jsonrpc::JSON_ARRAY,
                         "param01", jsonrpc::JSON_STRING, "param02",
                         jsonrpc::JSON_STRING, nullptr),
      &LookupServer::GetEthUncleBlockI);

  this->bindAndAddMethod(
      jsonrpc::Procedure("eth_getUncleCountByBlockHash",
                         jsonrpc::PARAMS_BY_POSITION, jsonrpc::JSON_ARRAY,
                         "param01", jsonrpc::JSON_STRING, nullptr),
      &LookupServer::GetEthUncleCountI);

  this->bindAndAddMethod(
      jsonrpc::Procedure("eth_getUncleCountByBlockNumber",
                         jsonrpc::PARAMS_BY_POSITION, jsonrpc::JSON_ARRAY,
                         "param01", jsonrpc::JSON_STRING, nullptr),
      &LookupServer::GetEthUncleCountI);

  this->bindAndAddMethod(
      jsonrpc::Procedure("net_version", jsonrpc::PARAMS_BY_POSITION,
                         jsonrpc::JSON_STRING, NULL),
      &LookupServer::GetNetVersionI);

  this->bindAndAddMethod(
      jsonrpc::Procedure("net_listening", jsonrpc::PARAMS_BY_POSITION,
                         jsonrpc::JSON_STRING, NULL),
      &LookupServer::GetNetListeningI);

  this->bindAndAddMethod(
      jsonrpc::Procedure("protocol_version", jsonrpc::PARAMS_BY_POSITION,
                         jsonrpc::JSON_STRING, NULL),
      &LookupServer::GetProtocolVersionI);

  this->bindAndAddMethod(
      jsonrpc::Procedure("net_peerCount", jsonrpc::PARAMS_BY_POSITION,
                         jsonrpc::JSON_STRING, NULL),
      &LookupServer::GetNetPeerCountI);

  this->bindAndAddMethod(
      jsonrpc::Procedure("eth_chainId", jsonrpc::PARAMS_BY_POSITION,
                         jsonrpc::JSON_STRING, NULL),
      &LookupServer::GetEthChainIdI);

  this->bindAndAddMethod(
      jsonrpc::Procedure("eth_syncing", jsonrpc::PARAMS_BY_POSITION,
                         jsonrpc::JSON_STRING, NULL),
      &LookupServer::GetEthSyncingI);

  this->bindAndAddMethod(
      jsonrpc::Procedure("eth_accounts", jsonrpc::PARAMS_BY_POSITION,
                         jsonrpc::JSON_STRING, NULL),
      &LookupServer::GetEthAccountsI);

  this->bindAndAddMethod(
      jsonrpc::Procedure("eth_getStorageAt", jsonrpc::PARAMS_BY_POSITION,
                         jsonrpc::JSON_STRING, "param01", jsonrpc::JSON_STRING,
                         "param02", jsonrpc::JSON_STRING, "param03",
                         jsonrpc::JSON_STRING, NULL),
      &LookupServer::GetEthStorageAtI);

  this->bindAndAddMethod(
      jsonrpc::Procedure("eth_getTransactionReceipt",
                         jsonrpc::PARAMS_BY_POSITION, jsonrpc::JSON_STRING,
                         "param01", jsonrpc::JSON_STRING, NULL),
      &LookupServer::GetEthTransactionReceiptI);

  m_StartTimeTx = 0;
  m_StartTimeDs = 0;
  m_DSBlockCache.first = 0;
  m_DSBlockCache.second.resize(NUM_PAGES_CACHE * PAGE_SIZE);
  m_TxBlockCache.first = 0;
  m_TxBlockCache.second.resize(NUM_PAGES_CACHE * PAGE_SIZE);
  m_RecentTransactions.resize(TXN_PAGE_SIZE);
  m_TxBlockCountSumPair.first = 0;
  m_TxBlockCountSumPair.second = 0;
  random_device rd;
  m_eng = mt19937(rd());
}

string LookupServer::GetNetworkId() {
  if (!LOOKUP_NODE_MODE) {
    throw JsonRpcException(RPC_INVALID_REQUEST, "Sent to a non-lookup");
  }
  return to_string(CHAIN_ID);
}

bool LookupServer::StartCollectorThread() {
  if (!LOOKUP_NODE_MODE || !ARCHIVAL_LOOKUP) {
    LOG_GENERAL(
        WARNING,
        "Not expected to be called from node other than LOOKUP ARCHIVAL ");
    return false;
  }
  auto collectorThread = [this]() mutable -> void {
    this_thread::sleep_for(chrono::seconds(POW_WINDOW_IN_SECONDS));

    vector<Transaction> txnsShard;
    vector<Transaction> txnsDS;
    LOG_GENERAL(INFO, "[ARCHLOOK]"
                          << "Start thread");
    while (true) {
      this_thread::sleep_for(chrono::seconds(SEED_TXN_COLLECTION_TIME_IN_SEC));
      txnsShard.clear();
      txnsDS.clear();

      if (m_mediator.m_disableTxns) {
        LOG_GENERAL(INFO, "Txns disabled - skipping forwarding to upper seed");
        continue;
      }

      if (m_mediator.m_lookup->GetSyncType() != SyncType::NO_SYNC) {
        LOG_GENERAL(INFO, "This new lookup (Seed) is not yet synced..");
        continue;
      }

      if (USE_REMOTE_TXN_CREATOR &&
          !m_mediator.m_lookup->GenTxnToSend(NUM_TXN_TO_SEND_PER_ACCOUNT,
                                             txnsShard, txnsDS)) {
        LOG_GENERAL(WARNING, "GenTxnToSend failed");
      }

      if (!txnsShard.empty()) {
        for (const auto& tx : txnsShard) {
          m_mediator.m_lookup->AddToTxnShardMap(tx,
                                                SEND_TYPE::ARCHIVAL_SEND_SHARD);
        }
        LOG_GENERAL(INFO, "Size of txns to shard: " << txnsShard.size());
      }

      if (!txnsDS.empty()) {
        for (const auto& tx : txnsDS) {
          m_mediator.m_lookup->AddToTxnShardMap(tx,
                                                SEND_TYPE::ARCHIVAL_SEND_DS);
        }
        LOG_GENERAL(INFO, "Size of txns to DS: " << txnsDS.size());
      }

      bool hasTxn = false;

      for (auto const& i :
           {SEND_TYPE::ARCHIVAL_SEND_SHARD, SEND_TYPE::ARCHIVAL_SEND_DS}) {
        {
          lock_guard<mutex> g(m_mediator.m_lookup->m_txnShardMapMutex);
          if (m_mediator.m_lookup->GetTxnFromShardMap(i).empty()) {
            continue;
          }
          hasTxn = true;
        }
      }

      if (!hasTxn) {
        LOG_GENERAL(DEBUG, "No Txns to send for this seed node");
        continue;
      }

      bytes msg = {MessageType::LOOKUP, LookupInstructionType::FORWARDTXN};

      {
        lock_guard<mutex> g(m_mediator.m_lookup->m_txnShardMapMutex);
        if (!Messenger::SetForwardTxnBlockFromSeed(
                msg, MessageOffset::BODY,
                m_mediator.m_lookup->GetTxnFromShardMap(
                    SEND_TYPE::ARCHIVAL_SEND_SHARD),
                m_mediator.m_lookup->GetTxnFromShardMap(
                    SEND_TYPE::ARCHIVAL_SEND_DS))) {
          continue;
        }
        for (auto const& i :
             {SEND_TYPE::ARCHIVAL_SEND_SHARD, SEND_TYPE::ARCHIVAL_SEND_DS}) {
          m_mediator.m_lookup->DeleteTxnShardMap(i);
        }
      }

      m_mediator.m_lookup->SendMessageToRandomSeedNode(msg);
    }
  };
  DetachedFunction(1, collectorThread);
  return true;
}

bool ValidateTxn(const Transaction& tx, const Address& fromAddr,
                 const Account* sender, const uint128_t& gasPrice) {
  if (DataConversion::UnpackA(tx.GetVersion()) != CHAIN_ID) {
    throw JsonRpcException(ServerBase::RPC_VERIFY_REJECTED,
                           "CHAIN_ID incorrect");
  }

  if (!tx.VersionCorrect()) {
    throw JsonRpcException(
        ServerBase::RPC_VERIFY_REJECTED,
        "Transaction version incorrect! Expected:" +
            to_string(TRANSACTION_VERSION) +
            " Actual:" + to_string(DataConversion::UnpackB(tx.GetVersion())));
  }

  if (tx.GetCode().size() > MAX_CODE_SIZE_IN_BYTES) {
    throw JsonRpcException(ServerBase::RPC_VERIFY_REJECTED,
                           "Code size is too large");
  }

  if (tx.GetGasPriceQa() < gasPrice) {
    throw JsonRpcException(
        ServerBase::RPC_VERIFY_REJECTED,
        "GasPrice " + tx.GetGasPriceQa().convert_to<string>() +
            " lower than minimum allowable " + gasPrice.convert_to<string>());
  }
  if (!Validator::VerifyTransaction(tx)) {
    throw JsonRpcException(ServerBase::RPC_VERIFY_REJECTED,
                           "Unable to verify transaction");
  }

  if (IsNullAddress(fromAddr)) {
    throw JsonRpcException(ServerBase::RPC_INVALID_ADDRESS_OR_KEY,
                           "Invalid address for issuing transactions");
  }

  if (sender == nullptr) {
    throw JsonRpcException(ServerBase::RPC_INVALID_ADDRESS_OR_KEY,
                           "The sender of the txn has no balance");
  }
  const auto type = Transaction::GetTransactionType(tx);

  if (type == Transaction::ContractType::CONTRACT_CALL &&
      (tx.GetGasLimitZil() <
       max(CONTRACT_INVOKE_GAS, (unsigned int)(tx.GetData().size())))) {
    throw JsonRpcException(ServerBase::RPC_INVALID_PARAMETER,
                           "Gas limit (" + to_string(tx.GetGasLimitZil()) +
                               ") lower than minimum for invoking contract (" +
                               to_string(CONTRACT_INVOKE_GAS) + ")");
  }

  else if (type == Transaction::ContractType::CONTRACT_CREATION &&
           (tx.GetGasLimitZil() <
            max(CONTRACT_CREATE_GAS,
                (unsigned int)(tx.GetCode().size() + tx.GetData().size())))) {
    throw JsonRpcException(
        ServerBase::RPC_INVALID_PARAMETER,
        "Gas limit (" + to_string(tx.GetGasLimitZil()) +
            ") lower than minimum for creating contract (" +
            to_string(max(
                CONTRACT_CREATE_GAS,
                (unsigned int)(tx.GetCode().size() + tx.GetData().size()))) +
            ")");
  } else if (type == Transaction::ContractType::NON_CONTRACT &&
             tx.GetGasLimitZil() < NORMAL_TRAN_GAS) {
    throw JsonRpcException(
        ServerBase::RPC_INVALID_PARAMETER,
        "Gas limit (" + to_string(tx.GetGasLimitZil()) +
            ") lower than minimum for payment transaction (" +
            to_string(NORMAL_TRAN_GAS) + ")");
  }

  if (sender->GetNonce() >= tx.GetNonce()) {
    throw JsonRpcException(ServerBase::RPC_INVALID_PARAMETER,
                           "Nonce (" + to_string(tx.GetNonce()) +
                               ") lower than current (" +
                               to_string(sender->GetNonce()) + ")");
  }

  // Check if transaction amount is valid
  uint128_t gasDeposit = 0;
  if (!SafeMath<uint128_t>::mul(tx.GetGasLimitZil(), tx.GetGasPriceQa(),
                                gasDeposit)) {
    throw JsonRpcException(
        ServerBase::RPC_INVALID_PARAMETER,
        "tx.GetGasLimitZil() * tx.GetGasPriceQa() overflow!");
  }

  uint128_t debt = 0;
  if (!SafeMath<uint128_t>::add(gasDeposit, tx.GetAmountQa(), debt)) {
    throw JsonRpcException(
        ServerBase::RPC_INVALID_PARAMETER,
        "tx.GetGasLimitZil() * tx.GetGasPrice() + tx.GetAmountQa() overflow!");
  }

  if (sender->GetBalance() < debt) {
    throw JsonRpcException(ServerBase::RPC_INVALID_PARAMETER,
                           "Insufficient funds in source account!");
  }

  if ((type == Transaction::ContractType::CONTRACT_CREATION ||
       type == Transaction::ContractType::NON_CONTRACT) &&
      tx.GetGasLimitZil() > SHARD_MICROBLOCK_GAS_LIMIT) {
    throw JsonRpcException(ServerBase::RPC_INVALID_PARAMETER,
                           "Txn gas limit " + to_string(tx.GetGasLimitZil()) +
                               " greater than microblock gas limit" +
                               to_string(SHARD_MICROBLOCK_GAS_LIMIT));
  }

  return true;
}

std::pair<std::string, unsigned int> LookupServer::CheckContractTxnShards(
    bool priority, unsigned int shard, const Transaction& tx,
    unsigned int num_shards, bool toAccountExist, bool toAccountIsContract) {
  unsigned int mapIndex = shard;
  std::string resultStr;

  if (!ENABLE_SC) {
    throw JsonRpcException(RPC_MISC_ERROR, "Smart contract is disabled");
  }

  if (!toAccountExist) {
    throw JsonRpcException(RPC_INVALID_ADDRESS_OR_KEY,
                           "Target account does not exist");
  }

  else if (Transaction::GetTransactionType(tx) == Transaction::CONTRACT_CALL &&
           !toAccountIsContract) {
    throw JsonRpcException(RPC_INVALID_ADDRESS_OR_KEY,
                           "Non - contract address called");
  }

  Address affectedAddress =
      (Transaction::GetTransactionType(tx) == Transaction::CONTRACT_CREATION)
          ? Account::GetAddressForContract(tx.GetSenderAddr(),
                                           tx.GetNonce() - 1)
          : tx.GetToAddr();

  unsigned int to_shard =
      Transaction::GetShardIndex(affectedAddress, num_shards);
  // Use m_sendSCCallsToDS as initial setting
  bool sendToDs = priority || m_mediator.m_lookup->m_sendSCCallsToDS;
  if ((to_shard == shard) && !sendToDs) {
    if (tx.GetGasLimitZil() > SHARD_MICROBLOCK_GAS_LIMIT) {
      throw JsonRpcException(RPC_INVALID_PARAMETER,
                             "txn gas limit exceeding shard maximum limit");
    }
    if (ARCHIVAL_LOOKUP) {
      mapIndex = SEND_TYPE::ARCHIVAL_SEND_SHARD;
    }
    resultStr =
        "Contract Creation/Call Txn, Shards Match of the sender "
        "and receiver";
  } else {
    if (tx.GetGasLimitZil() > DS_MICROBLOCK_GAS_LIMIT) {
      throw JsonRpcException(RPC_INVALID_PARAMETER,
                             "txn gas limit exceeding ds maximum limit");
    }
    if (ARCHIVAL_LOOKUP) {
      mapIndex = SEND_TYPE::ARCHIVAL_SEND_DS;
    } else {
      mapIndex = num_shards;
    }
    resultStr = "Contract Creation/Call Txn, Sent To Ds";
  }
  return make_pair(resultStr, mapIndex);
}

Json::Value LookupServer::CreateTransaction(
    const Json::Value& _json, const unsigned int num_shards,
    const uint128_t& gasPrice, const CreateTransactionTargetFunc& targetFunc) {
  LOG_MARKER();

  if (!LOOKUP_NODE_MODE) {
    throw JsonRpcException(RPC_INVALID_REQUEST, "Sent to a non-lookup");
  }

  if (Mediator::m_disableTxns) {
    LOG_GENERAL(INFO, "Txns disabled - rejecting new txn");
    throw JsonRpcException(RPC_MISC_ERROR, "Unable to Process");
  }

  try {
    if (!JSONConversion::checkJsonTx(_json)) {
      throw JsonRpcException(RPC_PARSE_ERROR, "Invalid Transaction JSON");
    }

    Transaction tx = JSONConversion::convertJsontoTx(_json);

    Json::Value ret;

    const Address fromAddr = tx.GetSenderAddr();

    bool toAccountExist;
    bool toAccountIsContract;

    {
      shared_lock<shared_timed_mutex> lock(
          AccountStore::GetInstance().GetPrimaryMutex());

      const Account* sender =
          AccountStore::GetInstance().GetAccount(fromAddr, true);
      const Account* toAccount =
          AccountStore::GetInstance().GetAccount(tx.GetToAddr(), true);

      if (!ValidateTxn(tx, fromAddr, sender, gasPrice)) {
        return ret;
      }

      toAccountExist = (toAccount != nullptr);
      toAccountIsContract = toAccountExist && toAccount->isContract();
    }

    const unsigned int shard = Transaction::GetShardIndex(fromAddr, num_shards);
    unsigned int mapIndex = shard;
    bool priority = false;
    if (_json.isMember("priority")) {
      priority = _json["priority"].asBool();
    }
    switch (Transaction::GetTransactionType(tx)) {
      case Transaction::ContractType::NON_CONTRACT:
        if (ARCHIVAL_LOOKUP) {
          mapIndex = SEND_TYPE::ARCHIVAL_SEND_SHARD;
        }
        if (toAccountExist) {
          if (toAccountIsContract) {
            throw JsonRpcException(ServerBase::RPC_INVALID_PARAMETER,
                                   "Contract account won't accept normal txn");
            return false;
          }
        }

        ret["Info"] = "Non-contract txn, sent to shard";
        break;
      case Transaction::ContractType::CONTRACT_CREATION: {
        // We use the same logic for CONTRACT_CREATION and CONTRACT_CALL.
        // TODO(valeryz): once we stop using Zilliqa APIs for EVM, revert
        // to the old behavior where CONTRACT_CREATION can be sharded.
        auto check =
            CheckContractTxnShards(priority, shard, tx, num_shards,
                                   toAccountExist, toAccountIsContract);
        ret["Info"] = check.first;
        ret["ContractAddress"] =
            Account::GetAddressForContract(fromAddr, tx.GetNonce() - 1).hex();
        mapIndex = check.second;
      } break;
      case Transaction::ContractType::CONTRACT_CALL: {
        auto check =
            CheckContractTxnShards(priority, shard, tx, num_shards,
                                   toAccountExist, toAccountIsContract);
        ret["Info"] = check.first;
        mapIndex = check.second;
      } break;
      case Transaction::ContractType::ERROR:
        throw JsonRpcException(RPC_INVALID_ADDRESS_OR_KEY,
                               "Code is empty and To addr is null");
        break;
      default:
        throw JsonRpcException(RPC_MISC_ERROR, "Txn type unexpected");
    }
    if (m_mediator.m_lookup->m_sendAllToDS) {
      if (ARCHIVAL_LOOKUP) {
        mapIndex = SEND_TYPE::ARCHIVAL_SEND_DS;
      } else {
        mapIndex = num_shards;
      }
    }
    if (!targetFunc(tx, mapIndex)) {
      throw JsonRpcException(RPC_DATABASE_ERROR,
                             "Txn could not be added as database exceeded "
                             "limit or the txn was already present");
    }
    ret["TranID"] = tx.GetTranID().hex();
    return ret;
  } catch (const JsonRpcException& je) {
    throw je;
  } catch (exception& e) {
    LOG_GENERAL(INFO,
                "[Error]" << e.what() << " Input: " << _json.toStyledString());
    throw JsonRpcException(RPC_MISC_ERROR, "Unable to Process");
  }
}

Json::Value LookupServer::CreateTransactionEth(
    Eth::EthFields const& fields, bytes const& pubKey,
    const unsigned int num_shards, const uint128_t& gasPrice,
    const CreateTransactionTargetFunc& targetFunc) {
  LOG_MARKER();

  if (!LOOKUP_NODE_MODE) {
    throw JsonRpcException(RPC_INVALID_REQUEST, "Sent to a non-lookup");
  }

  if (Mediator::m_disableTxns) {
    LOG_GENERAL(INFO, "Txns disabled - rejecting new txn");
    throw JsonRpcException(RPC_MISC_ERROR, "Unable to Process");
  }

  Address toAddr{fields.toAddr};
  bytes data;
  bytes code;
  if (IsNullAddress(toAddr)) {
    code = ToEVM(fields.code);
  } else {
    data = DataConversion::StringToCharArray(
        DataConversion::Uint8VecToHexStrRet(fields.code));
  }
  Transaction tx{fields.version,
                 fields.nonce,
                 Address(fields.toAddr),
                 PubKey(pubKey, 0),
                 fields.amount,
                 fields.gasPrice,
                 fields.gasLimit,
                 code,  // either empty or stripped EVM-less code
                 data,  // either empty or un-hexed byte-stream
                 Signature(fields.signature, 0)};

  try {
    Json::Value ret;

    const Address fromAddr = tx.GetSenderAddr();

    bool toAccountExist;
    bool toAccountIsContract;

    {
      shared_lock<shared_timed_mutex> lock(
          AccountStore::GetInstance().GetPrimaryMutex());

      const Account* sender =
          AccountStore::GetInstance().GetAccount(fromAddr, true);
      const Account* toAccount =
          AccountStore::GetInstance().GetAccount(tx.GetToAddr(), true);

      if (!Eth::ValidateEthTxn(tx, fromAddr, sender, gasPrice)) {
        LOG_GENERAL(WARNING, "failed to validate TX!");
        return ret;
      }

      toAccountExist = (toAccount != nullptr);
      toAccountIsContract = toAccountExist && toAccount->isContract();
    }

    const unsigned int shard = Transaction::GetShardIndex(fromAddr, num_shards);
    unsigned int mapIndex = shard;
    bool priority = false;
    switch (Transaction::GetTransactionType(tx)) {
      case Transaction::ContractType::NON_CONTRACT:
        if (ARCHIVAL_LOOKUP) {
          mapIndex = SEND_TYPE::ARCHIVAL_SEND_SHARD;
        }
        if (toAccountExist) {
          if (toAccountIsContract) {
            throw JsonRpcException(ServerBase::RPC_INVALID_PARAMETER,
                                   "Contract account won't accept normal txn");
            return false;
          }
        }

        ret["Info"] = "Non-contract txn, sent to shard";
        break;
      case Transaction::ContractType::CONTRACT_CREATION: {
        auto check =
            CheckContractTxnShards(priority, shard, tx, num_shards,
                                   toAccountExist, toAccountIsContract);
        ret["Info"] = check.first;
        ret["ContractAddress"] =
            Account::GetAddressForContract(fromAddr, tx.GetNonce() - 1).hex();
        mapIndex = check.second;
      } break;
      case Transaction::ContractType::CONTRACT_CALL: {
        auto check =
            CheckContractTxnShards(priority, shard, tx, num_shards,
                                   toAccountExist, toAccountIsContract);
        ret["Info"] = check.first;
        mapIndex = check.second;
      } break;
      case Transaction::ContractType::ERROR:
        throw JsonRpcException(RPC_INVALID_ADDRESS_OR_KEY,
                               "Code is empty and To addr is null");
        break;
      default:
        throw JsonRpcException(RPC_MISC_ERROR, "Txn type unexpected");
    }
    if (m_mediator.m_lookup->m_sendAllToDS) {
      if (ARCHIVAL_LOOKUP) {
        mapIndex = SEND_TYPE::ARCHIVAL_SEND_DS;
      } else {
        mapIndex = num_shards;
      }
    }
    if (!targetFunc(tx, mapIndex)) {
      throw JsonRpcException(RPC_DATABASE_ERROR,
                             "Txn could not be added as database exceeded "
                             "limit or the txn was already present");
    }
    ret["TranID"] = tx.GetTranID().hex();
    return ret;
  } catch (const JsonRpcException& je) {
    throw je;
  } catch (exception& e) {
    LOG_GENERAL(INFO, "[Error]" << e.what() << " Input: N/A");
    throw JsonRpcException(RPC_MISC_ERROR, "Unable to Process");
  }
}

TxBlock LookupServer::GetBlockByTransactionHash(const std::string& txnhash) {
  const TxBlock EMPTY_BLOCK;
  const auto txBlock = m_mediator.m_txBlockChain.GetLastBlock();
  auto height = txBlock.GetHeader().GetBlockNum();
  if (height == std::numeric_limits<uint64_t>::max()) {
    return EMPTY_BLOCK;
  }

  TxnHash argHash{txnhash};
  do {
    auto const block = GetEthBlockByNumber(std::to_string(height), false);
    if (block == Json::nullValue) {
      return EMPTY_BLOCK;
    }
    auto const TxnHashes = block["transactions"];
    for (auto const& item : TxnHashes) {
      TxnHash hash_1{item.asString()};
      if (hash_1 == argHash) {
        const std::string blockHash = block["hash"].asString();
        const BlockHash hash{blockHash};
        return m_mediator.m_txBlockChain.GetBlockByHash(hash);
      }
    }
  } while (--height);

  return EMPTY_BLOCK;
}

Json::Value LookupServer::GetEthBlockNumber() {
  Json::Value ret;

  try {
    const auto txBlock = m_mediator.m_txBlockChain.GetLastBlock();

    auto const height = txBlock.GetHeader().GetBlockNum() ==
                                std::numeric_limits<uint64_t>::max()
                            ? 1
                            : txBlock.GetHeader().GetBlockNum();

    std::ostringstream returnVal;
    returnVal << "0x" << std::hex << height << std::dec;
    ret = returnVal.str();
  } catch (std::exception& e) {
    LOG_GENERAL(INFO, "[Error]" << e.what() << " When getting block number!");
    throw JsonRpcException(RPC_MISC_ERROR, "Unable To Process");
  }

  return ret;
}

Json::Value LookupServer::GetEthBlockByNumber(const std::string& blockNumberStr,
                                              bool includeFullTransactions) {
  try {
    TxBlock txBlock;

    if (blockNumberStr == "latest") {
      txBlock = m_mediator.m_txBlockChain.GetLastBlock();
    } else if (blockNumberStr == "earliest") {
      txBlock = m_mediator.m_txBlockChain.GetBlock(0);
    } else if (blockNumberStr == "pending") {
      // Not supported
      return Json::nullValue;
    } else {
      const uint64_t blockNum =
          std::strtoull(blockNumberStr.c_str(), nullptr, 0);
      txBlock = m_mediator.m_txBlockChain.GetBlock(blockNum);
    }
    const TxBlock NON_EXISTING_TX_BLOCK{};
    if (txBlock == NON_EXISTING_TX_BLOCK) {
      return Json::nullValue;
    }
    return GetEthBlockCommon(txBlock, includeFullTransactions);

  } catch (std::exception& e) {
    LOG_GENERAL(INFO, "[Error]" << e.what() << " Input: " << blockNumberStr
                                << ", includeFullTransactions: "
                                << includeFullTransactions);
    throw JsonRpcException(RPC_MISC_ERROR, "Unable To Process");
  }
}

Json::Value LookupServer::GetEthBlockByHash(const std::string& inputHash,
                                            bool includeFullTransactions) {
  try {
    const BlockHash blockHash{inputHash};
    const auto txBlock = m_mediator.m_txBlockChain.GetBlockByHash(blockHash);
    const TxBlock NON_EXISTING_TX_BLOCK{};
    if (txBlock == NON_EXISTING_TX_BLOCK) {
      return Json::nullValue;
    }
    return GetEthBlockCommon(txBlock, includeFullTransactions);

  } catch (std::exception& e) {
    LOG_GENERAL(INFO, "[Error]" << e.what() << " Input: " << inputHash
                                << ", includeFullTransactions: "
                                << includeFullTransactions);
    throw JsonRpcException(RPC_MISC_ERROR, "Unable To Process");
  }
}

Json::Value LookupServer::GetEthBlockCommon(const TxBlock& txBlock,
                                            bool includeFullTransactions) {
  const auto dsBlock =
      m_mediator.m_dsBlockChain.GetBlock(txBlock.GetHeader().GetDSBlockNum());

  std::vector<TxBodySharedPtr> transactions;
  std::vector<TxnHash> transactionHashes;

  // Gather either transaction hashes or full transactions
  const auto& microBlockInfos = txBlock.GetMicroBlockInfos();
  for (auto const& mbInfo : microBlockInfos) {
    if (mbInfo.m_txnRootHash == TxnHash{}) {
      continue;
    }

    MicroBlockSharedPtr microBlockPtr;

    if (!BlockStorage::GetBlockStorage().GetMicroBlock(mbInfo.m_microBlockHash,
                                                       microBlockPtr)) {
      continue;
    }

    const auto& currTranHashes = microBlockPtr->GetTranHashes();
    if (!includeFullTransactions) {
      transactionHashes.insert(transactionHashes.end(), currTranHashes.begin(),
                               currTranHashes.end());
      continue;
    }
    for (const auto& transactionHash : currTranHashes) {
      TxBodySharedPtr transactionBodyPtr;
      if (!BlockStorage::GetBlockStorage().GetTxBody(transactionHash,
                                                     transactionBodyPtr)) {
        continue;
      }
      transactions.push_back(std::move(transactionBodyPtr));
    }
  }

  return JSONConversion::convertTxBlocktoEthJson(txBlock, dsBlock, transactions,
                                                 transactionHashes,
                                                 includeFullTransactions);
}

static bool isNumber(const std::string& str) {
  char* endp;
  strtoull(str.c_str(), &endp, 0);
  return (str.size() > 0 && endp != nullptr && *endp == '\0');
}

Json::Value LookupServer::GetEthBalance(const std::string& address,
                                        const std::string& tag) {
<<<<<<< HEAD
  if (tag == "latest" || tag == "earliest" || tag == "pending" ||
      isNumber(tag)) {
    uint256_t ethBalance{0};
    try {
      auto ret = this->GetBalanceAndNonce(address);
      ethBalance.assign(ret["balance"].asString());
    } catch (const JsonRpcException&) {
      // default ethBalance.
    } catch (const std::runtime_error& e) {
      throw JsonRpcException(RPC_MISC_ERROR, "Invalid account balance number");
    }
    uint256_t ethBalanceScaled;
    if (!SafeMath<uint256_t>::mul(ethBalance, EVM_ZIL_SCALING_FACTOR,
                                  ethBalanceScaled)) {
      throw JsonRpcException(RPC_MISC_ERROR, "GetEthBalance overflow");
    }
=======
  LOG_MARKER();

  if (tag == "latest" || tag == "earliest" || tag == "pending") {
    LOG_GENERAL(DEBUG, "Get Eth balance for address:" << address);
    const auto balanceStr =
        this->GetBalance(address, true)["balance"].asString();

    const uint256_t ethBalance =
        std::strtoll(balanceStr.c_str(), nullptr, 16) * EVM_ZIL_SCALING_FACTOR;
>>>>>>> 1cf78d8a

    std::ostringstream strm;
    strm << "0x" << std::hex << ethBalanceScaled << std::dec;

    return strm.str();
  }
  throw JsonRpcException(RPC_MISC_ERROR, "Unable To Process, invalid tag");

  return "";
}

Json::Value LookupServer::getEthGasPrice() const {
  try {
    uint256_t gasPrice =
        m_mediator.m_dsBlockChain.GetLastBlock().GetHeader().GetGasPrice();
    // Make gas price in wei
    gasPrice = gasPrice * EVM_ZIL_SCALING_FACTOR;
    std::ostringstream strm;

    strm << "0x" << std::hex << gasPrice << std::dec;
    return strm.str();
  } catch (std::exception& e) {
    LOG_GENERAL(INFO, "[Error]" << e.what());

    throw JsonRpcException(RPC_MISC_ERROR, "Unable To Process");
  }
}

Json::Value LookupServer::GetEthBlockTransactionCountByHash(
    const std::string& inputHash) {
  try {
    const BlockHash blockHash{inputHash};
    const auto txBlock = m_mediator.m_txBlockChain.GetBlockByHash(blockHash);

    std::ostringstream strm;
    strm << "0x" << std::hex << txBlock.GetHeader().GetNumTxs() << std::dec;

    return strm.str();

  } catch (std::exception& e) {
    LOG_GENERAL(INFO, "[Error]" << e.what() << " Input: " << inputHash);

    throw JsonRpcException(RPC_MISC_ERROR, "Unable To Process");
  }
}

Json::Value LookupServer::GetEthBlockTransactionCountByNumber(
    const std::string& blockNumberStr) {
  try {
    TxBlock txBlock;

    if (blockNumberStr == "latest") {
      txBlock = m_mediator.m_txBlockChain.GetLastBlock();
    } else if (blockNumberStr == "earliest") {
      txBlock = m_mediator.m_txBlockChain.GetBlock(0);
    } else if (blockNumberStr == "pending") {
      // Not supported
      return "0x0";
    } else {
      const uint64_t blockNum =
          std::strtoull(blockNumberStr.c_str(), nullptr, 0);
      txBlock = m_mediator.m_txBlockChain.GetBlock(blockNum);
    }
    std::ostringstream strm;
    strm << "0x" << std::hex << txBlock.GetHeader().GetNumTxs() << std::dec;

    return strm.str();

  } catch (std::exception& e) {
    LOG_GENERAL(INFO, "[Error]" << e.what() << " Input: " << blockNumberStr);

    throw JsonRpcException(RPC_MISC_ERROR, "Unable To Process");
  }
}

Json::Value LookupServer::GetEthTransactionByBlockHashAndIndex(
    const std::string& inputHash, const std::string& indexStr) const {
  try {
    const BlockHash blockHash{inputHash};
    const auto txBlock = m_mediator.m_txBlockChain.GetBlockByHash(blockHash);
    const uint64_t index = std::strtoull(indexStr.c_str(), nullptr, 0);
    return GetEthTransactionFromBlockByIndex(txBlock, index);

  } catch (std::exception& e) {
    LOG_GENERAL(INFO, "[Error]" << e.what() << " Input: " << inputHash);

    throw JsonRpcException(RPC_MISC_ERROR, "Unable To Process");
  }
}

Json::Value LookupServer::GetEthTransactionByBlockNumberAndIndex(
    const std::string& blockNumberStr, const std::string& indexStr) const {
  try {
    TxBlock txBlock;
    if (blockNumberStr == "latest") {
      txBlock = m_mediator.m_txBlockChain.GetLastBlock();
    } else if (blockNumberStr == "earliest") {
      txBlock = m_mediator.m_txBlockChain.GetBlock(0);
    } else if (blockNumberStr == "pending") {
      // Not supported
      return Json::nullValue;
    } else {
      const uint64_t blockNum =
          std::strtoull(blockNumberStr.c_str(), nullptr, 0);
      txBlock = m_mediator.m_txBlockChain.GetBlock(blockNum);
    }
    const uint64_t index = std::strtoull(indexStr.c_str(), nullptr, 0);
    return GetEthTransactionFromBlockByIndex(txBlock, index);
  } catch (std::exception& e) {
    LOG_GENERAL(INFO, "[Error]" << e.what() << " Input: " << blockNumberStr);

    throw JsonRpcException(RPC_MISC_ERROR, "Unable To Process");
  }
}

Json::Value LookupServer::GetEthTransactionFromBlockByIndex(
    const TxBlock& txBlock, uint64_t index) const {
  const TxBlock EMPTY_BLOCK;
  constexpr auto WRONG_INDEX = std::numeric_limits<uint64_t>::max();
  if (txBlock == EMPTY_BLOCK || index == WRONG_INDEX) {
    return Json::nullValue;
  }
  uint64_t processedIndexes = 0;
  MicroBlockSharedPtr microBlockPtr;
  boost::optional<uint64_t> indexInBlock;

  const auto& microBlockInfos = txBlock.GetMicroBlockInfos();
  for (auto const& mbInfo : microBlockInfos) {
    if (mbInfo.m_txnRootHash == TxnHash{}) {
      continue;
    }

    if (!BlockStorage::GetBlockStorage().GetMicroBlock(mbInfo.m_microBlockHash,
                                                       microBlockPtr)) {
      continue;
    }

    const auto& currTranHashes = microBlockPtr->GetTranHashes();

    if (processedIndexes + currTranHashes.size() > index) {
      // We found a block containing transaction
      indexInBlock = index - processedIndexes;
      break;
    } else {
      processedIndexes += currTranHashes.size();
    }
  }
  // Possibly out of range index or block with no transactions
  if (!indexInBlock) {
    return Json::nullValue;
  }

  TxBodySharedPtr transactioBodyPtr;
  const auto txHashes = microBlockPtr->GetTranHashes();
  if (!BlockStorage::GetBlockStorage().GetTxBody(txHashes[indexInBlock.value()],
                                                 transactioBodyPtr)) {
    return Json::nullValue;
  }

  return JSONConversion::convertTxtoEthJson(*transactioBodyPtr, txBlock);
}

Json::Value LookupServer::GetEthTransactionReceipt(const std::string& txnhash) {
  try {
    const TxBlock EMPTY_BLOCK;
    auto txBlock = GetBlockByTransactionHash(txnhash);
    if (txBlock == EMPTY_BLOCK) {
      LOG_GENERAL(WARNING, "Tx receipt requested but not found in any blocks.");
      return Json::nullValue;
    }

    TxnHash argHash{txnhash};
    TxBodySharedPtr transactioBodyPtr;
    bool isPresent =
        BlockStorage::GetBlockStorage().GetTxBody(argHash, transactioBodyPtr);
    if (!isPresent) {
      LOG_GENERAL(WARNING, "Unable to find transaction for given hash");
      return Json::nullValue;
    }

    auto const ethResult =
        JSONConversion::convertTxtoEthJson(*transactioBodyPtr, txBlock);
    auto const zilResult = JSONConversion::convertTxtoJson(*transactioBodyPtr);

    auto receipt = zilResult["receipt"];

    std::string hashId = ethResult["hash"].asString();
    bool success = receipt["success"].asBool();
    std::string sender = ethResult["from"].asString();
    std::string toAddr = ethResult["to"].asString();
    std::string cumGas = std::to_string(GasConv::GasUnitsFromCoreToEth(
        transactioBodyPtr->GetTransactionReceipt().GetCumGas()));

    const TxBlockHeader& txHeader = txBlock.GetHeader();
    const std::string blockNumber =
        (boost::format("0x%x") % txHeader.GetBlockNum()).str();
    const std::string blockHash =
        std::string{"0x"} + txBlock.GetBlockHash().hex();

    Json::Value contractAddress =
        ethResult.get("contractAddress", Json::nullValue);
    auto res =
        Eth::populateReceiptHelper(hashId, success, sender, toAddr, cumGas,
                                   blockHash, blockNumber, contractAddress);

    return res;
  } catch (const JsonRpcException& je) {
    throw je;
  } catch (exception& e) {
    throw JsonRpcException(RPC_MISC_ERROR,
                           string("Unable To find hash for txn: ") + e.what());
  }

  return Json::nullValue;
}

Json::Value LookupServer::GetTransaction(const string& transactionHash) {
  LOG_MARKER();

  if (!LOOKUP_NODE_MODE) {
    throw JsonRpcException(RPC_INVALID_REQUEST, "Sent to a non-lookup");
  }

  try {
    TxBodySharedPtr tptr;
    TxnHash tranHash(transactionHash);

    bool isPresent = BlockStorage::GetBlockStorage().GetTxBody(tranHash, tptr);
    if (isPresent) {
      Json::Value _json;
      return JSONConversion::convertTxtoJson(*tptr);
    } else {
      throw JsonRpcException(RPC_DATABASE_ERROR, "Txn Hash not Present");
    }
  } catch (const JsonRpcException& je) {
    throw je;
  } catch (exception& e) {
    LOG_GENERAL(INFO, "[Error]" << e.what() << " Input: " << transactionHash);
    throw JsonRpcException(RPC_MISC_ERROR, "Unable to Process");
  }
}

Json::Value LookupServer::GetSoftConfirmedTransaction(const string& txnHash) {
  LOG_MARKER();

  if (!LOOKUP_NODE_MODE) {
    throw JsonRpcException(RPC_INVALID_REQUEST, "Sent to a non-lookup");
  }

  try {
    TxBodySharedPtr tptr;
    TxnHash tranHash(txnHash);
    if (txnHash.size() != TRAN_HASH_SIZE * 2) {
      throw JsonRpcException(RPC_INVALID_PARAMS, "Size not appropriate");
    }
    bool isPresent = BlockStorage::GetBlockStorage().GetTxBody(tranHash, tptr);
    bool isSoftConfirmed = false;
    if (!isPresent) {
      isSoftConfirmed =
          m_mediator.m_node->GetSoftConfirmedTransaction(tranHash, tptr);
    }

    if (isPresent || isSoftConfirmed) {
      Json::Value _json;
      return JSONConversion::convertTxtoJson(*tptr, isSoftConfirmed);
    } else {
      throw JsonRpcException(RPC_DATABASE_ERROR, "Txn Hash not soft confirmed");
    }
  } catch (const JsonRpcException& je) {
    throw je;
  } catch (exception& e) {
    LOG_GENERAL(INFO, "[Error]" << e.what() << " Input: " << txnHash);
    throw JsonRpcException(RPC_MISC_ERROR, "Unable to Process");
  }
}

Json::Value LookupServer::GetDsBlock(const string& blockNum, bool verbose) {
  if (!LOOKUP_NODE_MODE) {
    throw JsonRpcException(RPC_INVALID_REQUEST, "Sent to a non-lookup");
  }

  try {
    uint64_t BlockNum = stoull(blockNum);
    auto _json = JSONConversion::convertDSblocktoJson(
        m_mediator.m_dsBlockChain.GetBlock(BlockNum), verbose);
    if (verbose) {
      // also add last ds block hash
      BlockHash prevDSHash;
      if (BlockNum > 1) {
        prevDSHash =
            m_mediator.m_dsBlockChain.GetBlock(BlockNum - 1).GetBlockHash();
      }
      _json["PrevDSHash"] = prevDSHash.hex();
    }
    return _json;
  } catch (const JsonRpcException& je) {
    throw je;
  } catch (runtime_error& e) {
    LOG_GENERAL(INFO, "[Error]" << e.what() << " Input: " << blockNum);
    throw JsonRpcException(RPC_INVALID_PARAMS, "String not numeric");
  } catch (invalid_argument& e) {
    LOG_GENERAL(INFO, "[Error]" << e.what() << " Input: " << blockNum);
    throw JsonRpcException(RPC_INVALID_PARAMS, "Invalid arugment");
  } catch (out_of_range& e) {
    LOG_GENERAL(INFO, "[Error]" << e.what() << " Input: " << blockNum);
    throw JsonRpcException(RPC_INVALID_PARAMS, "Out of range");
  } catch (exception& e) {
    LOG_GENERAL(INFO, "[Error]" << e.what() << " Input: " << blockNum);
    throw JsonRpcException(RPC_MISC_ERROR, "Unable To Process");
  }
}

Json::Value LookupServer::GetTxBlockByNum(const string& blockNum,
                                          bool verbose) {
  if (!LOOKUP_NODE_MODE) {
    throw JsonRpcException(RPC_INVALID_REQUEST, "Sent to a non-lookup");
  }

  try {
    uint64_t BlockNum = stoull(blockNum);
    return JSONConversion::convertTxBlocktoJson(
        m_mediator.m_txBlockChain.GetBlock(BlockNum), verbose);
  } catch (const JsonRpcException& je) {
    throw je;
  } catch (runtime_error& e) {
    LOG_GENERAL(INFO, "[Error]" << e.what() << " Input: " << blockNum);
    throw JsonRpcException(RPC_INVALID_PARAMS, "String not numeric");
  } catch (invalid_argument& e) {
    LOG_GENERAL(INFO, "[Error]" << e.what() << " Input: " << blockNum);
    throw JsonRpcException(RPC_INVALID_PARAMS, "Invalid argument");
  } catch (out_of_range& e) {
    LOG_GENERAL(INFO, "[Error]" << e.what() << " Input: " << blockNum);
    throw JsonRpcException(RPC_INVALID_PARAMS, "Out of range");
  } catch (exception& e) {
    LOG_GENERAL(INFO, "[Error]" << e.what() << " Input: " << blockNum);
    throw JsonRpcException(RPC_MISC_ERROR, "Unable To Process");
  }
}

string LookupServer::GetMinimumGasPrice() {
  if (!LOOKUP_NODE_MODE) {
    throw JsonRpcException(RPC_INVALID_REQUEST, "Sent to a non-lookup");
  }

  return m_mediator.m_dsBlockChain.GetLastBlock()
      .GetHeader()
      .GetGasPrice()
      .str();
}

Json::Value LookupServer::GetLatestDsBlock() {
  if (!LOOKUP_NODE_MODE) {
    throw JsonRpcException(RPC_INVALID_REQUEST, "Sent to a non-lookup");
  }

  LOG_MARKER();
  DSBlock Latest = m_mediator.m_dsBlockChain.GetLastBlock();

  LOG_EPOCH(INFO, m_mediator.m_currentEpochNum,
            "BlockNum " << Latest.GetHeader().GetBlockNum()
                        << "  Timestamp:        " << Latest.GetTimestamp());

  return JSONConversion::convertDSblocktoJson(Latest);
}

Json::Value LookupServer::GetLatestTxBlock() {
  LOG_MARKER();

  if (!LOOKUP_NODE_MODE) {
    throw JsonRpcException(RPC_INVALID_REQUEST, "Sent to a non-lookup");
  }

  TxBlock Latest = m_mediator.m_txBlockChain.GetLastBlock();

  LOG_EPOCH(INFO, m_mediator.m_currentEpochNum,
            "BlockNum " << Latest.GetHeader().GetBlockNum()
                        << "  Timestamp:        " << Latest.GetTimestamp());

  return JSONConversion::convertTxBlocktoJson(Latest);
}

Json::Value LookupServer::GetBalanceAndNonce(const string& address) {
  LOG_MARKER();
  if (!LOOKUP_NODE_MODE) {
    throw JsonRpcException(RPC_INVALID_REQUEST, "Sent to a non-lookup");
  }

  try {
    Address addr{ToBase16AddrHelper(address)};
    shared_lock<shared_timed_mutex> lock(
        AccountStore::GetInstance().GetPrimaryMutex());

    const Account* account = AccountStore::GetInstance().GetAccount(addr, true);

    Json::Value ret;
    if (account != nullptr) {
      const uint128_t& balance = account->GetBalance();
      uint64_t nonce = account->GetNonce();

      ret["balance"] = balance.str();
      ret["nonce"] = static_cast<unsigned int>(nonce);
      LOG_GENERAL(INFO,
                  "DEBUG: Addr: " << address << " balance: " << balance.str()
                                  << " nonce: " << nonce << " " << account);
    } else if (account == nullptr) {
      throw JsonRpcException(RPC_INVALID_ADDRESS_OR_KEY,
                             "Account is not created");
    }

    return ret;
  } catch (const JsonRpcException& je) {
    LOG_GENERAL(INFO, "[Error] getting balance" << je.GetMessage());
    throw je;
  } catch (exception& e) {
    LOG_GENERAL(INFO, "[Error]" << e.what() << " Input: " << address);
    throw JsonRpcException(RPC_MISC_ERROR, "Unable To Process");
  }
}

struct LookupServer::ApiKeys {
  std::string from;
  std::string to;
  std::string value;
  std::string gas;
  std::string data;
};

// TODO: remove once we fully move to Eth compatible APIs.
string LookupServer::GetEthCallZil(const Json::Value& _json) {
  return this->GetEthCallImpl(
      _json, {"fromAddr", "toAddr", "amount", "gasLimit", "data"});
}

string LookupServer::GetEthCallEth(const Json::Value& _json,
                                   const string& block_or_tag) {
  if (block_or_tag != "latest") {
    throw JsonRpcException(RPC_INVALID_PARAMS,
                           "Only latest block is supported in eth_call");
  }
  return this->GetEthCallImpl(_json, {"from", "to", "value", "gas", "data"});
}

string LookupServer::GetEthCallImpl(const Json::Value& _json,
                                    const ApiKeys& apiKeys) {
  LOG_MARKER();
  LOG_GENERAL(DEBUG, "GetEthCall:" << _json);
  const auto& addr = JSONConversion::checkJsonGetEthCall(_json, apiKeys.to);
  bytes code{};
  auto ret{false};
  {
    shared_lock<shared_timed_mutex> lock(
        AccountStore::GetInstance().GetPrimaryMutex());
    Account* contractAccount =
        AccountStore::GetInstance().GetAccount(addr, true);
    if (contractAccount == nullptr) {
      throw JsonRpcException(RPC_INVALID_PARAMS, "Account does not exist");
    }
    code = contractAccount->GetCode();
  }

  string result;
  try {
    Address fromAddr;
    if (_json.isMember(apiKeys.from)) {
      fromAddr = Address(_json[apiKeys.from].asString());
    }

    uint64_t amount{0};
    if (_json.isMember(apiKeys.value)) {
      const auto amount_str = _json[apiKeys.value].asString();
      amount = strtoull(amount_str.c_str(), NULL, 0);
    }

    // for now set total gas as twice the ds gas limit
    uint64_t gasRemained =
        GasConv::GasUnitsFromCoreToEth(2 * DS_MICROBLOCK_GAS_LIMIT);
    if (_json.isMember(apiKeys.gas)) {
      const auto gasLimit_str = _json[apiKeys.gas].asString();
      gasRemained = min(gasRemained, (uint64_t)stoull(gasLimit_str));
    }
    string data = _json[apiKeys.data].asString();
    if (data.size() >= 2 && data[0] == '0' && data[1] == 'x') {
      data = data.substr(2);
    }
    EvmCallParameters params{
        addr.hex(), fromAddr.hex(), DataConversion::CharArrayToString(code),
        data,       gasRemained,    amount};

    AccountStore::GetInstance().ViewAccounts(params, ret, result);
  } catch (const exception& e) {
    LOG_GENERAL(WARNING, "Error: " << e.what());
    throw JsonRpcException(RPC_MISC_ERROR, "Unable to process");
  }

  if (!ret) {
    throw JsonRpcException(RPC_MISC_ERROR, "GetEthCall failed");
  }

  result = "0x" + result;
  return result;
}

<<<<<<< HEAD
=======
// Get balance, but return the result as hex rather than decimal string
Json::Value LookupServer::GetBalance(const string& address, bool noThrow) {
  LOG_MARKER();

  try {
    auto ret = this->GetBalanceAndNonce(address);

    // Will fit into 128 since that is the native zil balance
    // size
    uint128_t balance{ret["balance"].asString()};

    // Convert the result from decimal string to hex string
    std::stringstream ss;
    ss << std::hex << balance;  // int decimal_value
    std::string res(ss.str());

    ret["balance"] = res;

    return ret;
  } catch (exception& e) {
    LOG_GENERAL(INFO, "[Error]" << e.what() << " Input: " << address);
    if (noThrow) {
      Json::Value ret;
      ret["balance"] = "0x0";
      ret["nonce"] = static_cast<unsigned int>(0);
      return ret;
    } else {
      throw JsonRpcException(RPC_MISC_ERROR, "Unable To Process");
    }
  }
}

>>>>>>> 1cf78d8a
std::string LookupServer::GetWeb3ClientVersion() {
  LOG_MARKER();
  return "to do implement web3 version string";
}

string LookupServer::GetWeb3Sha3(const Json::Value& _json) {
  LOG_MARKER();
  bytes input = DataConversion::HexStrToUint8VecRet(_json.asString());
  return POW::BlockhashToHexString(
      ethash::keccak256(input.data(), input.size()));
}

Json::Value LookupServer::GetEthUncleCount() {
  LOG_MARKER();
  // There's no concept of longest chain hence there will be no uncles
  // Return 0 instead
  return Json::Value{"0x0"};
}

Json::Value LookupServer::GetEthUncleBlock() {
  LOG_MARKER();
  // There's no concept of longest chain hence there will be no uncles
  // Return null instead
  return Json::nullValue;
}

Json::Value LookupServer::GetEthMining() {
  LOG_MARKER();

  return Json::Value(false);
}

std::string LookupServer::GetEthCoinbase() {
  LOG_MARKER();
  return "0x0000000000000000000000000000000000000000";
}

std::string LookupServer::GetNetVersion() {
  LOG_MARKER();
  return "0x8000";  // Like Ethereum, including test nets.
}

Json::Value LookupServer::GetNetListening() {
  LOG_MARKER();
  return Json::Value(false);
}

std::string LookupServer::GetNetPeerCount() {
  LOG_MARKER();
  return "0x0";
}

std::string LookupServer::GetProtocolVersion() {
  LOG_MARKER();
  return "0x41";  // Similar to Infura, Alchemy
}

std::string LookupServer::GetEthChainId() {
  LOG_MARKER();
  return ETH_CHAINID;
}

Json::Value LookupServer::GetEthSyncing() {
  LOG_MARKER();
  return Json::Value(false);
}

Json::Value LookupServer::GetEmptyResponse() {
  LOG_MARKER();
  const Json::Value expectedResponse = Json::arrayValue;
  return expectedResponse;
}

Json::Value LookupServer::GetEthTransactionByHash(
    const std::string& transactionHash) {
  if (!LOOKUP_NODE_MODE) {
    throw JsonRpcException(RPC_INVALID_REQUEST, "Sent to a non-lookup");
  }
  try {
    TxBodySharedPtr transactioBodyPtr;
    TxnHash tranHash(transactionHash);
    bool isPresent =
        BlockStorage::GetBlockStorage().GetTxBody(tranHash, transactioBodyPtr);
    if (!isPresent) {
      return Json::nullValue;
    }
    auto txBlock = GetBlockByTransactionHash(transactionHash);
    return JSONConversion::convertTxtoEthJson(*transactioBodyPtr, txBlock);
  } catch (exception& e) {
    LOG_GENERAL(INFO, "[Error]" << e.what() << " Input: " << transactionHash);
    throw JsonRpcException(RPC_MISC_ERROR, "Unable to Process");
  }
}

Json::Value LookupServer::GetEthStorageAt(std::string const& address,
                                          std::string const& position,
                                          std::string const& /*blockNum*/) {
  LOG_MARKER();

  Json::Value indices = Json::arrayValue;

  if (Mediator::m_disableGetSmartContractState) {
    LOG_GENERAL(WARNING, "API disabled");
    throw JsonRpcException(RPC_INVALID_REQUEST, "API disabled");
  }

  if (!LOOKUP_NODE_MODE) {
    throw JsonRpcException(RPC_INVALID_REQUEST, "Sent to a non-lookup");
  }

  try {
    Address addr{ToBase16AddrHelper(address)};
    shared_lock<shared_timed_mutex> lock(
        AccountStore::GetInstance().GetPrimaryMutex());

    const Account* account = AccountStore::GetInstance().GetAccount(addr, true);

    if (account == nullptr) {
      throw JsonRpcException(RPC_INVALID_ADDRESS_OR_KEY,
                             "Address does not exist");
    }

    if (!account->isContract()) {
      throw JsonRpcException(RPC_INVALID_ADDRESS_OR_KEY,
                             "Address not contract address");
    }
    LOG_GENERAL(INFO, "Contract address: " << address);
    Json::Value root;
    const auto indices_vector =
        JSONConversion::convertJsonArrayToVector(indices);

    string vname{};
    if (!account->FetchStateJson(root, vname, indices_vector)) {
      throw JsonRpcException(RPC_INTERNAL_ERROR, "FetchStateJson failed");
    }

    // Attempt to get storage at position.
    // Left-pad position with 0s up to 64
    std::string zeroes =
        "0000000000000000000000000000000000000000000000000000000000000000";

    auto positionIter = position.begin();
    auto zeroIter = zeroes.begin();

    // Move position iterator past '0x' if it exists
    if (position.size() > 2 && position[0] == '0' && position[1] == 'x') {
      std::advance(positionIter, 2);
    }

    if ((position.end() - positionIter) > static_cast<int>(zeroes.size())) {
      throw JsonRpcException(RPC_INTERNAL_ERROR,
                             "position string is too long! " + position);
    }

    std::advance(zeroIter,
                 zeroes.size() - std::distance(positionIter, position.end()));

    zeroes.replace(zeroIter, zeroes.end(), positionIter, position.end());

    auto res = root["_evm_storage"][zeroes];
    bytes resAsStringBytes;

    for (const auto& item : res.asString()) {
      resAsStringBytes.push_back(item);
    }

    auto const resAsStringHex =
        std::string("0x") +
        DataConversion::Uint8VecToHexStrRet(resAsStringBytes);

    return resAsStringHex;
  } catch (const JsonRpcException& je) {
    throw je;
  } catch (exception& e) {
    LOG_GENERAL(INFO, "[Error]" << e.what() << " Input: " << address);
    throw JsonRpcException(RPC_MISC_ERROR, "Unable To Process");
  }
}

Json::Value LookupServer::GetEthCode(std::string const& address,
                                     std::string const& /*blockNum*/) {
  LOG_MARKER();

  // Strip off "0x" if exists
  auto addressCopy = address;

  if (addressCopy.size() >= 2 && addressCopy[0] == '0' &&
      addressCopy[1] == 'x') {
    addressCopy.erase(0, 2);
  }

  auto code = GetSmartContractCode(addressCopy);
  auto codeStr = code["code"].asString();

  // Erase 'EVM' from beginning, put '0x'
  if (codeStr.size() > 3) {
    codeStr[1] = '0';
    codeStr[2] = 'x';
    codeStr.erase(0, 1);
  }

  return codeStr;
}

Json::Value LookupServer::GetSmartContractState(const string& address,
                                                const string& vname,
                                                const Json::Value& indices) {
  LOG_MARKER();

  if (Mediator::m_disableGetSmartContractState) {
    LOG_GENERAL(WARNING, "API disabled");
    throw JsonRpcException(RPC_INVALID_REQUEST, "API disabled");
  }

  if (!LOOKUP_NODE_MODE) {
    throw JsonRpcException(RPC_INVALID_REQUEST, "Sent to a non-lookup");
  }

  try {
    Address addr{ToBase16AddrHelper(address)};
    shared_lock<shared_timed_mutex> lock(
        AccountStore::GetInstance().GetPrimaryMutex());

    const Account* account = AccountStore::GetInstance().GetAccount(addr, true);

    if (account == nullptr) {
      throw JsonRpcException(RPC_INVALID_ADDRESS_OR_KEY,
                             "Address does not exist");
    }

    if (!account->isContract()) {
      throw JsonRpcException(RPC_INVALID_ADDRESS_OR_KEY,
                             "Address not contract address");
    }
    LOG_GENERAL(INFO, "Contract address: " << address);
    Json::Value root;
    const auto indices_vector =
        JSONConversion::convertJsonArrayToVector(indices);
    if (!account->FetchStateJson(root, vname, indices_vector)) {
      throw JsonRpcException(RPC_INTERNAL_ERROR, "FetchStateJson failed");
    }
    return root;
  } catch (const JsonRpcException& je) {
    throw je;
  } catch (exception& e) {
    LOG_GENERAL(INFO, "[Error]" << e.what() << " Input: " << address);
    throw JsonRpcException(RPC_MISC_ERROR, "Unable To Process");
  }
}

Json::Value LookupServer::GetSmartContractInit(const string& address) {
  LOG_MARKER();

  if (!LOOKUP_NODE_MODE) {
    throw JsonRpcException(RPC_INVALID_REQUEST, "Sent to a non-lookup");
  }

  try {
    Address addr{ToBase16AddrHelper(address)};
    bytes initData;

    {
      shared_lock<shared_timed_mutex> lock(
          AccountStore::GetInstance().GetPrimaryMutex());

      const Account* account =
          AccountStore::GetInstance().GetAccount(addr, true);

      if (account == nullptr) {
        throw JsonRpcException(RPC_INVALID_ADDRESS_OR_KEY,
                               "Address does not exist");
      }
      if (!account->isContract()) {
        throw JsonRpcException(RPC_INVALID_ADDRESS_OR_KEY,
                               "Address not contract address");
      }

      initData = account->GetInitData();
    }

    string initDataStr = DataConversion::CharArrayToString(initData);
    Json::Value initDataJson;
    if (!JSONUtils::GetInstance().convertStrtoJson(initDataStr, initDataJson)) {
      throw JsonRpcException(RPC_PARSE_ERROR,
                             "Unable to convert initData into Json");
    }
    return initDataJson;
  } catch (const JsonRpcException& je) {
    throw je;
  } catch (exception& e) {
    LOG_GENERAL(INFO, "[Error]" << e.what() << " Input: " << address);
    throw JsonRpcException(RPC_MISC_ERROR, "Unable To Process");
  }
}

Json::Value LookupServer::GetSmartContractCode(const string& address) {
  LOG_MARKER();

  if (!LOOKUP_NODE_MODE) {
    throw JsonRpcException(RPC_INVALID_REQUEST, "Sent to a non-lookup");
  }

  try {
    Address addr{ToBase16AddrHelper(address)};
    shared_lock<shared_timed_mutex> lock(
        AccountStore::GetInstance().GetPrimaryMutex());

    const Account* account = AccountStore::GetInstance().GetAccount(addr, true);

    if (account == nullptr) {
      throw JsonRpcException(RPC_INVALID_ADDRESS_OR_KEY,
                             "Address does not exist");
    }

    if (!account->isContract()) {
      throw JsonRpcException(RPC_INVALID_ADDRESS_OR_KEY,
                             "Address not contract address");
    }

    Json::Value _json;
    _json["code"] = DataConversion::CharArrayToString(account->GetCode());
    return _json;
  } catch (const JsonRpcException& je) {
    throw je;
  } catch (exception& e) {
    LOG_GENERAL(INFO, "[Error]" << e.what() << " Input: " << address);
    throw JsonRpcException(RPC_MISC_ERROR, "Unable To Process");
  }
}

Json::Value LookupServer::GetSmartContracts(const string& address) {
  LOG_MARKER();

  if (!LOOKUP_NODE_MODE) {
    throw JsonRpcException(RPC_INVALID_REQUEST, "Sent to a non-lookup");
  }

  try {
    Address addr{ToBase16AddrHelper(address)};

    shared_lock<shared_timed_mutex> lock(
        AccountStore::GetInstance().GetPrimaryMutex());

    const Account* account = AccountStore::GetInstance().GetAccount(addr, true);

    if (account == nullptr) {
      throw JsonRpcException(RPC_INVALID_ADDRESS_OR_KEY,
                             "Address does not exist");
    }
    if (account->isContract()) {
      throw JsonRpcException(RPC_INVALID_ADDRESS_OR_KEY,
                             "A contract account queried");
    }
    uint64_t nonce = account->GetNonce();
    //[TODO] find out a more efficient way (using storage)
    Json::Value _json;

    for (uint64_t i = 0; i < nonce; i++) {
      Address contractAddr = Account::GetAddressForContract(addr, i);
      const Account* contractAccount =
          AccountStore::GetInstance().GetAccount(contractAddr, true);

      if (contractAccount == nullptr || !contractAccount->isContract()) {
        continue;
      }

      Json::Value tmpJson;
      tmpJson["address"] = contractAddr.hex();
      tmpJson["state"] = GetSmartContractState(contractAddr.hex());

      _json.append(tmpJson);
    }
    return _json;
  } catch (const JsonRpcException& je) {
    throw je;
  } catch (exception& e) {
    LOG_GENERAL(INFO, "[Error]" << e.what() << " Input: " << address);
    throw JsonRpcException(RPC_MISC_ERROR, "Unable To Process");
  }
}

string LookupServer::GetContractAddressFromTransactionID(const string& tranID) {
  if (!LOOKUP_NODE_MODE) {
    throw JsonRpcException(RPC_INVALID_REQUEST, "Sent to a non-lookup");
  }

  try {
    TxBodySharedPtr tptr;
    TxnHash tranHash(tranID);
    if (tranID.size() != TRAN_HASH_SIZE * 2) {
      throw JsonRpcException(RPC_INVALID_PARAMETER,
                             "Address size not appropriate");
    }
    bool isPresent = BlockStorage::GetBlockStorage().GetTxBody(tranHash, tptr);
    if (!isPresent) {
      throw JsonRpcException(RPC_INVALID_ADDRESS_OR_KEY,
                             "Txn Hash not Present");
    }
    const Transaction& tx = tptr->GetTransaction();
    if (tx.GetCode().empty() || !IsNullAddress(tx.GetToAddr())) {
      throw JsonRpcException(RPC_INVALID_ADDRESS_OR_KEY,
                             "ID is not a contract txn");
    }

    return Account::GetAddressForContract(tx.GetSenderAddr(), tx.GetNonce() - 1)
        .hex();
  } catch (const JsonRpcException& je) {
    throw je;
  } catch (exception& e) {
    LOG_GENERAL(WARNING, "[Error]" << e.what() << " Input " << tranID);
    throw JsonRpcException(RPC_MISC_ERROR, "Unable To Process");
  }
}

unsigned int LookupServer::GetNumPeers() {
  LOG_MARKER();

  if (!LOOKUP_NODE_MODE) {
    throw JsonRpcException(RPC_INVALID_REQUEST, "Sent to a non-lookup");
  }

  unsigned int numPeers = m_mediator.m_lookup->GetNodePeers().size();
  lock_guard<mutex> g(m_mediator.m_mutexDSCommittee);
  return numPeers + m_mediator.m_DSCommittee->size();
}

string LookupServer::GetNumTxBlocks() {
  LOG_MARKER();

  if (!LOOKUP_NODE_MODE) {
    throw JsonRpcException(RPC_INVALID_REQUEST, "Sent to a non-lookup");
  }

  return to_string(m_mediator.m_txBlockChain.GetBlockCount());
}

string LookupServer::GetNumDSBlocks() {
  LOG_MARKER();

  if (!LOOKUP_NODE_MODE) {
    throw JsonRpcException(RPC_INVALID_REQUEST, "Sent to a non-lookup");
  }

  return to_string(m_mediator.m_dsBlockChain.GetBlockCount());
}

string LookupServer::GetNumTransactions() {
  LOG_MARKER();

  if (!LOOKUP_NODE_MODE) {
    throw JsonRpcException(RPC_INVALID_REQUEST, "Sent to a non-lookup");
  }

  lock_guard<mutex> g(m_mutexBlockTxPair);

  uint64_t currBlock =
      m_mediator.m_txBlockChain.GetLastBlock().GetHeader().GetBlockNum();
  if (currBlock == INIT_BLOCK_NUMBER) {
    throw JsonRpcException(RPC_IN_WARMUP, "No Tx blocks");
  }
  if (m_BlockTxPair.first < currBlock) {
    for (uint64_t i = m_BlockTxPair.first + 1; i <= currBlock; i++) {
      m_BlockTxPair.second +=
          m_mediator.m_txBlockChain.GetBlock(i).GetHeader().GetNumTxs();
    }
  }
  m_BlockTxPair.first = currBlock;

  return m_BlockTxPair.second.str();
}

size_t LookupServer::GetNumTransactions(uint64_t blockNum) {
  if (!LOOKUP_NODE_MODE) {
    throw JsonRpcException(RPC_INVALID_REQUEST, "Sent to a non-lookup");
  }

  uint64_t currBlockNum =
      m_mediator.m_txBlockChain.GetLastBlock().GetHeader().GetBlockNum();

  if (currBlockNum == INIT_BLOCK_NUMBER) {
    throw JsonRpcException(RPC_IN_WARMUP, "No Tx blocks");
  }

  if (blockNum >= currBlockNum) {
    return 0;
  }

  size_t i, res = 0;

  for (i = blockNum + 1; i <= currBlockNum; i++) {
    res += m_mediator.m_txBlockChain.GetBlock(i).GetHeader().GetNumTxs();
  }

  return res;
}
double LookupServer::GetTransactionRate() {
  LOG_MARKER();

  if (!LOOKUP_NODE_MODE) {
    throw JsonRpcException(RPC_INVALID_REQUEST, "Sent to a non-lookup");
  }

  uint64_t refBlockNum =
      m_mediator.m_txBlockChain.GetLastBlock().GetHeader().GetBlockNum();

  uint64_t refTimeTx = 0;

  if (refBlockNum <= REF_BLOCK_DIFF) {
    if (refBlockNum <= 1) {
      LOG_GENERAL(INFO, "Not enough blocks for information");
      return 0;
    } else {
      refBlockNum = 1;
      // In case there are less than REF_DIFF_BLOCKS blocks in blockchain,
      // blocknum 1 can be ref block;
    }
  } else {
    refBlockNum = refBlockNum - REF_BLOCK_DIFF;
  }

  boost::multiprecision::cpp_dec_float_50 numTxns(
      LookupServer::GetNumTransactions(refBlockNum));
  LOG_GENERAL(INFO, "Num Txns: " << numTxns);

  try {
    TxBlock tx = m_mediator.m_txBlockChain.GetBlock(refBlockNum);
    refTimeTx = tx.GetTimestamp();
  } catch (const JsonRpcException& je) {
    throw je;
  } catch (const char* msg) {
    if (string(msg) == "Blocknumber Absent") {
      LOG_GENERAL(INFO, "Error in fetching ref block");
    }
    return 0;
  }

  uint64_t TimeDiff =
      m_mediator.m_txBlockChain.GetLastBlock().GetTimestamp() - refTimeTx;

  if (TimeDiff == 0 || refTimeTx == 0) {
    // something went wrong
    LOG_GENERAL(INFO, "TimeDiff or refTimeTx = 0 \n TimeDiff:"
                          << TimeDiff << " refTimeTx:" << refTimeTx);
    return 0;
  }
  numTxns = numTxns * 1000000;  // conversion from microseconds to seconds
  boost::multiprecision::cpp_dec_float_50 TimeDiffFloat =
      static_cast<boost::multiprecision::cpp_dec_float_50>(TimeDiff);
  boost::multiprecision::cpp_dec_float_50 ans = numTxns / TimeDiffFloat;

  return ans.convert_to<double>();
}

double LookupServer::GetDSBlockRate() {
  LOG_MARKER();

  if (!LOOKUP_NODE_MODE) {
    throw JsonRpcException(RPC_INVALID_REQUEST, "Sent to a non-lookup");
  }

  string numDSblockStr = to_string(m_mediator.m_dsBlockChain.GetBlockCount());
  boost::multiprecision::cpp_dec_float_50 numDs(numDSblockStr);

  if (m_StartTimeDs == 0)  // case when m_StartTime has not been set
  {
    try {
      // Refernce time chosen to be the first block's timestamp
      DSBlock dsb = m_mediator.m_dsBlockChain.GetBlock(1);
      m_StartTimeDs = dsb.GetTimestamp();
    } catch (const JsonRpcException& je) {
      throw je;
    } catch (const char* msg) {
      if (string(msg) == "Blocknumber Absent") {
        LOG_GENERAL(INFO, "No DSBlock has been mined yet");
      }
      return 0;
    }
  }
  uint64_t TimeDiff =
      m_mediator.m_dsBlockChain.GetLastBlock().GetTimestamp() - m_StartTimeDs;

  if (TimeDiff == 0) {
    LOG_GENERAL(INFO, "Wait till the second block");
    return 0;
  }
  // To convert from microSeconds to seconds
  numDs = numDs * 1000000;
  boost::multiprecision::cpp_dec_float_50 TimeDiffFloat =
      static_cast<boost::multiprecision::cpp_dec_float_50>(TimeDiff);
  boost::multiprecision::cpp_dec_float_50 ans = numDs / TimeDiffFloat;
  return ans.convert_to<double>();
}

double LookupServer::GetTxBlockRate() {
  LOG_MARKER();

  if (!LOOKUP_NODE_MODE) {
    throw JsonRpcException(RPC_INVALID_REQUEST, "Sent to a non-lookup");
  }

  string numTxblockStr = to_string(m_mediator.m_txBlockChain.GetBlockCount());
  boost::multiprecision::cpp_dec_float_50 numTx(numTxblockStr);

  if (m_StartTimeTx == 0) {
    try {
      // Reference Time chosen to be first block's timestamp
      TxBlock txb = m_mediator.m_txBlockChain.GetBlock(1);
      m_StartTimeTx = txb.GetTimestamp();
    } catch (const char* msg) {
      if (string(msg) == "Blocknumber Absent") {
        LOG_GENERAL(INFO, "No TxBlock has been mined yet");
      }
      return 0;
    }
  }
  uint64_t TimeDiff =
      m_mediator.m_txBlockChain.GetLastBlock().GetTimestamp() - m_StartTimeTx;

  if (TimeDiff == 0) {
    LOG_GENERAL(INFO, "Wait till the second block");
    return 0;
  }
  // To convert from microSeconds to seconds
  numTx = numTx * 1000000;
  boost::multiprecision::cpp_dec_float_50 TimeDiffFloat(to_string(TimeDiff));
  boost::multiprecision::cpp_dec_float_50 ans = numTx / TimeDiffFloat;
  return ans.convert_to<double>();
}

string LookupServer::GetTotalCoinSupply() {
  auto totalSupply = TOTAL_COINBASE_REWARD + TOTAL_GENESIS_TOKEN;
  boost::multiprecision::cpp_dec_float_50 ans(totalSupply.str());

  uint128_t balance;

  {
    shared_lock<shared_timed_mutex> lock(
        AccountStore::GetInstance().GetPrimaryMutex());
    balance =
        AccountStore::GetInstance().GetAccount(NullAddress, true)->GetBalance();
  }

  boost::multiprecision::cpp_dec_float_50 rewards(balance.str());
  ans -= rewards;
  ans /= 1000000000000;  // Convert to ZIL

  ostringstream streamObj;
  streamObj << std::fixed;
  streamObj << std::setprecision(12);
  streamObj << ans;

  return streamObj.str();
}

Json::Value LookupServer::DSBlockListing(unsigned int page) {
  LOG_MARKER();
  if (!LOOKUP_NODE_MODE) {
    throw JsonRpcException(RPC_INVALID_REQUEST, "Sent to a non-lookup");
  }
  uint64_t currBlockNum =
      m_mediator.m_dsBlockChain.GetLastBlock().GetHeader().GetBlockNum();
  Json::Value _json;

  uint maxPages = (currBlockNum / PAGE_SIZE) + 1;

  if (currBlockNum == INIT_BLOCK_NUMBER) {
    throw JsonRpcException(RPC_IN_WARMUP, "No DS blocks");
  }

  _json["maxPages"] = maxPages;

  lock_guard<mutex> g(m_mutexDSBlockCache);

  if (m_DSBlockCache.second.size() == 0) {
    try {
      // add the hash of genesis block
      DSBlockHeader dshead = m_mediator.m_dsBlockChain.GetBlock(0).GetHeader();
      SHA2<HashType::HASH_VARIANT_256> sha2;
      bytes vec;
      dshead.Serialize(vec, 0);
      sha2.Update(vec);
      const bytes& resVec = sha2.Finalize();
      string resStr;
      DataConversion::Uint8VecToHexStr(resVec, resStr);
      m_DSBlockCache.second.insert_new(m_DSBlockCache.second.size(), resStr);
    } catch (const char* msg) {
      throw JsonRpcException(RPC_MISC_ERROR, string(msg));
    }
  }

  if (page > maxPages || page < 1) {
    throw JsonRpcException(RPC_INVALID_PARAMETER, "Pages out of limit");
  }

  if (currBlockNum > m_DSBlockCache.first) {
    for (uint64_t i = m_DSBlockCache.first + 1; i < currBlockNum; i++) {
      m_DSBlockCache.second.insert_new(m_DSBlockCache.second.size(),
                                       m_mediator.m_dsBlockChain.GetBlock(i + 1)
                                           .GetHeader()
                                           .GetPrevHash()
                                           .hex());
    }
    // for the latest block
    DSBlockHeader dshead =
        m_mediator.m_dsBlockChain.GetBlock(currBlockNum).GetHeader();
    SHA2<HashType::HASH_VARIANT_256> sha2;
    bytes vec;
    dshead.Serialize(vec, 0);
    sha2.Update(vec);
    const bytes& resVec = sha2.Finalize();
    string resStr;
    DataConversion::Uint8VecToHexStr(resVec, resStr);

    m_DSBlockCache.second.insert_new(m_DSBlockCache.second.size(), resStr);
    m_DSBlockCache.first = currBlockNum;
  }

  unsigned int offset = PAGE_SIZE * (page - 1);
  Json::Value tmpJson;
  if (page <= NUM_PAGES_CACHE)  // can use cache
  {
    uint128_t cacheSize(m_DSBlockCache.second.capacity());
    if (cacheSize > m_DSBlockCache.second.size()) {
      cacheSize = m_DSBlockCache.second.size();
    }

    uint64_t size = m_DSBlockCache.second.size();

    for (unsigned int i = offset; i < PAGE_SIZE + offset && i < cacheSize;
         i++) {
      tmpJson.clear();
      tmpJson["Hash"] = m_DSBlockCache.second[size - i - 1];
      tmpJson["BlockNum"] = uint(currBlockNum - i);
      _json["data"].append(tmpJson);
    }
  } else {
    for (uint64_t i = offset; i < PAGE_SIZE + offset && i <= currBlockNum;
         i++) {
      tmpJson.clear();
      tmpJson["Hash"] = m_mediator.m_dsBlockChain.GetBlock(currBlockNum - i + 1)
                            .GetHeader()
                            .GetPrevHash()
                            .hex();
      tmpJson["BlockNum"] = uint(currBlockNum - i);
      _json["data"].append(tmpJson);
    }
  }

  return _json;
}

Json::Value LookupServer::TxBlockListing(unsigned int page) {
  LOG_MARKER();
  if (!LOOKUP_NODE_MODE) {
    throw JsonRpcException(RPC_INVALID_REQUEST, "Sent to a non-lookup");
  }
  uint64_t currBlockNum =
      m_mediator.m_txBlockChain.GetLastBlock().GetHeader().GetBlockNum();
  Json::Value _json;

  if (currBlockNum == INIT_BLOCK_NUMBER) {
    throw JsonRpcException(RPC_IN_WARMUP, "No Tx blocks");
  }

  uint maxPages = (currBlockNum / PAGE_SIZE) + 1;

  _json["maxPages"] = maxPages;

  lock_guard<mutex> g(m_mutexTxBlockCache);

  if (m_TxBlockCache.second.size() == 0) {
    try {
      // add the hash of genesis block
      TxBlockHeader txhead = m_mediator.m_txBlockChain.GetBlock(0).GetHeader();
      SHA2<HashType::HASH_VARIANT_256> sha2;
      bytes vec;
      txhead.Serialize(vec, 0);
      sha2.Update(vec);
      const bytes& resVec = sha2.Finalize();
      string resStr;
      DataConversion::Uint8VecToHexStr(resVec, resStr);
      m_TxBlockCache.second.insert_new(m_TxBlockCache.second.size(), resStr);
    } catch (const char* msg) {
      throw JsonRpcException(RPC_MISC_ERROR, string(msg));
    }
  }

  if (page > maxPages || page < 1) {
    throw JsonRpcException(RPC_INVALID_PARAMETER, "Pages out of limit");
  }

  if (currBlockNum > m_TxBlockCache.first) {
    for (uint64_t i = m_TxBlockCache.first + 1; i < currBlockNum; i++) {
      m_TxBlockCache.second.insert_new(m_TxBlockCache.second.size(),
                                       m_mediator.m_txBlockChain.GetBlock(i + 1)
                                           .GetHeader()
                                           .GetPrevHash()
                                           .hex());
    }
    // for the latest block
    TxBlockHeader txhead =
        m_mediator.m_txBlockChain.GetBlock(currBlockNum).GetHeader();
    SHA2<HashType::HASH_VARIANT_256> sha2;
    bytes vec;
    txhead.Serialize(vec, 0);
    sha2.Update(vec);
    const bytes& resVec = sha2.Finalize();
    string resStr;
    DataConversion::Uint8VecToHexStr(resVec, resStr);

    m_TxBlockCache.second.insert_new(m_TxBlockCache.second.size(), resStr);
    m_TxBlockCache.first = currBlockNum;
  }

  unsigned int offset = PAGE_SIZE * (page - 1);
  Json::Value tmpJson;
  if (page <= NUM_PAGES_CACHE)  // can use cache
  {
    uint128_t cacheSize(m_TxBlockCache.second.capacity());

    if (cacheSize > m_TxBlockCache.second.size()) {
      cacheSize = m_TxBlockCache.second.size();
    }

    uint64_t size = m_TxBlockCache.second.size();

    for (unsigned int i = offset; i < PAGE_SIZE + offset && i < cacheSize;
         i++) {
      tmpJson.clear();
      tmpJson["Hash"] = m_TxBlockCache.second[size - i - 1];
      tmpJson["BlockNum"] = uint(currBlockNum - i);
      _json["data"].append(tmpJson);
    }
  } else {
    for (uint64_t i = offset; i < PAGE_SIZE + offset && i <= currBlockNum;
         i++) {
      tmpJson.clear();
      tmpJson["Hash"] = m_mediator.m_txBlockChain.GetBlock(currBlockNum - i + 1)
                            .GetHeader()
                            .GetPrevHash()
                            .hex();
      tmpJson["BlockNum"] = uint(currBlockNum - i);
      _json["data"].append(tmpJson);
    }
  }

  return _json;
}

Json::Value LookupServer::GetBlockchainInfo() {
  Json::Value _json;
  if (!LOOKUP_NODE_MODE) {
    throw JsonRpcException(RPC_INVALID_REQUEST, "Sent to a non-lookup");
  }
  _json["NumPeers"] = LookupServer::GetNumPeers();
  _json["NumTxBlocks"] = LookupServer::GetNumTxBlocks();
  _json["NumDSBlocks"] = LookupServer::GetNumDSBlocks();
  _json["NumTransactions"] = LookupServer::GetNumTransactions();
  _json["TransactionRate"] = LookupServer::GetTransactionRate();
  _json["TxBlockRate"] = LookupServer::GetTxBlockRate();
  _json["DSBlockRate"] = LookupServer::GetDSBlockRate();
  _json["CurrentMiniEpoch"] = LookupServer::GetCurrentMiniEpoch();
  _json["CurrentDSEpoch"] = LookupServer::GetCurrentDSEpoch();
  _json["NumTxnsDSEpoch"] = LookupServer::GetNumTxnsDSEpoch();
  _json["NumTxnsTxEpoch"] = LookupServer::GetNumTxnsTxEpoch();
  _json["ShardingStructure"] = LookupServer::GetShardingStructure();

  return _json;
}

Json::Value LookupServer::GetRecentTransactions() {
  LOG_MARKER();
  if (!LOOKUP_NODE_MODE) {
    throw JsonRpcException(RPC_INVALID_REQUEST, "Sent to a non-lookup");
  }
  lock_guard<mutex> g(m_mutexRecentTxns);
  Json::Value _json;
  uint64_t actualSize(m_RecentTransactions.capacity());
  if (actualSize > m_RecentTransactions.size()) {
    actualSize = m_RecentTransactions.size();
  }
  uint64_t size = m_RecentTransactions.size();
  _json["number"] = uint(actualSize);
  _json["TxnHashes"] = Json::Value(Json::arrayValue);
  for (uint64_t i = 0; i < actualSize; i++) {
    _json["TxnHashes"].append(m_RecentTransactions[size - i - 1]);
  }

  return _json;
}

void LookupServer::AddToRecentTransactions(const TxnHash& txhash) {
  lock_guard<mutex> g(m_mutexRecentTxns);
  m_RecentTransactions.insert_new(m_RecentTransactions.size(), txhash.hex());
}

Json::Value LookupServer::GetShardingStructure() {
  LOG_MARKER();
  if (!LOOKUP_NODE_MODE) {
    throw JsonRpcException(RPC_INVALID_REQUEST, "Sent to a non-lookup");
  }
  try {
    Json::Value _json;

    auto shards = m_mediator.m_lookup->GetShardPeers();

    unsigned int num_shards = shards.size();

    for (unsigned int i = 0; i < num_shards; i++) {
      _json["NumPeers"].append(static_cast<unsigned int>(shards[i].size()));
    }

    return _json;

  } catch (const JsonRpcException& je) {
    throw je;
  } catch (exception& e) {
    LOG_GENERAL(WARNING, e.what());
    throw JsonRpcException(RPC_MISC_ERROR, "Unable to process");
  }
}

string LookupServer::GetNumTxnsTxEpoch() {
  LOG_MARKER();
  if (!LOOKUP_NODE_MODE) {
    throw JsonRpcException(RPC_INVALID_REQUEST, "Sent to a non-lookup");
  }
  try {
    return to_string(
        m_mediator.m_txBlockChain.GetLastBlock().GetHeader().GetNumTxs());
  } catch (const JsonRpcException& je) {
    throw je;
  } catch (exception& e) {
    LOG_GENERAL(WARNING, e.what());
    return "0";
  }
}

string LookupServer::GetNumTxnsDSEpoch() {
  LOG_MARKER();
  if (!LOOKUP_NODE_MODE) {
    throw JsonRpcException(RPC_INVALID_REQUEST, "Sent to a non-lookup");
  }
  try {
    auto latestTxBlock = m_mediator.m_txBlockChain.GetLastBlock().GetHeader();
    auto latestTxBlockNum = latestTxBlock.GetBlockNum();
    auto latestDSBlockNum = latestTxBlock.GetDSBlockNum();

    lock_guard<mutex> g(m_mutexTxBlockCountSumPair);

    if (latestTxBlockNum > m_TxBlockCountSumPair.first) {
      // Case where the DS Epoch is same
      if (m_mediator.m_txBlockChain.GetBlock(m_TxBlockCountSumPair.first)
              .GetHeader()
              .GetDSBlockNum() == latestDSBlockNum) {
        for (auto i = latestTxBlockNum; i > m_TxBlockCountSumPair.first; i--) {
          m_TxBlockCountSumPair.second +=
              m_mediator.m_txBlockChain.GetBlock(i).GetHeader().GetNumTxs();
        }
      }
      // Case if DS Epoch Changed
      else {
        m_TxBlockCountSumPair.second = 0;

        for (auto i = latestTxBlockNum; i > m_TxBlockCountSumPair.first; i--) {
          if (m_mediator.m_txBlockChain.GetBlock(i)
                  .GetHeader()
                  .GetDSBlockNum() < latestDSBlockNum) {
            break;
          }
          m_TxBlockCountSumPair.second +=
              m_mediator.m_txBlockChain.GetBlock(i).GetHeader().GetNumTxs();
        }
      }

      m_TxBlockCountSumPair.first = latestTxBlockNum;
    }

    return m_TxBlockCountSumPair.second.str();
  } catch (const JsonRpcException& je) {
    throw je;
  }

  catch (exception& e) {
    LOG_GENERAL(WARNING, e.what());
    return "0";
  }
}

Json::Value LookupServer::GetTransactionsForTxBlock(const string& txBlockNum,
                                                    const string& pageNumber) {
  if (!LOOKUP_NODE_MODE) {
    throw JsonRpcException(RPC_INVALID_REQUEST, "Sent to a non-lookup");
  }
  uint64_t txNum;
  uint64_t pageNum = 0;
  try {
    txNum = strtoull(txBlockNum.c_str(), NULL, 0);
    pageNum = (pageNumber != "") ? strtoull(pageNumber.c_str(), NULL, 0)
                                 : std::numeric_limits<uint32_t>::max();
  } catch (exception& e) {
    throw JsonRpcException(RPC_INVALID_PARAMETER, e.what());
  }

  auto const& txBlock = m_mediator.m_txBlockChain.GetBlock(txNum);

  return GetTransactionsForTxBlock(txBlock, pageNum);
}

Json::Value LookupServer::GetTxnBodiesForTxBlock(const string& txBlockNum,
                                                 const string& pageNumber) {
  if (!LOOKUP_NODE_MODE) {
    throw JsonRpcException(RPC_INVALID_REQUEST, "Sent to a non-lookup");
  }
  if (!ENABLE_GETTXNBODIESFORTXBLOCK) {
    throw JsonRpcException(RPC_INVALID_REQUEST,
                           "GetTxnBodiesForTxBlock not enabled");
  }
  uint64_t txNum;
  uint32_t pageNum = 0;
  Json::Value _json = Json::arrayValue;
  try {
    txNum = strtoull(txBlockNum.c_str(), NULL, 0);
    pageNum = (pageNumber != "") ? strtoull(pageNumber.c_str(), NULL, 0)
                                 : std::numeric_limits<uint32_t>::max();
  } catch (exception& e) {
    throw JsonRpcException(RPC_INVALID_PARAMETER, e.what());
  }

  uint32_t numTransactions = 0;
  try {
    auto const& txBlock = m_mediator.m_txBlockChain.GetBlock(txNum);
    numTransactions = txBlock.GetHeader().GetNumTxs();

    auto const& hashes = GetTransactionsForTxBlock(txBlock, pageNum);

    if (pageNumber != "") {
      if (hashes["Transactions"].empty()) {
        throw JsonRpcException(RPC_MISC_ERROR, "TxBlock has no transactions");
      }

      for (const auto& shard_txn : hashes["Transactions"]) {
        for (const auto& txn_hash : shard_txn) {
          auto json_txn = GetTransaction(txn_hash.asString());
          _json.append(json_txn);
        }
      }
    } else {
      if (hashes.empty()) {
        throw JsonRpcException(RPC_MISC_ERROR, "TxBlock has no transactions");
      }

      for (const auto& shard_txn : hashes) {
        for (const auto& txn_hash : shard_txn) {
          auto json_txn = GetTransaction(txn_hash.asString());
          _json.append(json_txn);
        }
      }
    }
  } catch (const JsonRpcException& je) {
    throw je;
  } catch (const exception& e) {
    LOG_GENERAL(WARNING, "[Error] " << e.what());
    throw JsonRpcException(RPC_MISC_ERROR, "Unable to process");
  }

  if (pageNumber == "") {
    // Backward compatibility: return array of txns if no page number was
    // specified
    return _json;
  }

  // For GetTxnBodiesForTxBlockEx: return map{Transactions:[], CurrPage:int,
  // NumPages:int}
  Json::Value _json2;
  _json2["Transactions"] = move(_json);
  _json2["CurrPage"] = pageNum;
  _json2["NumPages"] = (numTransactions / NUM_TXNS_PER_PAGE) +
                       ((numTransactions % NUM_TXNS_PER_PAGE) ? 1 : 0);
  return _json2;
}

Json::Value LookupServer::GetTransactionsForTxBlock(const TxBlock& txBlock,
                                                    const uint32_t pageNumber) {
  if (!LOOKUP_NODE_MODE) {
    throw JsonRpcException(RPC_INVALID_REQUEST, "Sent to a non-lookup");
  }
  // TODO
  // Workaround to identify dummy block as == comparator does not work on
  // empty object for TxBlock and TxBlockheader().
  // if (txBlock == TxBlock()) {
  if (txBlock.GetHeader().GetBlockNum() == INIT_BLOCK_NUMBER &&
      txBlock.GetHeader().GetDSBlockNum() == INIT_BLOCK_NUMBER) {
    throw JsonRpcException(RPC_INVALID_PARAMS, "Tx Block does not exist");
  }

  auto microBlockInfos = txBlock.GetMicroBlockInfos();
  Json::Value _json = Json::arrayValue;
  bool hasTransactions = false;
  const uint32_t transactionBeg =
      (pageNumber != std::numeric_limits<uint32_t>::max())
          ? (pageNumber * NUM_TXNS_PER_PAGE)
          : 0;
  const uint32_t transactionEnd =
      (pageNumber != std::numeric_limits<uint32_t>::max())
          ? transactionBeg + NUM_TXNS_PER_PAGE - 1
          : std::numeric_limits<uint32_t>::max();
  uint32_t transactionCur = 0;

  for (auto const& mbInfo : microBlockInfos) {
    MicroBlockSharedPtr mbptr;
    _json[mbInfo.m_shardId] = Json::arrayValue;

    if (mbInfo.m_txnRootHash == TxnHash()) {
      continue;
    }

    if (!BlockStorage::GetBlockStorage().GetMicroBlock(mbInfo.m_microBlockHash,
                                                       mbptr)) {
      throw JsonRpcException(RPC_DATABASE_ERROR, "Failed to get Microblock");
    }

    const std::vector<TxnHash>& tranHashes = mbptr->GetTranHashes();
    if (tranHashes.size() > 0) {
      // Skip this microblock's transactions since it is before transactionBeg
      if ((transactionCur + tranHashes.size() + 1) < transactionBeg) {
        transactionCur += tranHashes.size();
        continue;
      }
      // Skip this microblock's transactions since we've reached transactionEnd
      if (transactionCur >= transactionEnd) {
        continue;
      }
      for (const auto& tranHash : tranHashes) {
        // Skip the first transactions until we reach transactionBeg
        if (transactionCur < transactionBeg) {
          transactionCur++;
          continue;
        }
        _json[mbInfo.m_shardId].append(tranHash.hex());
        hasTransactions = true;
        // Stop fetching remaining transactions since we've reached
        // transactionEnd
        if (transactionCur >= transactionEnd) {
          break;
        }
        transactionCur++;
      }
    }
  }

  if (!hasTransactions) {
    throw JsonRpcException(RPC_MISC_ERROR, "TxBlock has no transactions");
  }

  if (pageNumber == std::numeric_limits<uint32_t>::max()) {
    // Backward compatibility: return array of txns if no page number was
    // specified
    return _json;
  }

  // For GetTransactionsForTxBlockEx and GetTxnBodiesForTxBlockEx: return
  // map{Transactions:[], CurrPage:int, NumPages:int}
  Json::Value _json2;
  _json2["Transactions"] = move(_json);
  _json2["CurrPage"] = pageNumber;
  _json2["NumPages"] =
      (txBlock.GetHeader().GetNumTxs() / NUM_TXNS_PER_PAGE) +
      ((txBlock.GetHeader().GetNumTxs() % NUM_TXNS_PER_PAGE) ? 1 : 0);
  return _json2;
}

vector<uint> GenUniqueIndices(uint32_t size, uint32_t num, mt19937& eng) {
  // case when the number required is greater than total numbers being shuffled
  if (size < num) {
    num = size;
  }
  if (num == 0) {
    return vector<uint>();
  }
  vector<uint> v(num);

  for (uint i = 0; i < num; i++) {
    uniform_int_distribution<> dis(
        0, size - i - 1);  // random num between 0 to i-1
    uint x = dis(eng);
    uint j = 0;
    for (j = 0; j < i; j++) {
      if (x < v.at(j)) {
        break;
      }
      x++;
    }
    for (uint k = j + 1; k <= i; k++) {
      v.at(i + j + 1 - k) = v.at(i + j - k);
    }
    v.at(j) = x;
  }
  return v;
}

Json::Value LookupServer::GetCurrentDSComm() {
  LOG_MARKER();
  if (!LOOKUP_NODE_MODE) {
    throw JsonRpcException(RPC_INVALID_REQUEST, "Sent to a non-lookup");
  }
  try {
    Json::Value _json;

    _json["CurrentDSEpoch"] = LookupServer::GetCurrentDSEpoch();
    _json["CurrentTxEpoch"] = LookupServer::GetCurrentMiniEpoch();
    _json["NumOfDSGuard"] = Guard::GetInstance().GetNumOfDSGuard();

    auto dsComm = m_mediator.m_lookup->GetDSComm();
    _json["dscomm"] = Json::Value(Json::arrayValue);
    for (const auto& dsnode : dsComm) {
      _json["dscomm"].append(static_cast<string>(dsnode.first));
    }

    return _json;

  } catch (const JsonRpcException& je) {
    throw je;
  } catch (exception& e) {
    LOG_GENERAL(WARNING, e.what());
    throw JsonRpcException(RPC_MISC_ERROR, "Unable to process");
  }
}

Json::Value LookupServer::GetShardMembers(unsigned int shardID) {
  if (!LOOKUP_NODE_MODE) {
    throw JsonRpcException(RPC_INVALID_REQUEST, "Sent to a non-lookup");
  }
  const auto shards = m_mediator.m_lookup->GetShardPeers();
  const auto& num_shards = shards.size();
  if (num_shards <= shardID) {
    throw JsonRpcException(RPC_INVALID_PARAMETER, "Invalid shard ID");
  }
  Json::Value _json;
  try {
    const auto& shard = shards.at(shardID);
    if (shard.empty()) {
      throw JsonRpcException(RPC_INVALID_PARAMETER, "Shard size 0");
    }

    auto random_vec =
        GenUniqueIndices(shard.size(), NUM_SHARD_PEER_TO_REVEAL, m_eng);
    for (auto const& x : random_vec) {
      const auto& node = shard.at(x);
      _json.append(JSONConversion::convertNode(node));
    }
    return _json;
  } catch (const JsonRpcException& je) {
    throw je;
  } catch (const exception& e) {
    LOG_GENERAL(WARNING, "[Error] " << e.what());
    throw JsonRpcException(RPC_MISC_ERROR, "Unable to process");
  }
}

Json::Value LookupServer::GetPendingTxns() {
  if (!LOOKUP_NODE_MODE) {
    throw JsonRpcException(RPC_INVALID_REQUEST,
                           "Not to be queried on non-lookup");
  }

  if (m_mediator.m_disableGetPendingTxns || !REMOTESTORAGE_DB_ENABLE) {
    throw JsonRpcException(RPC_DATABASE_ERROR, "API not supported");
  }

  try {
    const Json::Value result = RemoteStorageDB::GetInstance().QueryPendingTxns(
        m_mediator.m_currentEpochNum - PENDING_TXN_QUERY_NUM_EPOCHS,
        m_mediator.m_currentEpochNum);
    if (result.isMember("error")) {
      throw JsonRpcException(RPC_DATABASE_ERROR, "Internal database error");
    }
    return result;
  } catch (const JsonRpcException& je) {
    throw je;
  } catch (exception& e) {
    LOG_GENERAL(WARNING, "[Error]" << e.what());
    throw JsonRpcException(RPC_MISC_ERROR,
                           string("Unable To Process: ") + e.what());
  }
}

Json::Value LookupServer::GetMinerInfo(const std::string& blockNum) {
  LOG_MARKER();

  if (!LOOKUP_NODE_MODE) {
    throw JsonRpcException(RPC_INVALID_REQUEST, "Sent to a non-lookup");
  }

  try {
    const DSBlock& latest = m_mediator.m_dsBlockChain.GetLastBlock();
    const uint64_t requestedDSBlockNum = stoull(blockNum);

    if (latest.GetHeader().GetBlockNum() < requestedDSBlockNum) {
      throw JsonRpcException(RPC_MISC_ERROR, "Requested data not found");
    }

    // For DS Committee

    // Retrieve the minerInfoDSComm database entry for the nearest multiple of
    // STORE_DS_COMMITTEE_INTERVAL Set the initial DS committee result to the
    // public keys in the entry
    const uint64_t initDSBlockNum =
        requestedDSBlockNum -
        (requestedDSBlockNum % STORE_DS_COMMITTEE_INTERVAL);
    MinerInfoDSComm minerInfoDSComm;
    if (!BlockStorage::GetBlockStorage().GetMinerInfoDSComm(initDSBlockNum,
                                                            minerInfoDSComm)) {
      throw JsonRpcException(
          RPC_DATABASE_ERROR,
          "Failed to get DS committee miner info for block " +
              boost::lexical_cast<std::string>(initDSBlockNum));
    }

    // From the entry after that until the requested block
    uint64_t currDSBlockNum = initDSBlockNum;
    while (currDSBlockNum < requestedDSBlockNum) {
      currDSBlockNum++;

      // Retrieve the dsBlocks database entry for the current block number
      const DSBlock& currDSBlock =
          m_mediator.m_dsBlockChain.GetBlock(currDSBlockNum);

      // Add the public keys of the PoWWinners in that entry to the DS committee
      for (const auto& winner : currDSBlock.GetHeader().GetDSPoWWinners()) {
        minerInfoDSComm.m_dsNodes.emplace_front(winner.first);
      }

      // Retrieve the minerInfoDSComm database entry for the current block
      // number
      MinerInfoDSComm tmp;
      if (!BlockStorage::GetBlockStorage().GetMinerInfoDSComm(currDSBlockNum,
                                                              tmp)) {
        throw JsonRpcException(
            RPC_DATABASE_ERROR,
            "Failed to get DS committee miner info for block " +
                boost::lexical_cast<std::string>(currDSBlockNum));
      }

      // Remove the public keys of the ejected nodes in that entry from the DS
      // committee
      for (const auto& ejected : tmp.m_dsNodesEjected) {
        auto entry = find(minerInfoDSComm.m_dsNodes.begin(),
                          minerInfoDSComm.m_dsNodes.end(), ejected);
        if (entry == minerInfoDSComm.m_dsNodes.end()) {
          throw JsonRpcException(RPC_MISC_ERROR,
                                 "Failed to get DS committee miner info");
        }
        minerInfoDSComm.m_dsNodes.erase(entry);
      }
    }

    // For Shards

    // Retrieve the minerInfo database entry for the requested DS block
    MinerInfoShards minerInfoShards;
    if (!BlockStorage::GetBlockStorage().GetMinerInfoShards(requestedDSBlockNum,
                                                            minerInfoShards)) {
      throw JsonRpcException(
          RPC_DATABASE_ERROR,
          "Failed to get shards miner info for block " +
              boost::lexical_cast<std::string>(requestedDSBlockNum));
    }

    Json::Value _json;

    // Record the final DS committee public keys in the API response message
    _json["dscommittee"] = Json::Value(Json::arrayValue);
    for (const auto& dsnode : minerInfoDSComm.m_dsNodes) {
      _json["dscommittee"].append(static_cast<string>(dsnode));
    }

    // Record the shard sizes and public keys in the API response message
    _json["shards"] = Json::Value(Json::arrayValue);
    for (const auto& shard : minerInfoShards.m_shards) {
      Json::Value _jsonShard;
      _jsonShard["size"] = uint(shard.m_shardSize);
      _jsonShard["nodes"] = Json::Value(Json::arrayValue);
      for (const auto& shardnode : shard.m_shardNodes) {
        _jsonShard["nodes"].append(static_cast<string>(shardnode));
      }
      _json["shards"].append(_jsonShard);
    }

    return _json;
  } catch (const JsonRpcException& je) {
    throw je;
  } catch (runtime_error& e) {
    LOG_GENERAL(INFO, "[Error]" << e.what() << " Input: " << blockNum);
    throw JsonRpcException(RPC_INVALID_PARAMS, "String not numeric");
  } catch (invalid_argument& e) {
    LOG_GENERAL(INFO, "[Error]" << e.what() << " Input: " << blockNum);
    throw JsonRpcException(RPC_INVALID_PARAMS, "Invalid arugment");
  } catch (out_of_range& e) {
    LOG_GENERAL(INFO, "[Error]" << e.what() << " Input: " << blockNum);
    throw JsonRpcException(RPC_INVALID_PARAMS, "Out of range");
  } catch (exception& e) {
    LOG_GENERAL(INFO, "[Error]" << e.what() << " Input: " << blockNum);
    throw JsonRpcException(RPC_MISC_ERROR, "Unable To Process");
  }
}

Json::Value LookupServer::GetTransactionStatus(const string& txnhash) {
  try {
    if (!REMOTESTORAGE_DB_ENABLE) {
      throw JsonRpcException(RPC_DATABASE_ERROR, "API not supported");
    }
    if (txnhash.size() != TRAN_HASH_SIZE * 2) {
      throw JsonRpcException(RPC_INVALID_PARAMETER,
                             "Txn Hash size not appropriate");
    }

    const auto& result = RemoteStorageDB::GetInstance().QueryTxnHash(txnhash);

    if (result.isMember("error")) {
      throw JsonRpcException(RPC_DATABASE_ERROR, "Internal database error");
    } else if (result == Json::Value::null) {
      // No txnhash matches the one in DB
      throw JsonRpcException(RPC_DATABASE_ERROR, "Txn Hash not Present");
    }
    return result;
  } catch (const JsonRpcException& je) {
    throw je;
  } catch (exception& e) {
    LOG_GENERAL(WARNING, "[Error]" << e.what());
    throw JsonRpcException(RPC_MISC_ERROR,
                           string("Unable To Process: ") + e.what());
  }
}

Json::Value LookupServer::GetStateProof(const string& address,
                                        const string& key,
                                        const string& txBlockNumOrTag) {
  if (!LOOKUP_NODE_MODE) {
    throw JsonRpcException(RPC_INVALID_REQUEST, "Sent to a non-lookup");
  }

  if (!KEEP_HISTORICAL_STATE) {
    throw JsonRpcException(RPC_INVALID_REQUEST,
                           "Historical states not enabled");
  }

  dev::h256 rootHash;
  if (txBlockNumOrTag == "latest") {
    rootHash = dev::h256();
  } else {
    uint64_t requestedTxBlockNum;
    try {
      // blockNum check
      requestedTxBlockNum = stoull(txBlockNumOrTag);
    } catch (runtime_error& e) {
      LOG_GENERAL(INFO,
                  "[Error]" << e.what() << " TxBlockNum: " << txBlockNumOrTag);
      throw JsonRpcException(RPC_INVALID_PARAMS, "TxBlockNum not valid");
    } catch (invalid_argument& e) {
      LOG_GENERAL(INFO,
                  "[Error]" << e.what() << " TxBlockNum: " << txBlockNumOrTag);
      throw JsonRpcException(RPC_INVALID_PARAMS, "Invalid arugment");
    } catch (out_of_range& e) {
      LOG_GENERAL(INFO,
                  "[Error]" << e.what() << " TxBlockNum: " << txBlockNumOrTag);
      throw JsonRpcException(RPC_INVALID_PARAMS, "Out of range");
    } catch (exception& e) {
      LOG_GENERAL(INFO,
                  "[Error]" << e.what() << " TxBlockNum: " << txBlockNumOrTag);
      throw JsonRpcException(RPC_MISC_ERROR, "Unable To Process");
    }

    if (m_mediator.m_txBlockChain.GetLastBlock().GetHeader().GetBlockNum() <
        requestedTxBlockNum) {
      throw JsonRpcException(RPC_MISC_ERROR, "Requested txBlock not mined yet");
    }

    const uint64_t& earliestTrieDSEpoch = m_mediator.GetEarliestTrieDSEpoch(
        m_mediator.m_txBlockChain.GetLastBlock().GetHeader().GetBlockNum() /
        NUM_FINAL_BLOCK_PER_POW);

    if ((requestedTxBlockNum / NUM_FINAL_BLOCK_PER_POW) < earliestTrieDSEpoch) {
      throw JsonRpcException(
          RPC_MISC_ERROR,
          "Proof from requested txBlock is expired, earliest: " +
              boost::lexical_cast<std::string>(
                  (earliestTrieDSEpoch)*NUM_FINAL_BLOCK_PER_POW));
    }

    rootHash = m_mediator.m_txBlockChain.GetBlock(requestedTxBlockNum)
                   .GetHeader()
                   .GetStateRootHash();
  }

  // address check
  if (address.size() != ACC_ADDR_SIZE * 2) {
    throw JsonRpcException(RPC_INVALID_PARAMETER,
                           "Address size not appropriate");
  }

  if (key.size() != STATE_HASH_SIZE * 2) {
    throw JsonRpcException(RPC_INVALID_PARAMETER, "Key size not appropriate");
  }

  bytes tmpaddr;
  bytes tmpHashedKey;
  if (!DataConversion::HexStrToUint8Vec(address, tmpaddr)) {
    throw JsonRpcException(RPC_INVALID_ADDRESS_OR_KEY, "invalid address");
  }
  if (!DataConversion::HexStrToUint8Vec(key, tmpHashedKey)) {
    throw JsonRpcException(RPC_INVALID_ADDRESS_OR_KEY, "invalid key");
  }
  Address addr(tmpaddr);
  dev::h256 hashedKey(tmpHashedKey);

  // get account info & proof
  std::set<std::string> t_accountProof;
  Account account;
  if (!AccountStore::GetInstance().GetProof(addr, rootHash, account,
                                            t_accountProof)) {
    throw JsonRpcException(RPC_INVALID_ADDRESS_OR_KEY,
                           "Address does not exist in requested epoch");
  }

  if (!account.isContract()) {
    throw JsonRpcException(RPC_INVALID_ADDRESS_OR_KEY,
                           "Address not contract address");
  }

  // get proof
  std::set<std::string> t_stateProof;
  if (!Contract::ContractStorage::GetContractStorage()
           .FetchStateProofForContract(t_stateProof, account.GetStorageRoot(),
                                       hashedKey)) {
    throw JsonRpcException(RPC_DATABASE_ERROR, "Proof not found");
  }

  Json::Value ret;
  for (const auto& ap : t_accountProof) {
    string hexstr;
    if (!DataConversion::StringToHexStr(ap, hexstr)) {
      LOG_GENERAL(INFO, "StringToHexStr failed");
      throw JsonRpcException(RPC_INTERNAL_ERROR, "Hex encoding failed");
    }
    ret["accountProof"].append(hexstr);
  }
  for (const auto& sp : t_stateProof) {
    string hexstr;
    if (!DataConversion::StringToHexStr(sp, hexstr)) {
      LOG_GENERAL(INFO, "StringToHexStr failed");
      throw JsonRpcException(RPC_INTERNAL_ERROR, "Hex encoding failed");
    }
    ret["stateProof"].append(hexstr);
  }

  return ret;
}<|MERGE_RESOLUTION|>--- conflicted
+++ resolved
@@ -1224,7 +1224,6 @@
 
 Json::Value LookupServer::GetEthBalance(const std::string& address,
                                         const std::string& tag) {
-<<<<<<< HEAD
   if (tag == "latest" || tag == "earliest" || tag == "pending" ||
       isNumber(tag)) {
     uint256_t ethBalance{0};
@@ -1241,17 +1240,6 @@
                                   ethBalanceScaled)) {
       throw JsonRpcException(RPC_MISC_ERROR, "GetEthBalance overflow");
     }
-=======
-  LOG_MARKER();
-
-  if (tag == "latest" || tag == "earliest" || tag == "pending") {
-    LOG_GENERAL(DEBUG, "Get Eth balance for address:" << address);
-    const auto balanceStr =
-        this->GetBalance(address, true)["balance"].asString();
-
-    const uint256_t ethBalance =
-        std::strtoll(balanceStr.c_str(), nullptr, 16) * EVM_ZIL_SCALING_FACTOR;
->>>>>>> 1cf78d8a
 
     std::ostringstream strm;
     strm << "0x" << std::hex << ethBalanceScaled << std::dec;
@@ -1754,41 +1742,6 @@
   return result;
 }
 
-<<<<<<< HEAD
-=======
-// Get balance, but return the result as hex rather than decimal string
-Json::Value LookupServer::GetBalance(const string& address, bool noThrow) {
-  LOG_MARKER();
-
-  try {
-    auto ret = this->GetBalanceAndNonce(address);
-
-    // Will fit into 128 since that is the native zil balance
-    // size
-    uint128_t balance{ret["balance"].asString()};
-
-    // Convert the result from decimal string to hex string
-    std::stringstream ss;
-    ss << std::hex << balance;  // int decimal_value
-    std::string res(ss.str());
-
-    ret["balance"] = res;
-
-    return ret;
-  } catch (exception& e) {
-    LOG_GENERAL(INFO, "[Error]" << e.what() << " Input: " << address);
-    if (noThrow) {
-      Json::Value ret;
-      ret["balance"] = "0x0";
-      ret["nonce"] = static_cast<unsigned int>(0);
-      return ret;
-    } else {
-      throw JsonRpcException(RPC_MISC_ERROR, "Unable To Process");
-    }
-  }
-}
-
->>>>>>> 1cf78d8a
 std::string LookupServer::GetWeb3ClientVersion() {
   LOG_MARKER();
   return "to do implement web3 version string";
