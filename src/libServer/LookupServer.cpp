--- conflicted
+++ resolved
@@ -1148,14 +1148,6 @@
                                                  includeFullTransactions);
 }
 
-<<<<<<< HEAD
-Json::Value LookupServer::GetEthTransactionReceipt(const std::string& txnhash) {
-  auto hash = txnhash;
-
-  if (hash[0] == '0' && hash[1] == 'x') {
-    hash.erase(0, 2);
-  }
-=======
 Json::Value LookupServer::GetEthBlockTransactionCountByHash(
     const std::string& inputHash) {
   try {
@@ -1196,9 +1188,12 @@
   }
 }
 
-Json::Value LookupServer::GetTransactionReceipt(const std::string& txnhash) {
-  Json::Value ret;
->>>>>>> 7948fed1
+Json::Value LookupServer::GetEthTransactionReceipt(const std::string& txnhash) {
+  auto hash = txnhash;
+
+  if (hash[0] == '0' && hash[1] == 'x') {
+    hash.erase(0, 2);
+  }
 
   try {
     auto const result = GetTransaction(hash);
