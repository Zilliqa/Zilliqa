/*
 * Copyright (C) 2019 Zilliqa
 *
 * This program is free software: you can redistribute it and/or modify
 * it under the terms of the GNU General Public License as published by
 * the Free Software Foundation, either version 3 of the License, or
 * (at your option) any later version.
 *
 * This program is distributed in the hope that it will be useful,
 * but WITHOUT ANY WARRANTY; without even the implied warranty of
 * MERCHANTABILITY or FITNESS FOR A PARTICULAR PURPOSE.  See the
 * GNU General Public License for more details.
 *
 * You should have received a copy of the GNU General Public License
 * along with this program.  If not, see <https://www.gnu.org/licenses/>.
 */
#include "LookupServer.h"
#include <Schnorr.h>
#include <boost/multiprecision/cpp_dec_float.hpp>
#include <ethash/keccak.hpp>
#include "JSONConversion.h"
#include "common/Constants.h"
#include "common/Messages.h"
#include "common/Serializable.h"
#include "libCrypto/Sha2.h"
#include "libData/AccountData/Account.h"
#include "libData/AccountData/AccountStore.h"
#include "libData/AccountData/Transaction.h"
#include "libEth/Eth.h"
#include "libMessage/Messenger.h"
#include "libNetwork/Blacklist.h"
#include "libNetwork/Guard.h"
#include "libNetwork/P2PComm.h"
#include "libNetwork/Peer.h"
#include "libPOW/pow.h"
#include "libPersistence/BlockStorage.h"
#include "libPersistence/ContractStorage.h"
#include "libRemoteStorageDB/RemoteStorageDB.h"
#include "libUtils/AddressConversion.h"
#include "libUtils/DetachedFunction.h"
#include "libUtils/Logger.h"
#include "libUtils/TimeUtils.h"

using namespace jsonrpc;
using namespace std;

CircularArray<std::string> LookupServer::m_RecentTransactions;
std::mutex LookupServer::m_mutexRecentTxns;

namespace {
const unsigned int PAGE_SIZE = 10;
const unsigned int NUM_PAGES_CACHE = 2;
const unsigned int TXN_PAGE_SIZE = 100;

Address ToBase16AddrHelper(const std::string& addr) {
  using RpcEC = ServerBase::RPCErrorCode;

  Address convertedAddr;
  auto retCode = ToBase16Addr(addr, convertedAddr);

  if (retCode == AddressConversionCode::INVALID_ADDR) {
    throw JsonRpcException(RpcEC::RPC_INVALID_ADDRESS_OR_KEY,
                           "invalid address");
  } else if (retCode == AddressConversionCode::INVALID_BECH32_ADDR) {
    throw JsonRpcException(RpcEC::RPC_INVALID_ADDRESS_OR_KEY,
                           "Bech32 address is invalid");
  } else if (retCode == AddressConversionCode::WRONG_ADDR_SIZE) {
    throw JsonRpcException(RpcEC::RPC_INVALID_PARAMETER,
                           "Address size not appropriate");
  }

  return convertedAddr;
}

}  // namespace

//[warning] do not make this constant too big as it loops over blockchain
const unsigned int REF_BLOCK_DIFF = 1;

LookupServer::LookupServer(Mediator& mediator,
                           jsonrpc::AbstractServerConnector& server)
    : Server(mediator),
      jsonrpc::AbstractServer<LookupServer>(server,
                                            jsonrpc::JSONRPC_SERVER_V2) {
  this->bindAndAddMethod(
      jsonrpc::Procedure("GetCurrentMiniEpoch", jsonrpc::PARAMS_BY_POSITION,
                         jsonrpc::JSON_STRING, NULL),
      &Server::GetCurrentMiniEpochI);

  this->bindAndAddMethod(
      jsonrpc::Procedure("GetCurrentDSEpoch", jsonrpc::PARAMS_BY_POSITION,
                         jsonrpc::JSON_STRING, NULL),
      &Server::GetCurrentDSEpochI);

  this->bindAndAddMethod(
      jsonrpc::Procedure("GetNodeType", jsonrpc::PARAMS_BY_POSITION,
                         jsonrpc::JSON_STRING, NULL),
      &Server::GetNodeTypeI);

  this->bindAndAddMethod(
      jsonrpc::Procedure("GetNetworkId", jsonrpc::PARAMS_BY_POSITION,
                         jsonrpc::JSON_STRING, NULL),
      &LookupServer::GetNetworkIdI);

  this->bindAndAddMethod(
      jsonrpc::Procedure("CreateTransaction", jsonrpc::PARAMS_BY_POSITION,
                         jsonrpc::JSON_OBJECT, "param01", jsonrpc::JSON_OBJECT,
                         NULL),
      &LookupServer::CreateTransactionI);

  this->bindAndAddMethod(
      jsonrpc::Procedure("GetTransaction", jsonrpc::PARAMS_BY_POSITION,
                         jsonrpc::JSON_OBJECT, "param01", jsonrpc::JSON_STRING,
                         NULL),
      &LookupServer::GetTransactionI);

  this->bindAndAddMethod(
      jsonrpc::Procedure("GetSoftConfirmedTransaction",
                         jsonrpc::PARAMS_BY_POSITION, jsonrpc::JSON_OBJECT,
                         "param01", jsonrpc::JSON_STRING, NULL),
      &LookupServer::GetSoftConfirmedTransactionI);

  this->bindAndAddMethod(
      jsonrpc::Procedure("GetDsBlock", jsonrpc::PARAMS_BY_POSITION,
                         jsonrpc::JSON_OBJECT, "param01", jsonrpc::JSON_STRING,
                         NULL),
      &LookupServer::GetDsBlockI);

  this->bindAndAddMethod(
      jsonrpc::Procedure("GetDsBlockVerbose", jsonrpc::PARAMS_BY_POSITION,
                         jsonrpc::JSON_OBJECT, "param01", jsonrpc::JSON_STRING,
                         NULL),
      &LookupServer::GetDsBlockVerboseI);

  this->bindAndAddMethod(
      jsonrpc::Procedure("GetTxBlock", jsonrpc::PARAMS_BY_POSITION,
                         jsonrpc::JSON_OBJECT, "param01", jsonrpc::JSON_STRING,
                         NULL),
      &LookupServer::GetTxBlockI);

  this->bindAndAddMethod(
      jsonrpc::Procedure("GetTxBlockVerbose", jsonrpc::PARAMS_BY_POSITION,
                         jsonrpc::JSON_OBJECT, "param01", jsonrpc::JSON_STRING,
                         NULL),
      &LookupServer::GetTxBlockVerboseI);

  this->bindAndAddMethod(
      jsonrpc::Procedure("GetLatestDsBlock", jsonrpc::PARAMS_BY_POSITION,
                         jsonrpc::JSON_OBJECT, NULL),
      &LookupServer::GetLatestDsBlockI);

  this->bindAndAddMethod(
      jsonrpc::Procedure("GetLatestTxBlock", jsonrpc::PARAMS_BY_POSITION,
                         jsonrpc::JSON_OBJECT, NULL),
      &LookupServer::GetLatestTxBlockI);

  this->bindAndAddMethod(
      jsonrpc::Procedure("GetBalance", jsonrpc::PARAMS_BY_POSITION,
                         jsonrpc::JSON_OBJECT, "param01", jsonrpc::JSON_STRING,
                         NULL),
      &LookupServer::GetBalanceI);

  this->bindAndAddMethod(
      jsonrpc::Procedure("GetMinimumGasPrice", jsonrpc::PARAMS_BY_POSITION,
                         jsonrpc::JSON_STRING, NULL),
      &LookupServer::GetMinimumGasPriceI);

  this->bindAndAddMethod(
      jsonrpc::Procedure("GetPrevDSDifficulty", jsonrpc::PARAMS_BY_POSITION,
                         jsonrpc::JSON_INTEGER, NULL),
      &Server::GetPrevDSDifficultyI);

  this->bindAndAddMethod(
      jsonrpc::Procedure("GetPrevDifficulty", jsonrpc::PARAMS_BY_POSITION,
                         jsonrpc::JSON_INTEGER, NULL),
      &Server::GetPrevDifficultyI);

  this->bindAndAddMethod(
      jsonrpc::Procedure("GetSmartContracts", jsonrpc::PARAMS_BY_POSITION,
                         jsonrpc::JSON_ARRAY, "param01", jsonrpc::JSON_STRING,
                         NULL),
      &LookupServer::GetSmartContractsI);

  this->bindAndAddMethod(
      jsonrpc::Procedure("GetContractAddressFromTransactionID",
                         jsonrpc::PARAMS_BY_POSITION, jsonrpc::JSON_STRING,
                         "param01", jsonrpc::JSON_STRING, NULL),
      &LookupServer::GetContractAddressFromTransactionIDI);

  this->bindAndAddMethod(
      jsonrpc::Procedure("GetNumPeers", jsonrpc::PARAMS_BY_POSITION,
                         jsonrpc::JSON_INTEGER, NULL),
      &LookupServer::GetNumPeersI);

  this->bindAndAddMethod(
      jsonrpc::Procedure("GetNumTxBlocks", jsonrpc::PARAMS_BY_POSITION,
                         jsonrpc::JSON_STRING, NULL),
      &LookupServer::GetNumTxBlocksI);

  this->bindAndAddMethod(
      jsonrpc::Procedure("GetNumDSBlocks", jsonrpc::PARAMS_BY_POSITION,
                         jsonrpc::JSON_STRING, NULL),
      &LookupServer::GetNumDSBlocksI);

  this->bindAndAddMethod(
      jsonrpc::Procedure("GetNumTransactions", jsonrpc::PARAMS_BY_POSITION,
                         jsonrpc::JSON_STRING, NULL),
      &LookupServer::GetNumTransactionsI);

  this->bindAndAddMethod(
      jsonrpc::Procedure("GetTransactionRate", jsonrpc::PARAMS_BY_POSITION,
                         jsonrpc::JSON_REAL, NULL),
      &LookupServer::GetTransactionRateI);

  this->bindAndAddMethod(
      jsonrpc::Procedure("GetTxBlockRate", jsonrpc::PARAMS_BY_POSITION,
                         jsonrpc::JSON_REAL, NULL),
      &LookupServer::GetTxBlockRateI);

  this->bindAndAddMethod(
      jsonrpc::Procedure("GetDSBlockRate", jsonrpc::PARAMS_BY_POSITION,
                         jsonrpc::JSON_REAL, NULL),
      &LookupServer::GetDSBlockRateI);

  this->bindAndAddMethod(
      jsonrpc::Procedure("GetShardMembers", jsonrpc::PARAMS_BY_POSITION,
                         jsonrpc::JSON_OBJECT, "param01", jsonrpc::JSON_INTEGER,
                         NULL),
      &LookupServer::GetShardMembersI);

  this->bindAndAddMethod(
      jsonrpc::Procedure("GetCurrentDSComm", jsonrpc::PARAMS_BY_POSITION,
                         jsonrpc::JSON_OBJECT, NULL),
      &LookupServer::GetCurrentDSCommI);

  this->bindAndAddMethod(
      jsonrpc::Procedure("DSBlockListing", jsonrpc::PARAMS_BY_POSITION,
                         jsonrpc::JSON_OBJECT, "param01", jsonrpc::JSON_INTEGER,
                         NULL),
      &LookupServer::DSBlockListingI);

  this->bindAndAddMethod(
      jsonrpc::Procedure("TxBlockListing", jsonrpc::PARAMS_BY_POSITION,
                         jsonrpc::JSON_OBJECT, "param01", jsonrpc::JSON_INTEGER,
                         NULL),
      &LookupServer::TxBlockListingI);

  this->bindAndAddMethod(
      jsonrpc::Procedure("GetBlockchainInfo", jsonrpc::PARAMS_BY_POSITION,
                         jsonrpc::JSON_OBJECT, NULL),
      &LookupServer::GetBlockchainInfoI);

  this->bindAndAddMethod(
      jsonrpc::Procedure("GetRecentTransactions", jsonrpc::PARAMS_BY_POSITION,
                         jsonrpc::JSON_OBJECT, NULL),
      &LookupServer::GetRecentTransactionsI);

  this->bindAndAddMethod(
      jsonrpc::Procedure("GetShardingStructure", jsonrpc::PARAMS_BY_POSITION,
                         jsonrpc::JSON_OBJECT, NULL),
      &LookupServer::GetShardingStructureI);

  this->bindAndAddMethod(
      jsonrpc::Procedure("GetNumTxnsTxEpoch", jsonrpc::PARAMS_BY_POSITION,
                         jsonrpc::JSON_STRING, NULL),
      &LookupServer::GetNumTxnsTxEpochI);

  this->bindAndAddMethod(
      jsonrpc::Procedure("GetNumTxnsDSEpoch", jsonrpc::PARAMS_BY_POSITION,
                         jsonrpc::JSON_STRING, NULL),
      &LookupServer::GetNumTxnsDSEpochI);

  this->bindAndAddMethod(
      jsonrpc::Procedure(
          "GetSmartContractSubState", jsonrpc::PARAMS_BY_POSITION,
          jsonrpc::JSON_OBJECT, "param01", jsonrpc::JSON_STRING, "param02",
          jsonrpc::JSON_STRING, "param03", jsonrpc::JSON_ARRAY, NULL),
      &LookupServer::GetSmartContractSubStateI);

  this->bindAndAddMethod(
      jsonrpc::Procedure("GetSmartContractState", jsonrpc::PARAMS_BY_POSITION,
                         jsonrpc::JSON_OBJECT, "param01", jsonrpc::JSON_STRING,
                         NULL),
      &LookupServer::GetSmartContractStateI);

  this->bindAndAddMethod(
      jsonrpc::Procedure("GetSmartContractCode", jsonrpc::PARAMS_BY_POSITION,
                         jsonrpc::JSON_OBJECT, "param01", jsonrpc::JSON_STRING,
                         NULL),
      &LookupServer::GetSmartContractCodeI);

  this->bindAndAddMethod(
      jsonrpc::Procedure("GetSmartContractInit", jsonrpc::PARAMS_BY_POSITION,
                         jsonrpc::JSON_OBJECT, "param01", jsonrpc::JSON_STRING,
                         NULL),
      &LookupServer::GetSmartContractInitI);

  this->bindAndAddMethod(
      jsonrpc::Procedure("GetTransactionsForTxBlock",
                         jsonrpc::PARAMS_BY_POSITION, jsonrpc::JSON_ARRAY,
                         "param01", jsonrpc::JSON_STRING, NULL),
      &LookupServer::GetTransactionsForTxBlockI);

  this->bindAndAddMethod(
      jsonrpc::Procedure("GetTransactionsForTxBlockEx",
                         jsonrpc::PARAMS_BY_POSITION, jsonrpc::JSON_ARRAY,
                         "param01", jsonrpc::JSON_STRING, "param02",
                         jsonrpc::JSON_STRING, NULL),
      &LookupServer::GetTransactionsForTxBlockExI);

  this->bindAndAddMethod(
      jsonrpc::Procedure("GetTotalCoinSupply", jsonrpc::PARAMS_BY_POSITION,
                         jsonrpc::JSON_REAL, NULL),
      &LookupServer::GetTotalCoinSupplyI);

  this->bindAndAddMethod(
      jsonrpc::Procedure("GetPendingTxns", jsonrpc::PARAMS_BY_POSITION,
                         jsonrpc::JSON_OBJECT, NULL),
      &LookupServer::GetPendingTxnsI);

  this->bindAndAddMethod(
      jsonrpc::Procedure("GetMinerInfo", jsonrpc::PARAMS_BY_POSITION,
                         jsonrpc::JSON_OBJECT, "param01", jsonrpc::JSON_STRING,
                         NULL),
      &LookupServer::GetMinerInfoI);

  this->bindAndAddMethod(
      jsonrpc::Procedure("GetTxnBodiesForTxBlock", jsonrpc::PARAMS_BY_POSITION,
                         jsonrpc::JSON_ARRAY, "param01", jsonrpc::JSON_STRING,
                         NULL),
      &LookupServer::GetTxnBodiesForTxBlockI);

  this->bindAndAddMethod(
      jsonrpc::Procedure("GetTxnBodiesForTxBlockEx",
                         jsonrpc::PARAMS_BY_POSITION, jsonrpc::JSON_ARRAY,
                         "param01", jsonrpc::JSON_STRING, "param02",
                         jsonrpc::JSON_STRING, NULL),
      &LookupServer::GetTxnBodiesForTxBlockExI);

  this->bindAndAddMethod(
      jsonrpc::Procedure("GetTransactionStatus", jsonrpc::PARAMS_BY_POSITION,
                         jsonrpc::JSON_OBJECT, "param01", jsonrpc::JSON_STRING,
                         NULL),
      &LookupServer::GetTransactionStatusI);

  this->bindAndAddMethod(
      jsonrpc::Procedure("GetStateProof", jsonrpc::PARAMS_BY_POSITION,
                         jsonrpc::JSON_OBJECT, "param01", jsonrpc::JSON_STRING,
                         "param02", jsonrpc::JSON_STRING, "param03",
                         jsonrpc::JSON_STRING, NULL),
      &LookupServer::GetStateProofI);

  // Add Eth compatible RPC endpoints
  // todo: remove when all tests are updated to use eth_call
  this->bindAndAddMethod(
      jsonrpc::Procedure("GetEthCall", jsonrpc::PARAMS_BY_POSITION,
                         jsonrpc::JSON_STRING, "param01", jsonrpc::JSON_OBJECT,
                         NULL),
      &LookupServer::GetEthCallZilI);

  this->bindAndAddMethod(
      jsonrpc::Procedure("eth_call", jsonrpc::PARAMS_BY_POSITION,
                         jsonrpc::JSON_STRING, "param01", jsonrpc::JSON_OBJECT,
                         "param02", jsonrpc::JSON_STRING, NULL),
      &LookupServer::GetEthCallEthI);

  this->bindAndAddMethod(
      jsonrpc::Procedure("eth_blockNumber", jsonrpc::PARAMS_BY_POSITION,
                         jsonrpc::JSON_STRING, NULL),
      &LookupServer::GetEthBlockNumberI);

  this->bindAndAddMethod(
      jsonrpc::Procedure("net_version", jsonrpc::PARAMS_BY_POSITION,
                         jsonrpc::JSON_STRING, NULL),
      &LookupServer::GetNetVersionI);

  this->bindAndAddMethod(
      jsonrpc::Procedure("eth_getBalance", jsonrpc::PARAMS_BY_POSITION,
                         jsonrpc::JSON_STRING, "param01", jsonrpc::JSON_STRING,
                         "param02", jsonrpc::JSON_STRING, NULL),
      &LookupServer::GetEthBalanceI);

  this->bindAndAddMethod(
      jsonrpc::Procedure("eth_getBlockByNumber", jsonrpc::PARAMS_BY_POSITION,
                         jsonrpc::JSON_STRING, "param01", jsonrpc::JSON_STRING,
                         "param02", jsonrpc::JSON_BOOLEAN, NULL),
      &LookupServer::GetEthBlockByNumberI);

  this->bindAndAddMethod(
      jsonrpc::Procedure("eth_getBlockByHash", jsonrpc::PARAMS_BY_POSITION,
                         jsonrpc::JSON_STRING, "param01", jsonrpc::JSON_STRING,
                         "param02", jsonrpc::JSON_BOOLEAN, NULL),
      &LookupServer::GetEthBlockByHashI);

  this->bindAndAddMethod(
      jsonrpc::Procedure("eth_getBlockTransactionCountByHash",
                         jsonrpc::PARAMS_BY_POSITION, jsonrpc::JSON_STRING,
                         "param01", jsonrpc::JSON_STRING, NULL),
      &LookupServer::GetEthBlockTransactionCountByHashI);

  this->bindAndAddMethod(
      jsonrpc::Procedure("eth_getBlockTransactionCountByNumber",
                         jsonrpc::PARAMS_BY_POSITION, jsonrpc::JSON_STRING,
                         "param01", jsonrpc::JSON_STRING, NULL),
      &LookupServer::GetEthBlockTransactionCountByNumberI);

  this->bindAndAddMethod(
      jsonrpc::Procedure("eth_getTransactionByBlockHashAndIndex",
                         jsonrpc::PARAMS_BY_POSITION, jsonrpc::JSON_STRING,
                         "param01", jsonrpc::JSON_STRING, "param02",
                         jsonrpc::JSON_STRING, NULL),
      &LookupServer::GetEthTransactionByBlockHashAndIndexI);

  this->bindAndAddMethod(
      jsonrpc::Procedure("eth_getTransactionByBlockNumberAndIndex",
                         jsonrpc::PARAMS_BY_POSITION, jsonrpc::JSON_STRING,
                         "param01", jsonrpc::JSON_STRING, "param02",
                         jsonrpc::JSON_STRING, NULL),
      &LookupServer::GetEthTransactionByBlockNumberAndIndexI);

  this->bindAndAddMethod(
      jsonrpc::Procedure("eth_gasPrice", jsonrpc::PARAMS_BY_POSITION,
                         jsonrpc::JSON_STRING, NULL),
      &LookupServer::GetEthGasPriceI);

  this->bindAndAddMethod(
      jsonrpc::Procedure("eth_getCode", jsonrpc::PARAMS_BY_POSITION,
                         jsonrpc::JSON_STRING, "param01", jsonrpc::JSON_STRING,
                         "param02", jsonrpc::JSON_STRING, NULL),
      &LookupServer::GetEthCodeI);

  this->bindAndAddMethod(
      jsonrpc::Procedure("eth_estimateGas", jsonrpc::PARAMS_BY_POSITION,
                         jsonrpc::JSON_STRING, "param01", jsonrpc::JSON_OBJECT,
                         NULL),
      &LookupServer::GetEthEstimateGasI);

  this->bindAndAddMethod(
      jsonrpc::Procedure("eth_getTransactionCount", jsonrpc::PARAMS_BY_POSITION,
                         jsonrpc::JSON_STRING, "param01", jsonrpc::JSON_STRING,
                         "param02", jsonrpc::JSON_STRING, NULL),
      &LookupServer::GetEthTransactionCountI);

  this->bindAndAddMethod(
      jsonrpc::Procedure("eth_sendRawTransaction", jsonrpc::PARAMS_BY_POSITION,
                         jsonrpc::JSON_STRING, "param01", jsonrpc::JSON_STRING,
                         NULL),
      &LookupServer::GetEthSendRawTransactionI);

  this->bindAndAddMethod(
      jsonrpc::Procedure("eth_getTransactionByHash",
                         jsonrpc::PARAMS_BY_POSITION, jsonrpc::JSON_STRING,
                         "param01", jsonrpc::JSON_STRING, NULL),
      &LookupServer::GetEthTransactionByHashI);

  this->bindAndAddMethod(
      jsonrpc::Procedure("web3_clientVersion", jsonrpc::PARAMS_BY_POSITION,
                         jsonrpc::JSON_STRING, NULL),
      &LookupServer::GetWeb3ClientVersionI);

  this->bindAndAddMethod(
      jsonrpc::Procedure("web3_sha3", jsonrpc::PARAMS_BY_POSITION,
                         jsonrpc::JSON_STRING, "param01", jsonrpc::JSON_STRING,
                         NULL),
      &LookupServer::GetWeb3Sha3I);

  this->bindAndAddMethod(
      jsonrpc::Procedure("eth_mining", jsonrpc::PARAMS_BY_POSITION,
                         jsonrpc::JSON_STRING, NULL),
      &LookupServer::GetEthMiningI);

  this->bindAndAddMethod(
      jsonrpc::Procedure("eth_coinbase", jsonrpc::PARAMS_BY_POSITION,
                         jsonrpc::JSON_STRING, NULL),
      &LookupServer::GetEthCoinbaseI);

  this->bindAndAddMethod(
      jsonrpc::Procedure("eth_getUncleByBlockHashAndIndex",
                         jsonrpc::PARAMS_BY_POSITION, jsonrpc::JSON_ARRAY,
                         "param01", jsonrpc::JSON_STRING, "param02",
                         jsonrpc::JSON_STRING, nullptr),
      &LookupServer::GetEthUncleBlockI);

  this->bindAndAddMethod(
      jsonrpc::Procedure("eth_getUncleByBlockNumberAndIndex",
                         jsonrpc::PARAMS_BY_POSITION, jsonrpc::JSON_ARRAY,
                         "param01", jsonrpc::JSON_STRING, "param02",
                         jsonrpc::JSON_STRING, nullptr),
      &LookupServer::GetEthUncleBlockI);

  this->bindAndAddMethod(
      jsonrpc::Procedure("eth_getUncleCountByBlockHash",
                         jsonrpc::PARAMS_BY_POSITION, jsonrpc::JSON_ARRAY,
                         "param01", jsonrpc::JSON_STRING, nullptr),
      &LookupServer::GetEthUncleCountI);

  this->bindAndAddMethod(
      jsonrpc::Procedure("eth_getUncleCountByBlockNumber",
                         jsonrpc::PARAMS_BY_POSITION, jsonrpc::JSON_ARRAY,
                         "param01", jsonrpc::JSON_STRING, nullptr),
      &LookupServer::GetEthUncleCountI);

  this->bindAndAddMethod(
      jsonrpc::Procedure("net_version", jsonrpc::PARAMS_BY_POSITION,
                         jsonrpc::JSON_STRING, NULL),
      &LookupServer::GetNetVersionI);

  this->bindAndAddMethod(
      jsonrpc::Procedure("net_listening", jsonrpc::PARAMS_BY_POSITION,
                         jsonrpc::JSON_STRING, NULL),
      &LookupServer::GetNetListeningI);

  this->bindAndAddMethod(
      jsonrpc::Procedure("protocol_version", jsonrpc::PARAMS_BY_POSITION,
                         jsonrpc::JSON_STRING, NULL),
      &LookupServer::GetProtocolVersionI);

  this->bindAndAddMethod(
      jsonrpc::Procedure("net_peerCount", jsonrpc::PARAMS_BY_POSITION,
                         jsonrpc::JSON_STRING, NULL),
      &LookupServer::GetNetPeerCountI);

  this->bindAndAddMethod(
      jsonrpc::Procedure("eth_chainId", jsonrpc::PARAMS_BY_POSITION,
                         jsonrpc::JSON_STRING, NULL),
      &LookupServer::GetEthChainIdI);

  this->bindAndAddMethod(
      jsonrpc::Procedure("eth_syncing", jsonrpc::PARAMS_BY_POSITION,
                         jsonrpc::JSON_STRING, NULL),
      &LookupServer::GetEthSyncingI);

  this->bindAndAddMethod(
      jsonrpc::Procedure("eth_accounts", jsonrpc::PARAMS_BY_POSITION,
                         jsonrpc::JSON_STRING, NULL),
      &LookupServer::GetEthAccountsI);

  this->bindAndAddMethod(
      jsonrpc::Procedure("eth_getStorageAt", jsonrpc::PARAMS_BY_POSITION,
                         jsonrpc::JSON_STRING, "param01", jsonrpc::JSON_STRING,
                         "param02", jsonrpc::JSON_STRING, "param03",
                         jsonrpc::JSON_STRING, NULL),
      &LookupServer::GetEthStorageAtI);

  this->bindAndAddMethod(
      jsonrpc::Procedure("eth_getTransactionReceipt",
                         jsonrpc::PARAMS_BY_POSITION, jsonrpc::JSON_STRING,
                         "param01", jsonrpc::JSON_STRING, NULL),
      &LookupServer::GetEthTransactionReceiptI);

  m_StartTimeTx = 0;
  m_StartTimeDs = 0;
  m_DSBlockCache.first = 0;
  m_DSBlockCache.second.resize(NUM_PAGES_CACHE * PAGE_SIZE);
  m_TxBlockCache.first = 0;
  m_TxBlockCache.second.resize(NUM_PAGES_CACHE * PAGE_SIZE);
  m_RecentTransactions.resize(TXN_PAGE_SIZE);
  m_TxBlockCountSumPair.first = 0;
  m_TxBlockCountSumPair.second = 0;
  random_device rd;
  m_eng = mt19937(rd());
}

string LookupServer::GetNetworkId() {
  if (!LOOKUP_NODE_MODE) {
    throw JsonRpcException(RPC_INVALID_REQUEST, "Sent to a non-lookup");
  }
  return to_string(CHAIN_ID);
}

bool LookupServer::StartCollectorThread() {
  if (!LOOKUP_NODE_MODE || !ARCHIVAL_LOOKUP) {
    LOG_GENERAL(
        WARNING,
        "Not expected to be called from node other than LOOKUP ARCHIVAL ");
    return false;
  }
  auto collectorThread = [this]() mutable -> void {
    this_thread::sleep_for(chrono::seconds(POW_WINDOW_IN_SECONDS));

    vector<Transaction> txnsShard;
    vector<Transaction> txnsDS;
    LOG_GENERAL(INFO, "[ARCHLOOK]"
                          << "Start thread");
    while (true) {
      this_thread::sleep_for(chrono::seconds(SEED_TXN_COLLECTION_TIME_IN_SEC));
      txnsShard.clear();
      txnsDS.clear();

      if (m_mediator.m_disableTxns) {
        LOG_GENERAL(INFO, "Txns disabled - skipping forwarding to upper seed");
        continue;
      }

      if (m_mediator.m_lookup->GetSyncType() != SyncType::NO_SYNC) {
        LOG_GENERAL(INFO, "This new lookup (Seed) is not yet synced..");
        continue;
      }

      if (USE_REMOTE_TXN_CREATOR &&
          !m_mediator.m_lookup->GenTxnToSend(NUM_TXN_TO_SEND_PER_ACCOUNT,
                                             txnsShard, txnsDS)) {
        LOG_GENERAL(WARNING, "GenTxnToSend failed");
      }

      if (!txnsShard.empty()) {
        for (const auto& tx : txnsShard) {
          m_mediator.m_lookup->AddToTxnShardMap(tx,
                                                SEND_TYPE::ARCHIVAL_SEND_SHARD);
        }
        LOG_GENERAL(INFO, "Size of txns to shard: " << txnsShard.size());
      }

      if (!txnsDS.empty()) {
        for (const auto& tx : txnsDS) {
          m_mediator.m_lookup->AddToTxnShardMap(tx,
                                                SEND_TYPE::ARCHIVAL_SEND_DS);
        }
        LOG_GENERAL(INFO, "Size of txns to DS: " << txnsDS.size());
      }

      bool hasTxn = false;

      for (auto const& i :
           {SEND_TYPE::ARCHIVAL_SEND_SHARD, SEND_TYPE::ARCHIVAL_SEND_DS}) {
        {
          lock_guard<mutex> g(m_mediator.m_lookup->m_txnShardMapMutex);
          if (m_mediator.m_lookup->GetTxnFromShardMap(i).empty()) {
            continue;
          }
          hasTxn = true;
        }
      }

      if (!hasTxn) {
        LOG_GENERAL(INFO, "No Txns to send for this seed node");
        continue;
      }

      bytes msg = {MessageType::LOOKUP, LookupInstructionType::FORWARDTXN};

      {
        lock_guard<mutex> g(m_mediator.m_lookup->m_txnShardMapMutex);
        if (!Messenger::SetForwardTxnBlockFromSeed(
                msg, MessageOffset::BODY,
                m_mediator.m_lookup->GetTxnFromShardMap(
                    SEND_TYPE::ARCHIVAL_SEND_SHARD),
                m_mediator.m_lookup->GetTxnFromShardMap(
                    SEND_TYPE::ARCHIVAL_SEND_DS))) {
          continue;
        }
        for (auto const& i :
             {SEND_TYPE::ARCHIVAL_SEND_SHARD, SEND_TYPE::ARCHIVAL_SEND_DS}) {
          m_mediator.m_lookup->DeleteTxnShardMap(i);
        }
      }

      m_mediator.m_lookup->SendMessageToRandomSeedNode(msg);
    }
  };
  DetachedFunction(1, collectorThread);
  return true;
}

bool ValidateTxn(const Transaction& tx, const Address& fromAddr,
                 const Account* sender, const uint128_t& gasPrice) {
  if (DataConversion::UnpackA(tx.GetVersion()) != CHAIN_ID) {
    throw JsonRpcException(ServerBase::RPC_VERIFY_REJECTED,
                           "CHAIN_ID incorrect");
  }

  if (!tx.VersionCorrect()) {
    throw JsonRpcException(
        ServerBase::RPC_VERIFY_REJECTED,
        "Transaction version incorrect! Expected:" +
            to_string(TRANSACTION_VERSION) +
            " Actual:" + to_string(DataConversion::UnpackB(tx.GetVersion())));
  }

  if (tx.GetCode().size() > MAX_CODE_SIZE_IN_BYTES) {
    throw JsonRpcException(ServerBase::RPC_VERIFY_REJECTED,
                           "Code size is too large");
  }

  if (tx.GetGasPrice() < gasPrice) {
    throw JsonRpcException(ServerBase::RPC_VERIFY_REJECTED,
                           "GasPrice " + tx.GetGasPrice().convert_to<string>() +
                               " lower than minimum allowable " +
                               gasPrice.convert_to<string>());
  }
  if (!Validator::VerifyTransaction(tx)) {
    throw JsonRpcException(ServerBase::RPC_VERIFY_REJECTED,
                           "Unable to verify transaction");
  }

  if (IsNullAddress(fromAddr)) {
    throw JsonRpcException(ServerBase::RPC_INVALID_ADDRESS_OR_KEY,
                           "Invalid address for issuing transactions");
  }

  if (sender == nullptr) {
    throw JsonRpcException(ServerBase::RPC_INVALID_ADDRESS_OR_KEY,
                           "The sender of the txn has no balance");
  }
  const auto type = Transaction::GetTransactionType(tx);

  if (type == Transaction::ContractType::CONTRACT_CALL &&
      (tx.GetGasLimit() <
       max(CONTRACT_INVOKE_GAS, (unsigned int)(tx.GetData().size())))) {
    throw JsonRpcException(ServerBase::RPC_INVALID_PARAMETER,
                           "Gas limit (" + to_string(tx.GetGasLimit()) +
                               ") lower than minimum for invoking contract (" +
                               to_string(CONTRACT_INVOKE_GAS) + ")");
  }

  else if (type == Transaction::ContractType::CONTRACT_CREATION &&
           (tx.GetGasLimit() <
            max(CONTRACT_CREATE_GAS,
                (unsigned int)(tx.GetCode().size() + tx.GetData().size())))) {
    throw JsonRpcException(
        ServerBase::RPC_INVALID_PARAMETER,
        "Gas limit (" + to_string(tx.GetGasLimit()) +
            ") lower than minimum for creating contract (" +
            to_string(max(
                CONTRACT_CREATE_GAS,
                (unsigned int)(tx.GetCode().size() + tx.GetData().size()))) +
            ")");
  } else if (type == Transaction::ContractType::NON_CONTRACT &&
             tx.GetGasLimit() < NORMAL_TRAN_GAS) {
    throw JsonRpcException(
        ServerBase::RPC_INVALID_PARAMETER,
        "Gas limit (" + to_string(tx.GetGasLimit()) +
            ") lower than minimum for payment transaction (" +
            to_string(NORMAL_TRAN_GAS) + ")");
  }

  if (sender->GetNonce() >= tx.GetNonce()) {
    throw JsonRpcException(ServerBase::RPC_INVALID_PARAMETER,
                           "Nonce (" + to_string(tx.GetNonce()) +
                               ") lower than current (" +
                               to_string(sender->GetNonce()) + ")");
  }

  // Check if transaction amount is valid
  uint128_t gasDeposit = 0;
  if (!SafeMath<uint128_t>::mul(tx.GetGasLimit(), tx.GetGasPrice(),
                                gasDeposit)) {
    throw JsonRpcException(ServerBase::RPC_INVALID_PARAMETER,
                           "tx.GetGasLimit() * tx.GetGasPrice() overflow!");
  }

  uint128_t debt = 0;
  if (!SafeMath<uint128_t>::add(gasDeposit, tx.GetAmount(), debt)) {
    throw JsonRpcException(
        ServerBase::RPC_INVALID_PARAMETER,
        "tx.GetGasLimit() * tx.GetGasPrice() + tx.GetAmount() overflow!");
  }

  if (sender->GetBalance() < debt) {
    throw JsonRpcException(ServerBase::RPC_INVALID_PARAMETER,
                           "Insufficient funds in source account!");
  }

  if ((type == Transaction::ContractType::CONTRACT_CREATION ||
       type == Transaction::ContractType::NON_CONTRACT) &&
      tx.GetGasLimit() > SHARD_MICROBLOCK_GAS_LIMIT) {
    throw JsonRpcException(ServerBase::RPC_INVALID_PARAMETER,
                           "Txn gas limit " + to_string(tx.GetGasLimit()) +
                               " greater than microblock gas limit" +
                               to_string(SHARD_MICROBLOCK_GAS_LIMIT));
  }

  return true;
}

std::pair<std::string, unsigned int> LookupServer::CheckContractTxnShards(
    bool priority, unsigned int shard, const Transaction& tx,
    unsigned int num_shards, bool toAccountExist, bool toAccountIsContract) {
  unsigned int mapIndex = shard;
  std::string resultStr;

  if (!ENABLE_SC) {
    throw JsonRpcException(RPC_MISC_ERROR, "Smart contract is disabled");
  }

  if (!toAccountExist) {
    throw JsonRpcException(RPC_INVALID_ADDRESS_OR_KEY,
                           "Target account does not exist");
  }

  else if (Transaction::GetTransactionType(tx) == Transaction::CONTRACT_CALL &&
           !toAccountIsContract) {
    throw JsonRpcException(RPC_INVALID_ADDRESS_OR_KEY,
                           "Non - contract address called");
  }

  Address affectedAddress =
      (Transaction::GetTransactionType(tx) == Transaction::CONTRACT_CREATION)
          ? Account::GetAddressForContract(tx.GetSenderAddr(),
                                           tx.GetNonce() - 1)
          : tx.GetToAddr();

  unsigned int to_shard =
      Transaction::GetShardIndex(affectedAddress, num_shards);
  // Use m_sendSCCallsToDS as initial setting
  bool sendToDs = priority || m_mediator.m_lookup->m_sendSCCallsToDS;
  if ((to_shard == shard) && !sendToDs) {
    if (tx.GetGasLimit() > SHARD_MICROBLOCK_GAS_LIMIT) {
      throw JsonRpcException(RPC_INVALID_PARAMETER,
                             "txn gas limit exceeding shard maximum limit");
    }
    if (ARCHIVAL_LOOKUP) {
      mapIndex = SEND_TYPE::ARCHIVAL_SEND_SHARD;
    }
    resultStr =
        "Contract Creation/Call Txn, Shards Match of the sender "
        "and receiver";
  } else {
    if (tx.GetGasLimit() > DS_MICROBLOCK_GAS_LIMIT) {
      throw JsonRpcException(RPC_INVALID_PARAMETER,
                             "txn gas limit exceeding ds maximum limit");
    }
    if (ARCHIVAL_LOOKUP) {
      mapIndex = SEND_TYPE::ARCHIVAL_SEND_DS;
    } else {
      mapIndex = num_shards;
    }
    resultStr = "Contract Creation/Call Txn, Sent To Ds";
  }
  return make_pair(resultStr, mapIndex);
}

Json::Value LookupServer::CreateTransaction(
    const Json::Value& _json, const unsigned int num_shards,
    const uint128_t& gasPrice, const CreateTransactionTargetFunc& targetFunc) {
  LOG_MARKER();

  if (!LOOKUP_NODE_MODE) {
    throw JsonRpcException(RPC_INVALID_REQUEST, "Sent to a non-lookup");
  }

  if (Mediator::m_disableTxns) {
    LOG_GENERAL(INFO, "Txns disabled - rejecting new txn");
    throw JsonRpcException(RPC_MISC_ERROR, "Unable to Process");
  }

  try {
    if (!JSONConversion::checkJsonTx(_json)) {
      throw JsonRpcException(RPC_PARSE_ERROR, "Invalid Transaction JSON");
    }

    Transaction tx = JSONConversion::convertJsontoTx(_json);

    Json::Value ret;

    const Address fromAddr = tx.GetSenderAddr();

    bool toAccountExist;
    bool toAccountIsContract;

    {
      shared_lock<shared_timed_mutex> lock(
          AccountStore::GetInstance().GetPrimaryMutex());

      const Account* sender =
          AccountStore::GetInstance().GetAccount(fromAddr, true);
      const Account* toAccount =
          AccountStore::GetInstance().GetAccount(tx.GetToAddr(), true);

      if (!ValidateTxn(tx, fromAddr, sender, gasPrice)) {
        return ret;
      }

      toAccountExist = (toAccount != nullptr);
      toAccountIsContract = toAccountExist && toAccount->isContract();
    }

    const unsigned int shard = Transaction::GetShardIndex(fromAddr, num_shards);
    unsigned int mapIndex = shard;
    bool priority = false;
    if (_json.isMember("priority")) {
      priority = _json["priority"].asBool();
    }
    switch (Transaction::GetTransactionType(tx)) {
      case Transaction::ContractType::NON_CONTRACT:
        if (ARCHIVAL_LOOKUP) {
          mapIndex = SEND_TYPE::ARCHIVAL_SEND_SHARD;
        }
        if (toAccountExist) {
          if (toAccountIsContract) {
            throw JsonRpcException(ServerBase::RPC_INVALID_PARAMETER,
                                   "Contract account won't accept normal txn");
            return false;
          }
        }

        ret["Info"] = "Non-contract txn, sent to shard";
        break;
      case Transaction::ContractType::CONTRACT_CREATION: {
        // We use the same logic for CONTRACT_CREATION and CONTRACT_CALL.
        // TODO(valeryz): once we stop using Zilliqa APIs for EVM, revert
        // to the old behavior where CONTRACT_CREATION can be sharded.
        auto check =
            CheckContractTxnShards(priority, shard, tx, num_shards,
                                   toAccountExist, toAccountIsContract);
        ret["Info"] = check.first;
        ret["ContractAddress"] =
            Account::GetAddressForContract(fromAddr, tx.GetNonce() - 1).hex();
        mapIndex = check.second;
      } break;
      case Transaction::ContractType::CONTRACT_CALL: {
        auto check =
            CheckContractTxnShards(priority, shard, tx, num_shards,
                                   toAccountExist, toAccountIsContract);
        ret["Info"] = check.first;
        mapIndex = check.second;
      } break;
      case Transaction::ContractType::ERROR:
        throw JsonRpcException(RPC_INVALID_ADDRESS_OR_KEY,
                               "Code is empty and To addr is null");
        break;
      default:
        throw JsonRpcException(RPC_MISC_ERROR, "Txn type unexpected");
    }
    if (m_mediator.m_lookup->m_sendAllToDS) {
      if (ARCHIVAL_LOOKUP) {
        mapIndex = SEND_TYPE::ARCHIVAL_SEND_DS;
      } else {
        mapIndex = num_shards;
      }
    }
    if (!targetFunc(tx, mapIndex)) {
      throw JsonRpcException(RPC_DATABASE_ERROR,
                             "Txn could not be added as database exceeded "
                             "limit or the txn was already present");
    }
    ret["TranID"] = tx.GetTranID().hex();
    return ret;
  } catch (const JsonRpcException& je) {
    throw je;
  } catch (exception& e) {
    LOG_GENERAL(INFO,
                "[Error]" << e.what() << " Input: " << _json.toStyledString());
    throw JsonRpcException(RPC_MISC_ERROR, "Unable to Process");
  }
}

Json::Value LookupServer::CreateTransactionEth(
    EthFields const& fields, bytes const& pubKey, const unsigned int num_shards,
    const uint128_t& gasPrice, const CreateTransactionTargetFunc& targetFunc) {
  LOG_MARKER();

  if (!LOOKUP_NODE_MODE) {
    throw JsonRpcException(RPC_INVALID_REQUEST, "Sent to a non-lookup");
  }

  if (Mediator::m_disableTxns) {
    LOG_GENERAL(INFO, "Txns disabled - rejecting new txn");
    throw JsonRpcException(RPC_MISC_ERROR, "Unable to Process");
  }

  Address toAddr{fields.toAddr};
  bytes data;
  bytes code;
  if (IsNullAddress(toAddr)) {
    code = ToEVM(fields.code);
  } else {
    data = DataConversion::StringToCharArray(
        DataConversion::Uint8VecToHexStrRet(fields.code));
  }
  Transaction tx{fields.version,
                 fields.nonce,
                 Address(fields.toAddr),
                 PubKey(pubKey, 0),
                 fields.amount,
                 fields.gasPrice,
                 fields.gasLimit,
                 code,  // either empty or stripped EVM-less code
                 data,  // either empty or un-hexed byte-stream
                 Signature(fields.signature, 0)};
  try {
    Json::Value ret;

    const Address fromAddr = tx.GetSenderAddr();

    bool toAccountExist;
    bool toAccountIsContract;

    {
      shared_lock<shared_timed_mutex> lock(
          AccountStore::GetInstance().GetPrimaryMutex());

      const Account* sender =
          AccountStore::GetInstance().GetAccount(fromAddr, true);
      const Account* toAccount =
          AccountStore::GetInstance().GetAccount(tx.GetToAddr(), true);

      if (!ValidateTxn(tx, fromAddr, sender, gasPrice)) {
        LOG_GENERAL(WARNING, "failed to validate TX!");
        return ret;
      }

      toAccountExist = (toAccount != nullptr);
      toAccountIsContract = toAccountExist && toAccount->isContract();
    }

    const unsigned int shard = Transaction::GetShardIndex(fromAddr, num_shards);
    unsigned int mapIndex = shard;
    bool priority = false;
    switch (Transaction::GetTransactionType(tx)) {
      case Transaction::ContractType::NON_CONTRACT:
        if (ARCHIVAL_LOOKUP) {
          mapIndex = SEND_TYPE::ARCHIVAL_SEND_SHARD;
        }
        if (toAccountExist) {
          if (toAccountIsContract) {
            throw JsonRpcException(ServerBase::RPC_INVALID_PARAMETER,
                                   "Contract account won't accept normal txn");
            return false;
          }
        }

        ret["Info"] = "Non-contract txn, sent to shard";
        break;
      case Transaction::ContractType::CONTRACT_CREATION: {
        auto check =
            CheckContractTxnShards(priority, shard, tx, num_shards,
                                   toAccountExist, toAccountIsContract);
        ret["Info"] = check.first;
        ret["ContractAddress"] =
            Account::GetAddressForContract(fromAddr, tx.GetNonce() - 1).hex();
        mapIndex = check.second;
      } break;
      case Transaction::ContractType::CONTRACT_CALL: {
        auto check =
            CheckContractTxnShards(priority, shard, tx, num_shards,
                                   toAccountExist, toAccountIsContract);
        ret["Info"] = check.first;
        mapIndex = check.second;
      } break;
      case Transaction::ContractType::ERROR:
        throw JsonRpcException(RPC_INVALID_ADDRESS_OR_KEY,
                               "Code is empty and To addr is null");
        break;
      default:
        throw JsonRpcException(RPC_MISC_ERROR, "Txn type unexpected");
    }
    if (m_mediator.m_lookup->m_sendAllToDS) {
      if (ARCHIVAL_LOOKUP) {
        mapIndex = SEND_TYPE::ARCHIVAL_SEND_DS;
      } else {
        mapIndex = num_shards;
      }
    }
    if (!targetFunc(tx, mapIndex)) {
      throw JsonRpcException(RPC_DATABASE_ERROR,
                             "Txn could not be added as database exceeded "
                             "limit or the txn was already present");
    }
    ret["TranID"] = tx.GetTranID().hex();
    return ret;
  } catch (const JsonRpcException& je) {
    throw je;
  } catch (exception& e) {
    LOG_GENERAL(INFO, "[Error]" << e.what() << " Input: N/A");
    throw JsonRpcException(RPC_MISC_ERROR, "Unable to Process");
  }
}

Json::Value LookupServer::GetEthBlockNumber() {
  Json::Value ret;

  try {
    const auto txBlock = m_mediator.m_txBlockChain.GetLastBlock();

    auto const height = txBlock.GetHeader().GetBlockNum() ==
                                std::numeric_limits<uint64_t>::max()
                            ? 1
                            : txBlock.GetHeader().GetBlockNum();

    std::ostringstream returnVal;
    returnVal << "0x" << std::hex << height << std::dec;
    ret = returnVal.str();
  } catch (std::exception& e) {
    LOG_GENERAL(INFO, "[Error]" << e.what() << " When getting block number!");
    throw JsonRpcException(RPC_MISC_ERROR, "Unable To Process");
  }

  return ret;
}

Json::Value LookupServer::GetEthBlockByNumber(const std::string& blockNumberStr,
                                              bool includeFullTransactions) {
  try {
    TxBlock txBlock;

    if (blockNumberStr == "latest") {
      txBlock = m_mediator.m_txBlockChain.GetLastBlock();
    } else if (blockNumberStr == "earliest") {
      txBlock = m_mediator.m_txBlockChain.GetBlock(0);
    } else if (blockNumberStr == "pending") {
      // Not supported
      return Json::nullValue;
    } else {
      const uint64_t blockNum =
          std::strtoull(blockNumberStr.c_str(), nullptr, 0);
      txBlock = m_mediator.m_txBlockChain.GetBlock(blockNum);
    }
    const TxBlock NON_EXISTING_TX_BLOCK{};
    if (txBlock == NON_EXISTING_TX_BLOCK) {
      return Json::nullValue;
    }
    return GetEthBlockCommon(txBlock, includeFullTransactions);

  } catch (std::exception& e) {
    LOG_GENERAL(INFO, "[Error]" << e.what() << " Input: " << blockNumberStr
                                << ", includeFullTransactions: "
                                << includeFullTransactions);
    throw JsonRpcException(RPC_MISC_ERROR, "Unable To Process");
  }
}

Json::Value LookupServer::GetEthBlockByHash(const std::string& inputHash,
                                            bool includeFullTransactions) {
  try {
    const BlockHash blockHash{inputHash};
    const auto txBlock = m_mediator.m_txBlockChain.GetBlockByHash(blockHash);
    const TxBlock NON_EXISTING_TX_BLOCK{};
    if (txBlock == NON_EXISTING_TX_BLOCK) {
      return Json::nullValue;
    }
    return GetEthBlockCommon(txBlock, includeFullTransactions);

  } catch (std::exception& e) {
    LOG_GENERAL(INFO, "[Error]" << e.what() << " Input: " << inputHash
                                << ", includeFullTransactions: "
                                << includeFullTransactions);
    throw JsonRpcException(RPC_MISC_ERROR, "Unable To Process");
  }
}

Json::Value LookupServer::GetEthBlockCommon(const TxBlock& txBlock,
                                            bool includeFullTransactions) {
  const auto dsBlock =
      m_mediator.m_dsBlockChain.GetBlock(txBlock.GetHeader().GetDSBlockNum());

  std::vector<TxBodySharedPtr> transactions;
  std::vector<TxnHash> transactionHashes;

  // Gather either transaction hashes or full transactions
  const auto& microBlockInfos = txBlock.GetMicroBlockInfos();
  for (auto const& mbInfo : microBlockInfos) {
    if (mbInfo.m_txnRootHash == TxnHash{}) {
      continue;
    }

    MicroBlockSharedPtr microBlockPtr;

    if (!BlockStorage::GetBlockStorage().GetMicroBlock(mbInfo.m_microBlockHash,
                                                       microBlockPtr)) {
      continue;
    }

    const auto& currTranHashes = microBlockPtr->GetTranHashes();
    if (!includeFullTransactions) {
      transactionHashes.insert(transactionHashes.end(), currTranHashes.begin(),
                               currTranHashes.end());
      continue;
    }
    for (const auto& transactionHash : currTranHashes) {
      TxBodySharedPtr transactionBodyPtr;
      if (!BlockStorage::GetBlockStorage().GetTxBody(transactionHash,
                                                     transactionBodyPtr)) {
        continue;
      }
      transactions.push_back(std::move(transactionBodyPtr));
    }
  }

  return JSONConversion::convertTxBlocktoEthJson(txBlock, dsBlock, transactions,
                                                 transactionHashes,
                                                 includeFullTransactions);
}

Json::Value LookupServer::GetEthBlockTransactionCountByHash(
    const std::string& inputHash) {
  try {
    const BlockHash blockHash{inputHash};
    const auto txBlock = m_mediator.m_txBlockChain.GetBlockByHash(blockHash);
    return txBlock.GetHeader().GetNumTxs();

  } catch (std::exception& e) {
    LOG_GENERAL(INFO, "[Error]" << e.what() << " Input: " << inputHash);

    throw JsonRpcException(RPC_MISC_ERROR, "Unable To Process");
  }
}

Json::Value LookupServer::GetEthBlockTransactionCountByNumber(
    const std::string& blockNumberStr) {
  try {
    TxBlock txBlock;

    if (blockNumberStr == "latest") {
      txBlock = m_mediator.m_txBlockChain.GetLastBlock();
    } else if (blockNumberStr == "earliest") {
      txBlock = m_mediator.m_txBlockChain.GetBlock(0);
    } else if (blockNumberStr == "pending") {
      // Not supported
      return Json::Value{0};
    } else {
      const uint64_t blockNum =
          std::strtoull(blockNumberStr.c_str(), nullptr, 0);
      txBlock = m_mediator.m_txBlockChain.GetBlock(blockNum);
    }
    return txBlock.GetHeader().GetNumTxs();

  } catch (std::exception& e) {
    LOG_GENERAL(INFO, "[Error]" << e.what() << " Input: " << blockNumberStr);

    throw JsonRpcException(RPC_MISC_ERROR, "Unable To Process");
  }
}

Json::Value LookupServer::GetEthTransactionByBlockHashAndIndex(
    const std::string& inputHash, const std::string& indexStr) const {
  try {
    const BlockHash blockHash{inputHash};
    const auto txBlock = m_mediator.m_txBlockChain.GetBlockByHash(blockHash);
    const uint64_t index = std::strtoull(indexStr.c_str(), nullptr, 0);
    return GetEthTransactionFromBlockByIndex(txBlock, index);

  } catch (std::exception& e) {
    LOG_GENERAL(INFO, "[Error]" << e.what() << " Input: " << inputHash);
    throw JsonRpcException(RPC_MISC_ERROR, "Unable To Process");
  }
}

Json::Value LookupServer::GetEthTransactionByBlockNumberAndIndex(
    const std::string& blockNumberStr, const std::string& indexStr) const {
  try {
    TxBlock txBlock;
    if (blockNumberStr == "latest") {
      txBlock = m_mediator.m_txBlockChain.GetLastBlock();
    } else if (blockNumberStr == "earliest") {
      txBlock = m_mediator.m_txBlockChain.GetBlock(0);
    } else if (blockNumberStr == "pending") {
      // Not supported
      return Json::nullValue;
    } else {
      const uint64_t blockNum =
          std::strtoull(blockNumberStr.c_str(), nullptr, 0);
      txBlock = m_mediator.m_txBlockChain.GetBlock(blockNum);
    }
    const uint64_t index = std::strtoull(indexStr.c_str(), nullptr, 0);
    return GetEthTransactionFromBlockByIndex(txBlock, index);
  } catch (std::exception& e) {
    LOG_GENERAL(INFO, "[Error]" << e.what() << " Input: " << blockNumberStr);

    throw JsonRpcException(RPC_MISC_ERROR, "Unable To Process");
  }
}

Json::Value LookupServer::GetEthTransactionFromBlockByIndex(
    const TxBlock& txBlock, uint64_t index) const {
  const TxBlock EMPTY_BLOCK;
  constexpr auto WRONG_INDEX = std::numeric_limits<uint64_t>::max();
  if (txBlock == EMPTY_BLOCK || index == WRONG_INDEX) {
    return Json::nullValue;
  }
  uint64_t processedIndexes = 0;
  MicroBlockSharedPtr microBlockPtr;
  boost::optional<uint64_t> indexInBlock;

  const auto& microBlockInfos = txBlock.GetMicroBlockInfos();
  for (auto const& mbInfo : microBlockInfos) {
    if (mbInfo.m_txnRootHash == TxnHash{}) {
      continue;
    }

    if (!BlockStorage::GetBlockStorage().GetMicroBlock(mbInfo.m_microBlockHash,
                                                       microBlockPtr)) {
      continue;
    }

    const auto& currTranHashes = microBlockPtr->GetTranHashes();

    if (processedIndexes + currTranHashes.size() > index) {
      // We found a block containing transaction
      indexInBlock = index - processedIndexes;
      break;
    } else {
      processedIndexes += currTranHashes.size();
    }
  }
  // Possibly out of range index or block with no transactions
  if (!indexInBlock) {
    return Json::nullValue;
  }

  TxBodySharedPtr transactioBodyPtr;
  const auto txHashes = microBlockPtr->GetTranHashes();
  if (!BlockStorage::GetBlockStorage().GetTxBody(txHashes[indexInBlock.value()],
                                                 transactioBodyPtr)) {
    return Json::nullValue;
  }

  return JSONConversion::convertTxtoEthJson(*transactioBodyPtr);
}

Json::Value LookupServer::GetEthTransactionReceipt(const std::string& txnhash) {
  try {
    auto const ethResult = GetEthTransactionByHash(txnhash);
    auto const zilResult = GetTransaction(txnhash);

    // Scan downwards looking for the block hash with our TX in it
    const auto txBlock = m_mediator.m_txBlockChain.GetLastBlock();

    auto height = txBlock.GetHeader().GetBlockNum() ==
                          std::numeric_limits<uint64_t>::max()
                      ? 1
                      : txBlock.GetHeader().GetBlockNum();

    std::string blockHash = "";
    std::string blockNumber = "";

    std::cout << "Getting TX receipt for: " << txnhash << std::endl;
    std::cout << "Height is: " << height << std::endl;

    // Scan downwards through the chain until the TX can be found
    do {
      const auto txBlockRetrieve = m_mediator.m_txBlockChain.GetBlock(height);
      const auto microBlockHash = txBlockRetrieve.GetMicroBlockInfos();

      auto const block = GetEthBlockByNumber(std::to_string(height), false);
      height--;

      // Attempt to find if the TX is within this block
      auto const TxnHashes = block["transactions"];

      for (auto const& item : TxnHashes) {
        TxnHash hash_1{item.asString()};
        TxnHash hash_2{txnhash};

        if (hash_1 == hash_2) {
          blockHash = block["hash"].asString();
          blockNumber = block["number"].asString();
          break;
        }
      }
    } while (height != 0 && blockHash == "");

<<<<<<< HEAD
    std::cout << "block hash is: " << blockHash << std::endl;

    auto receipt = result["receipt"];

    std::string hashId = std::string("0x") + result["ID"].asString();
    bool success = receipt["success"].asBool();
    std::string sender = receipt["senderPubkey"].asString();
    std::string toAddr = std::string("0x") + result["toAddr"].asString();
    std::string cumGas = result["cumulative_gas"].asString();
=======
    auto receipt = zilResult["receipt"];

    std::string hashId = ethResult["hash"].asString();
    bool success = receipt["success"].asBool();
    std::string sender = ethResult["from"].asString();
    std::string toAddr = ethResult["to"].asString();
    std::string cumGas = zilResult["cumulative_gas"].asString();
>>>>>>> c62e606b

    if (blockHash == "") {
      LOG_GENERAL(WARNING, "Tx receipt requested but not found in any blocks.");
      return "";
    }

    if (blockHash.size() > 2 && blockHash[0] != '0' && blockHash[1] != 'x') {
      blockHash = std::string("0x") + blockHash;
    }

<<<<<<< HEAD
    return populateReceiptHelper(hashId, success, sender, toAddr, cumGas,
                                 blockHash);
=======
    auto res = populateReceiptHelper(hashId, success, sender, toAddr, cumGas,
                                     blockHash, blockNumber);

    return res;
>>>>>>> c62e606b
  } catch (const JsonRpcException& je) {
    throw je;
  } catch (exception& e) {
    throw JsonRpcException(RPC_MISC_ERROR,
                           string("Unable To find hash for txn: ") + e.what());
  }

  return "";
}

Json::Value LookupServer::GetTransaction(const string& transactionHash) {
  LOG_MARKER();

  if (!LOOKUP_NODE_MODE) {
    throw JsonRpcException(RPC_INVALID_REQUEST, "Sent to a non-lookup");
  }

  try {
    TxBodySharedPtr tptr;
    TxnHash tranHash(transactionHash);

    bool isPresent = BlockStorage::GetBlockStorage().GetTxBody(tranHash, tptr);
    if (isPresent) {
      Json::Value _json;
      return JSONConversion::convertTxtoJson(*tptr);
    } else {
      throw JsonRpcException(RPC_DATABASE_ERROR, "Txn Hash not Present");
    }
  } catch (const JsonRpcException& je) {
    throw je;
  } catch (exception& e) {
    LOG_GENERAL(INFO, "[Error]" << e.what() << " Input: " << transactionHash);
    throw JsonRpcException(RPC_MISC_ERROR, "Unable to Process");
  }
}

Json::Value LookupServer::GetSoftConfirmedTransaction(const string& txnHash) {
  LOG_MARKER();

  if (!LOOKUP_NODE_MODE) {
    throw JsonRpcException(RPC_INVALID_REQUEST, "Sent to a non-lookup");
  }

  try {
    TxBodySharedPtr tptr;
    TxnHash tranHash(txnHash);
    if (txnHash.size() != TRAN_HASH_SIZE * 2) {
      throw JsonRpcException(RPC_INVALID_PARAMS, "Size not appropriate");
    }
    bool isPresent = BlockStorage::GetBlockStorage().GetTxBody(tranHash, tptr);
    bool isSoftConfirmed = false;
    if (!isPresent) {
      isSoftConfirmed =
          m_mediator.m_node->GetSoftConfirmedTransaction(tranHash, tptr);
    }

    if (isPresent || isSoftConfirmed) {
      Json::Value _json;
      return JSONConversion::convertTxtoJson(*tptr, isSoftConfirmed);
    } else {
      throw JsonRpcException(RPC_DATABASE_ERROR, "Txn Hash not soft confirmed");
    }
  } catch (const JsonRpcException& je) {
    throw je;
  } catch (exception& e) {
    LOG_GENERAL(INFO, "[Error]" << e.what() << " Input: " << txnHash);
    throw JsonRpcException(RPC_MISC_ERROR, "Unable to Process");
  }
}

Json::Value LookupServer::GetDsBlock(const string& blockNum, bool verbose) {
  if (!LOOKUP_NODE_MODE) {
    throw JsonRpcException(RPC_INVALID_REQUEST, "Sent to a non-lookup");
  }

  try {
    uint64_t BlockNum = stoull(blockNum);
    auto _json = JSONConversion::convertDSblocktoJson(
        m_mediator.m_dsBlockChain.GetBlock(BlockNum), verbose);
    if (verbose) {
      // also add last ds block hash
      BlockHash prevDSHash;
      if (BlockNum > 1) {
        prevDSHash =
            m_mediator.m_dsBlockChain.GetBlock(BlockNum - 1).GetBlockHash();
      }
      _json["PrevDSHash"] = prevDSHash.hex();
    }
    return _json;
  } catch (const JsonRpcException& je) {
    throw je;
  } catch (runtime_error& e) {
    LOG_GENERAL(INFO, "[Error]" << e.what() << " Input: " << blockNum);
    throw JsonRpcException(RPC_INVALID_PARAMS, "String not numeric");
  } catch (invalid_argument& e) {
    LOG_GENERAL(INFO, "[Error]" << e.what() << " Input: " << blockNum);
    throw JsonRpcException(RPC_INVALID_PARAMS, "Invalid arugment");
  } catch (out_of_range& e) {
    LOG_GENERAL(INFO, "[Error]" << e.what() << " Input: " << blockNum);
    throw JsonRpcException(RPC_INVALID_PARAMS, "Out of range");
  } catch (exception& e) {
    LOG_GENERAL(INFO, "[Error]" << e.what() << " Input: " << blockNum);
    throw JsonRpcException(RPC_MISC_ERROR, "Unable To Process");
  }
}

Json::Value LookupServer::GetTxBlockByNum(const string& blockNum,
                                          bool verbose) {
  if (!LOOKUP_NODE_MODE) {
    throw JsonRpcException(RPC_INVALID_REQUEST, "Sent to a non-lookup");
  }

  try {
    uint64_t BlockNum = stoull(blockNum);
    return JSONConversion::convertTxBlocktoJson(
        m_mediator.m_txBlockChain.GetBlock(BlockNum), verbose);
  } catch (const JsonRpcException& je) {
    throw je;
  } catch (runtime_error& e) {
    LOG_GENERAL(INFO, "[Error]" << e.what() << " Input: " << blockNum);
    throw JsonRpcException(RPC_INVALID_PARAMS, "String not numeric");
  } catch (invalid_argument& e) {
    LOG_GENERAL(INFO, "[Error]" << e.what() << " Input: " << blockNum);
    throw JsonRpcException(RPC_INVALID_PARAMS, "Invalid arugment");
  } catch (out_of_range& e) {
    LOG_GENERAL(INFO, "[Error]" << e.what() << " Input: " << blockNum);
    throw JsonRpcException(RPC_INVALID_PARAMS, "Out of range");
  } catch (exception& e) {
    LOG_GENERAL(INFO, "[Error]" << e.what() << " Input: " << blockNum);
    throw JsonRpcException(RPC_MISC_ERROR, "Unable To Process");
  }
}

string LookupServer::GetMinimumGasPrice() {
  if (!LOOKUP_NODE_MODE) {
    throw JsonRpcException(RPC_INVALID_REQUEST, "Sent to a non-lookup");
  }

  return m_mediator.m_dsBlockChain.GetLastBlock()
      .GetHeader()
      .GetGasPrice()
      .str();
}

Json::Value LookupServer::GetLatestDsBlock() {
  if (!LOOKUP_NODE_MODE) {
    throw JsonRpcException(RPC_INVALID_REQUEST, "Sent to a non-lookup");
  }

  LOG_MARKER();
  DSBlock Latest = m_mediator.m_dsBlockChain.GetLastBlock();

  LOG_EPOCH(INFO, m_mediator.m_currentEpochNum,
            "BlockNum " << Latest.GetHeader().GetBlockNum()
                        << "  Timestamp:        " << Latest.GetTimestamp());

  return JSONConversion::convertDSblocktoJson(Latest);
}

Json::Value LookupServer::GetLatestTxBlock() {
  LOG_MARKER();

  if (!LOOKUP_NODE_MODE) {
    throw JsonRpcException(RPC_INVALID_REQUEST, "Sent to a non-lookup");
  }

  TxBlock Latest = m_mediator.m_txBlockChain.GetLastBlock();

  LOG_EPOCH(INFO, m_mediator.m_currentEpochNum,
            "BlockNum " << Latest.GetHeader().GetBlockNum()
                        << "  Timestamp:        " << Latest.GetTimestamp());

  return JSONConversion::convertTxBlocktoJson(Latest);
}

Json::Value LookupServer::GetBalance(const string& address) {
  if (!LOOKUP_NODE_MODE) {
    throw JsonRpcException(RPC_INVALID_REQUEST, "Sent to a non-lookup");
  }

  try {
    Address addr{ToBase16AddrHelper(address)};
    shared_lock<shared_timed_mutex> lock(
        AccountStore::GetInstance().GetPrimaryMutex());

    const Account* account = AccountStore::GetInstance().GetAccount(addr, true);

    Json::Value ret;
    if (account != nullptr) {
      const uint128_t& balance = account->GetBalance();
      uint64_t nonce = account->GetNonce();

      ret["balance"] = balance.str();
      ret["nonce"] = static_cast<unsigned int>(nonce);
      LOG_GENERAL(INFO,
                  "DEBUG: Addr: " << address << " balance: " << balance.str()
                                  << " nonce: " << nonce << " " << account);
    } else if (account == nullptr) {
      throw JsonRpcException(RPC_INVALID_ADDRESS_OR_KEY,
                             "Account is not created");
    }

    return ret;
  } catch (const JsonRpcException& je) {
    LOG_GENERAL(INFO, "[Error] getting balance" << je.GetMessage());
    throw je;
  } catch (exception& e) {
    LOG_GENERAL(INFO, "[Error]" << e.what() << " Input: " << address);
    throw JsonRpcException(RPC_MISC_ERROR, "Unable To Process");
  }
}

struct LookupServer::ApiKeys {
  std::string from;
  std::string to;
  std::string value;
  std::string gas;
  std::string data;
};

// TODO: remove once we fully move to Eth compatible APIs.
string LookupServer::GetEthCallZil(const Json::Value& _json) {
  return this->GetEthCallImpl(
      _json, {"fromAddr", "toAddr", "amount", "gasLimit", "data"});
}

string LookupServer::GetEthCallEth(const Json::Value& _json,
                                   const string& block_or_tag) {
  if (block_or_tag != "latest") {
    throw JsonRpcException(RPC_INVALID_PARAMS,
                           "Only latest block is supported in eth_call");
  }
  return this->GetEthCallImpl(_json, {"from", "to", "value", "gas", "data"});
}

string LookupServer::GetEthCallImpl(const Json::Value& _json,
                                    const ApiKeys& apiKeys) {
  LOG_MARKER();
  LOG_GENERAL(DEBUG, "GetEthCall:" << _json);
  const auto& addr = JSONConversion::checkJsonGetEthCall(_json, apiKeys.to);
  bytes code{};
  auto ret{false};
  {
    shared_lock<shared_timed_mutex> lock(
        AccountStore::GetInstance().GetPrimaryMutex());
    Account* contractAccount =
        AccountStore::GetInstance().GetAccount(addr, true);
    if (contractAccount == nullptr) {
      throw JsonRpcException(RPC_INVALID_PARAMS, "Account does not exist");
    }
    code = contractAccount->GetCode();
  }

  string result;
  try {
    Address fromAddr;
    if (_json.isMember(apiKeys.from)) {
      fromAddr = Address(_json[apiKeys.from].asString());
    }

    uint64_t amount{0};
    if (_json.isMember(apiKeys.value)) {
      const auto amount_str = _json[apiKeys.value].asString();
      amount = strtoull(amount_str.c_str(), NULL, 0);
    }

    // for now set total gas as twice the ds gas limit
    uint64_t gasRemained = 2 * DS_MICROBLOCK_GAS_LIMIT;
    if (_json.isMember(apiKeys.gas)) {
      const auto gasLimit_str = _json[apiKeys.gas].asString();
      gasRemained = min(gasRemained, (uint64_t)stoull(gasLimit_str));
    }
    string data = _json[apiKeys.data].asString();
    if (data.size() >= 2 && data[0] == '0' && data[1] == 'x') {
      data = data.substr(2);
    }
    EvmCallParameters params{
        addr.hex(), fromAddr.hex(), DataConversion::CharArrayToString(code),
        data,       gasRemained,    amount};

    AccountStore::GetInstance().ViewAccounts(params, ret, result);
  } catch (const exception& e) {
    LOG_GENERAL(WARNING, "Error: " << e.what());
    throw JsonRpcException(RPC_MISC_ERROR, "Unable to process");
  }

  if (!ret) {
    throw JsonRpcException(RPC_MISC_ERROR, "GetEthCall failed");
  }

  result = "0x" + result;
  return result;
}

// Get balance, but return the result as hex rather than decimal string
Json::Value LookupServer::GetBalance(const string& address, bool noThrow) {
  try {
    auto ret = this->GetBalance(address);

    // Will fit into 128 since that is the native zil balance
    // size
    uint128_t balance{ret["balance"].asString()};

    // Convert the result from decimal string to hex string
    std::stringstream ss;
    ss << "0x" << std::hex << balance;  // int decimal_value
    std::string res(ss.str());

    ret["balance"] = res;

    return ret;
  } catch (exception& e) {
    LOG_GENERAL(INFO, "[Error]" << e.what() << " Input: " << address);
    if (noThrow) {
      Json::Value ret;
      ret["balance"] = "0x0";
      ret["nonce"] = static_cast<unsigned int>(0);
      return ret;
    } else {
      throw JsonRpcException(RPC_MISC_ERROR, "Unable To Process");
    }
  }
}

std::string LookupServer::GetWeb3ClientVersion() {
  LOG_MARKER();
  return "to do implement web3 version string";
}

string LookupServer::GetWeb3Sha3(const Json::Value& _json) {
  LOG_MARKER();

  const auto str{_json.asString()};
  LOG_GENERAL(DEBUG, "GetWeb3Sha3 on:" << str);

  return POW::BlockhashToHexString(ethash::keccak256(
      reinterpret_cast<const uint8_t*>(str.data()), str.size()));
}

Json::Value LookupServer::GetEthUncleCount() {
  LOG_MARKER();
  // There's no concept of longest chain hence there will be no uncles
  // Return 0 instead
  return Json::Value{0};
}

Json::Value LookupServer::GetEthUncleBlock() {
  LOG_MARKER();
  // There's no concept of longest chain hence there will be no uncles
  // Return null instead
  return Json::nullValue;
}

Json::Value LookupServer::GetEthMining() {
  LOG_MARKER();
  // @todo : the mining state a could be retrieved from the WorkServer if it can
  // provide the exact state of mining.
  return Json::Value(false);
}

std::string LookupServer::GetEthCoinbase() {
  LOG_MARKER();
  return "";
}

std::string LookupServer::GetNetVersion() {
  LOG_MARKER();
  return "";
}

Json::Value LookupServer::GetNetListening() {
  LOG_MARKER();
  return Json::Value(false);
}

std::string LookupServer::GetNetPeerCount() {
  LOG_MARKER();
  return "0x0";
}

std::string LookupServer::GetProtocolVersion() {
  LOG_MARKER();
  return "";
}

std::string LookupServer::GetEthChainId() {
  LOG_MARKER();
  return ETH_CHAINID;
}

Json::Value LookupServer::GetEthSyncing() {
  LOG_MARKER();
  return Json::Value(false);
}

Json::Value LookupServer::GetEmptyResponse() {
  LOG_MARKER();
  const Json::Value expectedResponse = Json::arrayValue;
  return expectedResponse;
}

Json::Value LookupServer::GetEthTransactionByHash(
    const std::string& transactionHash) {
  if (!LOOKUP_NODE_MODE) {
    throw JsonRpcException(RPC_INVALID_REQUEST, "Sent to a non-lookup");
  }
  try {
    TxBodySharedPtr transactioBodyPtr;
    TxnHash tranHash(transactionHash);
    bool isPresent =
        BlockStorage::GetBlockStorage().GetTxBody(tranHash, transactioBodyPtr);
    if (!isPresent) {
      return Json::nullValue;
    }
    return JSONConversion::convertTxtoEthJson(*transactioBodyPtr);
  } catch (exception& e) {
    LOG_GENERAL(INFO, "[Error]" << e.what() << " Input: " << transactionHash);
    throw JsonRpcException(RPC_MISC_ERROR, "Unable to Process");
  }
}

Json::Value LookupServer::GetEthStorageAt(std::string const& address,
                                          std::string const& position,
                                          std::string const& /*blockNum*/) {
  LOG_MARKER();

  Json::Value indices = Json::arrayValue;

  if (Mediator::m_disableGetSmartContractState) {
    LOG_GENERAL(WARNING, "API disabled");
    throw JsonRpcException(RPC_INVALID_REQUEST, "API disabled");
  }

  if (!LOOKUP_NODE_MODE) {
    throw JsonRpcException(RPC_INVALID_REQUEST, "Sent to a non-lookup");
  }

  try {
    Address addr{ToBase16AddrHelper(address)};
    shared_lock<shared_timed_mutex> lock(
        AccountStore::GetInstance().GetPrimaryMutex());

    const Account* account = AccountStore::GetInstance().GetAccount(addr, true);

    if (account == nullptr) {
      throw JsonRpcException(RPC_INVALID_ADDRESS_OR_KEY,
                             "Address does not exist");
    }

    if (!account->isContract()) {
      throw JsonRpcException(RPC_INVALID_ADDRESS_OR_KEY,
                             "Address not contract address");
    }
    LOG_GENERAL(INFO, "Contract address: " << address);
    Json::Value root;
    const auto indices_vector =
        JSONConversion::convertJsonArrayToVector(indices);

    string vname{};
    if (!account->FetchStateJson(root, vname, indices_vector)) {
      throw JsonRpcException(RPC_INTERNAL_ERROR, "FetchStateJson failed");
    }

    // Attempt to get storage at position.
    // Left-pad position with 0s up to 64
    std::string zeroes =
        "0000000000000000000000000000000000000000000000000000000000000000";

    auto positionIter = position.begin();
    auto zeroIter = zeroes.begin();

    // Move position iterator past '0x' if it exists
    if (position.size() > 2 && position[0] == '0' && position[1] == 'x') {
      std::advance(positionIter, 2);
    }

    if ((position.end() - positionIter) > static_cast<int>(zeroes.size())) {
      throw JsonRpcException(RPC_INTERNAL_ERROR,
                             "position string is too long! " + position);
    }

    std::advance(zeroIter,
                 zeroes.size() - std::distance(positionIter, position.end()));

    zeroes.replace(zeroIter, zeroes.end(), positionIter, position.end());

    auto res = root["_evm_storage"][zeroes];
    bytes resAsStringBytes;

    for (const auto& item : res.asString()) {
      resAsStringBytes.push_back(item);
    }

    auto const resAsStringHex =
        std::string("0x") +
        DataConversion::Uint8VecToHexStrRet(resAsStringBytes);

    return resAsStringHex;
  } catch (const JsonRpcException& je) {
    throw je;
  } catch (exception& e) {
    LOG_GENERAL(INFO, "[Error]" << e.what() << " Input: " << address);
    throw JsonRpcException(RPC_MISC_ERROR, "Unable To Process");
  }
}

Json::Value LookupServer::GetEthCode(std::string const& address,
                                     std::string const& /*blockNum*/) {
  LOG_MARKER();

  // Strip off "0x" if exists
  auto addressCopy = address;

  if (addressCopy[0] == '0' && addressCopy[1] == 'x') {
    addressCopy.erase(0, 2);
  }

  auto code = GetSmartContractCode(addressCopy);
  auto codeStr = code["code"].asString();

  // Erase 'EVM' from beginning, put '0x'
  if (codeStr.size() > 3) {
    codeStr[1] = '0';
    codeStr[2] = 'x';
    codeStr.erase(0, 1);
  }

  return codeStr;
}

Json::Value LookupServer::GetSmartContractState(const string& address,
                                                const string& vname,
                                                const Json::Value& indices) {
  LOG_MARKER();

  if (Mediator::m_disableGetSmartContractState) {
    LOG_GENERAL(WARNING, "API disabled");
    throw JsonRpcException(RPC_INVALID_REQUEST, "API disabled");
  }

  if (!LOOKUP_NODE_MODE) {
    throw JsonRpcException(RPC_INVALID_REQUEST, "Sent to a non-lookup");
  }

  try {
    Address addr{ToBase16AddrHelper(address)};
    shared_lock<shared_timed_mutex> lock(
        AccountStore::GetInstance().GetPrimaryMutex());

    const Account* account = AccountStore::GetInstance().GetAccount(addr, true);

    if (account == nullptr) {
      throw JsonRpcException(RPC_INVALID_ADDRESS_OR_KEY,
                             "Address does not exist");
    }

    if (!account->isContract()) {
      throw JsonRpcException(RPC_INVALID_ADDRESS_OR_KEY,
                             "Address not contract address");
    }
    LOG_GENERAL(INFO, "Contract address: " << address);
    Json::Value root;
    const auto indices_vector =
        JSONConversion::convertJsonArrayToVector(indices);
    if (!account->FetchStateJson(root, vname, indices_vector)) {
      throw JsonRpcException(RPC_INTERNAL_ERROR, "FetchStateJson failed");
    }
    return root;
  } catch (const JsonRpcException& je) {
    throw je;
  } catch (exception& e) {
    LOG_GENERAL(INFO, "[Error]" << e.what() << " Input: " << address);
    throw JsonRpcException(RPC_MISC_ERROR, "Unable To Process");
  }
}

Json::Value LookupServer::GetSmartContractInit(const string& address) {
  LOG_MARKER();

  if (!LOOKUP_NODE_MODE) {
    throw JsonRpcException(RPC_INVALID_REQUEST, "Sent to a non-lookup");
  }

  try {
    Address addr{ToBase16AddrHelper(address)};
    bytes initData;

    {
      shared_lock<shared_timed_mutex> lock(
          AccountStore::GetInstance().GetPrimaryMutex());

      const Account* account =
          AccountStore::GetInstance().GetAccount(addr, true);

      if (account == nullptr) {
        throw JsonRpcException(RPC_INVALID_ADDRESS_OR_KEY,
                               "Address does not exist");
      }
      if (!account->isContract()) {
        throw JsonRpcException(RPC_INVALID_ADDRESS_OR_KEY,
                               "Address not contract address");
      }

      initData = account->GetInitData();
    }

    string initDataStr = DataConversion::CharArrayToString(initData);
    Json::Value initDataJson;
    if (!JSONUtils::GetInstance().convertStrtoJson(initDataStr, initDataJson)) {
      throw JsonRpcException(RPC_PARSE_ERROR,
                             "Unable to convert initData into Json");
    }
    return initDataJson;
  } catch (const JsonRpcException& je) {
    throw je;
  } catch (exception& e) {
    LOG_GENERAL(INFO, "[Error]" << e.what() << " Input: " << address);
    throw JsonRpcException(RPC_MISC_ERROR, "Unable To Process");
  }
}

Json::Value LookupServer::GetSmartContractCode(const string& address) {
  LOG_MARKER();

  if (!LOOKUP_NODE_MODE) {
    throw JsonRpcException(RPC_INVALID_REQUEST, "Sent to a non-lookup");
  }

  try {
    Address addr{ToBase16AddrHelper(address)};
    shared_lock<shared_timed_mutex> lock(
        AccountStore::GetInstance().GetPrimaryMutex());

    const Account* account = AccountStore::GetInstance().GetAccount(addr, true);

    if (account == nullptr) {
      throw JsonRpcException(RPC_INVALID_ADDRESS_OR_KEY,
                             "Address does not exist");
    }

    if (!account->isContract()) {
      throw JsonRpcException(RPC_INVALID_ADDRESS_OR_KEY,
                             "Address not contract address");
    }

    Json::Value _json;
    _json["code"] = DataConversion::CharArrayToString(account->GetCode());
    return _json;
  } catch (const JsonRpcException& je) {
    throw je;
  } catch (exception& e) {
    LOG_GENERAL(INFO, "[Error]" << e.what() << " Input: " << address);
    throw JsonRpcException(RPC_MISC_ERROR, "Unable To Process");
  }
}

Json::Value LookupServer::GetSmartContracts(const string& address) {
  LOG_MARKER();

  if (!LOOKUP_NODE_MODE) {
    throw JsonRpcException(RPC_INVALID_REQUEST, "Sent to a non-lookup");
  }

  try {
    Address addr{ToBase16AddrHelper(address)};

    shared_lock<shared_timed_mutex> lock(
        AccountStore::GetInstance().GetPrimaryMutex());

    const Account* account = AccountStore::GetInstance().GetAccount(addr, true);

    if (account == nullptr) {
      throw JsonRpcException(RPC_INVALID_ADDRESS_OR_KEY,
                             "Address does not exist");
    }
    if (account->isContract()) {
      throw JsonRpcException(RPC_INVALID_ADDRESS_OR_KEY,
                             "A contract account queried");
    }
    uint64_t nonce = account->GetNonce();
    //[TODO] find out a more efficient way (using storage)
    Json::Value _json;

    for (uint64_t i = 0; i < nonce; i++) {
      Address contractAddr = Account::GetAddressForContract(addr, i);
      const Account* contractAccount =
          AccountStore::GetInstance().GetAccount(contractAddr, true);

      if (contractAccount == nullptr || !contractAccount->isContract()) {
        continue;
      }

      Json::Value tmpJson;
      tmpJson["address"] = contractAddr.hex();
      tmpJson["state"] = GetSmartContractState(contractAddr.hex());

      _json.append(tmpJson);
    }
    return _json;
  } catch (const JsonRpcException& je) {
    throw je;
  } catch (exception& e) {
    LOG_GENERAL(INFO, "[Error]" << e.what() << " Input: " << address);
    throw JsonRpcException(RPC_MISC_ERROR, "Unable To Process");
  }
}

string LookupServer::GetContractAddressFromTransactionID(const string& tranID) {
  if (!LOOKUP_NODE_MODE) {
    throw JsonRpcException(RPC_INVALID_REQUEST, "Sent to a non-lookup");
  }

  try {
    TxBodySharedPtr tptr;
    TxnHash tranHash(tranID);
    if (tranID.size() != TRAN_HASH_SIZE * 2) {
      throw JsonRpcException(RPC_INVALID_PARAMETER,
                             "Address size not appropriate");
    }
    bool isPresent = BlockStorage::GetBlockStorage().GetTxBody(tranHash, tptr);
    if (!isPresent) {
      throw JsonRpcException(RPC_INVALID_ADDRESS_OR_KEY,
                             "Txn Hash not Present");
    }
    const Transaction& tx = tptr->GetTransaction();
    if (tx.GetCode().empty() || !IsNullAddress(tx.GetToAddr())) {
      throw JsonRpcException(RPC_INVALID_ADDRESS_OR_KEY,
                             "ID is not a contract txn");
    }

    return Account::GetAddressForContract(tx.GetSenderAddr(), tx.GetNonce() - 1)
        .hex();
  } catch (const JsonRpcException& je) {
    throw je;
  } catch (exception& e) {
    LOG_GENERAL(WARNING, "[Error]" << e.what() << " Input " << tranID);
    throw JsonRpcException(RPC_MISC_ERROR, "Unable To Process");
  }
}

unsigned int LookupServer::GetNumPeers() {
  LOG_MARKER();

  if (!LOOKUP_NODE_MODE) {
    throw JsonRpcException(RPC_INVALID_REQUEST, "Sent to a non-lookup");
  }

  unsigned int numPeers = m_mediator.m_lookup->GetNodePeers().size();
  lock_guard<mutex> g(m_mediator.m_mutexDSCommittee);
  return numPeers + m_mediator.m_DSCommittee->size();
}

string LookupServer::GetNumTxBlocks() {
  LOG_MARKER();

  if (!LOOKUP_NODE_MODE) {
    throw JsonRpcException(RPC_INVALID_REQUEST, "Sent to a non-lookup");
  }

  return to_string(m_mediator.m_txBlockChain.GetBlockCount());
}

string LookupServer::GetNumDSBlocks() {
  LOG_MARKER();

  if (!LOOKUP_NODE_MODE) {
    throw JsonRpcException(RPC_INVALID_REQUEST, "Sent to a non-lookup");
  }

  return to_string(m_mediator.m_dsBlockChain.GetBlockCount());
}

string LookupServer::GetNumTransactions() {
  LOG_MARKER();

  if (!LOOKUP_NODE_MODE) {
    throw JsonRpcException(RPC_INVALID_REQUEST, "Sent to a non-lookup");
  }

  lock_guard<mutex> g(m_mutexBlockTxPair);

  uint64_t currBlock =
      m_mediator.m_txBlockChain.GetLastBlock().GetHeader().GetBlockNum();
  if (currBlock == INIT_BLOCK_NUMBER) {
    throw JsonRpcException(RPC_IN_WARMUP, "No Tx blocks");
  }
  if (m_BlockTxPair.first < currBlock) {
    for (uint64_t i = m_BlockTxPair.first + 1; i <= currBlock; i++) {
      m_BlockTxPair.second +=
          m_mediator.m_txBlockChain.GetBlock(i).GetHeader().GetNumTxs();
    }
  }
  m_BlockTxPair.first = currBlock;

  return m_BlockTxPair.second.str();
}

size_t LookupServer::GetNumTransactions(uint64_t blockNum) {
  if (!LOOKUP_NODE_MODE) {
    throw JsonRpcException(RPC_INVALID_REQUEST, "Sent to a non-lookup");
  }

  uint64_t currBlockNum =
      m_mediator.m_txBlockChain.GetLastBlock().GetHeader().GetBlockNum();

  if (currBlockNum == INIT_BLOCK_NUMBER) {
    throw JsonRpcException(RPC_IN_WARMUP, "No Tx blocks");
  }

  if (blockNum >= currBlockNum) {
    return 0;
  }

  size_t i, res = 0;

  for (i = blockNum + 1; i <= currBlockNum; i++) {
    res += m_mediator.m_txBlockChain.GetBlock(i).GetHeader().GetNumTxs();
  }

  return res;
}
double LookupServer::GetTransactionRate() {
  LOG_MARKER();

  if (!LOOKUP_NODE_MODE) {
    throw JsonRpcException(RPC_INVALID_REQUEST, "Sent to a non-lookup");
  }

  uint64_t refBlockNum =
      m_mediator.m_txBlockChain.GetLastBlock().GetHeader().GetBlockNum();

  uint64_t refTimeTx = 0;

  if (refBlockNum <= REF_BLOCK_DIFF) {
    if (refBlockNum <= 1) {
      LOG_GENERAL(INFO, "Not enough blocks for information");
      return 0;
    } else {
      refBlockNum = 1;
      // In case there are less than REF_DIFF_BLOCKS blocks in blockchain,
      // blocknum 1 can be ref block;
    }
  } else {
    refBlockNum = refBlockNum - REF_BLOCK_DIFF;
  }

  boost::multiprecision::cpp_dec_float_50 numTxns(
      LookupServer::GetNumTransactions(refBlockNum));
  LOG_GENERAL(INFO, "Num Txns: " << numTxns);

  try {
    TxBlock tx = m_mediator.m_txBlockChain.GetBlock(refBlockNum);
    refTimeTx = tx.GetTimestamp();
  } catch (const JsonRpcException& je) {
    throw je;
  } catch (const char* msg) {
    if (string(msg) == "Blocknumber Absent") {
      LOG_GENERAL(INFO, "Error in fetching ref block");
    }
    return 0;
  }

  uint64_t TimeDiff =
      m_mediator.m_txBlockChain.GetLastBlock().GetTimestamp() - refTimeTx;

  if (TimeDiff == 0 || refTimeTx == 0) {
    // something went wrong
    LOG_GENERAL(INFO, "TimeDiff or refTimeTx = 0 \n TimeDiff:"
                          << TimeDiff << " refTimeTx:" << refTimeTx);
    return 0;
  }
  numTxns = numTxns * 1000000;  // conversion from microseconds to seconds
  boost::multiprecision::cpp_dec_float_50 TimeDiffFloat =
      static_cast<boost::multiprecision::cpp_dec_float_50>(TimeDiff);
  boost::multiprecision::cpp_dec_float_50 ans = numTxns / TimeDiffFloat;

  return ans.convert_to<double>();
}

double LookupServer::GetDSBlockRate() {
  LOG_MARKER();

  if (!LOOKUP_NODE_MODE) {
    throw JsonRpcException(RPC_INVALID_REQUEST, "Sent to a non-lookup");
  }

  string numDSblockStr = to_string(m_mediator.m_dsBlockChain.GetBlockCount());
  boost::multiprecision::cpp_dec_float_50 numDs(numDSblockStr);

  if (m_StartTimeDs == 0)  // case when m_StartTime has not been set
  {
    try {
      // Refernce time chosen to be the first block's timestamp
      DSBlock dsb = m_mediator.m_dsBlockChain.GetBlock(1);
      m_StartTimeDs = dsb.GetTimestamp();
    } catch (const JsonRpcException& je) {
      throw je;
    } catch (const char* msg) {
      if (string(msg) == "Blocknumber Absent") {
        LOG_GENERAL(INFO, "No DSBlock has been mined yet");
      }
      return 0;
    }
  }
  uint64_t TimeDiff =
      m_mediator.m_dsBlockChain.GetLastBlock().GetTimestamp() - m_StartTimeDs;

  if (TimeDiff == 0) {
    LOG_GENERAL(INFO, "Wait till the second block");
    return 0;
  }
  // To convert from microSeconds to seconds
  numDs = numDs * 1000000;
  boost::multiprecision::cpp_dec_float_50 TimeDiffFloat =
      static_cast<boost::multiprecision::cpp_dec_float_50>(TimeDiff);
  boost::multiprecision::cpp_dec_float_50 ans = numDs / TimeDiffFloat;
  return ans.convert_to<double>();
}

double LookupServer::GetTxBlockRate() {
  LOG_MARKER();

  if (!LOOKUP_NODE_MODE) {
    throw JsonRpcException(RPC_INVALID_REQUEST, "Sent to a non-lookup");
  }

  string numTxblockStr = to_string(m_mediator.m_txBlockChain.GetBlockCount());
  boost::multiprecision::cpp_dec_float_50 numTx(numTxblockStr);

  if (m_StartTimeTx == 0) {
    try {
      // Reference Time chosen to be first block's timestamp
      TxBlock txb = m_mediator.m_txBlockChain.GetBlock(1);
      m_StartTimeTx = txb.GetTimestamp();
    } catch (const char* msg) {
      if (string(msg) == "Blocknumber Absent") {
        LOG_GENERAL(INFO, "No TxBlock has been mined yet");
      }
      return 0;
    }
  }
  uint64_t TimeDiff =
      m_mediator.m_txBlockChain.GetLastBlock().GetTimestamp() - m_StartTimeTx;

  if (TimeDiff == 0) {
    LOG_GENERAL(INFO, "Wait till the second block");
    return 0;
  }
  // To convert from microSeconds to seconds
  numTx = numTx * 1000000;
  boost::multiprecision::cpp_dec_float_50 TimeDiffFloat(to_string(TimeDiff));
  boost::multiprecision::cpp_dec_float_50 ans = numTx / TimeDiffFloat;
  return ans.convert_to<double>();
}

string LookupServer::GetTotalCoinSupply() {
  auto totalSupply = TOTAL_COINBASE_REWARD + TOTAL_GENESIS_TOKEN;
  boost::multiprecision::cpp_dec_float_50 ans(totalSupply.str());

  uint128_t balance;

  {
    shared_lock<shared_timed_mutex> lock(
        AccountStore::GetInstance().GetPrimaryMutex());
    balance =
        AccountStore::GetInstance().GetAccount(NullAddress, true)->GetBalance();
  }

  boost::multiprecision::cpp_dec_float_50 rewards(balance.str());
  ans -= rewards;
  ans /= 1000000000000;  // Convert to ZIL

  ostringstream streamObj;
  streamObj << std::fixed;
  streamObj << std::setprecision(12);
  streamObj << ans;

  return streamObj.str();
}

Json::Value LookupServer::DSBlockListing(unsigned int page) {
  LOG_MARKER();
  if (!LOOKUP_NODE_MODE) {
    throw JsonRpcException(RPC_INVALID_REQUEST, "Sent to a non-lookup");
  }
  uint64_t currBlockNum =
      m_mediator.m_dsBlockChain.GetLastBlock().GetHeader().GetBlockNum();
  Json::Value _json;

  uint maxPages = (currBlockNum / PAGE_SIZE) + 1;

  if (currBlockNum == INIT_BLOCK_NUMBER) {
    throw JsonRpcException(RPC_IN_WARMUP, "No DS blocks");
  }

  _json["maxPages"] = maxPages;

  lock_guard<mutex> g(m_mutexDSBlockCache);

  if (m_DSBlockCache.second.size() == 0) {
    try {
      // add the hash of genesis block
      DSBlockHeader dshead = m_mediator.m_dsBlockChain.GetBlock(0).GetHeader();
      SHA2<HashType::HASH_VARIANT_256> sha2;
      bytes vec;
      dshead.Serialize(vec, 0);
      sha2.Update(vec);
      const bytes& resVec = sha2.Finalize();
      string resStr;
      DataConversion::Uint8VecToHexStr(resVec, resStr);
      m_DSBlockCache.second.insert_new(m_DSBlockCache.second.size(), resStr);
    } catch (const char* msg) {
      throw JsonRpcException(RPC_MISC_ERROR, string(msg));
    }
  }

  if (page > maxPages || page < 1) {
    throw JsonRpcException(RPC_INVALID_PARAMETER, "Pages out of limit");
  }

  if (currBlockNum > m_DSBlockCache.first) {
    for (uint64_t i = m_DSBlockCache.first + 1; i < currBlockNum; i++) {
      m_DSBlockCache.second.insert_new(m_DSBlockCache.second.size(),
                                       m_mediator.m_dsBlockChain.GetBlock(i + 1)
                                           .GetHeader()
                                           .GetPrevHash()
                                           .hex());
    }
    // for the latest block
    DSBlockHeader dshead =
        m_mediator.m_dsBlockChain.GetBlock(currBlockNum).GetHeader();
    SHA2<HashType::HASH_VARIANT_256> sha2;
    bytes vec;
    dshead.Serialize(vec, 0);
    sha2.Update(vec);
    const bytes& resVec = sha2.Finalize();
    string resStr;
    DataConversion::Uint8VecToHexStr(resVec, resStr);

    m_DSBlockCache.second.insert_new(m_DSBlockCache.second.size(), resStr);
    m_DSBlockCache.first = currBlockNum;
  }

  unsigned int offset = PAGE_SIZE * (page - 1);
  Json::Value tmpJson;
  if (page <= NUM_PAGES_CACHE)  // can use cache
  {
    uint128_t cacheSize(m_DSBlockCache.second.capacity());
    if (cacheSize > m_DSBlockCache.second.size()) {
      cacheSize = m_DSBlockCache.second.size();
    }

    uint64_t size = m_DSBlockCache.second.size();

    for (unsigned int i = offset; i < PAGE_SIZE + offset && i < cacheSize;
         i++) {
      tmpJson.clear();
      tmpJson["Hash"] = m_DSBlockCache.second[size - i - 1];
      tmpJson["BlockNum"] = uint(currBlockNum - i);
      _json["data"].append(tmpJson);
    }
  } else {
    for (uint64_t i = offset; i < PAGE_SIZE + offset && i <= currBlockNum;
         i++) {
      tmpJson.clear();
      tmpJson["Hash"] = m_mediator.m_dsBlockChain.GetBlock(currBlockNum - i + 1)
                            .GetHeader()
                            .GetPrevHash()
                            .hex();
      tmpJson["BlockNum"] = uint(currBlockNum - i);
      _json["data"].append(tmpJson);
    }
  }

  return _json;
}

Json::Value LookupServer::TxBlockListing(unsigned int page) {
  LOG_MARKER();
  if (!LOOKUP_NODE_MODE) {
    throw JsonRpcException(RPC_INVALID_REQUEST, "Sent to a non-lookup");
  }
  uint64_t currBlockNum =
      m_mediator.m_txBlockChain.GetLastBlock().GetHeader().GetBlockNum();
  Json::Value _json;

  if (currBlockNum == INIT_BLOCK_NUMBER) {
    throw JsonRpcException(RPC_IN_WARMUP, "No Tx blocks");
  }

  uint maxPages = (currBlockNum / PAGE_SIZE) + 1;

  _json["maxPages"] = maxPages;

  lock_guard<mutex> g(m_mutexTxBlockCache);

  if (m_TxBlockCache.second.size() == 0) {
    try {
      // add the hash of genesis block
      TxBlockHeader txhead = m_mediator.m_txBlockChain.GetBlock(0).GetHeader();
      SHA2<HashType::HASH_VARIANT_256> sha2;
      bytes vec;
      txhead.Serialize(vec, 0);
      sha2.Update(vec);
      const bytes& resVec = sha2.Finalize();
      string resStr;
      DataConversion::Uint8VecToHexStr(resVec, resStr);
      m_TxBlockCache.second.insert_new(m_TxBlockCache.second.size(), resStr);
    } catch (const char* msg) {
      throw JsonRpcException(RPC_MISC_ERROR, string(msg));
    }
  }

  if (page > maxPages || page < 1) {
    throw JsonRpcException(RPC_INVALID_PARAMETER, "Pages out of limit");
  }

  if (currBlockNum > m_TxBlockCache.first) {
    for (uint64_t i = m_TxBlockCache.first + 1; i < currBlockNum; i++) {
      m_TxBlockCache.second.insert_new(m_TxBlockCache.second.size(),
                                       m_mediator.m_txBlockChain.GetBlock(i + 1)
                                           .GetHeader()
                                           .GetPrevHash()
                                           .hex());
    }
    // for the latest block
    TxBlockHeader txhead =
        m_mediator.m_txBlockChain.GetBlock(currBlockNum).GetHeader();
    SHA2<HashType::HASH_VARIANT_256> sha2;
    bytes vec;
    txhead.Serialize(vec, 0);
    sha2.Update(vec);
    const bytes& resVec = sha2.Finalize();
    string resStr;
    DataConversion::Uint8VecToHexStr(resVec, resStr);

    m_TxBlockCache.second.insert_new(m_TxBlockCache.second.size(), resStr);
    m_TxBlockCache.first = currBlockNum;
  }

  unsigned int offset = PAGE_SIZE * (page - 1);
  Json::Value tmpJson;
  if (page <= NUM_PAGES_CACHE)  // can use cache
  {
    uint128_t cacheSize(m_TxBlockCache.second.capacity());

    if (cacheSize > m_TxBlockCache.second.size()) {
      cacheSize = m_TxBlockCache.second.size();
    }

    uint64_t size = m_TxBlockCache.second.size();

    for (unsigned int i = offset; i < PAGE_SIZE + offset && i < cacheSize;
         i++) {
      tmpJson.clear();
      tmpJson["Hash"] = m_TxBlockCache.second[size - i - 1];
      tmpJson["BlockNum"] = uint(currBlockNum - i);
      _json["data"].append(tmpJson);
    }
  } else {
    for (uint64_t i = offset; i < PAGE_SIZE + offset && i <= currBlockNum;
         i++) {
      tmpJson.clear();
      tmpJson["Hash"] = m_mediator.m_txBlockChain.GetBlock(currBlockNum - i + 1)
                            .GetHeader()
                            .GetPrevHash()
                            .hex();
      tmpJson["BlockNum"] = uint(currBlockNum - i);
      _json["data"].append(tmpJson);
    }
  }

  return _json;
}

Json::Value LookupServer::GetBlockchainInfo() {
  Json::Value _json;
  if (!LOOKUP_NODE_MODE) {
    throw JsonRpcException(RPC_INVALID_REQUEST, "Sent to a non-lookup");
  }
  _json["NumPeers"] = LookupServer::GetNumPeers();
  _json["NumTxBlocks"] = LookupServer::GetNumTxBlocks();
  _json["NumDSBlocks"] = LookupServer::GetNumDSBlocks();
  _json["NumTransactions"] = LookupServer::GetNumTransactions();
  _json["TransactionRate"] = LookupServer::GetTransactionRate();
  _json["TxBlockRate"] = LookupServer::GetTxBlockRate();
  _json["DSBlockRate"] = LookupServer::GetDSBlockRate();
  _json["CurrentMiniEpoch"] = LookupServer::GetCurrentMiniEpoch();
  _json["CurrentDSEpoch"] = LookupServer::GetCurrentDSEpoch();
  _json["NumTxnsDSEpoch"] = LookupServer::GetNumTxnsDSEpoch();
  _json["NumTxnsTxEpoch"] = LookupServer::GetNumTxnsTxEpoch();
  _json["ShardingStructure"] = LookupServer::GetShardingStructure();

  return _json;
}

Json::Value LookupServer::GetRecentTransactions() {
  LOG_MARKER();
  if (!LOOKUP_NODE_MODE) {
    throw JsonRpcException(RPC_INVALID_REQUEST, "Sent to a non-lookup");
  }
  lock_guard<mutex> g(m_mutexRecentTxns);
  Json::Value _json;
  uint64_t actualSize(m_RecentTransactions.capacity());
  if (actualSize > m_RecentTransactions.size()) {
    actualSize = m_RecentTransactions.size();
  }
  uint64_t size = m_RecentTransactions.size();
  _json["number"] = uint(actualSize);
  _json["TxnHashes"] = Json::Value(Json::arrayValue);
  for (uint64_t i = 0; i < actualSize; i++) {
    _json["TxnHashes"].append(m_RecentTransactions[size - i - 1]);
  }

  return _json;
}

void LookupServer::AddToRecentTransactions(const TxnHash& txhash) {
  lock_guard<mutex> g(m_mutexRecentTxns);
  m_RecentTransactions.insert_new(m_RecentTransactions.size(), txhash.hex());
}

Json::Value LookupServer::GetShardingStructure() {
  LOG_MARKER();
  if (!LOOKUP_NODE_MODE) {
    throw JsonRpcException(RPC_INVALID_REQUEST, "Sent to a non-lookup");
  }
  try {
    Json::Value _json;

    auto shards = m_mediator.m_lookup->GetShardPeers();

    unsigned int num_shards = shards.size();

    for (unsigned int i = 0; i < num_shards; i++) {
      _json["NumPeers"].append(static_cast<unsigned int>(shards[i].size()));
    }

    return _json;

  } catch (const JsonRpcException& je) {
    throw je;
  } catch (exception& e) {
    LOG_GENERAL(WARNING, e.what());
    throw JsonRpcException(RPC_MISC_ERROR, "Unable to process");
  }
}

string LookupServer::GetNumTxnsTxEpoch() {
  LOG_MARKER();
  if (!LOOKUP_NODE_MODE) {
    throw JsonRpcException(RPC_INVALID_REQUEST, "Sent to a non-lookup");
  }
  try {
    return to_string(
        m_mediator.m_txBlockChain.GetLastBlock().GetHeader().GetNumTxs());
  } catch (const JsonRpcException& je) {
    throw je;
  } catch (exception& e) {
    LOG_GENERAL(WARNING, e.what());
    return "0";
  }
}

string LookupServer::GetNumTxnsDSEpoch() {
  LOG_MARKER();
  if (!LOOKUP_NODE_MODE) {
    throw JsonRpcException(RPC_INVALID_REQUEST, "Sent to a non-lookup");
  }
  try {
    auto latestTxBlock = m_mediator.m_txBlockChain.GetLastBlock().GetHeader();
    auto latestTxBlockNum = latestTxBlock.GetBlockNum();
    auto latestDSBlockNum = latestTxBlock.GetDSBlockNum();

    lock_guard<mutex> g(m_mutexTxBlockCountSumPair);

    if (latestTxBlockNum > m_TxBlockCountSumPair.first) {
      // Case where the DS Epoch is same
      if (m_mediator.m_txBlockChain.GetBlock(m_TxBlockCountSumPair.first)
              .GetHeader()
              .GetDSBlockNum() == latestDSBlockNum) {
        for (auto i = latestTxBlockNum; i > m_TxBlockCountSumPair.first; i--) {
          m_TxBlockCountSumPair.second +=
              m_mediator.m_txBlockChain.GetBlock(i).GetHeader().GetNumTxs();
        }
      }
      // Case if DS Epoch Changed
      else {
        m_TxBlockCountSumPair.second = 0;

        for (auto i = latestTxBlockNum; i > m_TxBlockCountSumPair.first; i--) {
          if (m_mediator.m_txBlockChain.GetBlock(i)
                  .GetHeader()
                  .GetDSBlockNum() < latestDSBlockNum) {
            break;
          }
          m_TxBlockCountSumPair.second +=
              m_mediator.m_txBlockChain.GetBlock(i).GetHeader().GetNumTxs();
        }
      }

      m_TxBlockCountSumPair.first = latestTxBlockNum;
    }

    return m_TxBlockCountSumPair.second.str();
  } catch (const JsonRpcException& je) {
    throw je;
  }

  catch (exception& e) {
    LOG_GENERAL(WARNING, e.what());
    return "0";
  }
}

Json::Value LookupServer::GetTransactionsForTxBlock(const string& txBlockNum,
                                                    const string& pageNumber) {
  if (!LOOKUP_NODE_MODE) {
    throw JsonRpcException(RPC_INVALID_REQUEST, "Sent to a non-lookup");
  }
  uint64_t txNum;
  uint64_t pageNum = 0;
  try {
    txNum = strtoull(txBlockNum.c_str(), NULL, 0);
    pageNum = (pageNumber != "") ? strtoull(pageNumber.c_str(), NULL, 0)
                                 : std::numeric_limits<uint32_t>::max();
  } catch (exception& e) {
    throw JsonRpcException(RPC_INVALID_PARAMETER, e.what());
  }

  auto const& txBlock = m_mediator.m_txBlockChain.GetBlock(txNum);

  return GetTransactionsForTxBlock(txBlock, pageNum);
}

Json::Value LookupServer::GetTxnBodiesForTxBlock(const string& txBlockNum,
                                                 const string& pageNumber) {
  if (!LOOKUP_NODE_MODE) {
    throw JsonRpcException(RPC_INVALID_REQUEST, "Sent to a non-lookup");
  }
  if (!ENABLE_GETTXNBODIESFORTXBLOCK) {
    throw JsonRpcException(RPC_INVALID_REQUEST,
                           "GetTxnBodiesForTxBlock not enabled");
  }
  uint64_t txNum;
  uint32_t pageNum = 0;
  Json::Value _json = Json::arrayValue;
  try {
    txNum = strtoull(txBlockNum.c_str(), NULL, 0);
    pageNum = (pageNumber != "") ? strtoull(pageNumber.c_str(), NULL, 0)
                                 : std::numeric_limits<uint32_t>::max();
  } catch (exception& e) {
    throw JsonRpcException(RPC_INVALID_PARAMETER, e.what());
  }

  uint32_t numTransactions = 0;
  try {
    auto const& txBlock = m_mediator.m_txBlockChain.GetBlock(txNum);
    numTransactions = txBlock.GetHeader().GetNumTxs();

    auto const& hashes = GetTransactionsForTxBlock(txBlock, pageNum);

    if (pageNumber != "") {
      if (hashes["Transactions"].empty()) {
        throw JsonRpcException(RPC_MISC_ERROR, "TxBlock has no transactions");
      }

      for (const auto& shard_txn : hashes["Transactions"]) {
        for (const auto& txn_hash : shard_txn) {
          auto json_txn = GetTransaction(txn_hash.asString());
          _json.append(json_txn);
        }
      }
    } else {
      if (hashes.empty()) {
        throw JsonRpcException(RPC_MISC_ERROR, "TxBlock has no transactions");
      }

      for (const auto& shard_txn : hashes) {
        for (const auto& txn_hash : shard_txn) {
          auto json_txn = GetTransaction(txn_hash.asString());
          _json.append(json_txn);
        }
      }
    }
  } catch (const JsonRpcException& je) {
    throw je;
  } catch (const exception& e) {
    LOG_GENERAL(WARNING, "[Error] " << e.what());
    throw JsonRpcException(RPC_MISC_ERROR, "Unable to process");
  }

  if (pageNumber == "") {
    // Backward compatibility: return array of txns if no page number was
    // specified
    return _json;
  }

  // For GetTxnBodiesForTxBlockEx: return map{Transactions:[], CurrPage:int,
  // NumPages:int}
  Json::Value _json2;
  _json2["Transactions"] = move(_json);
  _json2["CurrPage"] = pageNum;
  _json2["NumPages"] = (numTransactions / NUM_TXNS_PER_PAGE) +
                       ((numTransactions % NUM_TXNS_PER_PAGE) ? 1 : 0);
  return _json2;
}

Json::Value LookupServer::GetTransactionsForTxBlock(const TxBlock& txBlock,
                                                    const uint32_t pageNumber) {
  if (!LOOKUP_NODE_MODE) {
    throw JsonRpcException(RPC_INVALID_REQUEST, "Sent to a non-lookup");
  }
  // TODO
  // Workaround to identify dummy block as == comparator does not work on
  // empty object for TxBlock and TxBlockheader().
  // if (txBlock == TxBlock()) {
  if (txBlock.GetHeader().GetBlockNum() == INIT_BLOCK_NUMBER &&
      txBlock.GetHeader().GetDSBlockNum() == INIT_BLOCK_NUMBER) {
    throw JsonRpcException(RPC_INVALID_PARAMS, "Tx Block does not exist");
  }

  auto microBlockInfos = txBlock.GetMicroBlockInfos();
  Json::Value _json = Json::arrayValue;
  bool hasTransactions = false;
  const uint32_t transactionBeg =
      (pageNumber != std::numeric_limits<uint32_t>::max())
          ? (pageNumber * NUM_TXNS_PER_PAGE)
          : 0;
  const uint32_t transactionEnd =
      (pageNumber != std::numeric_limits<uint32_t>::max())
          ? transactionBeg + NUM_TXNS_PER_PAGE - 1
          : std::numeric_limits<uint32_t>::max();
  uint32_t transactionCur = 0;

  for (auto const& mbInfo : microBlockInfos) {
    MicroBlockSharedPtr mbptr;
    _json[mbInfo.m_shardId] = Json::arrayValue;

    if (mbInfo.m_txnRootHash == TxnHash()) {
      continue;
    }

    if (!BlockStorage::GetBlockStorage().GetMicroBlock(mbInfo.m_microBlockHash,
                                                       mbptr)) {
      throw JsonRpcException(RPC_DATABASE_ERROR, "Failed to get Microblock");
    }

    const std::vector<TxnHash>& tranHashes = mbptr->GetTranHashes();
    if (tranHashes.size() > 0) {
      // Skip this microblock's transactions since it is before transactionBeg
      if ((transactionCur + tranHashes.size() + 1) < transactionBeg) {
        transactionCur += tranHashes.size();
        continue;
      }
      // Skip this microblock's transactions since we've reached transactionEnd
      if (transactionCur >= transactionEnd) {
        continue;
      }
      for (const auto& tranHash : tranHashes) {
        // Skip the first transactions until we reach transactionBeg
        if (transactionCur < transactionBeg) {
          transactionCur++;
          continue;
        }
        _json[mbInfo.m_shardId].append(tranHash.hex());
        hasTransactions = true;
        // Stop fetching remaining transactions since we've reached
        // transactionEnd
        if (transactionCur >= transactionEnd) {
          break;
        }
        transactionCur++;
      }
    }
  }

  if (!hasTransactions) {
    throw JsonRpcException(RPC_MISC_ERROR, "TxBlock has no transactions");
  }

  if (pageNumber == std::numeric_limits<uint32_t>::max()) {
    // Backward compatibility: return array of txns if no page number was
    // specified
    return _json;
  }

  // For GetTransactionsForTxBlockEx and GetTxnBodiesForTxBlockEx: return
  // map{Transactions:[], CurrPage:int, NumPages:int}
  Json::Value _json2;
  _json2["Transactions"] = move(_json);
  _json2["CurrPage"] = pageNumber;
  _json2["NumPages"] =
      (txBlock.GetHeader().GetNumTxs() / NUM_TXNS_PER_PAGE) +
      ((txBlock.GetHeader().GetNumTxs() % NUM_TXNS_PER_PAGE) ? 1 : 0);
  return _json2;
}

vector<uint> GenUniqueIndices(uint32_t size, uint32_t num, mt19937& eng) {
  // case when the number required is greater than total numbers being shuffled
  if (size < num) {
    num = size;
  }
  if (num == 0) {
    return vector<uint>();
  }
  vector<uint> v(num);

  for (uint i = 0; i < num; i++) {
    uniform_int_distribution<> dis(
        0, size - i - 1);  // random num between 0 to i-1
    uint x = dis(eng);
    uint j = 0;
    for (j = 0; j < i; j++) {
      if (x < v.at(j)) {
        break;
      }
      x++;
    }
    for (uint k = j + 1; k <= i; k++) {
      v.at(i + j + 1 - k) = v.at(i + j - k);
    }
    v.at(j) = x;
  }
  return v;
}

Json::Value LookupServer::GetCurrentDSComm() {
  LOG_MARKER();
  if (!LOOKUP_NODE_MODE) {
    throw JsonRpcException(RPC_INVALID_REQUEST, "Sent to a non-lookup");
  }
  try {
    Json::Value _json;

    _json["CurrentDSEpoch"] = LookupServer::GetCurrentDSEpoch();
    _json["CurrentTxEpoch"] = LookupServer::GetCurrentMiniEpoch();
    _json["NumOfDSGuard"] = Guard::GetInstance().GetNumOfDSGuard();

    auto dsComm = m_mediator.m_lookup->GetDSComm();
    _json["dscomm"] = Json::Value(Json::arrayValue);
    for (const auto& dsnode : dsComm) {
      _json["dscomm"].append(static_cast<string>(dsnode.first));
    }

    return _json;

  } catch (const JsonRpcException& je) {
    throw je;
  } catch (exception& e) {
    LOG_GENERAL(WARNING, e.what());
    throw JsonRpcException(RPC_MISC_ERROR, "Unable to process");
  }
}

Json::Value LookupServer::GetShardMembers(unsigned int shardID) {
  if (!LOOKUP_NODE_MODE) {
    throw JsonRpcException(RPC_INVALID_REQUEST, "Sent to a non-lookup");
  }
  const auto shards = m_mediator.m_lookup->GetShardPeers();
  const auto& num_shards = shards.size();
  if (num_shards <= shardID) {
    throw JsonRpcException(RPC_INVALID_PARAMETER, "Invalid shard ID");
  }
  Json::Value _json;
  try {
    const auto& shard = shards.at(shardID);
    if (shard.empty()) {
      throw JsonRpcException(RPC_INVALID_PARAMETER, "Shard size 0");
    }

    auto random_vec =
        GenUniqueIndices(shard.size(), NUM_SHARD_PEER_TO_REVEAL, m_eng);
    for (auto const& x : random_vec) {
      const auto& node = shard.at(x);
      _json.append(JSONConversion::convertNode(node));
    }
    return _json;
  } catch (const JsonRpcException& je) {
    throw je;
  } catch (const exception& e) {
    LOG_GENERAL(WARNING, "[Error] " << e.what());
    throw JsonRpcException(RPC_MISC_ERROR, "Unable to process");
  }
}

Json::Value LookupServer::GetPendingTxns() {
  if (!LOOKUP_NODE_MODE) {
    throw JsonRpcException(RPC_INVALID_REQUEST,
                           "Not to be queried on non-lookup");
  }

  if (m_mediator.m_disableGetPendingTxns || !REMOTESTORAGE_DB_ENABLE) {
    throw JsonRpcException(RPC_DATABASE_ERROR, "API not supported");
  }

  try {
    const Json::Value result = RemoteStorageDB::GetInstance().QueryPendingTxns(
        m_mediator.m_currentEpochNum - PENDING_TXN_QUERY_NUM_EPOCHS,
        m_mediator.m_currentEpochNum);
    if (result.isMember("error")) {
      throw JsonRpcException(RPC_DATABASE_ERROR, "Internal database error");
    }
    return result;
  } catch (const JsonRpcException& je) {
    throw je;
  } catch (exception& e) {
    LOG_GENERAL(WARNING, "[Error]" << e.what());
    throw JsonRpcException(RPC_MISC_ERROR,
                           string("Unable To Process: ") + e.what());
  }
}

Json::Value LookupServer::GetMinerInfo(const std::string& blockNum) {
  LOG_MARKER();

  if (!LOOKUP_NODE_MODE) {
    throw JsonRpcException(RPC_INVALID_REQUEST, "Sent to a non-lookup");
  }

  try {
    const DSBlock& latest = m_mediator.m_dsBlockChain.GetLastBlock();
    const uint64_t requestedDSBlockNum = stoull(blockNum);

    if (latest.GetHeader().GetBlockNum() < requestedDSBlockNum) {
      throw JsonRpcException(RPC_MISC_ERROR, "Requested data not found");
    }

    // For DS Committee

    // Retrieve the minerInfoDSComm database entry for the nearest multiple of
    // STORE_DS_COMMITTEE_INTERVAL Set the initial DS committee result to the
    // public keys in the entry
    const uint64_t initDSBlockNum =
        requestedDSBlockNum -
        (requestedDSBlockNum % STORE_DS_COMMITTEE_INTERVAL);
    MinerInfoDSComm minerInfoDSComm;
    if (!BlockStorage::GetBlockStorage().GetMinerInfoDSComm(initDSBlockNum,
                                                            minerInfoDSComm)) {
      throw JsonRpcException(
          RPC_DATABASE_ERROR,
          "Failed to get DS committee miner info for block " +
              boost::lexical_cast<std::string>(initDSBlockNum));
    }

    // From the entry after that until the requested block
    uint64_t currDSBlockNum = initDSBlockNum;
    while (currDSBlockNum < requestedDSBlockNum) {
      currDSBlockNum++;

      // Retrieve the dsBlocks database entry for the current block number
      const DSBlock& currDSBlock =
          m_mediator.m_dsBlockChain.GetBlock(currDSBlockNum);

      // Add the public keys of the PoWWinners in that entry to the DS committee
      for (const auto& winner : currDSBlock.GetHeader().GetDSPoWWinners()) {
        minerInfoDSComm.m_dsNodes.emplace_front(winner.first);
      }

      // Retrieve the minerInfoDSComm database entry for the current block
      // number
      MinerInfoDSComm tmp;
      if (!BlockStorage::GetBlockStorage().GetMinerInfoDSComm(currDSBlockNum,
                                                              tmp)) {
        throw JsonRpcException(
            RPC_DATABASE_ERROR,
            "Failed to get DS committee miner info for block " +
                boost::lexical_cast<std::string>(currDSBlockNum));
      }

      // Remove the public keys of the ejected nodes in that entry from the DS
      // committee
      for (const auto& ejected : tmp.m_dsNodesEjected) {
        auto entry = find(minerInfoDSComm.m_dsNodes.begin(),
                          minerInfoDSComm.m_dsNodes.end(), ejected);
        if (entry == minerInfoDSComm.m_dsNodes.end()) {
          throw JsonRpcException(RPC_MISC_ERROR,
                                 "Failed to get DS committee miner info");
        }
        minerInfoDSComm.m_dsNodes.erase(entry);
      }
    }

    // For Shards

    // Retrieve the minerInfo database entry for the requested DS block
    MinerInfoShards minerInfoShards;
    if (!BlockStorage::GetBlockStorage().GetMinerInfoShards(requestedDSBlockNum,
                                                            minerInfoShards)) {
      throw JsonRpcException(
          RPC_DATABASE_ERROR,
          "Failed to get shards miner info for block " +
              boost::lexical_cast<std::string>(requestedDSBlockNum));
    }

    Json::Value _json;

    // Record the final DS committee public keys in the API response message
    _json["dscommittee"] = Json::Value(Json::arrayValue);
    for (const auto& dsnode : minerInfoDSComm.m_dsNodes) {
      _json["dscommittee"].append(static_cast<string>(dsnode));
    }

    // Record the shard sizes and public keys in the API response message
    _json["shards"] = Json::Value(Json::arrayValue);
    for (const auto& shard : minerInfoShards.m_shards) {
      Json::Value _jsonShard;
      _jsonShard["size"] = uint(shard.m_shardSize);
      _jsonShard["nodes"] = Json::Value(Json::arrayValue);
      for (const auto& shardnode : shard.m_shardNodes) {
        _jsonShard["nodes"].append(static_cast<string>(shardnode));
      }
      _json["shards"].append(_jsonShard);
    }

    return _json;
  } catch (const JsonRpcException& je) {
    throw je;
  } catch (runtime_error& e) {
    LOG_GENERAL(INFO, "[Error]" << e.what() << " Input: " << blockNum);
    throw JsonRpcException(RPC_INVALID_PARAMS, "String not numeric");
  } catch (invalid_argument& e) {
    LOG_GENERAL(INFO, "[Error]" << e.what() << " Input: " << blockNum);
    throw JsonRpcException(RPC_INVALID_PARAMS, "Invalid arugment");
  } catch (out_of_range& e) {
    LOG_GENERAL(INFO, "[Error]" << e.what() << " Input: " << blockNum);
    throw JsonRpcException(RPC_INVALID_PARAMS, "Out of range");
  } catch (exception& e) {
    LOG_GENERAL(INFO, "[Error]" << e.what() << " Input: " << blockNum);
    throw JsonRpcException(RPC_MISC_ERROR, "Unable To Process");
  }
}

Json::Value LookupServer::GetTransactionStatus(const string& txnhash) {
  try {
    if (!REMOTESTORAGE_DB_ENABLE) {
      throw JsonRpcException(RPC_DATABASE_ERROR, "API not supported");
    }
    if (txnhash.size() != TRAN_HASH_SIZE * 2) {
      throw JsonRpcException(RPC_INVALID_PARAMETER,
                             "Txn Hash size not appropriate");
    }

    const auto& result = RemoteStorageDB::GetInstance().QueryTxnHash(txnhash);

    if (result.isMember("error")) {
      throw JsonRpcException(RPC_DATABASE_ERROR, "Internal database error");
    } else if (result == Json::Value::null) {
      // No txnhash matches the one in DB
      throw JsonRpcException(RPC_DATABASE_ERROR, "Txn Hash not Present");
    }
    return result;
  } catch (const JsonRpcException& je) {
    throw je;
  } catch (exception& e) {
    LOG_GENERAL(WARNING, "[Error]" << e.what());
    throw JsonRpcException(RPC_MISC_ERROR,
                           string("Unable To Process: ") + e.what());
  }
}

Json::Value LookupServer::GetStateProof(const string& address,
                                        const string& key,
                                        const string& txBlockNumOrTag) {
  if (!LOOKUP_NODE_MODE) {
    throw JsonRpcException(RPC_INVALID_REQUEST, "Sent to a non-lookup");
  }

  if (!KEEP_HISTORICAL_STATE) {
    throw JsonRpcException(RPC_INVALID_REQUEST,
                           "Historical states not enabled");
  }

  dev::h256 rootHash;
  if (txBlockNumOrTag == "latest") {
    rootHash = dev::h256();
  } else {
    uint64_t requestedTxBlockNum;
    try {
      // blockNum check
      requestedTxBlockNum = stoull(txBlockNumOrTag);
    } catch (runtime_error& e) {
      LOG_GENERAL(INFO,
                  "[Error]" << e.what() << " TxBlockNum: " << txBlockNumOrTag);
      throw JsonRpcException(RPC_INVALID_PARAMS, "TxBlockNum not valid");
    } catch (invalid_argument& e) {
      LOG_GENERAL(INFO,
                  "[Error]" << e.what() << " TxBlockNum: " << txBlockNumOrTag);
      throw JsonRpcException(RPC_INVALID_PARAMS, "Invalid arugment");
    } catch (out_of_range& e) {
      LOG_GENERAL(INFO,
                  "[Error]" << e.what() << " TxBlockNum: " << txBlockNumOrTag);
      throw JsonRpcException(RPC_INVALID_PARAMS, "Out of range");
    } catch (exception& e) {
      LOG_GENERAL(INFO,
                  "[Error]" << e.what() << " TxBlockNum: " << txBlockNumOrTag);
      throw JsonRpcException(RPC_MISC_ERROR, "Unable To Process");
    }

    if (m_mediator.m_txBlockChain.GetLastBlock().GetHeader().GetBlockNum() <
        requestedTxBlockNum) {
      throw JsonRpcException(RPC_MISC_ERROR, "Requested txBlock not mined yet");
    }

    const uint64_t& earliestTrieDSEpoch = m_mediator.GetEarliestTrieDSEpoch(
        m_mediator.m_txBlockChain.GetLastBlock().GetHeader().GetBlockNum() /
        NUM_FINAL_BLOCK_PER_POW);

    if ((requestedTxBlockNum / NUM_FINAL_BLOCK_PER_POW) < earliestTrieDSEpoch) {
      throw JsonRpcException(
          RPC_MISC_ERROR,
          "Proof from requested txBlock is expired, earliest: " +
              boost::lexical_cast<std::string>(
                  (earliestTrieDSEpoch)*NUM_FINAL_BLOCK_PER_POW));
    }

    rootHash = m_mediator.m_txBlockChain.GetBlock(requestedTxBlockNum)
                   .GetHeader()
                   .GetStateRootHash();
  }

  // address check
  if (address.size() != ACC_ADDR_SIZE * 2) {
    throw JsonRpcException(RPC_INVALID_PARAMETER,
                           "Address size not appropriate");
  }

  if (key.size() != STATE_HASH_SIZE * 2) {
    throw JsonRpcException(RPC_INVALID_PARAMETER, "Key size not appropriate");
  }

  bytes tmpaddr;
  bytes tmpHashedKey;
  if (!DataConversion::HexStrToUint8Vec(address, tmpaddr)) {
    throw JsonRpcException(RPC_INVALID_ADDRESS_OR_KEY, "invalid address");
  }
  if (!DataConversion::HexStrToUint8Vec(key, tmpHashedKey)) {
    throw JsonRpcException(RPC_INVALID_ADDRESS_OR_KEY, "invalid key");
  }
  Address addr(tmpaddr);
  dev::h256 hashedKey(tmpHashedKey);

  // get account info & proof
  std::set<std::string> t_accountProof;
  Account account;
  if (!AccountStore::GetInstance().GetProof(addr, rootHash, account,
                                            t_accountProof)) {
    throw JsonRpcException(RPC_INVALID_ADDRESS_OR_KEY,
                           "Address does not exist in requested epoch");
  }

  if (!account.isContract()) {
    throw JsonRpcException(RPC_INVALID_ADDRESS_OR_KEY,
                           "Address not contract address");
  }

  // get proof
  std::set<std::string> t_stateProof;
  if (!Contract::ContractStorage::GetContractStorage()
           .FetchStateProofForContract(t_stateProof, account.GetStorageRoot(),
                                       hashedKey)) {
    throw JsonRpcException(RPC_DATABASE_ERROR, "Proof not found");
  }

  Json::Value ret;
  for (const auto& ap : t_accountProof) {
    string hexstr;
    if (!DataConversion::StringToHexStr(ap, hexstr)) {
      LOG_GENERAL(INFO, "StringToHexStr failed");
      throw JsonRpcException(RPC_INTERNAL_ERROR, "Hex encoding failed");
    }
    ret["accountProof"].append(hexstr);
  }
  for (const auto& sp : t_stateProof) {
    string hexstr;
    if (!DataConversion::StringToHexStr(sp, hexstr)) {
      LOG_GENERAL(INFO, "StringToHexStr failed");
      throw JsonRpcException(RPC_INTERNAL_ERROR, "Hex encoding failed");
    }
    ret["stateProof"].append(hexstr);
  }

  return ret;
}<|MERGE_RESOLUTION|>--- conflicted
+++ resolved
@@ -1350,17 +1350,6 @@
       }
     } while (height != 0 && blockHash == "");
 
-<<<<<<< HEAD
-    std::cout << "block hash is: " << blockHash << std::endl;
-
-    auto receipt = result["receipt"];
-
-    std::string hashId = std::string("0x") + result["ID"].asString();
-    bool success = receipt["success"].asBool();
-    std::string sender = receipt["senderPubkey"].asString();
-    std::string toAddr = std::string("0x") + result["toAddr"].asString();
-    std::string cumGas = result["cumulative_gas"].asString();
-=======
     auto receipt = zilResult["receipt"];
 
     std::string hashId = ethResult["hash"].asString();
@@ -1368,7 +1357,6 @@
     std::string sender = ethResult["from"].asString();
     std::string toAddr = ethResult["to"].asString();
     std::string cumGas = zilResult["cumulative_gas"].asString();
->>>>>>> c62e606b
 
     if (blockHash == "") {
       LOG_GENERAL(WARNING, "Tx receipt requested but not found in any blocks.");
@@ -1379,15 +1367,10 @@
       blockHash = std::string("0x") + blockHash;
     }
 
-<<<<<<< HEAD
-    return populateReceiptHelper(hashId, success, sender, toAddr, cumGas,
-                                 blockHash);
-=======
     auto res = populateReceiptHelper(hashId, success, sender, toAddr, cumGas,
                                      blockHash, blockNumber);
 
     return res;
->>>>>>> c62e606b
   } catch (const JsonRpcException& je) {
     throw je;
   } catch (exception& e) {
