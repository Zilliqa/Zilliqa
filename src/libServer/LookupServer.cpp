/*
 * Copyright (C) 2019 Zilliqa
 *
 * This program is free software: you can redistribute it and/or modify
 * it under the terms of the GNU General Public License as published by
 * the Free Software Foundation, either version 3 of the License, or
 * (at your option) any later version.
 *
 * This program is distributed in the hope that it will be useful,
 * but WITHOUT ANY WARRANTY; without even the implied warranty of
 * MERCHANTABILITY or FITNESS FOR A PARTICULAR PURPOSE.  See the
 * GNU General Public License for more details.
 *
 * You should have received a copy of the GNU General Public License
 * along with this program.  If not, see <https://www.gnu.org/licenses/>.
 */
#include "LookupServer.h"
#include <Schnorr.h>
#include <jsonrpccpp/common/exception.h>
#include <boost/format.hpp>
#include <boost/multiprecision/cpp_dec_float.hpp>
#include <ethash/keccak.hpp>
#include <stdexcept>
#include "JSONConversion.h"
#include "common/Constants.h"
#include "common/Messages.h"
#include "common/Serializable.h"
#include "json/value.h"
#include "libCrypto/Sha2.h"
#include "libData/AccountData/Account.h"
#include "libData/AccountData/AccountStore.h"
#include "libData/AccountData/Transaction.h"
#include "libEth/Eth.h"
#include "libMessage/Messenger.h"
#include "libNetwork/Blacklist.h"
#include "libNetwork/Guard.h"
#include "libNetwork/P2PComm.h"
#include "libNetwork/Peer.h"
#include "libPOW/pow.h"
#include "libPersistence/BlockStorage.h"
#include "libPersistence/ContractStorage.h"
#include "libRemoteStorageDB/RemoteStorageDB.h"
#include "libUtils/AddressConversion.h"
#include "libUtils/DataConversion.h"
#include "libUtils/DetachedFunction.h"
#include "libUtils/GasConv.h"
#include "libUtils/JsonUtils.h"
#include "libUtils/Logger.h"
#include "libUtils/SafeMath.h"
#include "libUtils/TimeUtils.h"

using namespace jsonrpc;
using namespace std;

CircularArray<std::string> LookupServer::m_RecentTransactions;
std::mutex LookupServer::m_mutexRecentTxns;

namespace {
const unsigned int PAGE_SIZE = 10;
const unsigned int NUM_PAGES_CACHE = 2;
const unsigned int TXN_PAGE_SIZE = 100;

Address ToBase16AddrHelper(const std::string& addr) {
  using RpcEC = ServerBase::RPCErrorCode;

  Address convertedAddr;
  auto retCode = ToBase16Addr(addr, convertedAddr);

  if (retCode == AddressConversionCode::INVALID_ADDR) {
    throw JsonRpcException(RpcEC::RPC_INVALID_ADDRESS_OR_KEY,
                           "invalid address");
  } else if (retCode == AddressConversionCode::INVALID_BECH32_ADDR) {
    throw JsonRpcException(RpcEC::RPC_INVALID_ADDRESS_OR_KEY,
                           "Bech32 address is invalid");
  } else if (retCode == AddressConversionCode::WRONG_ADDR_SIZE) {
    throw JsonRpcException(RpcEC::RPC_INVALID_PARAMETER,
                           "Address size not appropriate");
  }

  return convertedAddr;
}

}  // namespace

//[warning] do not make this constant too big as it loops over blockchain
const unsigned int REF_BLOCK_DIFF = 1;

LookupServer::LookupServer(Mediator& mediator,
                           jsonrpc::AbstractServerConnector& server)
    : Server(mediator),
      jsonrpc::AbstractServer<LookupServer>(server,
                                            jsonrpc::JSONRPC_SERVER_V2) {
  this->bindAndAddMethod(
      jsonrpc::Procedure("GetCurrentMiniEpoch", jsonrpc::PARAMS_BY_POSITION,
                         jsonrpc::JSON_STRING, NULL),
      &Server::GetCurrentMiniEpochI);

  this->bindAndAddMethod(
      jsonrpc::Procedure("GetCurrentDSEpoch", jsonrpc::PARAMS_BY_POSITION,
                         jsonrpc::JSON_STRING, NULL),
      &Server::GetCurrentDSEpochI);

  this->bindAndAddMethod(
      jsonrpc::Procedure("GetNodeType", jsonrpc::PARAMS_BY_POSITION,
                         jsonrpc::JSON_STRING, NULL),
      &Server::GetNodeTypeI);

  this->bindAndAddMethod(
      jsonrpc::Procedure("GetNetworkId", jsonrpc::PARAMS_BY_POSITION,
                         jsonrpc::JSON_STRING, NULL),
      &LookupServer::GetNetworkIdI);

  this->bindAndAddMethod(
      jsonrpc::Procedure("CreateTransaction", jsonrpc::PARAMS_BY_POSITION,
                         jsonrpc::JSON_OBJECT, "param01", jsonrpc::JSON_OBJECT,
                         NULL),
      &LookupServer::CreateTransactionI);

  this->bindAndAddMethod(
      jsonrpc::Procedure("GetTransaction", jsonrpc::PARAMS_BY_POSITION,
                         jsonrpc::JSON_OBJECT, "param01", jsonrpc::JSON_STRING,
                         NULL),
      &LookupServer::GetTransactionI);

  this->bindAndAddMethod(
      jsonrpc::Procedure("GetSoftConfirmedTransaction",
                         jsonrpc::PARAMS_BY_POSITION, jsonrpc::JSON_OBJECT,
                         "param01", jsonrpc::JSON_STRING, NULL),
      &LookupServer::GetSoftConfirmedTransactionI);

  this->bindAndAddMethod(
      jsonrpc::Procedure("GetDsBlock", jsonrpc::PARAMS_BY_POSITION,
                         jsonrpc::JSON_OBJECT, "param01", jsonrpc::JSON_STRING,
                         NULL),
      &LookupServer::GetDsBlockI);

  this->bindAndAddMethod(
      jsonrpc::Procedure("GetDsBlockVerbose", jsonrpc::PARAMS_BY_POSITION,
                         jsonrpc::JSON_OBJECT, "param01", jsonrpc::JSON_STRING,
                         NULL),
      &LookupServer::GetDsBlockVerboseI);

  this->bindAndAddMethod(
      jsonrpc::Procedure("GetTxBlock", jsonrpc::PARAMS_BY_POSITION,
                         jsonrpc::JSON_OBJECT, "param01", jsonrpc::JSON_STRING,
                         NULL),
      &LookupServer::GetTxBlockI);

  this->bindAndAddMethod(
      jsonrpc::Procedure("GetTxBlockVerbose", jsonrpc::PARAMS_BY_POSITION,
                         jsonrpc::JSON_OBJECT, "param01", jsonrpc::JSON_STRING,
                         NULL),
      &LookupServer::GetTxBlockVerboseI);

  this->bindAndAddMethod(
      jsonrpc::Procedure("GetLatestDsBlock", jsonrpc::PARAMS_BY_POSITION,
                         jsonrpc::JSON_OBJECT, NULL),
      &LookupServer::GetLatestDsBlockI);

  this->bindAndAddMethod(
      jsonrpc::Procedure("GetLatestTxBlock", jsonrpc::PARAMS_BY_POSITION,
                         jsonrpc::JSON_OBJECT, NULL),
      &LookupServer::GetLatestTxBlockI);

  this->bindAndAddMethod(
      jsonrpc::Procedure("GetBalance", jsonrpc::PARAMS_BY_POSITION,
                         jsonrpc::JSON_OBJECT, "param01", jsonrpc::JSON_STRING,
                         NULL),
      &LookupServer::GetBalanceI);

  this->bindAndAddMethod(
      jsonrpc::Procedure("GetMinimumGasPrice", jsonrpc::PARAMS_BY_POSITION,
                         jsonrpc::JSON_STRING, NULL),
      &LookupServer::GetMinimumGasPriceI);

  this->bindAndAddMethod(
      jsonrpc::Procedure("GetPrevDSDifficulty", jsonrpc::PARAMS_BY_POSITION,
                         jsonrpc::JSON_INTEGER, NULL),
      &Server::GetPrevDSDifficultyI);

  this->bindAndAddMethod(
      jsonrpc::Procedure("GetPrevDifficulty", jsonrpc::PARAMS_BY_POSITION,
                         jsonrpc::JSON_INTEGER, NULL),
      &Server::GetPrevDifficultyI);

  this->bindAndAddMethod(
      jsonrpc::Procedure("GetSmartContracts", jsonrpc::PARAMS_BY_POSITION,
                         jsonrpc::JSON_ARRAY, "param01", jsonrpc::JSON_STRING,
                         NULL),
      &LookupServer::GetSmartContractsI);

  this->bindAndAddMethod(
      jsonrpc::Procedure("GetContractAddressFromTransactionID",
                         jsonrpc::PARAMS_BY_POSITION, jsonrpc::JSON_STRING,
                         "param01", jsonrpc::JSON_STRING, NULL),
      &LookupServer::GetContractAddressFromTransactionIDI);

  this->bindAndAddMethod(
      jsonrpc::Procedure("GetNumPeers", jsonrpc::PARAMS_BY_POSITION,
                         jsonrpc::JSON_INTEGER, NULL),
      &LookupServer::GetNumPeersI);

  this->bindAndAddMethod(
      jsonrpc::Procedure("GetNumTxBlocks", jsonrpc::PARAMS_BY_POSITION,
                         jsonrpc::JSON_STRING, NULL),
      &LookupServer::GetNumTxBlocksI);

  this->bindAndAddMethod(
      jsonrpc::Procedure("GetNumDSBlocks", jsonrpc::PARAMS_BY_POSITION,
                         jsonrpc::JSON_STRING, NULL),
      &LookupServer::GetNumDSBlocksI);

  this->bindAndAddMethod(
      jsonrpc::Procedure("GetNumTransactions", jsonrpc::PARAMS_BY_POSITION,
                         jsonrpc::JSON_STRING, NULL),
      &LookupServer::GetNumTransactionsI);

  this->bindAndAddMethod(
      jsonrpc::Procedure("GetTransactionRate", jsonrpc::PARAMS_BY_POSITION,
                         jsonrpc::JSON_REAL, NULL),
      &LookupServer::GetTransactionRateI);

  this->bindAndAddMethod(
      jsonrpc::Procedure("GetTxBlockRate", jsonrpc::PARAMS_BY_POSITION,
                         jsonrpc::JSON_REAL, NULL),
      &LookupServer::GetTxBlockRateI);

  this->bindAndAddMethod(
      jsonrpc::Procedure("GetDSBlockRate", jsonrpc::PARAMS_BY_POSITION,
                         jsonrpc::JSON_REAL, NULL),
      &LookupServer::GetDSBlockRateI);

  this->bindAndAddMethod(
      jsonrpc::Procedure("GetShardMembers", jsonrpc::PARAMS_BY_POSITION,
                         jsonrpc::JSON_OBJECT, "param01", jsonrpc::JSON_INTEGER,
                         NULL),
      &LookupServer::GetShardMembersI);

  this->bindAndAddMethod(
      jsonrpc::Procedure("GetCurrentDSComm", jsonrpc::PARAMS_BY_POSITION,
                         jsonrpc::JSON_OBJECT, NULL),
      &LookupServer::GetCurrentDSCommI);

  this->bindAndAddMethod(
      jsonrpc::Procedure("DSBlockListing", jsonrpc::PARAMS_BY_POSITION,
                         jsonrpc::JSON_OBJECT, "param01", jsonrpc::JSON_INTEGER,
                         NULL),
      &LookupServer::DSBlockListingI);

  this->bindAndAddMethod(
      jsonrpc::Procedure("TxBlockListing", jsonrpc::PARAMS_BY_POSITION,
                         jsonrpc::JSON_OBJECT, "param01", jsonrpc::JSON_INTEGER,
                         NULL),
      &LookupServer::TxBlockListingI);

  this->bindAndAddMethod(
      jsonrpc::Procedure("GetBlockchainInfo", jsonrpc::PARAMS_BY_POSITION,
                         jsonrpc::JSON_OBJECT, NULL),
      &LookupServer::GetBlockchainInfoI);

  this->bindAndAddMethod(
      jsonrpc::Procedure("GetRecentTransactions", jsonrpc::PARAMS_BY_POSITION,
                         jsonrpc::JSON_OBJECT, NULL),
      &LookupServer::GetRecentTransactionsI);

  this->bindAndAddMethod(
      jsonrpc::Procedure("GetShardingStructure", jsonrpc::PARAMS_BY_POSITION,
                         jsonrpc::JSON_OBJECT, NULL),
      &LookupServer::GetShardingStructureI);

  this->bindAndAddMethod(
      jsonrpc::Procedure("GetNumTxnsTxEpoch", jsonrpc::PARAMS_BY_POSITION,
                         jsonrpc::JSON_STRING, NULL),
      &LookupServer::GetNumTxnsTxEpochI);

  this->bindAndAddMethod(
      jsonrpc::Procedure("GetNumTxnsDSEpoch", jsonrpc::PARAMS_BY_POSITION,
                         jsonrpc::JSON_STRING, NULL),
      &LookupServer::GetNumTxnsDSEpochI);

  this->bindAndAddMethod(
      jsonrpc::Procedure(
          "GetSmartContractSubState", jsonrpc::PARAMS_BY_POSITION,
          jsonrpc::JSON_OBJECT, "param01", jsonrpc::JSON_STRING, "param02",
          jsonrpc::JSON_STRING, "param03", jsonrpc::JSON_ARRAY, NULL),
      &LookupServer::GetSmartContractSubStateI);

  this->bindAndAddMethod(
      jsonrpc::Procedure("GetSmartContractState", jsonrpc::PARAMS_BY_POSITION,
                         jsonrpc::JSON_OBJECT, "param01", jsonrpc::JSON_STRING,
                         NULL),
      &LookupServer::GetSmartContractStateI);

  this->bindAndAddMethod(
      jsonrpc::Procedure("GetSmartContractCode", jsonrpc::PARAMS_BY_POSITION,
                         jsonrpc::JSON_OBJECT, "param01", jsonrpc::JSON_STRING,
                         NULL),
      &LookupServer::GetSmartContractCodeI);

  this->bindAndAddMethod(
      jsonrpc::Procedure("GetSmartContractInit", jsonrpc::PARAMS_BY_POSITION,
                         jsonrpc::JSON_OBJECT, "param01", jsonrpc::JSON_STRING,
                         NULL),
      &LookupServer::GetSmartContractInitI);

  this->bindAndAddMethod(
      jsonrpc::Procedure("GetTransactionsForTxBlock",
                         jsonrpc::PARAMS_BY_POSITION, jsonrpc::JSON_ARRAY,
                         "param01", jsonrpc::JSON_STRING, NULL),
      &LookupServer::GetTransactionsForTxBlockI);

  this->bindAndAddMethod(
      jsonrpc::Procedure("GetTransactionsForTxBlockEx",
                         jsonrpc::PARAMS_BY_POSITION, jsonrpc::JSON_ARRAY,
                         "param01", jsonrpc::JSON_STRING, "param02",
                         jsonrpc::JSON_STRING, NULL),
      &LookupServer::GetTransactionsForTxBlockExI);

  this->bindAndAddMethod(
      jsonrpc::Procedure("GetTotalCoinSupply", jsonrpc::PARAMS_BY_POSITION,
                         jsonrpc::JSON_REAL, NULL),
      &LookupServer::GetTotalCoinSupplyI);

  this->bindAndAddMethod(
      jsonrpc::Procedure("GetPendingTxns", jsonrpc::PARAMS_BY_POSITION,
                         jsonrpc::JSON_OBJECT, NULL),
      &LookupServer::GetPendingTxnsI);

  this->bindAndAddMethod(
      jsonrpc::Procedure("GetMinerInfo", jsonrpc::PARAMS_BY_POSITION,
                         jsonrpc::JSON_OBJECT, "param01", jsonrpc::JSON_STRING,
                         NULL),
      &LookupServer::GetMinerInfoI);

  this->bindAndAddMethod(
      jsonrpc::Procedure("GetTxnBodiesForTxBlock", jsonrpc::PARAMS_BY_POSITION,
                         jsonrpc::JSON_ARRAY, "param01", jsonrpc::JSON_STRING,
                         NULL),
      &LookupServer::GetTxnBodiesForTxBlockI);

  this->bindAndAddMethod(
      jsonrpc::Procedure("GetTxnBodiesForTxBlockEx",
                         jsonrpc::PARAMS_BY_POSITION, jsonrpc::JSON_ARRAY,
                         "param01", jsonrpc::JSON_STRING, "param02",
                         jsonrpc::JSON_STRING, NULL),
      &LookupServer::GetTxnBodiesForTxBlockExI);

  this->bindAndAddMethod(
      jsonrpc::Procedure("GetTransactionStatus", jsonrpc::PARAMS_BY_POSITION,
                         jsonrpc::JSON_OBJECT, "param01", jsonrpc::JSON_STRING,
                         NULL),
      &LookupServer::GetTransactionStatusI);

  this->bindAndAddMethod(
      jsonrpc::Procedure("GetStateProof", jsonrpc::PARAMS_BY_POSITION,
                         jsonrpc::JSON_OBJECT, "param01", jsonrpc::JSON_STRING,
                         "param02", jsonrpc::JSON_STRING, "param03",
                         jsonrpc::JSON_STRING, NULL),
      &LookupServer::GetStateProofI);

  // Add Eth compatible RPC endpoints
  // todo: remove when all tests are updated to use eth_call
  this->bindAndAddMethod(
      jsonrpc::Procedure("GetEthCall", jsonrpc::PARAMS_BY_POSITION,
                         jsonrpc::JSON_STRING, "param01", jsonrpc::JSON_OBJECT,
                         NULL),
      &LookupServer::GetEthCallZilI);

  this->bindAndAddMethod(
      jsonrpc::Procedure("eth_call", jsonrpc::PARAMS_BY_POSITION,
                         jsonrpc::JSON_STRING, "param01", jsonrpc::JSON_OBJECT,
                         "param02", jsonrpc::JSON_STRING, NULL),
      &LookupServer::GetEthCallEthI);

  this->bindAndAddMethod(
      jsonrpc::Procedure("eth_blockNumber", jsonrpc::PARAMS_BY_POSITION,
                         jsonrpc::JSON_STRING, NULL),
      &LookupServer::GetEthBlockNumberI);

  this->bindAndAddMethod(
      jsonrpc::Procedure("eth_getBalance", jsonrpc::PARAMS_BY_POSITION,
                         jsonrpc::JSON_STRING, "param01", jsonrpc::JSON_STRING,
                         "param02", jsonrpc::JSON_STRING, NULL),
      &LookupServer::GetEthBalanceI);

  this->bindAndAddMethod(
      jsonrpc::Procedure("eth_getBlockByNumber", jsonrpc::PARAMS_BY_POSITION,
                         jsonrpc::JSON_STRING, "param01", jsonrpc::JSON_STRING,
                         "param02", jsonrpc::JSON_BOOLEAN, NULL),
      &LookupServer::GetEthBlockByNumberI);

  this->bindAndAddMethod(
      jsonrpc::Procedure("eth_getBlockByHash", jsonrpc::PARAMS_BY_POSITION,
                         jsonrpc::JSON_STRING, "param01", jsonrpc::JSON_STRING,
                         "param02", jsonrpc::JSON_BOOLEAN, NULL),
      &LookupServer::GetEthBlockByHashI);

  this->bindAndAddMethod(
      jsonrpc::Procedure("eth_getBlockTransactionCountByHash",
                         jsonrpc::PARAMS_BY_POSITION, jsonrpc::JSON_STRING,
                         "param01", jsonrpc::JSON_STRING, NULL),
      &LookupServer::GetEthBlockTransactionCountByHashI);

  this->bindAndAddMethod(
      jsonrpc::Procedure("eth_getBlockTransactionCountByNumber",
                         jsonrpc::PARAMS_BY_POSITION, jsonrpc::JSON_STRING,
                         "param01", jsonrpc::JSON_STRING, NULL),
      &LookupServer::GetEthBlockTransactionCountByNumberI);

  this->bindAndAddMethod(
      jsonrpc::Procedure("eth_getTransactionByBlockHashAndIndex",
                         jsonrpc::PARAMS_BY_POSITION, jsonrpc::JSON_STRING,
                         "param01", jsonrpc::JSON_STRING, "param02",
                         jsonrpc::JSON_STRING, NULL),
      &LookupServer::GetEthTransactionByBlockHashAndIndexI);

  this->bindAndAddMethod(
      jsonrpc::Procedure("eth_getTransactionByBlockNumberAndIndex",
                         jsonrpc::PARAMS_BY_POSITION, jsonrpc::JSON_STRING,
                         "param01", jsonrpc::JSON_STRING, "param02",
                         jsonrpc::JSON_STRING, NULL),
      &LookupServer::GetEthTransactionByBlockNumberAndIndexI);

  this->bindAndAddMethod(
      jsonrpc::Procedure("eth_gasPrice", jsonrpc::PARAMS_BY_POSITION,
                         jsonrpc::JSON_STRING, NULL),
      &LookupServer::GetEthGasPriceI);

  this->bindAndAddMethod(
      jsonrpc::Procedure("eth_getCode", jsonrpc::PARAMS_BY_POSITION,
                         jsonrpc::JSON_STRING, "param01", jsonrpc::JSON_STRING,
                         "param02", jsonrpc::JSON_STRING, NULL),
      &LookupServer::GetEthCodeI);

  this->bindAndAddMethod(
      jsonrpc::Procedure("eth_estimateGas", jsonrpc::PARAMS_BY_POSITION,
                         jsonrpc::JSON_STRING, "param01", jsonrpc::JSON_OBJECT,
                         NULL),
      &LookupServer::GetEthEstimateGasI);

  this->bindAndAddMethod(
      jsonrpc::Procedure("eth_getTransactionCount", jsonrpc::PARAMS_BY_POSITION,
                         jsonrpc::JSON_STRING, "param01", jsonrpc::JSON_STRING,
                         "param02", jsonrpc::JSON_STRING, NULL),
      &LookupServer::GetEthTransactionCountI);

  this->bindAndAddMethod(
      jsonrpc::Procedure("eth_sendRawTransaction", jsonrpc::PARAMS_BY_POSITION,
                         jsonrpc::JSON_STRING, "param01", jsonrpc::JSON_STRING,
                         NULL),
      &LookupServer::GetEthSendRawTransactionI);

  this->bindAndAddMethod(
      jsonrpc::Procedure("eth_getTransactionByHash",
                         jsonrpc::PARAMS_BY_POSITION, jsonrpc::JSON_STRING,
                         "param01", jsonrpc::JSON_STRING, NULL),
      &LookupServer::GetEthTransactionByHashI);

  this->bindAndAddMethod(
      jsonrpc::Procedure("web3_clientVersion", jsonrpc::PARAMS_BY_POSITION,
                         jsonrpc::JSON_STRING, NULL),
      &LookupServer::GetWeb3ClientVersionI);

  this->bindAndAddMethod(
      jsonrpc::Procedure("web3_sha3", jsonrpc::PARAMS_BY_POSITION,
                         jsonrpc::JSON_STRING, "param01", jsonrpc::JSON_STRING,
                         NULL),
      &LookupServer::GetWeb3Sha3I);

  this->bindAndAddMethod(
      jsonrpc::Procedure("eth_mining", jsonrpc::PARAMS_BY_POSITION,
                         jsonrpc::JSON_STRING, NULL),
      &LookupServer::GetEthMiningI);

  this->bindAndAddMethod(
      jsonrpc::Procedure("eth_coinbase", jsonrpc::PARAMS_BY_POSITION,
                         jsonrpc::JSON_STRING, NULL),
      &LookupServer::GetEthCoinbaseI);

  this->bindAndAddMethod(
      jsonrpc::Procedure("eth_getUncleByBlockHashAndIndex",
                         jsonrpc::PARAMS_BY_POSITION, jsonrpc::JSON_ARRAY,
                         "param01", jsonrpc::JSON_STRING, "param02",
                         jsonrpc::JSON_STRING, nullptr),
      &LookupServer::GetEthUncleBlockI);

  this->bindAndAddMethod(
      jsonrpc::Procedure("eth_getUncleByBlockNumberAndIndex",
                         jsonrpc::PARAMS_BY_POSITION, jsonrpc::JSON_ARRAY,
                         "param01", jsonrpc::JSON_STRING, "param02",
                         jsonrpc::JSON_STRING, nullptr),
      &LookupServer::GetEthUncleBlockI);

  this->bindAndAddMethod(
      jsonrpc::Procedure("eth_getUncleCountByBlockHash",
                         jsonrpc::PARAMS_BY_POSITION, jsonrpc::JSON_ARRAY,
                         "param01", jsonrpc::JSON_STRING, nullptr),
      &LookupServer::GetEthUncleCountI);

  this->bindAndAddMethod(
      jsonrpc::Procedure("eth_getUncleCountByBlockNumber",
                         jsonrpc::PARAMS_BY_POSITION, jsonrpc::JSON_ARRAY,
                         "param01", jsonrpc::JSON_STRING, nullptr),
      &LookupServer::GetEthUncleCountI);

  this->bindAndAddMethod(
      jsonrpc::Procedure("net_version", jsonrpc::PARAMS_BY_POSITION,
                         jsonrpc::JSON_STRING, NULL),
      &LookupServer::GetNetVersionI);

  this->bindAndAddMethod(
      jsonrpc::Procedure("net_listening", jsonrpc::PARAMS_BY_POSITION,
                         jsonrpc::JSON_STRING, NULL),
      &LookupServer::GetNetListeningI);

  this->bindAndAddMethod(
      jsonrpc::Procedure("protocol_version", jsonrpc::PARAMS_BY_POSITION,
                         jsonrpc::JSON_STRING, NULL),
      &LookupServer::GetProtocolVersionI);

  this->bindAndAddMethod(
      jsonrpc::Procedure("net_peerCount", jsonrpc::PARAMS_BY_POSITION,
                         jsonrpc::JSON_STRING, NULL),
      &LookupServer::GetNetPeerCountI);

  this->bindAndAddMethod(
      jsonrpc::Procedure("eth_chainId", jsonrpc::PARAMS_BY_POSITION,
                         jsonrpc::JSON_STRING, NULL),
      &LookupServer::GetEthChainIdI);

  this->bindAndAddMethod(
      jsonrpc::Procedure("eth_syncing", jsonrpc::PARAMS_BY_POSITION,
                         jsonrpc::JSON_STRING, NULL),
      &LookupServer::GetEthSyncingI);

  this->bindAndAddMethod(
      jsonrpc::Procedure("eth_accounts", jsonrpc::PARAMS_BY_POSITION,
                         jsonrpc::JSON_STRING, NULL),
      &LookupServer::GetEthAccountsI);

  this->bindAndAddMethod(
      jsonrpc::Procedure("eth_getStorageAt", jsonrpc::PARAMS_BY_POSITION,
                         jsonrpc::JSON_STRING, "param01", jsonrpc::JSON_STRING,
                         "param02", jsonrpc::JSON_STRING, "param03",
                         jsonrpc::JSON_STRING, NULL),
      &LookupServer::GetEthStorageAtI);

  this->bindAndAddMethod(
      jsonrpc::Procedure("eth_getTransactionReceipt",
                         jsonrpc::PARAMS_BY_POSITION, jsonrpc::JSON_STRING,
                         "param01", jsonrpc::JSON_STRING, NULL),
      &LookupServer::GetEthTransactionReceiptI);

  m_StartTimeTx = 0;
  m_StartTimeDs = 0;
  m_DSBlockCache.first = 0;
  m_DSBlockCache.second.resize(NUM_PAGES_CACHE * PAGE_SIZE);
  m_TxBlockCache.first = 0;
  m_TxBlockCache.second.resize(NUM_PAGES_CACHE * PAGE_SIZE);
  m_RecentTransactions.resize(TXN_PAGE_SIZE);
  m_TxBlockCountSumPair.first = 0;
  m_TxBlockCountSumPair.second = 0;
  random_device rd;
  m_eng = mt19937(rd());
}

string LookupServer::GetNetworkId() {
  if (!LOOKUP_NODE_MODE) {
    throw JsonRpcException(RPC_INVALID_REQUEST, "Sent to a non-lookup");
  }
  return to_string(CHAIN_ID);
}

bool LookupServer::StartCollectorThread() {
  if (!LOOKUP_NODE_MODE || !ARCHIVAL_LOOKUP) {
    LOG_GENERAL(
        WARNING,
        "Not expected to be called from node other than LOOKUP ARCHIVAL ");
    return false;
  }
  auto collectorThread = [this]() mutable -> void {
    this_thread::sleep_for(chrono::seconds(POW_WINDOW_IN_SECONDS));

    vector<Transaction> txnsShard;
    vector<Transaction> txnsDS;
    LOG_GENERAL(INFO, "[ARCHLOOK]"
                          << "Start thread");
    while (true) {
      this_thread::sleep_for(chrono::seconds(SEED_TXN_COLLECTION_TIME_IN_SEC));
      txnsShard.clear();
      txnsDS.clear();

      if (m_mediator.m_disableTxns) {
        LOG_GENERAL(INFO, "Txns disabled - skipping forwarding to upper seed");
        continue;
      }

      if (m_mediator.m_lookup->GetSyncType() != SyncType::NO_SYNC) {
        LOG_GENERAL(INFO, "This new lookup (Seed) is not yet synced..");
        continue;
      }

      if (USE_REMOTE_TXN_CREATOR &&
          !m_mediator.m_lookup->GenTxnToSend(NUM_TXN_TO_SEND_PER_ACCOUNT,
                                             txnsShard, txnsDS)) {
        LOG_GENERAL(WARNING, "GenTxnToSend failed");
      }

      if (!txnsShard.empty()) {
        for (const auto& tx : txnsShard) {
          m_mediator.m_lookup->AddToTxnShardMap(tx,
                                                SEND_TYPE::ARCHIVAL_SEND_SHARD);
        }
        LOG_GENERAL(INFO, "Size of txns to shard: " << txnsShard.size());
      }

      if (!txnsDS.empty()) {
        for (const auto& tx : txnsDS) {
          m_mediator.m_lookup->AddToTxnShardMap(tx,
                                                SEND_TYPE::ARCHIVAL_SEND_DS);
        }
        LOG_GENERAL(INFO, "Size of txns to DS: " << txnsDS.size());
      }

      bool hasTxn = false;

      for (auto const& i :
           {SEND_TYPE::ARCHIVAL_SEND_SHARD, SEND_TYPE::ARCHIVAL_SEND_DS}) {
        {
          lock_guard<mutex> g(m_mediator.m_lookup->m_txnShardMapMutex);
          if (m_mediator.m_lookup->GetTxnFromShardMap(i).empty()) {
            continue;
          }
          hasTxn = true;
        }
      }

      if (!hasTxn) {
        LOG_GENERAL(INFO, "No Txns to send for this seed node");
        continue;
      }

      bytes msg = {MessageType::LOOKUP, LookupInstructionType::FORWARDTXN};

      {
        lock_guard<mutex> g(m_mediator.m_lookup->m_txnShardMapMutex);
        if (!Messenger::SetForwardTxnBlockFromSeed(
                msg, MessageOffset::BODY,
                m_mediator.m_lookup->GetTxnFromShardMap(
                    SEND_TYPE::ARCHIVAL_SEND_SHARD),
                m_mediator.m_lookup->GetTxnFromShardMap(
                    SEND_TYPE::ARCHIVAL_SEND_DS))) {
          continue;
        }
        for (auto const& i :
             {SEND_TYPE::ARCHIVAL_SEND_SHARD, SEND_TYPE::ARCHIVAL_SEND_DS}) {
          m_mediator.m_lookup->DeleteTxnShardMap(i);
        }
      }

      m_mediator.m_lookup->SendMessageToRandomSeedNode(msg);
    }
  };
  DetachedFunction(1, collectorThread);
  return true;
}

bool ValidateTxn(const Transaction& tx, const Address& fromAddr,
                 const Account* sender, const uint128_t& gasPrice) {
  if (DataConversion::UnpackA(tx.GetVersion()) != CHAIN_ID) {
    throw JsonRpcException(ServerBase::RPC_VERIFY_REJECTED,
                           "CHAIN_ID incorrect");
  }

  if (!tx.VersionCorrect()) {
    throw JsonRpcException(
        ServerBase::RPC_VERIFY_REJECTED,
        "Transaction version incorrect! Expected:" +
            to_string(TRANSACTION_VERSION) +
            " Actual:" + to_string(DataConversion::UnpackB(tx.GetVersion())));
  }

  if (tx.GetCode().size() > MAX_CODE_SIZE_IN_BYTES) {
    throw JsonRpcException(ServerBase::RPC_VERIFY_REJECTED,
                           "Code size is too large");
  }

  if (tx.GetGasPriceQa() < gasPrice) {
    throw JsonRpcException(
        ServerBase::RPC_VERIFY_REJECTED,
        "GasPrice " + tx.GetGasPriceQa().convert_to<string>() +
            " lower than minimum allowable " + gasPrice.convert_to<string>());
  }
  if (!Validator::VerifyTransaction(tx)) {
    throw JsonRpcException(ServerBase::RPC_VERIFY_REJECTED,
                           "Unable to verify transaction");
  }

  if (IsNullAddress(fromAddr)) {
    throw JsonRpcException(ServerBase::RPC_INVALID_ADDRESS_OR_KEY,
                           "Invalid address for issuing transactions");
  }

  if (sender == nullptr) {
    throw JsonRpcException(ServerBase::RPC_INVALID_ADDRESS_OR_KEY,
                           "The sender of the txn has no balance");
  }
  const auto type = Transaction::GetTransactionType(tx);

  if (type == Transaction::ContractType::CONTRACT_CALL &&
      (tx.GetGasLimitZil() <
       max(CONTRACT_INVOKE_GAS, (unsigned int)(tx.GetData().size())))) {
    throw JsonRpcException(ServerBase::RPC_INVALID_PARAMETER,
                           "Gas limit (" + to_string(tx.GetGasLimitZil()) +
                               ") lower than minimum for invoking contract (" +
                               to_string(CONTRACT_INVOKE_GAS) + ")");
  }

  else if (type == Transaction::ContractType::CONTRACT_CREATION &&
           (tx.GetGasLimitZil() <
            max(CONTRACT_CREATE_GAS,
                (unsigned int)(tx.GetCode().size() + tx.GetData().size())))) {
    throw JsonRpcException(
        ServerBase::RPC_INVALID_PARAMETER,
        "Gas limit (" + to_string(tx.GetGasLimitZil()) +
            ") lower than minimum for creating contract (" +
            to_string(max(
                CONTRACT_CREATE_GAS,
                (unsigned int)(tx.GetCode().size() + tx.GetData().size()))) +
            ")");
  } else if (type == Transaction::ContractType::NON_CONTRACT &&
             tx.GetGasLimitZil() < NORMAL_TRAN_GAS) {
    throw JsonRpcException(
        ServerBase::RPC_INVALID_PARAMETER,
        "Gas limit (" + to_string(tx.GetGasLimitZil()) +
            ") lower than minimum for payment transaction (" +
            to_string(NORMAL_TRAN_GAS) + ")");
  }

  if (sender->GetNonce() >= tx.GetNonce()) {
    throw JsonRpcException(ServerBase::RPC_INVALID_PARAMETER,
                           "Nonce (" + to_string(tx.GetNonce()) +
                               ") lower than current (" +
                               to_string(sender->GetNonce()) + ")");
  }

  // Check if transaction amount is valid
  uint128_t gasDeposit = 0;
  if (!SafeMath<uint128_t>::mul(tx.GetGasLimitZil(), tx.GetGasPriceQa(),
                                gasDeposit)) {
    throw JsonRpcException(
        ServerBase::RPC_INVALID_PARAMETER,
        "tx.GetGasLimitZil() * tx.GetGasPriceQa() overflow!");
  }

  uint128_t debt = 0;
  if (!SafeMath<uint128_t>::add(gasDeposit, tx.GetAmountQa(), debt)) {
    throw JsonRpcException(
        ServerBase::RPC_INVALID_PARAMETER,
        "tx.GetGasLimitZil() * tx.GetGasPrice() + tx.GetAmountQa() overflow!");
  }

  if (sender->GetBalance() < debt) {
    throw JsonRpcException(ServerBase::RPC_INVALID_PARAMETER,
                           "Insufficient funds in source account!");
  }

  if ((type == Transaction::ContractType::CONTRACT_CREATION ||
       type == Transaction::ContractType::NON_CONTRACT) &&
      tx.GetGasLimitZil() > SHARD_MICROBLOCK_GAS_LIMIT) {
    throw JsonRpcException(ServerBase::RPC_INVALID_PARAMETER,
                           "Txn gas limit " + to_string(tx.GetGasLimitZil()) +
                               " greater than microblock gas limit" +
                               to_string(SHARD_MICROBLOCK_GAS_LIMIT));
  }

  return true;
}

std::pair<std::string, unsigned int> LookupServer::CheckContractTxnShards(
    bool priority, unsigned int shard, const Transaction& tx,
    unsigned int num_shards, bool toAccountExist, bool toAccountIsContract) {
  unsigned int mapIndex = shard;
  std::string resultStr;

  if (!ENABLE_SC) {
    throw JsonRpcException(RPC_MISC_ERROR, "Smart contract is disabled");
  }

  if (!toAccountExist) {
    throw JsonRpcException(RPC_INVALID_ADDRESS_OR_KEY,
                           "Target account does not exist");
  }

  else if (Transaction::GetTransactionType(tx) == Transaction::CONTRACT_CALL &&
           !toAccountIsContract) {
    throw JsonRpcException(RPC_INVALID_ADDRESS_OR_KEY,
                           "Non - contract address called");
  }

  Address affectedAddress =
      (Transaction::GetTransactionType(tx) == Transaction::CONTRACT_CREATION)
          ? Account::GetAddressForContract(tx.GetSenderAddr(),
                                           tx.GetNonce() - 1)
          : tx.GetToAddr();

  unsigned int to_shard =
      Transaction::GetShardIndex(affectedAddress, num_shards);
  // Use m_sendSCCallsToDS as initial setting
  bool sendToDs = priority || m_mediator.m_lookup->m_sendSCCallsToDS;
  if ((to_shard == shard) && !sendToDs) {
    if (tx.GetGasLimitZil() > SHARD_MICROBLOCK_GAS_LIMIT) {
      throw JsonRpcException(RPC_INVALID_PARAMETER,
                             "txn gas limit exceeding shard maximum limit");
    }
    if (ARCHIVAL_LOOKUP) {
      mapIndex = SEND_TYPE::ARCHIVAL_SEND_SHARD;
    }
    resultStr =
        "Contract Creation/Call Txn, Shards Match of the sender "
        "and receiver";
  } else {
    if (tx.GetGasLimitZil() > DS_MICROBLOCK_GAS_LIMIT) {
      throw JsonRpcException(RPC_INVALID_PARAMETER,
                             "txn gas limit exceeding ds maximum limit");
    }
    if (ARCHIVAL_LOOKUP) {
      mapIndex = SEND_TYPE::ARCHIVAL_SEND_DS;
    } else {
      mapIndex = num_shards;
    }
    resultStr = "Contract Creation/Call Txn, Sent To Ds";
  }
  return make_pair(resultStr, mapIndex);
}

Json::Value LookupServer::CreateTransaction(
    const Json::Value& _json, const unsigned int num_shards,
    const uint128_t& gasPrice, const CreateTransactionTargetFunc& targetFunc) {
  LOG_MARKER();

  if (!LOOKUP_NODE_MODE) {
    throw JsonRpcException(RPC_INVALID_REQUEST, "Sent to a non-lookup");
  }

  if (Mediator::m_disableTxns) {
    LOG_GENERAL(INFO, "Txns disabled - rejecting new txn");
    throw JsonRpcException(RPC_MISC_ERROR, "Unable to Process");
  }

  try {
    if (!JSONConversion::checkJsonTx(_json)) {
      throw JsonRpcException(RPC_PARSE_ERROR, "Invalid Transaction JSON");
    }

    Transaction tx = JSONConversion::convertJsontoTx(_json);

    Json::Value ret;

    const Address fromAddr = tx.GetSenderAddr();

    bool toAccountExist;
    bool toAccountIsContract;

    {
      shared_lock<shared_timed_mutex> lock(
          AccountStore::GetInstance().GetPrimaryMutex());

      const Account* sender =
          AccountStore::GetInstance().GetAccount(fromAddr, true);
      const Account* toAccount =
          AccountStore::GetInstance().GetAccount(tx.GetToAddr(), true);

      if (!ValidateTxn(tx, fromAddr, sender, gasPrice)) {
        return ret;
      }

      toAccountExist = (toAccount != nullptr);
      toAccountIsContract = toAccountExist && toAccount->isContract();
    }

    const unsigned int shard = Transaction::GetShardIndex(fromAddr, num_shards);
    unsigned int mapIndex = shard;
    bool priority = false;
    if (_json.isMember("priority")) {
      priority = _json["priority"].asBool();
    }
    switch (Transaction::GetTransactionType(tx)) {
      case Transaction::ContractType::NON_CONTRACT:
        if (ARCHIVAL_LOOKUP) {
          mapIndex = SEND_TYPE::ARCHIVAL_SEND_SHARD;
        }
        if (toAccountExist) {
          if (toAccountIsContract) {
            throw JsonRpcException(ServerBase::RPC_INVALID_PARAMETER,
                                   "Contract account won't accept normal txn");
            return false;
          }
        }

        ret["Info"] = "Non-contract txn, sent to shard";
        break;
      case Transaction::ContractType::CONTRACT_CREATION: {
        // We use the same logic for CONTRACT_CREATION and CONTRACT_CALL.
        // TODO(valeryz): once we stop using Zilliqa APIs for EVM, revert
        // to the old behavior where CONTRACT_CREATION can be sharded.
        auto check =
            CheckContractTxnShards(priority, shard, tx, num_shards,
                                   toAccountExist, toAccountIsContract);
        ret["Info"] = check.first;
        ret["ContractAddress"] =
            Account::GetAddressForContract(fromAddr, tx.GetNonce() - 1).hex();
        mapIndex = check.second;
      } break;
      case Transaction::ContractType::CONTRACT_CALL: {
        auto check =
            CheckContractTxnShards(priority, shard, tx, num_shards,
                                   toAccountExist, toAccountIsContract);
        ret["Info"] = check.first;
        mapIndex = check.second;
      } break;
      case Transaction::ContractType::ERROR:
        throw JsonRpcException(RPC_INVALID_ADDRESS_OR_KEY,
                               "Code is empty and To addr is null");
        break;
      default:
        throw JsonRpcException(RPC_MISC_ERROR, "Txn type unexpected");
    }
    if (m_mediator.m_lookup->m_sendAllToDS) {
      if (ARCHIVAL_LOOKUP) {
        mapIndex = SEND_TYPE::ARCHIVAL_SEND_DS;
      } else {
        mapIndex = num_shards;
      }
    }
    if (!targetFunc(tx, mapIndex)) {
      throw JsonRpcException(RPC_DATABASE_ERROR,
                             "Txn could not be added as database exceeded "
                             "limit or the txn was already present");
    }
    ret["TranID"] = tx.GetTranID().hex();
    return ret;
  } catch (const JsonRpcException& je) {
    throw je;
  } catch (exception& e) {
    LOG_GENERAL(INFO,
                "[Error]" << e.what() << " Input: " << _json.toStyledString());
    throw JsonRpcException(RPC_MISC_ERROR, "Unable to Process");
  }
}

Json::Value LookupServer::CreateTransactionEth(
    Eth::EthFields const& fields, bytes const& pubKey,
    const unsigned int num_shards, const uint128_t& gasPrice,
    const CreateTransactionTargetFunc& targetFunc) {
  LOG_MARKER();

  if (!LOOKUP_NODE_MODE) {
    throw JsonRpcException(RPC_INVALID_REQUEST, "Sent to a non-lookup");
  }

  if (Mediator::m_disableTxns) {
    LOG_GENERAL(INFO, "Txns disabled - rejecting new txn");
    throw JsonRpcException(RPC_MISC_ERROR, "Unable to Process");
  }

  Address toAddr{fields.toAddr};
  bytes data;
  bytes code;
  if (IsNullAddress(toAddr)) {
    code = ToEVM(fields.code);
  } else {
    data = DataConversion::StringToCharArray(
        DataConversion::Uint8VecToHexStrRet(fields.code));
  }
  Transaction tx{fields.version,
                 fields.nonce,
                 Address(fields.toAddr),
                 PubKey(pubKey, 0),
                 fields.amount,
                 fields.gasPrice,
                 fields.gasLimit,
                 code,  // either empty or stripped EVM-less code
                 data,  // either empty or un-hexed byte-stream
                 Signature(fields.signature, 0)};

  try {
    Json::Value ret;

    const Address fromAddr = tx.GetSenderAddr();

    bool toAccountExist;
    bool toAccountIsContract;

    {
      shared_lock<shared_timed_mutex> lock(
          AccountStore::GetInstance().GetPrimaryMutex());

      const Account* sender =
          AccountStore::GetInstance().GetAccount(fromAddr, true);
      const Account* toAccount =
          AccountStore::GetInstance().GetAccount(tx.GetToAddr(), true);

      if (!Eth::ValidateEthTxn(tx, fromAddr, sender, gasPrice)) {
        LOG_GENERAL(WARNING, "failed to validate TX!");
        return ret;
      }

      toAccountExist = (toAccount != nullptr);
      toAccountIsContract = toAccountExist && toAccount->isContract();
    }

    const unsigned int shard = Transaction::GetShardIndex(fromAddr, num_shards);
    unsigned int mapIndex = shard;
    bool priority = false;
    switch (Transaction::GetTransactionType(tx)) {
      case Transaction::ContractType::NON_CONTRACT:
        if (ARCHIVAL_LOOKUP) {
          mapIndex = SEND_TYPE::ARCHIVAL_SEND_SHARD;
        }
        if (toAccountExist) {
          if (toAccountIsContract) {
            throw JsonRpcException(ServerBase::RPC_INVALID_PARAMETER,
                                   "Contract account won't accept normal txn");
            return false;
          }
        }

        ret["Info"] = "Non-contract txn, sent to shard";
        break;
      case Transaction::ContractType::CONTRACT_CREATION: {
        auto check =
            CheckContractTxnShards(priority, shard, tx, num_shards,
                                   toAccountExist, toAccountIsContract);
        ret["Info"] = check.first;
        ret["ContractAddress"] =
            Account::GetAddressForContract(fromAddr, tx.GetNonce() - 1).hex();
        mapIndex = check.second;
      } break;
      case Transaction::ContractType::CONTRACT_CALL: {
        auto check =
            CheckContractTxnShards(priority, shard, tx, num_shards,
                                   toAccountExist, toAccountIsContract);
        ret["Info"] = check.first;
        mapIndex = check.second;
      } break;
      case Transaction::ContractType::ERROR:
        throw JsonRpcException(RPC_INVALID_ADDRESS_OR_KEY,
                               "Code is empty and To addr is null");
        break;
      default:
        throw JsonRpcException(RPC_MISC_ERROR, "Txn type unexpected");
    }
    if (m_mediator.m_lookup->m_sendAllToDS) {
      if (ARCHIVAL_LOOKUP) {
        mapIndex = SEND_TYPE::ARCHIVAL_SEND_DS;
      } else {
        mapIndex = num_shards;
      }
    }
    if (!targetFunc(tx, mapIndex)) {
      throw JsonRpcException(RPC_DATABASE_ERROR,
                             "Txn could not be added as database exceeded "
                             "limit or the txn was already present");
    }
    ret["TranID"] = tx.GetTranID().hex();
    return ret;
  } catch (const JsonRpcException& je) {
    throw je;
  } catch (exception& e) {
    LOG_GENERAL(INFO, "[Error]" << e.what() << " Input: N/A");
    throw JsonRpcException(RPC_MISC_ERROR, "Unable to Process");
  }
}

TxBlock LookupServer::GetBlockByTransactionHash(const std::string& txnhash) {
  const TxBlock EMPTY_BLOCK;
  const auto txBlock = m_mediator.m_txBlockChain.GetLastBlock();
  auto height = txBlock.GetHeader().GetBlockNum();
  if (height == std::numeric_limits<uint64_t>::max()) {
    return EMPTY_BLOCK;
  }

  TxnHash argHash{txnhash};
  do {
    auto const block = GetEthBlockByNumber(std::to_string(height), false);
    if (block == Json::nullValue) {
      return EMPTY_BLOCK;
    }
    auto const TxnHashes = block["transactions"];
    for (auto const& item : TxnHashes) {
      TxnHash hash_1{item.asString()};
      if (hash_1 == argHash) {
        const std::string blockHash = block["hash"].asString();
        const BlockHash hash{blockHash};
        return m_mediator.m_txBlockChain.GetBlockByHash(hash);
      }
    }
  } while (--height);

  return EMPTY_BLOCK;
}

Json::Value LookupServer::GetEthBlockNumber() {
  Json::Value ret;

  try {
    const auto txBlock = m_mediator.m_txBlockChain.GetLastBlock();

    auto const height = txBlock.GetHeader().GetBlockNum() ==
                                std::numeric_limits<uint64_t>::max()
                            ? 1
                            : txBlock.GetHeader().GetBlockNum();

    std::ostringstream returnVal;
    returnVal << "0x" << std::hex << height << std::dec;
    ret = returnVal.str();
  } catch (std::exception& e) {
    LOG_GENERAL(INFO, "[Error]" << e.what() << " When getting block number!");
    throw JsonRpcException(RPC_MISC_ERROR, "Unable To Process");
  }

  return ret;
}

Json::Value LookupServer::GetEthBlockByNumber(const std::string& blockNumberStr,
                                              bool includeFullTransactions) {
  try {
    TxBlock txBlock;

    if (blockNumberStr == "latest") {
      txBlock = m_mediator.m_txBlockChain.GetLastBlock();
    } else if (blockNumberStr == "earliest") {
      txBlock = m_mediator.m_txBlockChain.GetBlock(0);
    } else if (blockNumberStr == "pending") {
      // Not supported
      return Json::nullValue;
    } else {
      const uint64_t blockNum =
          std::strtoull(blockNumberStr.c_str(), nullptr, 0);
      txBlock = m_mediator.m_txBlockChain.GetBlock(blockNum);
    }
    const TxBlock NON_EXISTING_TX_BLOCK{};
    if (txBlock == NON_EXISTING_TX_BLOCK) {
      return Json::nullValue;
    }
    return GetEthBlockCommon(txBlock, includeFullTransactions);

  } catch (std::exception& e) {
    LOG_GENERAL(INFO, "[Error]" << e.what() << " Input: " << blockNumberStr
                                << ", includeFullTransactions: "
                                << includeFullTransactions);
    throw JsonRpcException(RPC_MISC_ERROR, "Unable To Process");
  }
}

Json::Value LookupServer::GetEthBlockByHash(const std::string& inputHash,
                                            bool includeFullTransactions) {
  try {
    const BlockHash blockHash{inputHash};
    const auto txBlock = m_mediator.m_txBlockChain.GetBlockByHash(blockHash);
    const TxBlock NON_EXISTING_TX_BLOCK{};
    if (txBlock == NON_EXISTING_TX_BLOCK) {
      return Json::nullValue;
    }
    return GetEthBlockCommon(txBlock, includeFullTransactions);

  } catch (std::exception& e) {
    LOG_GENERAL(INFO, "[Error]" << e.what() << " Input: " << inputHash
                                << ", includeFullTransactions: "
                                << includeFullTransactions);
    throw JsonRpcException(RPC_MISC_ERROR, "Unable To Process");
  }
}

Json::Value LookupServer::GetEthBlockCommon(const TxBlock& txBlock,
                                            bool includeFullTransactions) {
  const auto dsBlock =
      m_mediator.m_dsBlockChain.GetBlock(txBlock.GetHeader().GetDSBlockNum());

  std::vector<TxBodySharedPtr> transactions;
  std::vector<TxnHash> transactionHashes;

  // Gather either transaction hashes or full transactions
  const auto& microBlockInfos = txBlock.GetMicroBlockInfos();
  for (auto const& mbInfo : microBlockInfos) {
    if (mbInfo.m_txnRootHash == TxnHash{}) {
      continue;
    }

    MicroBlockSharedPtr microBlockPtr;

    if (!BlockStorage::GetBlockStorage().GetMicroBlock(mbInfo.m_microBlockHash,
                                                       microBlockPtr)) {
      continue;
    }

    const auto& currTranHashes = microBlockPtr->GetTranHashes();
    if (!includeFullTransactions) {
      transactionHashes.insert(transactionHashes.end(), currTranHashes.begin(),
                               currTranHashes.end());
      continue;
    }
    for (const auto& transactionHash : currTranHashes) {
      TxBodySharedPtr transactionBodyPtr;
      if (!BlockStorage::GetBlockStorage().GetTxBody(transactionHash,
                                                     transactionBodyPtr)) {
        continue;
      }
      transactions.push_back(std::move(transactionBodyPtr));
    }
  }

  return JSONConversion::convertTxBlocktoEthJson(txBlock, dsBlock, transactions,
                                                 transactionHashes,
                                                 includeFullTransactions);
}

static bool isNumber(const std::string& str) {
  char* endp;
  strtoull(str.c_str(), &endp, 0);
  return (str.size() > 0 && endp != nullptr && *endp == '\0');
}

static bool isSupportedTag(const std::string& tag) {
  return tag == "latest" || tag == "earliest" || tag == "pending" ||
         isNumber(tag);
}

Json::Value LookupServer::GetEthBalance(const std::string& address,
                                        const std::string& tag) {
  if (isSupportedTag(tag)) {
    uint256_t ethBalance{0};
    try {
      auto ret = this->GetBalanceAndNonce(address);
      ethBalance.assign(ret["balance"].asString());
    } catch (const JsonRpcException&) {
      // default ethBalance.
    } catch (const std::runtime_error& e) {
      throw JsonRpcException(RPC_MISC_ERROR, "Invalid account balance number");
    }
    uint256_t ethBalanceScaled;
    if (!SafeMath<uint256_t>::mul(ethBalance, EVM_ZIL_SCALING_FACTOR,
                                  ethBalanceScaled)) {
      throw JsonRpcException(RPC_MISC_ERROR, "GetEthBalance overflow");
    }

    std::ostringstream strm;
    strm << "0x" << std::hex << ethBalanceScaled << std::dec;

    return strm.str();
  }
  throw JsonRpcException(RPC_MISC_ERROR, "Unable To Process, invalid tag");

  return "";
}

Json::Value LookupServer::getEthGasPrice() const {
  try {
    uint256_t gasPrice =
        m_mediator.m_dsBlockChain.GetLastBlock().GetHeader().GetGasPrice();
    // Make gas price in wei
    gasPrice =
        (gasPrice * EVM_ZIL_SCALING_FACTOR) / GasConv::GetScalingFactor();
    std::ostringstream strm;

    strm << "0x" << std::hex << gasPrice << std::dec;
    return strm.str();
  } catch (std::exception& e) {
    LOG_GENERAL(INFO, "[Error]" << e.what());

    throw JsonRpcException(RPC_MISC_ERROR, "Unable To Process");
  }
}

Json::Value LookupServer::GetEthBlockTransactionCountByHash(
    const std::string& inputHash) {
  try {
    const BlockHash blockHash{inputHash};
    const auto txBlock = m_mediator.m_txBlockChain.GetBlockByHash(blockHash);

    std::ostringstream strm;
    strm << "0x" << std::hex << txBlock.GetHeader().GetNumTxs() << std::dec;

    return strm.str();

  } catch (std::exception& e) {
    LOG_GENERAL(INFO, "[Error]" << e.what() << " Input: " << inputHash);

    throw JsonRpcException(RPC_MISC_ERROR, "Unable To Process");
  }
}

Json::Value LookupServer::GetEthBlockTransactionCountByNumber(
    const std::string& blockNumberStr) {
  try {
    TxBlock txBlock;

    if (blockNumberStr == "latest") {
      txBlock = m_mediator.m_txBlockChain.GetLastBlock();
    } else if (blockNumberStr == "earliest") {
      txBlock = m_mediator.m_txBlockChain.GetBlock(0);
    } else if (blockNumberStr == "pending") {
      // Not supported
      return "0x0";
    } else {
      const uint64_t blockNum =
          std::strtoull(blockNumberStr.c_str(), nullptr, 0);
      txBlock = m_mediator.m_txBlockChain.GetBlock(blockNum);
    }
    std::ostringstream strm;
    strm << "0x" << std::hex << txBlock.GetHeader().GetNumTxs() << std::dec;

    return strm.str();

  } catch (std::exception& e) {
    LOG_GENERAL(INFO, "[Error]" << e.what() << " Input: " << blockNumberStr);

    throw JsonRpcException(RPC_MISC_ERROR, "Unable To Process");
  }
}

Json::Value LookupServer::GetEthTransactionByBlockHashAndIndex(
    const std::string& inputHash, const std::string& indexStr) const {
  try {
    const BlockHash blockHash{inputHash};
    const auto txBlock = m_mediator.m_txBlockChain.GetBlockByHash(blockHash);
    const uint64_t index = std::strtoull(indexStr.c_str(), nullptr, 0);
    return GetEthTransactionFromBlockByIndex(txBlock, index);

  } catch (std::exception& e) {
    LOG_GENERAL(INFO, "[Error]" << e.what() << " Input: " << inputHash);

    throw JsonRpcException(RPC_MISC_ERROR, "Unable To Process");
  }
}

Json::Value LookupServer::GetEthTransactionByBlockNumberAndIndex(
    const std::string& blockNumberStr, const std::string& indexStr) const {
  try {
    TxBlock txBlock;
    if (blockNumberStr == "latest") {
      txBlock = m_mediator.m_txBlockChain.GetLastBlock();
    } else if (blockNumberStr == "earliest") {
      txBlock = m_mediator.m_txBlockChain.GetBlock(0);
    } else if (blockNumberStr == "pending") {
      // Not supported
      return Json::nullValue;
    } else {
      const uint64_t blockNum =
          std::strtoull(blockNumberStr.c_str(), nullptr, 0);
      txBlock = m_mediator.m_txBlockChain.GetBlock(blockNum);
    }
    const uint64_t index = std::strtoull(indexStr.c_str(), nullptr, 0);
    return GetEthTransactionFromBlockByIndex(txBlock, index);
  } catch (std::exception& e) {
    LOG_GENERAL(INFO, "[Error]" << e.what() << " Input: " << blockNumberStr);

    throw JsonRpcException(RPC_MISC_ERROR, "Unable To Process");
  }
}

Json::Value LookupServer::GetEthTransactionFromBlockByIndex(
    const TxBlock& txBlock, uint64_t index) const {
  const TxBlock EMPTY_BLOCK;
  constexpr auto WRONG_INDEX = std::numeric_limits<uint64_t>::max();
  if (txBlock == EMPTY_BLOCK || index == WRONG_INDEX) {
    return Json::nullValue;
  }
  uint64_t processedIndexes = 0;
  MicroBlockSharedPtr microBlockPtr;
  boost::optional<uint64_t> indexInBlock;

  const auto& microBlockInfos = txBlock.GetMicroBlockInfos();
  for (auto const& mbInfo : microBlockInfos) {
    if (mbInfo.m_txnRootHash == TxnHash{}) {
      continue;
    }

    if (!BlockStorage::GetBlockStorage().GetMicroBlock(mbInfo.m_microBlockHash,
                                                       microBlockPtr)) {
      continue;
    }

    const auto& currTranHashes = microBlockPtr->GetTranHashes();

    if (processedIndexes + currTranHashes.size() > index) {
      // We found a block containing transaction
      indexInBlock = index - processedIndexes;
      break;
    } else {
      processedIndexes += currTranHashes.size();
    }
  }
  // Possibly out of range index or block with no transactions
  if (!indexInBlock) {
    return Json::nullValue;
  }

  TxBodySharedPtr transactioBodyPtr;
  const auto txHashes = microBlockPtr->GetTranHashes();
  if (!BlockStorage::GetBlockStorage().GetTxBody(txHashes[indexInBlock.value()],
                                                 transactioBodyPtr)) {
    return Json::nullValue;
  }

  return JSONConversion::convertTxtoEthJson(*transactioBodyPtr, txBlock);
}

Json::Value LookupServer::GetEthTransactionReceipt(const std::string& txnhash) {
  try {
    const TxBlock EMPTY_BLOCK;
    auto txBlock = GetBlockByTransactionHash(txnhash);
    if (txBlock == EMPTY_BLOCK) {
      LOG_GENERAL(WARNING, "Tx receipt requested but not found in any blocks.");
      return Json::nullValue;
    }

    TxnHash argHash{txnhash};
    TxBodySharedPtr transactioBodyPtr;
    bool isPresent =
        BlockStorage::GetBlockStorage().GetTxBody(argHash, transactioBodyPtr);
    if (!isPresent) {
      LOG_GENERAL(WARNING, "Unable to find transaction for given hash");
      return Json::nullValue;
    }

    auto const ethResult =
        JSONConversion::convertTxtoEthJson(*transactioBodyPtr, txBlock);
    auto const zilResult = JSONConversion::convertTxtoJson(*transactioBodyPtr);

    auto receipt = zilResult["receipt"];

    std::string hashId = ethResult["hash"].asString();
    bool success = receipt["success"].asBool();
    std::string sender = ethResult["from"].asString();
    std::string toAddr = ethResult["to"].asString();
    std::string cumGas =
<<<<<<< HEAD
        "0x" + std::to_string(GasConv::GasUnitsFromCoreToEth(
                   transactioBodyPtr->GetTransactionReceipt().GetCumGas()));
=======
        (boost::format("0x%x") %
         GasConv::GasUnitsFromCoreToEth(
             transactioBodyPtr->GetTransactionReceipt().GetCumGas()))
            .str();
>>>>>>> e90be0da

    const TxBlockHeader& txHeader = txBlock.GetHeader();
    const std::string blockNumber =
        (boost::format("0x%x") % txHeader.GetBlockNum()).str();
    const std::string blockHash =
        std::string{"0x"} + txBlock.GetBlockHash().hex();

    Json::Value contractAddress =
        ethResult.get("contractAddress", Json::nullValue);
    auto res =
        Eth::populateReceiptHelper(hashId, success, sender, toAddr, cumGas,
                                   blockHash, blockNumber, contractAddress);

    return res;
  } catch (const JsonRpcException& je) {
    throw je;
  } catch (exception& e) {
    throw JsonRpcException(RPC_MISC_ERROR,
                           string("Unable To find hash for txn: ") + e.what());
  }

  return Json::nullValue;
}

Json::Value LookupServer::GetTransaction(const string& transactionHash) {
  LOG_MARKER();

  if (!LOOKUP_NODE_MODE) {
    throw JsonRpcException(RPC_INVALID_REQUEST, "Sent to a non-lookup");
  }

  try {
    TxBodySharedPtr tptr;
    TxnHash tranHash(transactionHash);

    bool isPresent = BlockStorage::GetBlockStorage().GetTxBody(tranHash, tptr);
    if (isPresent) {
      Json::Value _json;
      return JSONConversion::convertTxtoJson(*tptr);
    } else {
      throw JsonRpcException(RPC_DATABASE_ERROR, "Txn Hash not Present");
    }
  } catch (const JsonRpcException& je) {
    throw je;
  } catch (exception& e) {
    LOG_GENERAL(INFO, "[Error]" << e.what() << " Input: " << transactionHash);
    throw JsonRpcException(RPC_MISC_ERROR, "Unable to Process");
  }
}

Json::Value LookupServer::GetSoftConfirmedTransaction(const string& txnHash) {
  LOG_MARKER();

  if (!LOOKUP_NODE_MODE) {
    throw JsonRpcException(RPC_INVALID_REQUEST, "Sent to a non-lookup");
  }

  try {
    TxBodySharedPtr tptr;
    TxnHash tranHash(txnHash);
    if (txnHash.size() != TRAN_HASH_SIZE * 2) {
      throw JsonRpcException(RPC_INVALID_PARAMS, "Size not appropriate");
    }
    bool isPresent = BlockStorage::GetBlockStorage().GetTxBody(tranHash, tptr);
    bool isSoftConfirmed = false;
    if (!isPresent) {
      isSoftConfirmed =
          m_mediator.m_node->GetSoftConfirmedTransaction(tranHash, tptr);
    }

    if (isPresent || isSoftConfirmed) {
      Json::Value _json;
      return JSONConversion::convertTxtoJson(*tptr, isSoftConfirmed);
    } else {
      throw JsonRpcException(RPC_DATABASE_ERROR, "Txn Hash not soft confirmed");
    }
  } catch (const JsonRpcException& je) {
    throw je;
  } catch (exception& e) {
    LOG_GENERAL(INFO, "[Error]" << e.what() << " Input: " << txnHash);
    throw JsonRpcException(RPC_MISC_ERROR, "Unable to Process");
  }
}

Json::Value LookupServer::GetDsBlock(const string& blockNum, bool verbose) {
  if (!LOOKUP_NODE_MODE) {
    throw JsonRpcException(RPC_INVALID_REQUEST, "Sent to a non-lookup");
  }

  try {
    uint64_t BlockNum = stoull(blockNum);
    auto _json = JSONConversion::convertDSblocktoJson(
        m_mediator.m_dsBlockChain.GetBlock(BlockNum), verbose);
    if (verbose) {
      // also add last ds block hash
      BlockHash prevDSHash;
      if (BlockNum > 1) {
        prevDSHash =
            m_mediator.m_dsBlockChain.GetBlock(BlockNum - 1).GetBlockHash();
      }
      _json["PrevDSHash"] = prevDSHash.hex();
    }
    return _json;
  } catch (const JsonRpcException& je) {
    throw je;
  } catch (runtime_error& e) {
    LOG_GENERAL(INFO, "[Error]" << e.what() << " Input: " << blockNum);
    throw JsonRpcException(RPC_INVALID_PARAMS, "String not numeric");
  } catch (invalid_argument& e) {
    LOG_GENERAL(INFO, "[Error]" << e.what() << " Input: " << blockNum);
    throw JsonRpcException(RPC_INVALID_PARAMS, "Invalid arugment");
  } catch (out_of_range& e) {
    LOG_GENERAL(INFO, "[Error]" << e.what() << " Input: " << blockNum);
    throw JsonRpcException(RPC_INVALID_PARAMS, "Out of range");
  } catch (exception& e) {
    LOG_GENERAL(INFO, "[Error]" << e.what() << " Input: " << blockNum);
    throw JsonRpcException(RPC_MISC_ERROR, "Unable To Process");
  }
}

Json::Value LookupServer::GetTxBlockByNum(const string& blockNum,
                                          bool verbose) {
  if (!LOOKUP_NODE_MODE) {
    throw JsonRpcException(RPC_INVALID_REQUEST, "Sent to a non-lookup");
  }

  try {
    uint64_t BlockNum = stoull(blockNum);
    return JSONConversion::convertTxBlocktoJson(
        m_mediator.m_txBlockChain.GetBlock(BlockNum), verbose);
  } catch (const JsonRpcException& je) {
    throw je;
  } catch (runtime_error& e) {
    LOG_GENERAL(INFO, "[Error]" << e.what() << " Input: " << blockNum);
    throw JsonRpcException(RPC_INVALID_PARAMS, "String not numeric");
  } catch (invalid_argument& e) {
    LOG_GENERAL(INFO, "[Error]" << e.what() << " Input: " << blockNum);
    throw JsonRpcException(RPC_INVALID_PARAMS, "Invalid argument");
  } catch (out_of_range& e) {
    LOG_GENERAL(INFO, "[Error]" << e.what() << " Input: " << blockNum);
    throw JsonRpcException(RPC_INVALID_PARAMS, "Out of range");
  } catch (exception& e) {
    LOG_GENERAL(INFO, "[Error]" << e.what() << " Input: " << blockNum);
    throw JsonRpcException(RPC_MISC_ERROR, "Unable To Process");
  }
}

string LookupServer::GetMinimumGasPrice() {
  if (!LOOKUP_NODE_MODE) {
    throw JsonRpcException(RPC_INVALID_REQUEST, "Sent to a non-lookup");
  }

  return m_mediator.m_dsBlockChain.GetLastBlock()
      .GetHeader()
      .GetGasPrice()
      .str();
}

Json::Value LookupServer::GetLatestDsBlock() {
  if (!LOOKUP_NODE_MODE) {
    throw JsonRpcException(RPC_INVALID_REQUEST, "Sent to a non-lookup");
  }

  LOG_MARKER();
  DSBlock Latest = m_mediator.m_dsBlockChain.GetLastBlock();

  LOG_EPOCH(INFO, m_mediator.m_currentEpochNum,
            "BlockNum " << Latest.GetHeader().GetBlockNum()
                        << "  Timestamp:        " << Latest.GetTimestamp());

  return JSONConversion::convertDSblocktoJson(Latest);
}

Json::Value LookupServer::GetLatestTxBlock() {
  LOG_MARKER();

  if (!LOOKUP_NODE_MODE) {
    throw JsonRpcException(RPC_INVALID_REQUEST, "Sent to a non-lookup");
  }

  TxBlock Latest = m_mediator.m_txBlockChain.GetLastBlock();

  LOG_EPOCH(INFO, m_mediator.m_currentEpochNum,
            "BlockNum " << Latest.GetHeader().GetBlockNum()
                        << "  Timestamp:        " << Latest.GetTimestamp());

  return JSONConversion::convertTxBlocktoJson(Latest);
}

Json::Value LookupServer::GetBalanceAndNonce(const string& address) {
  if (!LOOKUP_NODE_MODE) {
    throw JsonRpcException(RPC_INVALID_REQUEST, "Sent to a non-lookup");
  }

  try {
    Address addr{ToBase16AddrHelper(address)};
    shared_lock<shared_timed_mutex> lock(
        AccountStore::GetInstance().GetPrimaryMutex());

    const Account* account = AccountStore::GetInstance().GetAccount(addr, true);

    Json::Value ret;
    if (account != nullptr) {
      const uint128_t& balance = account->GetBalance();
      uint64_t nonce = account->GetNonce();

      ret["balance"] = balance.str();
      ret["nonce"] = static_cast<unsigned int>(nonce);
      LOG_GENERAL(INFO,
                  "DEBUG: Addr: " << address << " balance: " << balance.str()
                                  << " nonce: " << nonce << " " << account);
    } else if (account == nullptr) {
      throw JsonRpcException(RPC_INVALID_ADDRESS_OR_KEY,
                             "Account is not created");
    }

    return ret;
  } catch (const JsonRpcException& je) {
    LOG_GENERAL(INFO, "[Error] getting balance" << je.GetMessage());
    throw je;
  } catch (exception& e) {
    LOG_GENERAL(INFO, "[Error]" << e.what() << " Input: " << address);
    throw JsonRpcException(RPC_MISC_ERROR, "Unable To Process");
  }
}

struct LookupServer::ApiKeys {
  std::string from;
  std::string to;
  std::string value;
  std::string gas;
  std::string data;
};

// TODO: remove once we fully move to Eth compatible APIs.
string LookupServer::GetEthCallZil(const Json::Value& _json) {
  return this->GetEthCallImpl(
      _json, {"fromAddr", "toAddr", "amount", "gasLimit", "data"});
}

string LookupServer::GetEthCallEth(const Json::Value& _json,
                                   const string& block_or_tag) {
  if (!isSupportedTag(block_or_tag)) {
    throw JsonRpcException(RPC_INVALID_PARAMS,
                           "Unsupported block or tag in eth_call");
  }
  return this->GetEthCallImpl(_json, {"from", "to", "value", "gas", "data"});
}

string LookupServer::GetEthCallImpl(const Json::Value& _json,
                                    const ApiKeys& apiKeys) {
  LOG_MARKER();
  LOG_GENERAL(DEBUG, "GetEthCall:" << _json);
  const auto& addr = JSONConversion::checkJsonGetEthCall(_json, apiKeys.to);
  bytes code{};
  auto ret{false};
  {
    shared_lock<shared_timed_mutex> lock(
        AccountStore::GetInstance().GetPrimaryMutex());
    Account* contractAccount =
        AccountStore::GetInstance().GetAccount(addr, true);
    if (contractAccount == nullptr) {
      throw JsonRpcException(RPC_INVALID_PARAMS, "Account does not exist");
    }
    code = contractAccount->GetCode();
  }

  string result;
  try {
    Address fromAddr;
    if (_json.isMember(apiKeys.from)) {
      fromAddr = Address(_json[apiKeys.from].asString());
    }

    uint64_t amount{0};
    if (_json.isMember(apiKeys.value)) {
      const auto amount_str = _json[apiKeys.value].asString();
      amount = strtoull(amount_str.c_str(), NULL, 0);
    }

    // for now set total gas as twice the ds gas limit
    uint64_t gasRemained =
        GasConv::GasUnitsFromCoreToEth(2 * DS_MICROBLOCK_GAS_LIMIT);
    if (_json.isMember(apiKeys.gas)) {
      const auto gasLimit_str = _json[apiKeys.gas].asString();
      gasRemained = min(gasRemained, (uint64_t)stoull(gasLimit_str));
    }
    string data = _json[apiKeys.data].asString();
    if (data.size() >= 2 && data[0] == '0' && data[1] == 'x') {
      data = data.substr(2);
    }
    EvmCallParameters params{
        addr.hex(), fromAddr.hex(), DataConversion::CharArrayToString(code),
        data,       gasRemained,    amount};

    AccountStore::GetInstance().ViewAccounts(params, ret, result);
  } catch (const exception& e) {
    LOG_GENERAL(WARNING, "Error: " << e.what());
    throw JsonRpcException(RPC_MISC_ERROR, "Unable to process");
  }

  if (!ret) {
    throw JsonRpcException(RPC_MISC_ERROR, "GetEthCall failed");
  }

  result = "0x" + result;
  return result;
}

std::string LookupServer::GetWeb3ClientVersion() {
  LOG_MARKER();
  return "to do implement web3 version string";
}

string LookupServer::GetWeb3Sha3(const Json::Value& _json) {
  LOG_MARKER();
  bytes input = DataConversion::HexStrToUint8VecRet(_json.asString());
  return POW::BlockhashToHexString(
      ethash::keccak256(input.data(), input.size()));
}

Json::Value LookupServer::GetEthUncleCount() {
  LOG_MARKER();
  // There's no concept of longest chain hence there will be no uncles
  // Return 0 instead
  return Json::Value{"0x0"};
}

Json::Value LookupServer::GetEthUncleBlock() {
  LOG_MARKER();
  // There's no concept of longest chain hence there will be no uncles
  // Return null instead
  return Json::nullValue;
}

Json::Value LookupServer::GetEthMining() {
  LOG_MARKER();

  return Json::Value(false);
}

std::string LookupServer::GetEthCoinbase() {
  LOG_MARKER();
  return "0x0000000000000000000000000000000000000000";
}

Json::Value LookupServer::GetNetListening() {
  LOG_MARKER();
  return Json::Value(false);
}

std::string LookupServer::GetNetPeerCount() {
  LOG_MARKER();
  return "0x0";
}

std::string LookupServer::GetProtocolVersion() {
  LOG_MARKER();
  return "0x41";  // Similar to Infura, Alchemy
}

std::string LookupServer::GetEthChainId() {
  LOG_MARKER();
  return (boost::format("0x%x") % ETH_CHAINID).str();
}

Json::Value LookupServer::GetEthSyncing() {
  LOG_MARKER();
  return Json::Value(false);
}

Json::Value LookupServer::GetEmptyResponse() {
  LOG_MARKER();
  const Json::Value expectedResponse = Json::arrayValue;
  return expectedResponse;
}

Json::Value LookupServer::GetEthTransactionByHash(
    const std::string& transactionHash) {
  if (!LOOKUP_NODE_MODE) {
    throw JsonRpcException(RPC_INVALID_REQUEST, "Sent to a non-lookup");
  }
  try {
    TxBodySharedPtr transactioBodyPtr;
    TxnHash tranHash(transactionHash);
    bool isPresent =
        BlockStorage::GetBlockStorage().GetTxBody(tranHash, transactioBodyPtr);
    if (!isPresent) {
      return Json::nullValue;
    }
    auto txBlock = GetBlockByTransactionHash(transactionHash);
    return JSONConversion::convertTxtoEthJson(*transactioBodyPtr, txBlock);
  } catch (exception& e) {
    LOG_GENERAL(INFO, "[Error]" << e.what() << " Input: " << transactionHash);
    throw JsonRpcException(RPC_MISC_ERROR, "Unable to Process");
  }
}

Json::Value LookupServer::GetEthStorageAt(std::string const& address,
                                          std::string const& position,
                                          std::string const& /*blockNum*/) {
  LOG_MARKER();

  Json::Value indices = Json::arrayValue;

  if (Mediator::m_disableGetSmartContractState) {
    LOG_GENERAL(WARNING, "API disabled");
    throw JsonRpcException(RPC_INVALID_REQUEST, "API disabled");
  }

  if (!LOOKUP_NODE_MODE) {
    throw JsonRpcException(RPC_INVALID_REQUEST, "Sent to a non-lookup");
  }

  try {
    Address addr{ToBase16AddrHelper(address)};
    shared_lock<shared_timed_mutex> lock(
        AccountStore::GetInstance().GetPrimaryMutex());

    const Account* account = AccountStore::GetInstance().GetAccount(addr, true);

    if (account == nullptr) {
      throw JsonRpcException(RPC_INVALID_ADDRESS_OR_KEY,
                             "Address does not exist");
    }

    if (!account->isContract()) {
      throw JsonRpcException(RPC_INVALID_ADDRESS_OR_KEY,
                             "Address not contract address");
    }
    LOG_GENERAL(INFO, "Contract address: " << address);
    Json::Value root;
    const auto indices_vector =
        JSONConversion::convertJsonArrayToVector(indices);

    string vname{};
    if (!account->FetchStateJson(root, vname, indices_vector)) {
      throw JsonRpcException(RPC_INTERNAL_ERROR, "FetchStateJson failed");
    }

    // Attempt to get storage at position.
    // Left-pad position with 0s up to 64
    std::string zeroes =
        "0000000000000000000000000000000000000000000000000000000000000000";

    auto positionIter = position.begin();
    auto zeroIter = zeroes.begin();

    // Move position iterator past '0x' if it exists
    if (position.size() > 2 && position[0] == '0' && position[1] == 'x') {
      std::advance(positionIter, 2);
    }

    if ((position.end() - positionIter) > static_cast<int>(zeroes.size())) {
      throw JsonRpcException(RPC_INTERNAL_ERROR,
                             "position string is too long! " + position);
    }

    std::advance(zeroIter,
                 zeroes.size() - std::distance(positionIter, position.end()));

    zeroes.replace(zeroIter, zeroes.end(), positionIter, position.end());

    auto res = root["_evm_storage"][zeroes];
    bytes resAsStringBytes;

    for (const auto& item : res.asString()) {
      resAsStringBytes.push_back(item);
    }

    auto const resAsStringHex =
        std::string("0x") +
        DataConversion::Uint8VecToHexStrRet(resAsStringBytes);

    return resAsStringHex;
  } catch (const JsonRpcException& je) {
    throw je;
  } catch (exception& e) {
    LOG_GENERAL(INFO, "[Error]" << e.what() << " Input: " << address);
    throw JsonRpcException(RPC_MISC_ERROR, "Unable To Process");
  }
}

Json::Value LookupServer::GetEthCode(std::string const& address,
                                     std::string const& /*blockNum*/) {
  LOG_MARKER();

  // Strip off "0x" if exists
  auto addressCopy = address;

  if (addressCopy.size() >= 2 && addressCopy[0] == '0' &&
      addressCopy[1] == 'x') {
    addressCopy.erase(0, 2);
  }

  auto code = GetSmartContractCode(addressCopy);
  auto codeStr = code["code"].asString();

  // Erase 'EVM' from beginning, put '0x'
  if (codeStr.size() > 3) {
    codeStr[1] = '0';
    codeStr[2] = 'x';
    codeStr.erase(0, 1);
  }

  return codeStr;
}

Json::Value LookupServer::GetSmartContractState(const string& address,
                                                const string& vname,
                                                const Json::Value& indices) {
  LOG_MARKER();

  if (Mediator::m_disableGetSmartContractState) {
    LOG_GENERAL(WARNING, "API disabled");
    throw JsonRpcException(RPC_INVALID_REQUEST, "API disabled");
  }

  if (!LOOKUP_NODE_MODE) {
    throw JsonRpcException(RPC_INVALID_REQUEST, "Sent to a non-lookup");
  }

  try {
    Address addr{ToBase16AddrHelper(address)};
    shared_lock<shared_timed_mutex> lock(
        AccountStore::GetInstance().GetPrimaryMutex());

    const Account* account = AccountStore::GetInstance().GetAccount(addr, true);

    if (account == nullptr) {
      throw JsonRpcException(RPC_INVALID_ADDRESS_OR_KEY,
                             "Address does not exist");
    }

    if (!account->isContract()) {
      throw JsonRpcException(RPC_INVALID_ADDRESS_OR_KEY,
                             "Address not contract address");
    }
    LOG_GENERAL(INFO, "Contract address: " << address);
    Json::Value root;
    const auto indices_vector =
        JSONConversion::convertJsonArrayToVector(indices);
    if (!account->FetchStateJson(root, vname, indices_vector)) {
      throw JsonRpcException(RPC_INTERNAL_ERROR, "FetchStateJson failed");
    }
    return root;
  } catch (const JsonRpcException& je) {
    throw je;
  } catch (exception& e) {
    LOG_GENERAL(INFO, "[Error]" << e.what() << " Input: " << address);
    throw JsonRpcException(RPC_MISC_ERROR, "Unable To Process");
  }
}

Json::Value LookupServer::GetSmartContractInit(const string& address) {
  LOG_MARKER();

  if (!LOOKUP_NODE_MODE) {
    throw JsonRpcException(RPC_INVALID_REQUEST, "Sent to a non-lookup");
  }

  try {
    Address addr{ToBase16AddrHelper(address)};
    bytes initData;

    {
      shared_lock<shared_timed_mutex> lock(
          AccountStore::GetInstance().GetPrimaryMutex());

      const Account* account =
          AccountStore::GetInstance().GetAccount(addr, true);

      if (account == nullptr) {
        throw JsonRpcException(RPC_INVALID_ADDRESS_OR_KEY,
                               "Address does not exist");
      }
      if (!account->isContract()) {
        throw JsonRpcException(RPC_INVALID_ADDRESS_OR_KEY,
                               "Address not contract address");
      }

      initData = account->GetInitData();
    }

    string initDataStr = DataConversion::CharArrayToString(initData);
    Json::Value initDataJson;
    if (!JSONUtils::GetInstance().convertStrtoJson(initDataStr, initDataJson)) {
      throw JsonRpcException(RPC_PARSE_ERROR,
                             "Unable to convert initData into Json");
    }
    return initDataJson;
  } catch (const JsonRpcException& je) {
    throw je;
  } catch (exception& e) {
    LOG_GENERAL(INFO, "[Error]" << e.what() << " Input: " << address);
    throw JsonRpcException(RPC_MISC_ERROR, "Unable To Process");
  }
}

Json::Value LookupServer::GetSmartContractCode(const string& address) {
  LOG_MARKER();

  if (!LOOKUP_NODE_MODE) {
    throw JsonRpcException(RPC_INVALID_REQUEST, "Sent to a non-lookup");
  }

  try {
    Address addr{ToBase16AddrHelper(address)};
    shared_lock<shared_timed_mutex> lock(
        AccountStore::GetInstance().GetPrimaryMutex());

    const Account* account = AccountStore::GetInstance().GetAccount(addr, true);

    if (account == nullptr) {
      throw JsonRpcException(RPC_INVALID_ADDRESS_OR_KEY,
                             "Address does not exist");
    }

    if (!account->isContract()) {
      throw JsonRpcException(RPC_INVALID_ADDRESS_OR_KEY,
                             "Address not contract address");
    }

    Json::Value _json;
    _json["code"] = DataConversion::CharArrayToString(account->GetCode());
    return _json;
  } catch (const JsonRpcException& je) {
    throw je;
  } catch (exception& e) {
    LOG_GENERAL(INFO, "[Error]" << e.what() << " Input: " << address);
    throw JsonRpcException(RPC_MISC_ERROR, "Unable To Process");
  }
}

Json::Value LookupServer::GetSmartContracts(const string& address) {
  LOG_MARKER();

  if (!LOOKUP_NODE_MODE) {
    throw JsonRpcException(RPC_INVALID_REQUEST, "Sent to a non-lookup");
  }

  try {
    Address addr{ToBase16AddrHelper(address)};

    shared_lock<shared_timed_mutex> lock(
        AccountStore::GetInstance().GetPrimaryMutex());

    const Account* account = AccountStore::GetInstance().GetAccount(addr, true);

    if (account == nullptr) {
      throw JsonRpcException(RPC_INVALID_ADDRESS_OR_KEY,
                             "Address does not exist");
    }
    if (account->isContract()) {
      throw JsonRpcException(RPC_INVALID_ADDRESS_OR_KEY,
                             "A contract account queried");
    }
    uint64_t nonce = account->GetNonce();
    //[TODO] find out a more efficient way (using storage)
    Json::Value _json;

    for (uint64_t i = 0; i < nonce; i++) {
      Address contractAddr = Account::GetAddressForContract(addr, i);
      const Account* contractAccount =
          AccountStore::GetInstance().GetAccount(contractAddr, true);

      if (contractAccount == nullptr || !contractAccount->isContract()) {
        continue;
      }

      Json::Value tmpJson;
      tmpJson["address"] = contractAddr.hex();
      tmpJson["state"] = GetSmartContractState(contractAddr.hex());

      _json.append(tmpJson);
    }
    return _json;
  } catch (const JsonRpcException& je) {
    throw je;
  } catch (exception& e) {
    LOG_GENERAL(INFO, "[Error]" << e.what() << " Input: " << address);
    throw JsonRpcException(RPC_MISC_ERROR, "Unable To Process");
  }
}

string LookupServer::GetContractAddressFromTransactionID(const string& tranID) {
  if (!LOOKUP_NODE_MODE) {
    throw JsonRpcException(RPC_INVALID_REQUEST, "Sent to a non-lookup");
  }

  try {
    TxBodySharedPtr tptr;
    TxnHash tranHash(tranID);
    if (tranID.size() != TRAN_HASH_SIZE * 2) {
      throw JsonRpcException(RPC_INVALID_PARAMETER,
                             "Address size not appropriate");
    }
    bool isPresent = BlockStorage::GetBlockStorage().GetTxBody(tranHash, tptr);
    if (!isPresent) {
      throw JsonRpcException(RPC_INVALID_ADDRESS_OR_KEY,
                             "Txn Hash not Present");
    }
    const Transaction& tx = tptr->GetTransaction();
    if (tx.GetCode().empty() || !IsNullAddress(tx.GetToAddr())) {
      throw JsonRpcException(RPC_INVALID_ADDRESS_OR_KEY,
                             "ID is not a contract txn");
    }

    return Account::GetAddressForContract(tx.GetSenderAddr(), tx.GetNonce() - 1)
        .hex();
  } catch (const JsonRpcException& je) {
    throw je;
  } catch (exception& e) {
    LOG_GENERAL(WARNING, "[Error]" << e.what() << " Input " << tranID);
    throw JsonRpcException(RPC_MISC_ERROR, "Unable To Process");
  }
}

unsigned int LookupServer::GetNumPeers() {
  LOG_MARKER();

  if (!LOOKUP_NODE_MODE) {
    throw JsonRpcException(RPC_INVALID_REQUEST, "Sent to a non-lookup");
  }

  unsigned int numPeers = m_mediator.m_lookup->GetNodePeers().size();
  lock_guard<mutex> g(m_mediator.m_mutexDSCommittee);
  return numPeers + m_mediator.m_DSCommittee->size();
}

string LookupServer::GetNumTxBlocks() {
  LOG_MARKER();

  if (!LOOKUP_NODE_MODE) {
    throw JsonRpcException(RPC_INVALID_REQUEST, "Sent to a non-lookup");
  }

  return to_string(m_mediator.m_txBlockChain.GetBlockCount());
}

string LookupServer::GetNumDSBlocks() {
  LOG_MARKER();

  if (!LOOKUP_NODE_MODE) {
    throw JsonRpcException(RPC_INVALID_REQUEST, "Sent to a non-lookup");
  }

  return to_string(m_mediator.m_dsBlockChain.GetBlockCount());
}

string LookupServer::GetNumTransactions() {
  LOG_MARKER();

  if (!LOOKUP_NODE_MODE) {
    throw JsonRpcException(RPC_INVALID_REQUEST, "Sent to a non-lookup");
  }

  lock_guard<mutex> g(m_mutexBlockTxPair);

  uint64_t currBlock =
      m_mediator.m_txBlockChain.GetLastBlock().GetHeader().GetBlockNum();
  if (currBlock == INIT_BLOCK_NUMBER) {
    throw JsonRpcException(RPC_IN_WARMUP, "No Tx blocks");
  }
  if (m_BlockTxPair.first < currBlock) {
    for (uint64_t i = m_BlockTxPair.first + 1; i <= currBlock; i++) {
      m_BlockTxPair.second +=
          m_mediator.m_txBlockChain.GetBlock(i).GetHeader().GetNumTxs();
    }
  }
  m_BlockTxPair.first = currBlock;

  return m_BlockTxPair.second.str();
}

size_t LookupServer::GetNumTransactions(uint64_t blockNum) {
  if (!LOOKUP_NODE_MODE) {
    throw JsonRpcException(RPC_INVALID_REQUEST, "Sent to a non-lookup");
  }

  uint64_t currBlockNum =
      m_mediator.m_txBlockChain.GetLastBlock().GetHeader().GetBlockNum();

  if (currBlockNum == INIT_BLOCK_NUMBER) {
    throw JsonRpcException(RPC_IN_WARMUP, "No Tx blocks");
  }

  if (blockNum >= currBlockNum) {
    return 0;
  }

  size_t i, res = 0;

  for (i = blockNum + 1; i <= currBlockNum; i++) {
    res += m_mediator.m_txBlockChain.GetBlock(i).GetHeader().GetNumTxs();
  }

  return res;
}
double LookupServer::GetTransactionRate() {
  LOG_MARKER();

  if (!LOOKUP_NODE_MODE) {
    throw JsonRpcException(RPC_INVALID_REQUEST, "Sent to a non-lookup");
  }

  uint64_t refBlockNum =
      m_mediator.m_txBlockChain.GetLastBlock().GetHeader().GetBlockNum();

  uint64_t refTimeTx = 0;

  if (refBlockNum <= REF_BLOCK_DIFF) {
    if (refBlockNum <= 1) {
      LOG_GENERAL(INFO, "Not enough blocks for information");
      return 0;
    } else {
      refBlockNum = 1;
      // In case there are less than REF_DIFF_BLOCKS blocks in blockchain,
      // blocknum 1 can be ref block;
    }
  } else {
    refBlockNum = refBlockNum - REF_BLOCK_DIFF;
  }

  boost::multiprecision::cpp_dec_float_50 numTxns(
      LookupServer::GetNumTransactions(refBlockNum));
  LOG_GENERAL(INFO, "Num Txns: " << numTxns);

  try {
    TxBlock tx = m_mediator.m_txBlockChain.GetBlock(refBlockNum);
    refTimeTx = tx.GetTimestamp();
  } catch (const JsonRpcException& je) {
    throw je;
  } catch (const char* msg) {
    if (string(msg) == "Blocknumber Absent") {
      LOG_GENERAL(INFO, "Error in fetching ref block");
    }
    return 0;
  }

  uint64_t TimeDiff =
      m_mediator.m_txBlockChain.GetLastBlock().GetTimestamp() - refTimeTx;

  if (TimeDiff == 0 || refTimeTx == 0) {
    // something went wrong
    LOG_GENERAL(INFO, "TimeDiff or refTimeTx = 0 \n TimeDiff:"
                          << TimeDiff << " refTimeTx:" << refTimeTx);
    return 0;
  }
  numTxns = numTxns * 1000000;  // conversion from microseconds to seconds
  boost::multiprecision::cpp_dec_float_50 TimeDiffFloat =
      static_cast<boost::multiprecision::cpp_dec_float_50>(TimeDiff);
  boost::multiprecision::cpp_dec_float_50 ans = numTxns / TimeDiffFloat;

  return ans.convert_to<double>();
}

double LookupServer::GetDSBlockRate() {
  LOG_MARKER();

  if (!LOOKUP_NODE_MODE) {
    throw JsonRpcException(RPC_INVALID_REQUEST, "Sent to a non-lookup");
  }

  string numDSblockStr = to_string(m_mediator.m_dsBlockChain.GetBlockCount());
  boost::multiprecision::cpp_dec_float_50 numDs(numDSblockStr);

  if (m_StartTimeDs == 0)  // case when m_StartTime has not been set
  {
    try {
      // Refernce time chosen to be the first block's timestamp
      DSBlock dsb = m_mediator.m_dsBlockChain.GetBlock(1);
      m_StartTimeDs = dsb.GetTimestamp();
    } catch (const JsonRpcException& je) {
      throw je;
    } catch (const char* msg) {
      if (string(msg) == "Blocknumber Absent") {
        LOG_GENERAL(INFO, "No DSBlock has been mined yet");
      }
      return 0;
    }
  }
  uint64_t TimeDiff =
      m_mediator.m_dsBlockChain.GetLastBlock().GetTimestamp() - m_StartTimeDs;

  if (TimeDiff == 0) {
    LOG_GENERAL(INFO, "Wait till the second block");
    return 0;
  }
  // To convert from microSeconds to seconds
  numDs = numDs * 1000000;
  boost::multiprecision::cpp_dec_float_50 TimeDiffFloat =
      static_cast<boost::multiprecision::cpp_dec_float_50>(TimeDiff);
  boost::multiprecision::cpp_dec_float_50 ans = numDs / TimeDiffFloat;
  return ans.convert_to<double>();
}

double LookupServer::GetTxBlockRate() {
  LOG_MARKER();

  if (!LOOKUP_NODE_MODE) {
    throw JsonRpcException(RPC_INVALID_REQUEST, "Sent to a non-lookup");
  }

  string numTxblockStr = to_string(m_mediator.m_txBlockChain.GetBlockCount());
  boost::multiprecision::cpp_dec_float_50 numTx(numTxblockStr);

  if (m_StartTimeTx == 0) {
    try {
      // Reference Time chosen to be first block's timestamp
      TxBlock txb = m_mediator.m_txBlockChain.GetBlock(1);
      m_StartTimeTx = txb.GetTimestamp();
    } catch (const char* msg) {
      if (string(msg) == "Blocknumber Absent") {
        LOG_GENERAL(INFO, "No TxBlock has been mined yet");
      }
      return 0;
    }
  }
  uint64_t TimeDiff =
      m_mediator.m_txBlockChain.GetLastBlock().GetTimestamp() - m_StartTimeTx;

  if (TimeDiff == 0) {
    LOG_GENERAL(INFO, "Wait till the second block");
    return 0;
  }
  // To convert from microSeconds to seconds
  numTx = numTx * 1000000;
  boost::multiprecision::cpp_dec_float_50 TimeDiffFloat(to_string(TimeDiff));
  boost::multiprecision::cpp_dec_float_50 ans = numTx / TimeDiffFloat;
  return ans.convert_to<double>();
}

string LookupServer::GetTotalCoinSupply() {
  auto totalSupply = TOTAL_COINBASE_REWARD + TOTAL_GENESIS_TOKEN;
  boost::multiprecision::cpp_dec_float_50 ans(totalSupply.str());

  uint128_t balance;

  {
    shared_lock<shared_timed_mutex> lock(
        AccountStore::GetInstance().GetPrimaryMutex());
    balance =
        AccountStore::GetInstance().GetAccount(NullAddress, true)->GetBalance();
  }

  boost::multiprecision::cpp_dec_float_50 rewards(balance.str());
  ans -= rewards;
  ans /= 1000000000000;  // Convert to ZIL

  ostringstream streamObj;
  streamObj << std::fixed;
  streamObj << std::setprecision(12);
  streamObj << ans;

  return streamObj.str();
}

Json::Value LookupServer::DSBlockListing(unsigned int page) {
  LOG_MARKER();
  if (!LOOKUP_NODE_MODE) {
    throw JsonRpcException(RPC_INVALID_REQUEST, "Sent to a non-lookup");
  }
  uint64_t currBlockNum =
      m_mediator.m_dsBlockChain.GetLastBlock().GetHeader().GetBlockNum();
  Json::Value _json;

  uint maxPages = (currBlockNum / PAGE_SIZE) + 1;

  if (currBlockNum == INIT_BLOCK_NUMBER) {
    throw JsonRpcException(RPC_IN_WARMUP, "No DS blocks");
  }

  _json["maxPages"] = maxPages;

  lock_guard<mutex> g(m_mutexDSBlockCache);

  if (m_DSBlockCache.second.size() == 0) {
    try {
      // add the hash of genesis block
      DSBlockHeader dshead = m_mediator.m_dsBlockChain.GetBlock(0).GetHeader();
      SHA2<HashType::HASH_VARIANT_256> sha2;
      bytes vec;
      dshead.Serialize(vec, 0);
      sha2.Update(vec);
      const bytes& resVec = sha2.Finalize();
      string resStr;
      DataConversion::Uint8VecToHexStr(resVec, resStr);
      m_DSBlockCache.second.insert_new(m_DSBlockCache.second.size(), resStr);
    } catch (const char* msg) {
      throw JsonRpcException(RPC_MISC_ERROR, string(msg));
    }
  }

  if (page > maxPages || page < 1) {
    throw JsonRpcException(RPC_INVALID_PARAMETER, "Pages out of limit");
  }

  if (currBlockNum > m_DSBlockCache.first) {
    for (uint64_t i = m_DSBlockCache.first + 1; i < currBlockNum; i++) {
      m_DSBlockCache.second.insert_new(m_DSBlockCache.second.size(),
                                       m_mediator.m_dsBlockChain.GetBlock(i + 1)
                                           .GetHeader()
                                           .GetPrevHash()
                                           .hex());
    }
    // for the latest block
    DSBlockHeader dshead =
        m_mediator.m_dsBlockChain.GetBlock(currBlockNum).GetHeader();
    SHA2<HashType::HASH_VARIANT_256> sha2;
    bytes vec;
    dshead.Serialize(vec, 0);
    sha2.Update(vec);
    const bytes& resVec = sha2.Finalize();
    string resStr;
    DataConversion::Uint8VecToHexStr(resVec, resStr);

    m_DSBlockCache.second.insert_new(m_DSBlockCache.second.size(), resStr);
    m_DSBlockCache.first = currBlockNum;
  }

  unsigned int offset = PAGE_SIZE * (page - 1);
  Json::Value tmpJson;
  if (page <= NUM_PAGES_CACHE)  // can use cache
  {
    uint128_t cacheSize(m_DSBlockCache.second.capacity());
    if (cacheSize > m_DSBlockCache.second.size()) {
      cacheSize = m_DSBlockCache.second.size();
    }

    uint64_t size = m_DSBlockCache.second.size();

    for (unsigned int i = offset; i < PAGE_SIZE + offset && i < cacheSize;
         i++) {
      tmpJson.clear();
      tmpJson["Hash"] = m_DSBlockCache.second[size - i - 1];
      tmpJson["BlockNum"] = uint(currBlockNum - i);
      _json["data"].append(tmpJson);
    }
  } else {
    for (uint64_t i = offset; i < PAGE_SIZE + offset && i <= currBlockNum;
         i++) {
      tmpJson.clear();
      tmpJson["Hash"] = m_mediator.m_dsBlockChain.GetBlock(currBlockNum - i + 1)
                            .GetHeader()
                            .GetPrevHash()
                            .hex();
      tmpJson["BlockNum"] = uint(currBlockNum - i);
      _json["data"].append(tmpJson);
    }
  }

  return _json;
}

Json::Value LookupServer::TxBlockListing(unsigned int page) {
  LOG_MARKER();
  if (!LOOKUP_NODE_MODE) {
    throw JsonRpcException(RPC_INVALID_REQUEST, "Sent to a non-lookup");
  }
  uint64_t currBlockNum =
      m_mediator.m_txBlockChain.GetLastBlock().GetHeader().GetBlockNum();
  Json::Value _json;

  if (currBlockNum == INIT_BLOCK_NUMBER) {
    throw JsonRpcException(RPC_IN_WARMUP, "No Tx blocks");
  }

  uint maxPages = (currBlockNum / PAGE_SIZE) + 1;

  _json["maxPages"] = maxPages;

  lock_guard<mutex> g(m_mutexTxBlockCache);

  if (m_TxBlockCache.second.size() == 0) {
    try {
      // add the hash of genesis block
      TxBlockHeader txhead = m_mediator.m_txBlockChain.GetBlock(0).GetHeader();
      SHA2<HashType::HASH_VARIANT_256> sha2;
      bytes vec;
      txhead.Serialize(vec, 0);
      sha2.Update(vec);
      const bytes& resVec = sha2.Finalize();
      string resStr;
      DataConversion::Uint8VecToHexStr(resVec, resStr);
      m_TxBlockCache.second.insert_new(m_TxBlockCache.second.size(), resStr);
    } catch (const char* msg) {
      throw JsonRpcException(RPC_MISC_ERROR, string(msg));
    }
  }

  if (page > maxPages || page < 1) {
    throw JsonRpcException(RPC_INVALID_PARAMETER, "Pages out of limit");
  }

  if (currBlockNum > m_TxBlockCache.first) {
    for (uint64_t i = m_TxBlockCache.first + 1; i < currBlockNum; i++) {
      m_TxBlockCache.second.insert_new(m_TxBlockCache.second.size(),
                                       m_mediator.m_txBlockChain.GetBlock(i + 1)
                                           .GetHeader()
                                           .GetPrevHash()
                                           .hex());
    }
    // for the latest block
    TxBlockHeader txhead =
        m_mediator.m_txBlockChain.GetBlock(currBlockNum).GetHeader();
    SHA2<HashType::HASH_VARIANT_256> sha2;
    bytes vec;
    txhead.Serialize(vec, 0);
    sha2.Update(vec);
    const bytes& resVec = sha2.Finalize();
    string resStr;
    DataConversion::Uint8VecToHexStr(resVec, resStr);

    m_TxBlockCache.second.insert_new(m_TxBlockCache.second.size(), resStr);
    m_TxBlockCache.first = currBlockNum;
  }

  unsigned int offset = PAGE_SIZE * (page - 1);
  Json::Value tmpJson;
  if (page <= NUM_PAGES_CACHE)  // can use cache
  {
    uint128_t cacheSize(m_TxBlockCache.second.capacity());

    if (cacheSize > m_TxBlockCache.second.size()) {
      cacheSize = m_TxBlockCache.second.size();
    }

    uint64_t size = m_TxBlockCache.second.size();

    for (unsigned int i = offset; i < PAGE_SIZE + offset && i < cacheSize;
         i++) {
      tmpJson.clear();
      tmpJson["Hash"] = m_TxBlockCache.second[size - i - 1];
      tmpJson["BlockNum"] = uint(currBlockNum - i);
      _json["data"].append(tmpJson);
    }
  } else {
    for (uint64_t i = offset; i < PAGE_SIZE + offset && i <= currBlockNum;
         i++) {
      tmpJson.clear();
      tmpJson["Hash"] = m_mediator.m_txBlockChain.GetBlock(currBlockNum - i + 1)
                            .GetHeader()
                            .GetPrevHash()
                            .hex();
      tmpJson["BlockNum"] = uint(currBlockNum - i);
      _json["data"].append(tmpJson);
    }
  }

  return _json;
}

Json::Value LookupServer::GetBlockchainInfo() {
  Json::Value _json;
  if (!LOOKUP_NODE_MODE) {
    throw JsonRpcException(RPC_INVALID_REQUEST, "Sent to a non-lookup");
  }
  _json["NumPeers"] = LookupServer::GetNumPeers();
  _json["NumTxBlocks"] = LookupServer::GetNumTxBlocks();
  _json["NumDSBlocks"] = LookupServer::GetNumDSBlocks();
  _json["NumTransactions"] = LookupServer::GetNumTransactions();
  _json["TransactionRate"] = LookupServer::GetTransactionRate();
  _json["TxBlockRate"] = LookupServer::GetTxBlockRate();
  _json["DSBlockRate"] = LookupServer::GetDSBlockRate();
  _json["CurrentMiniEpoch"] = LookupServer::GetCurrentMiniEpoch();
  _json["CurrentDSEpoch"] = LookupServer::GetCurrentDSEpoch();
  _json["NumTxnsDSEpoch"] = LookupServer::GetNumTxnsDSEpoch();
  _json["NumTxnsTxEpoch"] = LookupServer::GetNumTxnsTxEpoch();
  _json["ShardingStructure"] = LookupServer::GetShardingStructure();

  return _json;
}

Json::Value LookupServer::GetRecentTransactions() {
  LOG_MARKER();
  if (!LOOKUP_NODE_MODE) {
    throw JsonRpcException(RPC_INVALID_REQUEST, "Sent to a non-lookup");
  }
  lock_guard<mutex> g(m_mutexRecentTxns);
  Json::Value _json;
  uint64_t actualSize(m_RecentTransactions.capacity());
  if (actualSize > m_RecentTransactions.size()) {
    actualSize = m_RecentTransactions.size();
  }
  uint64_t size = m_RecentTransactions.size();
  _json["number"] = uint(actualSize);
  _json["TxnHashes"] = Json::Value(Json::arrayValue);
  for (uint64_t i = 0; i < actualSize; i++) {
    _json["TxnHashes"].append(m_RecentTransactions[size - i - 1]);
  }

  return _json;
}

void LookupServer::AddToRecentTransactions(const TxnHash& txhash) {
  lock_guard<mutex> g(m_mutexRecentTxns);
  m_RecentTransactions.insert_new(m_RecentTransactions.size(), txhash.hex());
}

Json::Value LookupServer::GetShardingStructure() {
  LOG_MARKER();
  if (!LOOKUP_NODE_MODE) {
    throw JsonRpcException(RPC_INVALID_REQUEST, "Sent to a non-lookup");
  }
  try {
    Json::Value _json;

    auto shards = m_mediator.m_lookup->GetShardPeers();

    unsigned int num_shards = shards.size();

    for (unsigned int i = 0; i < num_shards; i++) {
      _json["NumPeers"].append(static_cast<unsigned int>(shards[i].size()));
    }

    return _json;

  } catch (const JsonRpcException& je) {
    throw je;
  } catch (exception& e) {
    LOG_GENERAL(WARNING, e.what());
    throw JsonRpcException(RPC_MISC_ERROR, "Unable to process");
  }
}

string LookupServer::GetNumTxnsTxEpoch() {
  LOG_MARKER();
  if (!LOOKUP_NODE_MODE) {
    throw JsonRpcException(RPC_INVALID_REQUEST, "Sent to a non-lookup");
  }
  try {
    return to_string(
        m_mediator.m_txBlockChain.GetLastBlock().GetHeader().GetNumTxs());
  } catch (const JsonRpcException& je) {
    throw je;
  } catch (exception& e) {
    LOG_GENERAL(WARNING, e.what());
    return "0";
  }
}

string LookupServer::GetNumTxnsDSEpoch() {
  LOG_MARKER();
  if (!LOOKUP_NODE_MODE) {
    throw JsonRpcException(RPC_INVALID_REQUEST, "Sent to a non-lookup");
  }
  try {
    auto latestTxBlock = m_mediator.m_txBlockChain.GetLastBlock().GetHeader();
    auto latestTxBlockNum = latestTxBlock.GetBlockNum();
    auto latestDSBlockNum = latestTxBlock.GetDSBlockNum();

    lock_guard<mutex> g(m_mutexTxBlockCountSumPair);

    if (latestTxBlockNum > m_TxBlockCountSumPair.first) {
      // Case where the DS Epoch is same
      if (m_mediator.m_txBlockChain.GetBlock(m_TxBlockCountSumPair.first)
              .GetHeader()
              .GetDSBlockNum() == latestDSBlockNum) {
        for (auto i = latestTxBlockNum; i > m_TxBlockCountSumPair.first; i--) {
          m_TxBlockCountSumPair.second +=
              m_mediator.m_txBlockChain.GetBlock(i).GetHeader().GetNumTxs();
        }
      }
      // Case if DS Epoch Changed
      else {
        m_TxBlockCountSumPair.second = 0;

        for (auto i = latestTxBlockNum; i > m_TxBlockCountSumPair.first; i--) {
          if (m_mediator.m_txBlockChain.GetBlock(i)
                  .GetHeader()
                  .GetDSBlockNum() < latestDSBlockNum) {
            break;
          }
          m_TxBlockCountSumPair.second +=
              m_mediator.m_txBlockChain.GetBlock(i).GetHeader().GetNumTxs();
        }
      }

      m_TxBlockCountSumPair.first = latestTxBlockNum;
    }

    return m_TxBlockCountSumPair.second.str();
  } catch (const JsonRpcException& je) {
    throw je;
  }

  catch (exception& e) {
    LOG_GENERAL(WARNING, e.what());
    return "0";
  }
}

Json::Value LookupServer::GetTransactionsForTxBlock(const string& txBlockNum,
                                                    const string& pageNumber) {
  if (!LOOKUP_NODE_MODE) {
    throw JsonRpcException(RPC_INVALID_REQUEST, "Sent to a non-lookup");
  }
  uint64_t txNum;
  uint64_t pageNum = 0;
  try {
    txNum = strtoull(txBlockNum.c_str(), NULL, 0);
    pageNum = (pageNumber != "") ? strtoull(pageNumber.c_str(), NULL, 0)
                                 : std::numeric_limits<uint32_t>::max();
  } catch (exception& e) {
    throw JsonRpcException(RPC_INVALID_PARAMETER, e.what());
  }

  auto const& txBlock = m_mediator.m_txBlockChain.GetBlock(txNum);

  return GetTransactionsForTxBlock(txBlock, pageNum);
}

Json::Value LookupServer::GetTxnBodiesForTxBlock(const string& txBlockNum,
                                                 const string& pageNumber) {
  if (!LOOKUP_NODE_MODE) {
    throw JsonRpcException(RPC_INVALID_REQUEST, "Sent to a non-lookup");
  }
  if (!ENABLE_GETTXNBODIESFORTXBLOCK) {
    throw JsonRpcException(RPC_INVALID_REQUEST,
                           "GetTxnBodiesForTxBlock not enabled");
  }
  uint64_t txNum;
  uint32_t pageNum = 0;
  Json::Value _json = Json::arrayValue;
  try {
    txNum = strtoull(txBlockNum.c_str(), NULL, 0);
    pageNum = (pageNumber != "") ? strtoull(pageNumber.c_str(), NULL, 0)
                                 : std::numeric_limits<uint32_t>::max();
  } catch (exception& e) {
    throw JsonRpcException(RPC_INVALID_PARAMETER, e.what());
  }

  uint32_t numTransactions = 0;
  try {
    auto const& txBlock = m_mediator.m_txBlockChain.GetBlock(txNum);
    numTransactions = txBlock.GetHeader().GetNumTxs();

    auto const& hashes = GetTransactionsForTxBlock(txBlock, pageNum);

    if (pageNumber != "") {
      if (hashes["Transactions"].empty()) {
        throw JsonRpcException(RPC_MISC_ERROR, "TxBlock has no transactions");
      }

      for (const auto& shard_txn : hashes["Transactions"]) {
        for (const auto& txn_hash : shard_txn) {
          auto json_txn = GetTransaction(txn_hash.asString());
          _json.append(json_txn);
        }
      }
    } else {
      if (hashes.empty()) {
        throw JsonRpcException(RPC_MISC_ERROR, "TxBlock has no transactions");
      }

      for (const auto& shard_txn : hashes) {
        for (const auto& txn_hash : shard_txn) {
          auto json_txn = GetTransaction(txn_hash.asString());
          _json.append(json_txn);
        }
      }
    }
  } catch (const JsonRpcException& je) {
    throw je;
  } catch (const exception& e) {
    LOG_GENERAL(WARNING, "[Error] " << e.what());
    throw JsonRpcException(RPC_MISC_ERROR, "Unable to process");
  }

  if (pageNumber == "") {
    // Backward compatibility: return array of txns if no page number was
    // specified
    return _json;
  }

  // For GetTxnBodiesForTxBlockEx: return map{Transactions:[], CurrPage:int,
  // NumPages:int}
  Json::Value _json2;
  _json2["Transactions"] = move(_json);
  _json2["CurrPage"] = pageNum;
  _json2["NumPages"] = (numTransactions / NUM_TXNS_PER_PAGE) +
                       ((numTransactions % NUM_TXNS_PER_PAGE) ? 1 : 0);
  return _json2;
}

Json::Value LookupServer::GetTransactionsForTxBlock(const TxBlock& txBlock,
                                                    const uint32_t pageNumber) {
  if (!LOOKUP_NODE_MODE) {
    throw JsonRpcException(RPC_INVALID_REQUEST, "Sent to a non-lookup");
  }
  // TODO
  // Workaround to identify dummy block as == comparator does not work on
  // empty object for TxBlock and TxBlockheader().
  // if (txBlock == TxBlock()) {
  if (txBlock.GetHeader().GetBlockNum() == INIT_BLOCK_NUMBER &&
      txBlock.GetHeader().GetDSBlockNum() == INIT_BLOCK_NUMBER) {
    throw JsonRpcException(RPC_INVALID_PARAMS, "Tx Block does not exist");
  }

  auto microBlockInfos = txBlock.GetMicroBlockInfos();
  Json::Value _json = Json::arrayValue;
  bool hasTransactions = false;
  const uint32_t transactionBeg =
      (pageNumber != std::numeric_limits<uint32_t>::max())
          ? (pageNumber * NUM_TXNS_PER_PAGE)
          : 0;
  const uint32_t transactionEnd =
      (pageNumber != std::numeric_limits<uint32_t>::max())
          ? transactionBeg + NUM_TXNS_PER_PAGE - 1
          : std::numeric_limits<uint32_t>::max();
  uint32_t transactionCur = 0;

  for (auto const& mbInfo : microBlockInfos) {
    MicroBlockSharedPtr mbptr;
    _json[mbInfo.m_shardId] = Json::arrayValue;

    if (mbInfo.m_txnRootHash == TxnHash()) {
      continue;
    }

    if (!BlockStorage::GetBlockStorage().GetMicroBlock(mbInfo.m_microBlockHash,
                                                       mbptr)) {
      throw JsonRpcException(RPC_DATABASE_ERROR, "Failed to get Microblock");
    }

    const std::vector<TxnHash>& tranHashes = mbptr->GetTranHashes();
    if (tranHashes.size() > 0) {
      // Skip this microblock's transactions since it is before transactionBeg
      if ((transactionCur + tranHashes.size() + 1) < transactionBeg) {
        transactionCur += tranHashes.size();
        continue;
      }
      // Skip this microblock's transactions since we've reached transactionEnd
      if (transactionCur >= transactionEnd) {
        continue;
      }
      for (const auto& tranHash : tranHashes) {
        // Skip the first transactions until we reach transactionBeg
        if (transactionCur < transactionBeg) {
          transactionCur++;
          continue;
        }
        _json[mbInfo.m_shardId].append(tranHash.hex());
        hasTransactions = true;
        // Stop fetching remaining transactions since we've reached
        // transactionEnd
        if (transactionCur >= transactionEnd) {
          break;
        }
        transactionCur++;
      }
    }
  }

  if (!hasTransactions) {
    throw JsonRpcException(RPC_MISC_ERROR, "TxBlock has no transactions");
  }

  if (pageNumber == std::numeric_limits<uint32_t>::max()) {
    // Backward compatibility: return array of txns if no page number was
    // specified
    return _json;
  }

  // For GetTransactionsForTxBlockEx and GetTxnBodiesForTxBlockEx: return
  // map{Transactions:[], CurrPage:int, NumPages:int}
  Json::Value _json2;
  _json2["Transactions"] = move(_json);
  _json2["CurrPage"] = pageNumber;
  _json2["NumPages"] =
      (txBlock.GetHeader().GetNumTxs() / NUM_TXNS_PER_PAGE) +
      ((txBlock.GetHeader().GetNumTxs() % NUM_TXNS_PER_PAGE) ? 1 : 0);
  return _json2;
}

vector<uint> GenUniqueIndices(uint32_t size, uint32_t num, mt19937& eng) {
  // case when the number required is greater than total numbers being shuffled
  if (size < num) {
    num = size;
  }
  if (num == 0) {
    return vector<uint>();
  }
  vector<uint> v(num);

  for (uint i = 0; i < num; i++) {
    uniform_int_distribution<> dis(
        0, size - i - 1);  // random num between 0 to i-1
    uint x = dis(eng);
    uint j = 0;
    for (j = 0; j < i; j++) {
      if (x < v.at(j)) {
        break;
      }
      x++;
    }
    for (uint k = j + 1; k <= i; k++) {
      v.at(i + j + 1 - k) = v.at(i + j - k);
    }
    v.at(j) = x;
  }
  return v;
}

Json::Value LookupServer::GetCurrentDSComm() {
  LOG_MARKER();
  if (!LOOKUP_NODE_MODE) {
    throw JsonRpcException(RPC_INVALID_REQUEST, "Sent to a non-lookup");
  }
  try {
    Json::Value _json;

    _json["CurrentDSEpoch"] = LookupServer::GetCurrentDSEpoch();
    _json["CurrentTxEpoch"] = LookupServer::GetCurrentMiniEpoch();
    _json["NumOfDSGuard"] = Guard::GetInstance().GetNumOfDSGuard();

    auto dsComm = m_mediator.m_lookup->GetDSComm();
    _json["dscomm"] = Json::Value(Json::arrayValue);
    for (const auto& dsnode : dsComm) {
      _json["dscomm"].append(static_cast<string>(dsnode.first));
    }

    return _json;

  } catch (const JsonRpcException& je) {
    throw je;
  } catch (exception& e) {
    LOG_GENERAL(WARNING, e.what());
    throw JsonRpcException(RPC_MISC_ERROR, "Unable to process");
  }
}

Json::Value LookupServer::GetShardMembers(unsigned int shardID) {
  if (!LOOKUP_NODE_MODE) {
    throw JsonRpcException(RPC_INVALID_REQUEST, "Sent to a non-lookup");
  }
  const auto shards = m_mediator.m_lookup->GetShardPeers();
  const auto& num_shards = shards.size();
  if (num_shards <= shardID) {
    throw JsonRpcException(RPC_INVALID_PARAMETER, "Invalid shard ID");
  }
  Json::Value _json;
  try {
    const auto& shard = shards.at(shardID);
    if (shard.empty()) {
      throw JsonRpcException(RPC_INVALID_PARAMETER, "Shard size 0");
    }

    auto random_vec =
        GenUniqueIndices(shard.size(), NUM_SHARD_PEER_TO_REVEAL, m_eng);
    for (auto const& x : random_vec) {
      const auto& node = shard.at(x);
      _json.append(JSONConversion::convertNode(node));
    }
    return _json;
  } catch (const JsonRpcException& je) {
    throw je;
  } catch (const exception& e) {
    LOG_GENERAL(WARNING, "[Error] " << e.what());
    throw JsonRpcException(RPC_MISC_ERROR, "Unable to process");
  }
}

Json::Value LookupServer::GetPendingTxns() {
  if (!LOOKUP_NODE_MODE) {
    throw JsonRpcException(RPC_INVALID_REQUEST,
                           "Not to be queried on non-lookup");
  }

  if (m_mediator.m_disableGetPendingTxns || !REMOTESTORAGE_DB_ENABLE) {
    throw JsonRpcException(RPC_DATABASE_ERROR, "API not supported");
  }

  try {
    const Json::Value result = RemoteStorageDB::GetInstance().QueryPendingTxns(
        m_mediator.m_currentEpochNum - PENDING_TXN_QUERY_NUM_EPOCHS,
        m_mediator.m_currentEpochNum);
    if (result.isMember("error")) {
      throw JsonRpcException(RPC_DATABASE_ERROR, "Internal database error");
    }
    return result;
  } catch (const JsonRpcException& je) {
    throw je;
  } catch (exception& e) {
    LOG_GENERAL(WARNING, "[Error]" << e.what());
    throw JsonRpcException(RPC_MISC_ERROR,
                           string("Unable To Process: ") + e.what());
  }
}

Json::Value LookupServer::GetMinerInfo(const std::string& blockNum) {
  LOG_MARKER();

  if (!LOOKUP_NODE_MODE) {
    throw JsonRpcException(RPC_INVALID_REQUEST, "Sent to a non-lookup");
  }

  try {
    const DSBlock& latest = m_mediator.m_dsBlockChain.GetLastBlock();
    const uint64_t requestedDSBlockNum = stoull(blockNum);

    if (latest.GetHeader().GetBlockNum() < requestedDSBlockNum) {
      throw JsonRpcException(RPC_MISC_ERROR, "Requested data not found");
    }

    // For DS Committee

    // Retrieve the minerInfoDSComm database entry for the nearest multiple of
    // STORE_DS_COMMITTEE_INTERVAL Set the initial DS committee result to the
    // public keys in the entry
    const uint64_t initDSBlockNum =
        requestedDSBlockNum -
        (requestedDSBlockNum % STORE_DS_COMMITTEE_INTERVAL);
    MinerInfoDSComm minerInfoDSComm;
    if (!BlockStorage::GetBlockStorage().GetMinerInfoDSComm(initDSBlockNum,
                                                            minerInfoDSComm)) {
      throw JsonRpcException(
          RPC_DATABASE_ERROR,
          "Failed to get DS committee miner info for block " +
              boost::lexical_cast<std::string>(initDSBlockNum));
    }

    // From the entry after that until the requested block
    uint64_t currDSBlockNum = initDSBlockNum;
    while (currDSBlockNum < requestedDSBlockNum) {
      currDSBlockNum++;

      // Retrieve the dsBlocks database entry for the current block number
      const DSBlock& currDSBlock =
          m_mediator.m_dsBlockChain.GetBlock(currDSBlockNum);

      // Add the public keys of the PoWWinners in that entry to the DS committee
      for (const auto& winner : currDSBlock.GetHeader().GetDSPoWWinners()) {
        minerInfoDSComm.m_dsNodes.emplace_front(winner.first);
      }

      // Retrieve the minerInfoDSComm database entry for the current block
      // number
      MinerInfoDSComm tmp;
      if (!BlockStorage::GetBlockStorage().GetMinerInfoDSComm(currDSBlockNum,
                                                              tmp)) {
        throw JsonRpcException(
            RPC_DATABASE_ERROR,
            "Failed to get DS committee miner info for block " +
                boost::lexical_cast<std::string>(currDSBlockNum));
      }

      // Remove the public keys of the ejected nodes in that entry from the DS
      // committee
      for (const auto& ejected : tmp.m_dsNodesEjected) {
        auto entry = find(minerInfoDSComm.m_dsNodes.begin(),
                          minerInfoDSComm.m_dsNodes.end(), ejected);
        if (entry == minerInfoDSComm.m_dsNodes.end()) {
          throw JsonRpcException(RPC_MISC_ERROR,
                                 "Failed to get DS committee miner info");
        }
        minerInfoDSComm.m_dsNodes.erase(entry);
      }
    }

    // For Shards

    // Retrieve the minerInfo database entry for the requested DS block
    MinerInfoShards minerInfoShards;
    if (!BlockStorage::GetBlockStorage().GetMinerInfoShards(requestedDSBlockNum,
                                                            minerInfoShards)) {
      throw JsonRpcException(
          RPC_DATABASE_ERROR,
          "Failed to get shards miner info for block " +
              boost::lexical_cast<std::string>(requestedDSBlockNum));
    }

    Json::Value _json;

    // Record the final DS committee public keys in the API response message
    _json["dscommittee"] = Json::Value(Json::arrayValue);
    for (const auto& dsnode : minerInfoDSComm.m_dsNodes) {
      _json["dscommittee"].append(static_cast<string>(dsnode));
    }

    // Record the shard sizes and public keys in the API response message
    _json["shards"] = Json::Value(Json::arrayValue);
    for (const auto& shard : minerInfoShards.m_shards) {
      Json::Value _jsonShard;
      _jsonShard["size"] = uint(shard.m_shardSize);
      _jsonShard["nodes"] = Json::Value(Json::arrayValue);
      for (const auto& shardnode : shard.m_shardNodes) {
        _jsonShard["nodes"].append(static_cast<string>(shardnode));
      }
      _json["shards"].append(_jsonShard);
    }

    return _json;
  } catch (const JsonRpcException& je) {
    throw je;
  } catch (runtime_error& e) {
    LOG_GENERAL(INFO, "[Error]" << e.what() << " Input: " << blockNum);
    throw JsonRpcException(RPC_INVALID_PARAMS, "String not numeric");
  } catch (invalid_argument& e) {
    LOG_GENERAL(INFO, "[Error]" << e.what() << " Input: " << blockNum);
    throw JsonRpcException(RPC_INVALID_PARAMS, "Invalid arugment");
  } catch (out_of_range& e) {
    LOG_GENERAL(INFO, "[Error]" << e.what() << " Input: " << blockNum);
    throw JsonRpcException(RPC_INVALID_PARAMS, "Out of range");
  } catch (exception& e) {
    LOG_GENERAL(INFO, "[Error]" << e.what() << " Input: " << blockNum);
    throw JsonRpcException(RPC_MISC_ERROR, "Unable To Process");
  }
}

Json::Value LookupServer::GetTransactionStatus(const string& txnhash) {
  try {
    if (!REMOTESTORAGE_DB_ENABLE) {
      throw JsonRpcException(RPC_DATABASE_ERROR, "API not supported");
    }
    if (txnhash.size() != TRAN_HASH_SIZE * 2) {
      throw JsonRpcException(RPC_INVALID_PARAMETER,
                             "Txn Hash size not appropriate");
    }

    const auto& result = RemoteStorageDB::GetInstance().QueryTxnHash(txnhash);

    if (result.isMember("error")) {
      throw JsonRpcException(RPC_DATABASE_ERROR, "Internal database error");
    } else if (result == Json::Value::null) {
      // No txnhash matches the one in DB
      throw JsonRpcException(RPC_DATABASE_ERROR, "Txn Hash not Present");
    }
    return result;
  } catch (const JsonRpcException& je) {
    throw je;
  } catch (exception& e) {
    LOG_GENERAL(WARNING, "[Error]" << e.what());
    throw JsonRpcException(RPC_MISC_ERROR,
                           string("Unable To Process: ") + e.what());
  }
}

Json::Value LookupServer::GetStateProof(const string& address,
                                        const string& key,
                                        const string& txBlockNumOrTag) {
  if (!LOOKUP_NODE_MODE) {
    throw JsonRpcException(RPC_INVALID_REQUEST, "Sent to a non-lookup");
  }

  if (!KEEP_HISTORICAL_STATE) {
    throw JsonRpcException(RPC_INVALID_REQUEST,
                           "Historical states not enabled");
  }

  dev::h256 rootHash;
  if (txBlockNumOrTag == "latest") {
    rootHash = dev::h256();
  } else {
    uint64_t requestedTxBlockNum;
    try {
      // blockNum check
      requestedTxBlockNum = stoull(txBlockNumOrTag);
    } catch (runtime_error& e) {
      LOG_GENERAL(INFO,
                  "[Error]" << e.what() << " TxBlockNum: " << txBlockNumOrTag);
      throw JsonRpcException(RPC_INVALID_PARAMS, "TxBlockNum not valid");
    } catch (invalid_argument& e) {
      LOG_GENERAL(INFO,
                  "[Error]" << e.what() << " TxBlockNum: " << txBlockNumOrTag);
      throw JsonRpcException(RPC_INVALID_PARAMS, "Invalid arugment");
    } catch (out_of_range& e) {
      LOG_GENERAL(INFO,
                  "[Error]" << e.what() << " TxBlockNum: " << txBlockNumOrTag);
      throw JsonRpcException(RPC_INVALID_PARAMS, "Out of range");
    } catch (exception& e) {
      LOG_GENERAL(INFO,
                  "[Error]" << e.what() << " TxBlockNum: " << txBlockNumOrTag);
      throw JsonRpcException(RPC_MISC_ERROR, "Unable To Process");
    }

    if (m_mediator.m_txBlockChain.GetLastBlock().GetHeader().GetBlockNum() <
        requestedTxBlockNum) {
      throw JsonRpcException(RPC_MISC_ERROR, "Requested txBlock not mined yet");
    }

    const uint64_t& earliestTrieDSEpoch = m_mediator.GetEarliestTrieDSEpoch(
        m_mediator.m_txBlockChain.GetLastBlock().GetHeader().GetBlockNum() /
        NUM_FINAL_BLOCK_PER_POW);

    if ((requestedTxBlockNum / NUM_FINAL_BLOCK_PER_POW) < earliestTrieDSEpoch) {
      throw JsonRpcException(
          RPC_MISC_ERROR,
          "Proof from requested txBlock is expired, earliest: " +
              boost::lexical_cast<std::string>(
                  (earliestTrieDSEpoch)*NUM_FINAL_BLOCK_PER_POW));
    }

    rootHash = m_mediator.m_txBlockChain.GetBlock(requestedTxBlockNum)
                   .GetHeader()
                   .GetStateRootHash();
  }

  // address check
  if (address.size() != ACC_ADDR_SIZE * 2) {
    throw JsonRpcException(RPC_INVALID_PARAMETER,
                           "Address size not appropriate");
  }

  if (key.size() != STATE_HASH_SIZE * 2) {
    throw JsonRpcException(RPC_INVALID_PARAMETER, "Key size not appropriate");
  }

  bytes tmpaddr;
  bytes tmpHashedKey;
  if (!DataConversion::HexStrToUint8Vec(address, tmpaddr)) {
    throw JsonRpcException(RPC_INVALID_ADDRESS_OR_KEY, "invalid address");
  }
  if (!DataConversion::HexStrToUint8Vec(key, tmpHashedKey)) {
    throw JsonRpcException(RPC_INVALID_ADDRESS_OR_KEY, "invalid key");
  }
  Address addr(tmpaddr);
  dev::h256 hashedKey(tmpHashedKey);

  // get account info & proof
  std::set<std::string> t_accountProof;
  Account account;
  if (!AccountStore::GetInstance().GetProof(addr, rootHash, account,
                                            t_accountProof)) {
    throw JsonRpcException(RPC_INVALID_ADDRESS_OR_KEY,
                           "Address does not exist in requested epoch");
  }

  if (!account.isContract()) {
    throw JsonRpcException(RPC_INVALID_ADDRESS_OR_KEY,
                           "Address not contract address");
  }

  // get proof
  std::set<std::string> t_stateProof;
  if (!Contract::ContractStorage::GetContractStorage()
           .FetchStateProofForContract(t_stateProof, account.GetStorageRoot(),
                                       hashedKey)) {
    throw JsonRpcException(RPC_DATABASE_ERROR, "Proof not found");
  }

  Json::Value ret;
  for (const auto& ap : t_accountProof) {
    string hexstr;
    if (!DataConversion::StringToHexStr(ap, hexstr)) {
      LOG_GENERAL(INFO, "StringToHexStr failed");
      throw JsonRpcException(RPC_INTERNAL_ERROR, "Hex encoding failed");
    }
    ret["accountProof"].append(hexstr);
  }
  for (const auto& sp : t_stateProof) {
    string hexstr;
    if (!DataConversion::StringToHexStr(sp, hexstr)) {
      LOG_GENERAL(INFO, "StringToHexStr failed");
      throw JsonRpcException(RPC_INTERNAL_ERROR, "Hex encoding failed");
    }
    ret["stateProof"].append(hexstr);
  }

  return ret;
}<|MERGE_RESOLUTION|>--- conflicted
+++ resolved
@@ -1436,15 +1436,10 @@
     std::string sender = ethResult["from"].asString();
     std::string toAddr = ethResult["to"].asString();
     std::string cumGas =
-<<<<<<< HEAD
-        "0x" + std::to_string(GasConv::GasUnitsFromCoreToEth(
-                   transactioBodyPtr->GetTransactionReceipt().GetCumGas()));
-=======
         (boost::format("0x%x") %
          GasConv::GasUnitsFromCoreToEth(
              transactioBodyPtr->GetTransactionReceipt().GetCumGas()))
             .str();
->>>>>>> e90be0da
 
     const TxBlockHeader& txHeader = txBlock.GetHeader();
     const std::string blockNumber =
