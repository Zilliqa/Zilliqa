--- conflicted
+++ resolved
@@ -1352,17 +1352,6 @@
       }
     } while (height != 0 && blockHash == "");
 
-<<<<<<< HEAD
-    std::cout << "block hash is: " << blockHash << std::endl;
-
-    auto receipt = result["receipt"];
-
-    std::string hashId = std::string("0x") + result["ID"].asString();
-    bool success = receipt["success"].asBool();
-    std::string sender = receipt["senderPubkey"].asString();
-    std::string toAddr = std::string("0x") + result["toAddr"].asString();
-    std::string cumGas = result["cumulative_gas"].asString();
-=======
     auto receipt = zilResult["receipt"];
 
     std::string hashId = ethResult["hash"].asString();
@@ -1370,7 +1359,6 @@
     std::string sender = ethResult["from"].asString();
     std::string toAddr = ethResult["to"].asString();
     std::string cumGas = zilResult["cumulative_gas"].asString();
->>>>>>> e159f08e
 
     if (blockHash == "") {
       LOG_GENERAL(WARNING, "Tx receipt requested but not found in any blocks.");
