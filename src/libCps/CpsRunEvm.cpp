--- conflicted
+++ resolved
@@ -34,15 +34,6 @@
 
 #include <future>
 
-<<<<<<< HEAD
-Z_I64METRIC& GetCPSMetric() {
-  static Z_I64METRIC counter{Z_FL::CPS, "cps.counter", "Calls into cps",
-                             "calls"};
-  return counter;
-}
-
-=======
->>>>>>> 21966afb
 namespace libCps {
 CpsRunEvm::CpsRunEvm(evm::EvmArgs protoArgs, CpsExecutor& executor,
                      const CpsContext& ctx, CpsRun::Type type)
@@ -273,34 +264,6 @@
     const auto fromAccount = ProtoToAddress(callData.transfer().source());
     const auto toAccount = ProtoToAddress(callData.transfer().destination());
 
-<<<<<<< HEAD
-  const auto tnsfDestAddr = ProtoToAddress(callData.transfer().destination());
-  const auto tnsfOriginAddr = ProtoToAddress(callData.transfer().source());
-  const auto tnsfVal = ProtoToUint(callData.transfer().value());
-
-  const auto calleeAddr = ProtoToAddress(callData.callee_address());
-
-  if (IsNullAddress(calleeAddr)) {
-    TRACE_ERROR("Invalid account called...");
-    INC_STATUS(GetCPSMetric(), "error", "Invalid account");
-    return {TxnStatus::INVALID_TO_ACCOUNT, false, {}};
-  }
-
-  if (mCpsContext.isStatic && !isStatic) {
-    INC_STATUS(GetCPSMetric(), "error", "Incorect txn type");
-    return {TxnStatus::INCORRECT_TXN_TYPE, false, {}};
-  }
-
-  const bool areTnsfAddressesEmpty =
-      IsNullAddress(tnsfDestAddr) && IsNullAddress(tnsfOriginAddr);
-  const bool isValZero = (tnsfVal == 0);
-  const bool isDelegate = (ctxOriginAddr == mCpsContext.origSender) &&
-                          (ctxDestAddr == ProtoToAddress(mProtoArgs.address()));
-
-  if (isStatic || isDelegate) {
-    if (!areTnsfAddressesEmpty || !isValZero) {
-      INC_STATUS(GetCPSMetric(), "error", "Incorrect txn type");
-=======
     if (fromAccount != mCpsContext.origSender &&
         fromAccount != ProtoToAddress(mProtoArgs.address())) {
       LOG_GENERAL(
@@ -311,7 +274,6 @@
                  "Source addr is incorrect for value transfer in call-trap");
       span.SetError("Addr(val: " + fromAccount.hex() +
                     ") is invalid for value transfer in call-trap");
->>>>>>> 21966afb
       return {TxnStatus::INCORRECT_TXN_TYPE, false, {}};
     }
 
@@ -319,18 +281,6 @@
         mAccountStore.GetBalanceForAccountAtomic(fromAccount);
     const auto requestedValue = Amount::fromWei(transferValue);
     if (requestedValue > currentBalance) {
-<<<<<<< HEAD
-      TRACE_ERROR("insufficient bal.");
-      INC_STATUS(GetCPSMetric(), "error", "Insufficient balance");
-      return {TxnStatus::INSUFFICIENT_BALANCE, false, {}};
-    }
-
-    if (!requestedValue.isZero() && remainingGas < MIN_ETH_GAS) {
-      TRACE_ERROR("insufficient gas.");
-      INC_STATUS(GetCPSMetric(), "error", "Insufficient gas");
-      return {TxnStatus::INSUFFICIENT_GAS_LIMIT, false, {}};
-    }
-=======
       LOG_GENERAL(WARNING,
                   "From account has insufficient balance in call-trap");
       TRACE_ERROR("Insufficient balance");
@@ -348,7 +298,6 @@
         mExecutor, mCpsContext, evm::EvmResult{}, fromAccount, toAccount,
         value);
     mExecutor.PushRun(std::move(transferRun));
->>>>>>> 21966afb
   }
 
   return {TxnStatus::NOT_PRESENT, true, {}};
