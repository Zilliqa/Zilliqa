--- conflicted
+++ resolved
@@ -56,14 +56,10 @@
 
 CpsExecuteResult CpsExecutor::PreValidateScillaRun(
     const ScillaProcessContext& context) const {
-<<<<<<< HEAD
-  TRACE(zil::trace::FilterClass::DEMO);
-=======
   CREATE_SPAN(zil::trace::FilterClass::CPS_SCILLA, context.origin.hex(),
               context.recipient.hex(), context.origin.hex(),
               context.amount.convert_to<std::string>())
 
->>>>>>> 71ec2456
   if (!mAccountStore.AccountExistsAtomic(context.origin)) {
     TRACE_ERROR("Invalid Account");
     return {TxnStatus::INVALID_FROM_ACCOUNT, false, {}};
@@ -214,10 +210,6 @@
 
   const bool isFailure = !m_queue.empty() || !runResult.isSuccess;
   const bool isEstimate = !clientContext.GetCommit();
-<<<<<<< HEAD
-  // failure or Estimate mode
-  if (isFailure || isEstimate) {
-=======
   const bool isEthCall = cpsCtx.isStatic;
 
   span.SetAttribute("Estimate", isEstimate);
@@ -226,7 +218,6 @@
 
   // failure or Estimate/EthCall mode
   if (isFailure || isEstimate || isEthCall) {
->>>>>>> 71ec2456
     mAccountStore.RevertContractStorageState();
     mAccountStore.DiscardAtomics();
     mTxReceipt.clear();
