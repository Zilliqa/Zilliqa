/*
 * Copyright (C) 2022 Zilliqa
 *
 * This program is free software: you can redistribute it and/or modify
 * it under the terms of the GNU General Public License as published by
 * the Free Software Foundation, either version 3 of the License, or
 * (at your option) any later version.
 *
 * This program is distributed in the hope that it will be useful,
 * but WITHOUT ANY WARRANTY; without even the implied warranty of
 * MERCHANTABILITY or FITNESS FOR A PARTICULAR PURPOSE.  See the
 * GNU General Public License for more details.
 *
 * You should have received a copy of the GNU General Public License
 * along with this program.  If not, see <https://www.gnu.org/licenses/>.
 */

#include "libCps/CpsExecutor.h"
#include "libCps/Amount.h"
#include "libCps/CpsContext.h"
#include "libCps/CpsExecuteValidator.h"
#include "libCps/CpsRunEvm.h"
#include "libCps/CpsUtils.h"

#include "libData/AccountData/TransactionReceipt.h"
#include "libData/AccountStore/services/evm/EvmProcessContext.h"
#include "libData/AccountStore/services/scilla/ScillaProcessContext.h"
#include "libUtils/GasConv.h"
#include "libUtils/Logger.h"
#include "libUtils/SafeMath.h"

namespace libCps {

CpsExecutor::CpsExecutor(CpsAccountStoreInterface& accountStore,
                         TransactionReceipt& receipt)
    : mAccountStore(accountStore), mTxReceipt(receipt) {}

CpsExecuteResult CpsExecutor::PreValidateEvmRun(
    const EvmProcessContext& context) const {
  const auto owned = mAccountStore.GetBalanceForAccountAtomic(
      ProtoToAddress(context.GetEvmArgs().origin()));

  const auto amountResult = CpsExecuteValidator::CheckAmount(context, owned);
  if (!amountResult.isSuccess) {
    return amountResult;
  }
  const auto gasResult = CpsExecuteValidator::CheckGasLimit(context);
  if (!gasResult.isSuccess) {
    return gasResult;
  }
  return {TxnStatus::NOT_PRESENT, true, {}};
}

CpsExecuteResult CpsExecutor::PreValidateScillaRun(
    const ScillaProcessContext& context) const {
  const auto owned = mAccountStore.GetBalanceForAccountAtomic(context.origin);
  const auto amountResult = CpsExecuteValidator::CheckAmount(context, owned);
  if (!amountResult.isSuccess) {
    return amountResult;
  }
  const auto gasResult = CpsExecuteValidator::CheckGasLimit(context);
  if (!gasResult.isSuccess) {
    return gasResult;
  }
  return {TxnStatus::NOT_PRESENT, true, {}};
}

CpsExecutor::~CpsExecutor() = default;

void CpsExecutor::InitRun() { mAccountStore.DiscardAtomics(); }

CpsExecuteResult CpsExecutor::RunFromScilla(
    ScillaProcessContext& clientContext) {
  InitRun();
  const auto preValidateResult = PreValidateScillaRun(clientContext);
  if (!preValidateResult.isSuccess) {
    return preValidateResult;
  }

  CpsContext cpsCtx{.origSender = clientContext.origin,
                    .isStatic = false,
                    .estimate = false,
                    .evmExtras = CpsUtils::FromScillaContext(clientContext),
                    .scillaExtras = clientContext};
  (void)cpsCtx;
  return {};
}

CpsExecuteResult CpsExecutor::RunFromEvm(EvmProcessContext& clientContext) {
  InitRun();

  const auto preValidateResult = PreValidateEvmRun(clientContext);
  if (!preValidateResult.isSuccess) {
    return preValidateResult;
  }

  TakeGasFromAccount(clientContext);

  CpsContext cpsCtx{ProtoToAddress(clientContext.GetEvmArgs().origin()),
                    clientContext.GetDirect(),
                    clientContext.GetEvmArgs().estimate(),
                    clientContext.GetEvmArgs().extras(),
                    CpsUtils::FromEvmContext(clientContext)};
  const auto runType =
      IsNullAddress(ProtoToAddress(clientContext.GetEvmArgs().address()))
          ? CpsRun::Create
          : CpsRun::Call;
  auto evmRun = std::make_shared<CpsRunEvm>(clientContext.GetEvmArgs(), *this,
                                            cpsCtx, runType);
  m_queue.push_back(std::move(evmRun));

  mAccountStore.BufferCurrentContractStorageState();

  CpsExecuteResult runResult;
  while (!m_queue.empty()) {
    const auto currentRun = std::move(m_queue.back());
    m_queue.pop_back();
    runResult = currentRun->Run(mTxReceipt);
    if (!runResult.isSuccess) {
      break;
    }

    // Likely rewrite that to std::variant and check if it's scilla type
    if (!m_queue.empty()) {
      CpsRun* nextRun = m_queue.back().get();
      if (nextRun->IsResumable()) {
        nextRun->ProvideFeedback(*currentRun.get(), runResult);
      }
    }
  }

  // Increase nonce regardless of processing result
  const auto sender = clientContext.GetTransaction().GetSenderAddr();
  mAccountStore.IncreaseNonceForAccountAtomic(sender);

  const auto givenGasCore =
      GasConv::GasUnitsFromEthToCore(clientContext.GetEvmArgs().gas_limit());

  uint64_t gasRemainedCore = 0;
  // EvmRun was the last one
  if (std::holds_alternative<evm::EvmResult>(runResult.result)) {
    const auto& evmResult = std::get<evm::EvmResult>(runResult.result);
    clientContext.SetEvmResult(evmResult);
    gasRemainedCore = GasConv::GasUnitsFromEthToCore(evmResult.remaining_gas());
  }
  // ScillaRun was the last one
  else {
    const auto& scillaResult = std::get<ScillaResult>(runResult.result);
    gasRemainedCore = scillaResult.gasRemained;
  }

  const bool isFailure = !m_queue.empty() || !runResult.isSuccess;
  const bool isEstimate = !clientContext.GetCommit();
  // failure or Estimate mode
  if (isFailure || isEstimate) {
    mAccountStore.RevertContractStorageState();
    mAccountStore.DiscardAtomics();
    mTxReceipt.clear();
    mTxReceipt.SetCumGas(givenGasCore - gasRemainedCore);
    if (isFailure) {
      mTxReceipt.SetResult(false);
      mTxReceipt.AddError(RUNNER_FAILED);
    } else {
      mTxReceipt.SetResult(true);
    }
    mTxReceipt.update();
  } else {
    mTxReceipt.SetCumGas(givenGasCore - gasRemainedCore);
    mTxReceipt.SetResult(true);
    mTxReceipt.update();
    RefundGas(clientContext, gasRemainedCore);
    mAccountStore.CommitAtomics();
  }
  // Always mark run as successful in estimate mode
  if (isEstimate) {
<<<<<<< HEAD
    if (std::holds_alternative<evm::EvmResult>(runResult.result)) {
      const auto& evmResult = std::get<evm::EvmResult>(runResult.result);
      return {TxnStatus::NOT_PRESENT, true, evmResult};
    }
    evm::EvmResult evmResult;
    evmResult.set_remaining_gas(
        GasConv::GasUnitsFromCoreToEth(gasRemainedCore));
    return {TxnStatus::NOT_PRESENT, true, std::move(evmResult)};
=======
    // In some cases revert state may be missing (if e.g. trap validation
    // failed)
    if (isFailure && runResult.evmResult.exit_reason().exit_reason_case() ==
                         evm::ExitReason::EXIT_REASON_NOT_SET) {
      evm::ExitReason exitReason;
      exitReason.set_revert(evm::ExitReason_Revert_REVERTED);
      *runResult.evmResult.mutable_exit_reason() = exitReason;
      clientContext.SetEvmResult(runResult.evmResult);
    }
    return {TxnStatus::NOT_PRESENT, true, runResult.evmResult};
>>>>>>> b30967f9
  }
  return runResult;
}

void CpsExecutor::TakeGasFromAccount(
    const std::variant<EvmProcessContext, ScillaProcessContext>& context) {
  CpsContext::Address address;
  Amount amount;
  // EVM initiates
  if (std::holds_alternative<EvmProcessContext>(context)) {
    const auto& evmCtx = std::get<EvmProcessContext>(context);
    uint256_t gasDepositWei;
    if (!SafeMath<uint256_t>::mul(evmCtx.GetTransaction().GetGasLimitZil(),
                                  CpsExecuteValidator::GetGasPriceWei(evmCtx),
                                  gasDepositWei)) {
      return;
    }
    address = ProtoToAddress(evmCtx.GetEvmArgs().origin());
    amount = Amount::fromWei(gasDepositWei);
  }
  // Scilla initiates
  else {
    const auto& scillaCtx = std::get<ScillaProcessContext>(context);
    uint128_t gasDepositQa;
    if (!SafeMath<uint128_t>::mul(scillaCtx.gasLimit, scillaCtx.gasPrice,
                                  gasDepositQa)) {
      return;
    }
    address = scillaCtx.origin;
    amount = Amount::fromQa(gasDepositQa);
  }

  mAccountStore.DecreaseBalanceAtomic(address, amount);
}

void CpsExecutor::RefundGas(
    const std::variant<EvmProcessContext, ScillaProcessContext>& context,
    uint64_t gasRemainedCore) {
  Amount amount;
  Address account;

  // EVM initiates
  if (std::holds_alternative<EvmProcessContext>(context)) {
    const auto& evmCtx = std::get<EvmProcessContext>(context);
    account = ProtoToAddress(evmCtx.GetEvmArgs().origin());
    uint128_t gasRefund;
    if (!SafeMath<uint128_t>::mul(gasRemainedCore,
                                  CpsExecuteValidator::GetGasPriceWei(evmCtx),
                                  gasRefund)) {
      return;
    }
    amount = Amount::fromWei(gasRefund);
  } else {
    const auto& scillaCtx = std::get<ScillaProcessContext>(context);
    account = scillaCtx.origin;
    uint128_t gasRefund;
    if (!SafeMath<uint128_t>::mul(gasRemainedCore, scillaCtx.gasPrice,
                                  gasRefund)) {
      return;
    }
    amount = Amount::fromQa(gasRefund);
  }

  mAccountStore.IncreaseBalanceAtomic(account, amount);
}

void CpsExecutor::PushRun(std::shared_ptr<CpsRun> run) {
  m_queue.push_back(std::move(run));
}

}  // namespace libCps<|MERGE_RESOLUTION|>--- conflicted
+++ resolved
@@ -173,27 +173,23 @@
   }
   // Always mark run as successful in estimate mode
   if (isEstimate) {
-<<<<<<< HEAD
     if (std::holds_alternative<evm::EvmResult>(runResult.result)) {
-      const auto& evmResult = std::get<evm::EvmResult>(runResult.result);
+      auto& evmResult = std::get<evm::EvmResult>(runResult.result);
+      // In some cases revert state may be missing (if e.g. trap validation
+      // failed)
+      if (isFailure && evmResult.exit_reason().exit_reason_case() ==
+                         evm::ExitReason::EXIT_REASON_NOT_SET) {
+        evm::ExitReason exitReason;
+        exitReason.set_revert(evm::ExitReason_Revert_REVERTED);
+        *evmResult.mutable_exit_reason() = exitReason;
+        clientContext.SetEvmResult(evmResult);
+      }
       return {TxnStatus::NOT_PRESENT, true, evmResult};
     }
     evm::EvmResult evmResult;
     evmResult.set_remaining_gas(
         GasConv::GasUnitsFromCoreToEth(gasRemainedCore));
     return {TxnStatus::NOT_PRESENT, true, std::move(evmResult)};
-=======
-    // In some cases revert state may be missing (if e.g. trap validation
-    // failed)
-    if (isFailure && runResult.evmResult.exit_reason().exit_reason_case() ==
-                         evm::ExitReason::EXIT_REASON_NOT_SET) {
-      evm::ExitReason exitReason;
-      exitReason.set_revert(evm::ExitReason_Revert_REVERTED);
-      *runResult.evmResult.mutable_exit_reason() = exitReason;
-      clientContext.SetEvmResult(runResult.evmResult);
-    }
-    return {TxnStatus::NOT_PRESENT, true, runResult.evmResult};
->>>>>>> b30967f9
   }
   return runResult;
 }
