/*
 * Copyright (C) 2022 Zilliqa
 *
 * This program is free software: you can redistribute it and/or modify
 * it under the terms of the GNU General Public License as published by
 * the Free Software Foundation, either version 3 of the License, or
 * (at your option) any later version.
 *
 * This program is distributed in the hope that it will be useful,
 * but WITHOUT ANY WARRANTY; without even the implied warranty of
 * MERCHANTABILITY or FITNESS FOR A PARTICULAR PURPOSE.  See the
 * GNU General Public License for more details.
 *
 * You should have received a copy of the GNU General Public License
 * along with this program.  If not, see <https://www.gnu.org/licenses/>.
 */

#include "libCps/CpsExecutor.h"
#include "libCps/Amount.h"
#include "libCps/CpsContext.h"
#include "libCps/CpsExecuteValidator.h"
#include "libCps/CpsRunEvm.h"
#include "libCps/CpsRunScilla.h"
#include "libCps/CpsUtils.h"

#include "libData/AccountData/TransactionReceipt.h"
#include "libData/AccountStore/services/evm/EvmProcessContext.h"
#include "libData/AccountStore/services/scilla/ScillaProcessContext.h"
#include "libUtils/GasConv.h"
#include "libUtils/SafeMath.h"

namespace libCps {

CpsExecutor::CpsExecutor(CpsAccountStoreInterface& accountStore,
                         TransactionReceipt& receipt)
    : mAccountStore(accountStore), mTxReceipt(receipt) {}

CpsExecuteResult CpsExecutor::PreValidateEvmRun(
    const EvmProcessContext& context) const {
  const auto owned = mAccountStore.GetBalanceForAccountAtomic(
      ProtoToAddress(context.GetEvmArgs().origin()));

  const auto amountResult = CpsExecuteValidator::CheckAmount(context, owned);
  if (!amountResult.isSuccess) {
    return amountResult;
  }
  const auto gasResult = CpsExecuteValidator::CheckGasLimit(context);
  if (!gasResult.isSuccess) {
    return gasResult;
  }
  return {TxnStatus::NOT_PRESENT, true, {}};
}

CpsExecuteResult CpsExecutor::PreValidateScillaRun(
    const ScillaProcessContext& context) const {
  if (!mAccountStore.AccountExistsAtomic(context.origin)) {
    return {TxnStatus::INVALID_FROM_ACCOUNT, false, {}};
  }
  const auto owned = mAccountStore.GetBalanceForAccountAtomic(context.origin);
  const auto amountResult = CpsExecuteValidator::CheckAmount(context, owned);
  if (!amountResult.isSuccess) {
    return amountResult;
  }
  return {TxnStatus::NOT_PRESENT, true, {}};
}

CpsExecutor::~CpsExecutor() = default;

void CpsExecutor::InitRun() { mAccountStore.DiscardAtomics(); }

CpsExecuteResult CpsExecutor::RunFromScilla(
    ScillaProcessContext& clientContext) {
  InitRun();
  const auto preValidateResult = PreValidateScillaRun(clientContext);
  if (!preValidateResult.isSuccess) {
    return preValidateResult;
  }

  CpsContext cpsCtx{.origSender = clientContext.origin,
                    .isStatic = false,
                    .estimate = false,
                    .evmExtras = CpsUtils::FromScillaContext(clientContext),
                    .scillaExtras = clientContext};

  TakeGasFromAccount(clientContext);

  // Special case for transfer only
  if (clientContext.contractType == Transaction::NON_CONTRACT) {
    if (!mAccountStore.TransferBalanceAtomic(
            clientContext.origin, clientContext.recipient,
            Amount::fromQa(clientContext.amount))) {
      return {TxnStatus::INSUFFICIENT_BALANCE, false, {}};
    }
    mTxReceipt.SetCumGas(NORMAL_TRAN_GAS);
    mTxReceipt.SetResult(true);
    mTxReceipt.update();
    const auto gasRemainedCore = clientContext.gasLimit - NORMAL_TRAN_GAS;
    RefundGas(clientContext, gasRemainedCore);
    mAccountStore.CommitAtomics();
    return {TxnStatus::NOT_PRESENT, true, {}};
  }

  const auto type = clientContext.contractType == Transaction::CONTRACT_CALL
                        ? CpsRun::Call
                        : CpsRun::Create;

  auto args = ScillaArgs{
      .from = cpsCtx.scillaExtras.origin,
      .dest = cpsCtx.scillaExtras.recipient,
      .origin = cpsCtx.scillaExtras.origin,
      .value = Amount::fromQa(cpsCtx.scillaExtras.amount),
      .calldata =
          ScillaArgs::CodeData{
              cpsCtx.scillaExtras.code,
              cpsCtx.scillaExtras.data,
          },
      .edge = 0,
      .depth = 0,
      .gasLimit = cpsCtx.scillaExtras.gasLimit,
  };

  auto scillaRun =
      std::make_shared<CpsRunScilla>(std::move(args), *this, cpsCtx, type);

  m_queue.push_back(std::move(scillaRun));

  const auto execResult = processLoop(cpsCtx);

  const auto gasRemainedCore = GetRemainedGasCore(execResult);

  const bool isFailure = !m_queue.empty() || !execResult.isSuccess;
  if (isFailure) {
    mAccountStore.RevertContractStorageState();
    mAccountStore.DiscardAtomics();
    mTxReceipt.RemoveAllTransitions();
    mTxReceipt.SetCumGas(clientContext.gasLimit - gasRemainedCore);
    mTxReceipt.SetResult(false);
    mTxReceipt.update();
  } else {
    mTxReceipt.SetCumGas(clientContext.gasLimit - gasRemainedCore);
    mTxReceipt.SetResult(true);
    mTxReceipt.update();
    RefundGas(clientContext, gasRemainedCore);
    mAccountStore.CommitAtomics();
  }

  return execResult;
}

CpsExecuteResult CpsExecutor::RunFromEvm(EvmProcessContext& clientContext) {
  InitRun();

  const auto preValidateResult = PreValidateEvmRun(clientContext);
  if (!preValidateResult.isSuccess) {
    return preValidateResult;
  }

  TakeGasFromAccount(clientContext);

  CpsContext cpsCtx{ProtoToAddress(clientContext.GetEvmArgs().origin()),
                    clientContext.GetDirect(),
                    clientContext.GetEvmArgs().estimate(),
                    clientContext.GetEvmArgs().extras(),
                    CpsUtils::FromEvmContext(clientContext)};
  const auto runType =
      IsNullAddress(ProtoToAddress(clientContext.GetEvmArgs().address()))
          ? CpsRun::Create
          : CpsRun::Call;
  auto evmRun = std::make_shared<CpsRunEvm>(clientContext.GetEvmArgs(), *this,
                                            cpsCtx, runType);
  this->TxTraceClear();
  m_queue.push_back(std::move(evmRun));

<<<<<<< HEAD
  mAccountStore.BufferCurrentContractStorageState();

  CpsExecuteResult runResult;
  while (!m_queue.empty()) {
    const auto currentRun = std::move(m_queue.back());
    m_queue.pop_back();

    runResult = currentRun->Run(mTxReceipt);

    if (!runResult.isSuccess) {
      break;
    }

    // Likely rewrite that to std::variant and check if it's scilla type
    if (!m_queue.empty()) {
      CpsRun* nextRun = m_queue.back().get();
      if (nextRun->IsResumable()) {
        nextRun->ProvideFeedback(*currentRun.get(), runResult);
      }
    }
  }

  // Increase nonce regardless of processing result
  const auto sender = clientContext.GetTransaction().GetSenderAddr();
  mAccountStore.IncreaseNonceForAccountAtomic(sender);
=======
  auto runResult = processLoop(cpsCtx);
>>>>>>> 5634dc22

  const auto givenGasCore =
      GasConv::GasUnitsFromEthToCore(clientContext.GetEvmArgs().gas_limit());

  uint64_t gasRemainedCore = GetRemainedGasCore(runResult);

  if (std::holds_alternative<evm::EvmResult>(runResult.result)) {
    const auto& evmResult = std::get<evm::EvmResult>(runResult.result);
    clientContext.SetEvmResult(evmResult);
  }

  const bool isFailure = !m_queue.empty() || !runResult.isSuccess;
  const bool isEstimate = !clientContext.GetCommit();
  // failure or Estimate mode
  if (isFailure || isEstimate) {
    mAccountStore.RevertContractStorageState();
    mAccountStore.DiscardAtomics();
    mTxReceipt.clear();
    mTxReceipt.SetCumGas(givenGasCore - gasRemainedCore);
    if (isFailure) {
      mTxReceipt.SetResult(false);
      mTxReceipt.AddError(RUNNER_FAILED);
    } else {
      mTxReceipt.SetResult(true);
    }
    mTxReceipt.update();
  } else {
    mTxReceipt.SetCumGas(givenGasCore - gasRemainedCore);
    mTxReceipt.SetResult(true);
    mTxReceipt.update();
    RefundGas(clientContext, gasRemainedCore);
    mAccountStore.CommitAtomics();
  }
  // Always mark run as successful in estimate mode
  if (isEstimate) {
<<<<<<< HEAD
    if(isFailure) {
      LOG_GENERAL(WARNING, "Failed when estimating gas!");
    }

    // In some cases revert state may be missing (if e.g. trap validation
    // failed)
    if (isFailure && runResult.evmResult.exit_reason().exit_reason_case() ==
                         evm::ExitReason::EXIT_REASON_NOT_SET) {
      evm::ExitReason exitReason;
      exitReason.set_revert(evm::ExitReason_Revert_REVERTED);
      *runResult.evmResult.mutable_exit_reason() = exitReason;
      clientContext.SetEvmResult(runResult.evmResult);
=======
    if (std::holds_alternative<evm::EvmResult>(runResult.result)) {
      auto& evmResult = std::get<evm::EvmResult>(runResult.result);
      // In some cases revert state may be missing (if e.g. trap validation
      // failed)
      if (isFailure && evmResult.exit_reason().exit_reason_case() ==
                           evm::ExitReason::EXIT_REASON_NOT_SET) {
        evm::ExitReason exitReason;
        exitReason.set_revert(evm::ExitReason_Revert_REVERTED);
        *evmResult.mutable_exit_reason() = exitReason;
        clientContext.SetEvmResult(evmResult);
      }
      return {TxnStatus::NOT_PRESENT, true, evmResult};
>>>>>>> 5634dc22
    }
    evm::EvmResult evmResult;
    evmResult.set_remaining_gas(
        GasConv::GasUnitsFromCoreToEth(gasRemainedCore));
    return {TxnStatus::NOT_PRESENT, true, std::move(evmResult)};
  }

  return runResult;
}

CpsExecuteResult CpsExecutor::processLoop(const CpsContext& context) {
  mAccountStore.BufferCurrentContractStorageState();

  CpsExecuteResult runResult;
  while (!m_queue.empty()) {
    const auto currentRun = std::move(m_queue.back());
    m_queue.pop_back();
    runResult = currentRun->Run(mTxReceipt);
    if (!runResult.isSuccess) {
      break;
    }

    // Likely rewrite that to std::variant and check if it's scilla type
    if (!m_queue.empty()) {
      CpsRun* nextRun = m_queue.back().get();
      if (nextRun->IsResumable()) {
        nextRun->ProvideFeedback(*currentRun.get(), runResult);
      }
    }
  }

  // Increase nonce regardless of processing result
  mAccountStore.IncreaseNonceForAccountAtomic(context.origSender);
  return runResult;
}

void CpsExecutor::TakeGasFromAccount(
    const std::variant<EvmProcessContext, ScillaProcessContext>& context) {
  CpsContext::Address address;
  Amount amount;
  // EVM initiates
  if (std::holds_alternative<EvmProcessContext>(context)) {
    const auto& evmCtx = std::get<EvmProcessContext>(context);
    uint256_t gasDepositWei;
    if (!SafeMath<uint256_t>::mul(evmCtx.GetTransaction().GetGasLimitZil(),
                                  CpsExecuteValidator::GetGasPriceWei(evmCtx),
                                  gasDepositWei)) {
      return;
    }
    address = ProtoToAddress(evmCtx.GetEvmArgs().origin());
    amount = Amount::fromWei(gasDepositWei);
  }
  // Scilla initiates
  else {
    const auto& scillaCtx = std::get<ScillaProcessContext>(context);
    uint128_t gasDepositQa;
    if (!SafeMath<uint128_t>::mul(scillaCtx.gasLimit, scillaCtx.gasPrice,
                                  gasDepositQa)) {
      return;
    }
    address = scillaCtx.origin;
    amount = Amount::fromQa(gasDepositQa);
  }

  mAccountStore.DecreaseBalanceAtomic(address, amount);
}

void CpsExecutor::RefundGas(
    const std::variant<EvmProcessContext, ScillaProcessContext>& context,
    uint64_t gasRemainedCore) {
  Amount amount;
  Address account;

  // EVM initiates
  if (std::holds_alternative<EvmProcessContext>(context)) {
    const auto& evmCtx = std::get<EvmProcessContext>(context);
    account = ProtoToAddress(evmCtx.GetEvmArgs().origin());
    uint128_t gasRefund;
    if (!SafeMath<uint128_t>::mul(gasRemainedCore,
                                  CpsExecuteValidator::GetGasPriceWei(evmCtx),
                                  gasRefund)) {
      return;
    }
    amount = Amount::fromWei(gasRefund);
    // Scilla initiates
  } else {
    const auto& scillaCtx = std::get<ScillaProcessContext>(context);
    account = scillaCtx.origin;
    uint128_t gasRefund;
    if (!SafeMath<uint128_t>::mul(gasRemainedCore, scillaCtx.gasPrice,
                                  gasRefund)) {
      return;
    }
    amount = Amount::fromQa(gasRefund);
  }

  mAccountStore.IncreaseBalanceAtomic(account, amount);
}

uint64_t CpsExecutor::GetRemainedGasCore(
    const CpsExecuteResult& execResult) const {
  // EvmRun was the last one
  if (std::holds_alternative<evm::EvmResult>(execResult.result)) {
    const auto& evmResult = std::get<evm::EvmResult>(execResult.result);
    return GasConv::GasUnitsFromEthToCore(evmResult.remaining_gas());
  }
  // ScillaRun was the last one
  else {
    const auto& scillaResult = std::get<ScillaResult>(execResult.result);
    return scillaResult.gasRemained;
  }
}

void CpsExecutor::PushRun(std::shared_ptr<CpsRun> run) {
  m_queue.push_back(std::move(run));
}

std::string &CpsExecutor::CurrentTrace() {
  return this->m_txTrace;
}

void CpsExecutor::TxTraceClear() {
  this->m_txTrace.clear();
}

}  // namespace libCps<|MERGE_RESOLUTION|>--- conflicted
+++ resolved
@@ -171,35 +171,7 @@
   this->TxTraceClear();
   m_queue.push_back(std::move(evmRun));
 
-<<<<<<< HEAD
-  mAccountStore.BufferCurrentContractStorageState();
-
-  CpsExecuteResult runResult;
-  while (!m_queue.empty()) {
-    const auto currentRun = std::move(m_queue.back());
-    m_queue.pop_back();
-
-    runResult = currentRun->Run(mTxReceipt);
-
-    if (!runResult.isSuccess) {
-      break;
-    }
-
-    // Likely rewrite that to std::variant and check if it's scilla type
-    if (!m_queue.empty()) {
-      CpsRun* nextRun = m_queue.back().get();
-      if (nextRun->IsResumable()) {
-        nextRun->ProvideFeedback(*currentRun.get(), runResult);
-      }
-    }
-  }
-
-  // Increase nonce regardless of processing result
-  const auto sender = clientContext.GetTransaction().GetSenderAddr();
-  mAccountStore.IncreaseNonceForAccountAtomic(sender);
-=======
   auto runResult = processLoop(cpsCtx);
->>>>>>> 5634dc22
 
   const auto givenGasCore =
       GasConv::GasUnitsFromEthToCore(clientContext.GetEvmArgs().gas_limit());
@@ -235,20 +207,6 @@
   }
   // Always mark run as successful in estimate mode
   if (isEstimate) {
-<<<<<<< HEAD
-    if(isFailure) {
-      LOG_GENERAL(WARNING, "Failed when estimating gas!");
-    }
-
-    // In some cases revert state may be missing (if e.g. trap validation
-    // failed)
-    if (isFailure && runResult.evmResult.exit_reason().exit_reason_case() ==
-                         evm::ExitReason::EXIT_REASON_NOT_SET) {
-      evm::ExitReason exitReason;
-      exitReason.set_revert(evm::ExitReason_Revert_REVERTED);
-      *runResult.evmResult.mutable_exit_reason() = exitReason;
-      clientContext.SetEvmResult(runResult.evmResult);
-=======
     if (std::holds_alternative<evm::EvmResult>(runResult.result)) {
       auto& evmResult = std::get<evm::EvmResult>(runResult.result);
       // In some cases revert state may be missing (if e.g. trap validation
@@ -261,7 +219,6 @@
         clientContext.SetEvmResult(evmResult);
       }
       return {TxnStatus::NOT_PRESENT, true, evmResult};
->>>>>>> 5634dc22
     }
     evm::EvmResult evmResult;
     evmResult.set_remaining_gas(
