--- conflicted
+++ resolved
@@ -34,34 +34,12 @@
 using websocketpp::base64_encode;
 
 namespace {
-<<<<<<< HEAD
-void instFetchInfo(opentelemetry::metrics::ObserverResult observer_result,
-                   void *state) {
-  ScillaBCInfo *that = static_cast<ScillaBCInfo *>(state);
-
-  // This looks like a bug in openTelemetry, need to investigate, clash between
-  // uint64_t amd long int should be unsigned, losing precision.
-
-  if (std::holds_alternative<std::shared_ptr<
-          opentelemetry::v1::metrics::ObserverResultT<int64_t>>>(
-          observer_result)) {
-    std::get<
-        std::shared_ptr<opentelemetry::v1::metrics::ObserverResultT<int64_t>>>(
-        observer_result)
-        ->Observe(that->getCurBlockNum(), {{"counter", "BlockNumber"}});
-    std::get<
-        std::shared_ptr<opentelemetry::v1::metrics::ObserverResultT<int64_t>>>(
-        observer_result)
-        ->Observe(that->getCurDSBlockNum(), {{"counter", "DSBlockNumber"}});
-  }
-=======
 
 zil::metrics::uint64Counter_t &GetCallsCounter() {
   static auto scillaIPCCount = Metrics::GetInstance().CreateInt64Metric(
       "zilliqa_scillaipc", "scilla_ipc_count", "Metrics for ScillaIPCServer",
       "Calls");
   return scillaIPCCount;
->>>>>>> 49a4c862
 }
 
 }  // namespace
@@ -158,14 +136,8 @@
 
 void ScillaIPCServer::fetchExternalStateValueB64I(const Json::Value &request,
                                                   Json::Value &response) {
-<<<<<<< HEAD
-  if (zil::metrics::Filter::GetInstance().Enabled(zil::metrics::FilterClass::SCILLA_IPC)) {
-    m_scillaIPCCount->Add(1, {{"Method", "fetchExternalStateValueB64I"}});
-  }
-=======
-  INCREMENT_METHOD_CALLS_COUNTER(GetCallsCounter(), SCILLA_IPC);
-
->>>>>>> 49a4c862
+  INCREMENT_METHOD_CALLS_COUNTER(GetCallsCounter(), SCILLA_IPC);
+
   std::string value, type;
   bool found;
   string query = base64_decode(request["query"].asString());
