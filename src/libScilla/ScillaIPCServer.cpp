/*
 * Copyright (C) 2019 Zilliqa
 *
 * This program is free software: you can redistribute it and/or modify
 * it under the terms of the GNU General Public License as published by
 * the Free Software Foundation, either version 3 of the License, or
 * (at your option) any later version.
 *
 * This program is distributed in the hope that it will be useful,
 * but WITHOUT ANY WARRANTY; without even the implied warranty of
 * MERCHANTABILITY or FITNESS FOR A PARTICULAR PURPOSE.  See the
 * GNU General Public License for more details.
 *
 * You should have received a copy of the GNU General Public License
 * along with this program.  If not, see <https://www.gnu.org/licenses/>.
 */

#include "ScillaIPCServer.h"
#include <jsonrpccpp/common/exception.h>
#include <jsonrpccpp/common/specification.h>
#include <sstream>
#include "libUtils/GasConv.h"
#include "websocketpp/base64/base64.hpp"

#include "libPersistence/BlockStorage.h"
#include "libPersistence/ContractStorage.h"
#include "libUtils/DataConversion.h"

using namespace std;
using namespace Contract;
using namespace jsonrpc;

using websocketpp::base64_decode;
using websocketpp::base64_encode;

<<<<<<< HEAD
ScillaBCInfo::ScillaBCInfo() {
  m_bcInfoCount.SetCallback([this](auto &&result) {
    result.Set(getCurBlockNum(), {{"counter", "BlockNumber"}});
    result.Set(getCurDSBlockNum(), {{"counter", "DSBlockNumber"}});
  });
=======
namespace {
void instFetchInfo(opentelemetry::metrics::ObserverResult observer_result,
                   void *state) {
  ScillaBCInfo *that = static_cast<ScillaBCInfo *>(state);

  // This looks like a bug in openTelemetry, need to investigate, clash between
  // uint64_t amd long int should be unsigned, losing precision.

  if (std::holds_alternative<std::shared_ptr<
          opentelemetry::v1::metrics::ObserverResultT<int64_t>>>(
          observer_result)) {
    std::get<
        std::shared_ptr<opentelemetry::v1::metrics::ObserverResultT<int64_t>>>(
        observer_result)
        ->Observe(that->getCurBlockNum(), {{"counter", "BlockNumber"}});
    std::get<
        std::shared_ptr<opentelemetry::v1::metrics::ObserverResultT<int64_t>>>(
        observer_result)
        ->Observe(that->getCurDSBlockNum(), {{"counter", "DSBlockNumber"}});
  }
}
}  // namespace

ScillaBCInfo::ScillaBCInfo(const uint64_t curBlockNum,
                           const uint64_t curDSBlockNum,
                           const Address &originAddr,
                           const Address &curContrAddr,
                           const dev::h256 &rootHash,
                           const uint32_t scillaVersion)
    : m_curBlockNum(curBlockNum),
      m_curDSBlockNum(curDSBlockNum),
      m_curContrAddr(curContrAddr),
      m_originAddr(originAddr),
      m_rootHash(rootHash),
      m_scillaVersion(scillaVersion) {
  m_bcInfoCount->AddCallback(instFetchInfo, this);
>>>>>>> 76ff655b
}

void ScillaBCInfo::SetUp(const uint64_t curBlockNum,
                         const uint64_t curDSBlockNum,
                         const Address &originAddr, const Address &curContrAddr,
                         const dev::h256 &rootHash,
                         const uint32_t scillaVersion) {
  m_curBlockNum = curBlockNum;
  m_curDSBlockNum = curDSBlockNum;
  m_curContrAddr = curContrAddr;
  m_originAddr = originAddr;
  m_rootHash = rootHash;
  m_scillaVersion = scillaVersion;
}

ScillaIPCServer::ScillaIPCServer(AbstractServerConnector &conn)
    : AbstractServer<ScillaIPCServer>(conn, JSONRPC_SERVER_V2) {
  // These JSON signatures match that of the actual functions below.
  bindAndAddMethod(Procedure("fetchStateValue", PARAMS_BY_NAME, JSON_OBJECT,
                             "query", JSON_STRING, NULL),
                   &ScillaIPCServer::fetchStateValueI);
  bindAndAddMethod(
      Procedure("fetchExternalStateValue", PARAMS_BY_NAME, JSON_OBJECT, "addr",
                JSON_STRING, "query", JSON_STRING, NULL),
      &ScillaIPCServer::fetchExternalStateValueI);
  bindAndAddMethod(Procedure("updateStateValue", PARAMS_BY_NAME, JSON_STRING,
                             "query", JSON_STRING, "value", JSON_STRING, NULL),
                   &ScillaIPCServer::updateStateValueI);
  bindAndAddMethod(
      Procedure("fetchExternalStateValueB64", PARAMS_BY_NAME, JSON_OBJECT,
                "addr", JSON_STRING, "query", JSON_STRING, NULL),
      &ScillaIPCServer::fetchExternalStateValueB64I);
  bindAndAddMethod(
      Procedure("fetchBlockchainInfo", PARAMS_BY_NAME, JSON_STRING,
                "query_name", JSON_STRING, "query_args", JSON_STRING, NULL),
      &ScillaIPCServer::fetchBlockchainInfoI);
}

void ScillaIPCServer::setBCInfoProvider(const uint64_t curBlockNum,
                                        const uint64_t curDSBlockNum,
                                        const Address &originAddr,
                                        const Address &curContrAddr,
                                        const dev::h256 &rootHash,
                                        const uint32_t scillaVersion) {
  INCREMENT_METHOD_CALLS_COUNTER(m_scillaIPCCount, SCILLA_IPC);

  m_BCInfo.SetUp(curBlockNum, curDSBlockNum, originAddr, curContrAddr, rootHash,
                 scillaVersion);
}

void ScillaIPCServer::fetchStateValueI(const Json::Value &request,
                                       Json::Value &response) {
  INCREMENT_METHOD_CALLS_COUNTER(m_scillaIPCCount, SCILLA_IPC);

  std::string value;
  bool found;
  if (!fetchStateValue(request["query"].asString(), value, found)) {
    throw JsonRpcException("Fetching state value failed");
  }

  // Prepare the result and finish.
  response.clear();
  response.append(Json::Value(found));
  response.append(Json::Value(value));
}

void ScillaIPCServer::fetchExternalStateValueI(const Json::Value &request,
                                               Json::Value &response) {
  INCREMENT_METHOD_CALLS_COUNTER(m_scillaIPCCount, SCILLA_IPC);

  std::string value, type;
  bool found;
  if (!fetchExternalStateValue(request["addr"].asString(),
                               request["query"].asString(), value, found,
                               type)) {
    throw JsonRpcException("Fetching external state value failed");
  }

  // Prepare the result and finish.
  response.clear();
  response.append(Json::Value(found));
  response.append(Json::Value(value));
  response.append(Json::Value(type));
}

void ScillaIPCServer::fetchExternalStateValueB64I(const Json::Value &request,
                                                  Json::Value &response) {
<<<<<<< HEAD
  INCREMENT_METHOD_CALLS_COUNTER(m_scillaIPCCount, SCILLA_IPC);

=======
  if (zil::metrics::Filter::GetInstance().Enabled(zil::metrics::FilterClass::SCILLA_IPC)) {
    m_scillaIPCCount->Add(1, {{"Method", "fetchExternalStateValueB64I"}});
  }
>>>>>>> 76ff655b
  std::string value, type;
  bool found;
  string query = base64_decode(request["query"].asString());
  if (!fetchExternalStateValue(request["addr"].asString(), query, value, found,
                               type)) {
    throw JsonRpcException("Fetching external state value failed");
  }

  // Prepare the result and finish.
  response.clear();
  response.append(Json::Value(found));
  response.append(Json::Value(base64_encode(value)));
  response.append(Json::Value(type));
}

void ScillaIPCServer::updateStateValueI(const Json::Value &request,
                                        Json::Value &response) {
  INCREMENT_METHOD_CALLS_COUNTER(m_scillaIPCCount, SCILLA_IPC);

  if (!updateStateValue(request["query"].asString(),
                        request["value"].asString())) {
    throw JsonRpcException("Updating state value failed");
  }

  // We have nothing to return. A null response is expected in the client.
  response.clear();
}

void ScillaIPCServer::fetchBlockchainInfoI(const Json::Value &request,
                                           Json::Value &response) {
  INCREMENT_METHOD_CALLS_COUNTER(m_scillaIPCCount, SCILLA_IPC);

  std::string value;
  if (!fetchBlockchainInfo(request["query_name"].asString(),
                           request["query_args"].asString(), value)) {
    throw JsonRpcException("Fetching blockchain info failed");
  }

  // Prepare the result and finish.
  response.clear();
  response.append(Json::Value(true));
  response.append(Json::Value(value));
}

bool ScillaIPCServer::fetchStateValue(const string &query, string &value,
                                      bool &found) {
  INCREMENT_METHOD_CALLS_COUNTER(m_scillaIPCCount, SCILLA_IPC);

  zbytes destination;

  if (!ContractStorage::GetContractStorage().FetchStateValue(
          m_BCInfo.getCurContrAddr(), DataConversion::StringToCharArray(query),
          0, destination, 0, found)) {
    return false;
  }

  string value_new = DataConversion::CharArrayToString(destination);
  value.swap(value_new);
  return true;
}

bool ScillaIPCServer::fetchExternalStateValue(const std::string &addr,
                                              const string &query,
                                              string &value, bool &found,
                                              string &type) {
  INCREMENT_METHOD_CALLS_COUNTER(m_scillaIPCCount, SCILLA_IPC);

  zbytes destination;

  if (!ContractStorage::GetContractStorage().FetchExternalStateValue(
          m_BCInfo.getCurContrAddr(), Address(addr),
          DataConversion::StringToCharArray(query), 0, destination, 0, found,
          type)) {
    return false;
  }

  value = DataConversion::CharArrayToString(destination);

  if (LOG_SC) {
    LOG_GENERAL(WARNING,
                "Request for state val: " << addr << " with query: " << query);
    LOG_GENERAL(WARNING,
                "Resp for state val:    "
                    << DataConversion::Uint8VecToHexStrRet(destination));
  }

  return true;
}

bool ScillaIPCServer::updateStateValue(const string &query,
                                       const string &value) {
  INCREMENT_METHOD_CALLS_COUNTER(m_scillaIPCCount, SCILLA_IPC);

  return ContractStorage::GetContractStorage().UpdateStateValue(
      m_BCInfo.getCurContrAddr(), DataConversion::StringToCharArray(query), 0,
      DataConversion::StringToCharArray(value), 0);
}

bool ScillaIPCServer::fetchBlockchainInfo(const std::string &query_name,
                                          const std::string &query_args,
                                          std::string &value) {
  INCREMENT_METHOD_CALLS_COUNTER(m_scillaIPCCount, SCILLA_IPC);

  if (query_name == "BLOCKNUMBER") {
    value = std::to_string(m_BCInfo.getCurBlockNum());
    return true;
  } else if (query_name == "TIMESTAMP" || query_name == "BLOCKHASH") {
    uint64_t blockNum = 0;
    try {
      blockNum = stoull(query_args);
    } catch (...) {
      LOG_GENERAL(WARNING, "Unable to convert to uint64: " << query_args);
      return false;
    }

    TxBlockSharedPtr txBlockSharedPtr;
    if (!BlockStorage::GetBlockStorage().GetTxBlock(blockNum,
                                                    txBlockSharedPtr)) {
      LOG_GENERAL(WARNING, "Could not get blockNum tx block " << blockNum);
      return false;
    }

    if (query_name == "TIMESTAMP") {
      value = std::to_string(txBlockSharedPtr->GetTimestamp());
    } else {
      value = txBlockSharedPtr->GetBlockHash().hex();
    }
    return true;
  } else if (query_name == "CHAINID") {
    value = std::to_string(CHAIN_ID);
    return true;
  }

  LOG_GENERAL(WARNING, "Invalid query_name: " << query_name);
  return true;
}<|MERGE_RESOLUTION|>--- conflicted
+++ resolved
@@ -33,50 +33,11 @@
 using websocketpp::base64_decode;
 using websocketpp::base64_encode;
 
-<<<<<<< HEAD
 ScillaBCInfo::ScillaBCInfo() {
   m_bcInfoCount.SetCallback([this](auto &&result) {
     result.Set(getCurBlockNum(), {{"counter", "BlockNumber"}});
     result.Set(getCurDSBlockNum(), {{"counter", "DSBlockNumber"}});
   });
-=======
-namespace {
-void instFetchInfo(opentelemetry::metrics::ObserverResult observer_result,
-                   void *state) {
-  ScillaBCInfo *that = static_cast<ScillaBCInfo *>(state);
-
-  // This looks like a bug in openTelemetry, need to investigate, clash between
-  // uint64_t amd long int should be unsigned, losing precision.
-
-  if (std::holds_alternative<std::shared_ptr<
-          opentelemetry::v1::metrics::ObserverResultT<int64_t>>>(
-          observer_result)) {
-    std::get<
-        std::shared_ptr<opentelemetry::v1::metrics::ObserverResultT<int64_t>>>(
-        observer_result)
-        ->Observe(that->getCurBlockNum(), {{"counter", "BlockNumber"}});
-    std::get<
-        std::shared_ptr<opentelemetry::v1::metrics::ObserverResultT<int64_t>>>(
-        observer_result)
-        ->Observe(that->getCurDSBlockNum(), {{"counter", "DSBlockNumber"}});
-  }
-}
-}  // namespace
-
-ScillaBCInfo::ScillaBCInfo(const uint64_t curBlockNum,
-                           const uint64_t curDSBlockNum,
-                           const Address &originAddr,
-                           const Address &curContrAddr,
-                           const dev::h256 &rootHash,
-                           const uint32_t scillaVersion)
-    : m_curBlockNum(curBlockNum),
-      m_curDSBlockNum(curDSBlockNum),
-      m_curContrAddr(curContrAddr),
-      m_originAddr(originAddr),
-      m_rootHash(rootHash),
-      m_scillaVersion(scillaVersion) {
-  m_bcInfoCount->AddCallback(instFetchInfo, this);
->>>>>>> 76ff655b
 }
 
 void ScillaBCInfo::SetUp(const uint64_t curBlockNum,
@@ -164,14 +125,8 @@
 
 void ScillaIPCServer::fetchExternalStateValueB64I(const Json::Value &request,
                                                   Json::Value &response) {
-<<<<<<< HEAD
-  INCREMENT_METHOD_CALLS_COUNTER(m_scillaIPCCount, SCILLA_IPC);
-
-=======
-  if (zil::metrics::Filter::GetInstance().Enabled(zil::metrics::FilterClass::SCILLA_IPC)) {
-    m_scillaIPCCount->Add(1, {{"Method", "fetchExternalStateValueB64I"}});
-  }
->>>>>>> 76ff655b
+  INCREMENT_METHOD_CALLS_COUNTER(m_scillaIPCCount, SCILLA_IPC);
+
   std::string value, type;
   bool found;
   string query = base64_decode(request["query"].asString());
@@ -237,8 +192,9 @@
                                               const string &query,
                                               string &value, bool &found,
                                               string &type) {
-  INCREMENT_METHOD_CALLS_COUNTER(m_scillaIPCCount, SCILLA_IPC);
-
+  if (zil::metrics::Filter::GetInstance().Enabled(zil::metrics::FilterClass::SCILLA_IPC)) {
+    m_scillaIPCCount->Add(1, {{"Method", "fetchExternalStateValue"}});
+  }
   zbytes destination;
 
   if (!ContractStorage::GetContractStorage().FetchExternalStateValue(
@@ -263,8 +219,9 @@
 
 bool ScillaIPCServer::updateStateValue(const string &query,
                                        const string &value) {
-  INCREMENT_METHOD_CALLS_COUNTER(m_scillaIPCCount, SCILLA_IPC);
-
+  if (zil::metrics::Filter::GetInstance().Enabled(zil::metrics::FilterClass::SCILLA_IPC)) {
+    m_scillaIPCCount->Add(1, {{"Method", "updateStateValue"}});
+  }
   return ContractStorage::GetContractStorage().UpdateStateValue(
       m_BCInfo.getCurContrAddr(), DataConversion::StringToCharArray(query), 0,
       DataConversion::StringToCharArray(value), 0);
@@ -273,7 +230,9 @@
 bool ScillaIPCServer::fetchBlockchainInfo(const std::string &query_name,
                                           const std::string &query_args,
                                           std::string &value) {
-  INCREMENT_METHOD_CALLS_COUNTER(m_scillaIPCCount, SCILLA_IPC);
+  if (zil::metrics::Filter::GetInstance().Enabled(zil::metrics::FilterClass::SCILLA_IPC)) {
+    m_scillaIPCCount->Add(1, {{"Method", "fetchBlockchainInfo"}});
+  }
 
   if (query_name == "BLOCKNUMBER") {
     value = std::to_string(m_BCInfo.getCurBlockNum());
