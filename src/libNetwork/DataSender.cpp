--- conflicted
+++ resolved
@@ -50,17 +50,12 @@
       }
     }
 
-<<<<<<< HEAD
-    Blacklist::GetInstance().Whitelist({resolved_ip,node.second.GetListenPortHost(),node.second.GetNodeIndentifier()});  // exclude this lookup ip from blacklisting
-    Peer tmp(resolved_ip, node.second.GetListenPortHost(),node.second.GetNodeIndentifier());
-=======
     Blacklist::GetInstance().Whitelist(
         {resolved_ip, node.second.GetListenPortHost(),
          node.second.GetNodeIndentifier()});  // exclude this lookup ip from
                                               // blacklisting
     Peer tmp(resolved_ip, node.second.GetListenPortHost(),
              node.second.GetNodeIndentifier());
->>>>>>> a4bf6d1e
     LOG_GENERAL(INFO, "Sending to lookup " << tmp);
 
     allLookupNodes.emplace_back(tmp);
