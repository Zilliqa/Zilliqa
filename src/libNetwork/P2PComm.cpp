--- conflicted
+++ resolved
@@ -124,287 +124,15 @@
   return comm;
 }
 
-<<<<<<< HEAD
-void P2PComm::ClearBroadcastHashAsync(const bytes& message_hash) {
-=======
-uint32_t SendJob::writeMsg(const void* buf, int cli_sock, const Peer& from,
-                           const uint32_t message_length) {
-  uint32_t written_length = 0;
-
-  while (written_length < message_length) {
-    ssize_t n = write(cli_sock, (unsigned char*)buf + written_length,
-                      message_length - written_length);
-    LOG_GENERAL(DEBUG, "Sent chunk of " << n << " bytes");
-    if (n <= 0) {
-      if (P2PComm::IsHostHavingNetworkIssue()) {
-        if (Blacklist::GetInstance().IsWhitelistedSeed(from.m_ipAddress)) {
-          LOG_GENERAL(WARNING, "[blacklist] Encountered "
-                                   << errno << " (" << std::strerror(errno)
-                                   << "). Adding seed "
-                                   << from.GetPrintableIPAddress()
-                                   << " as relaxed blacklisted");
-          // Add this seed node to relaxed blacklist even if it is whitelisted
-          // in general.
-          Blacklist::GetInstance().Add(from.m_ipAddress, false, true);
-        } else {
-          LOG_GENERAL(WARNING, "[blacklist] Encountered "
-                                   << errno << " (" << std::strerror(errno)
-                                   << "). Adding "
-                                   << from.GetPrintableIPAddress()
-                                   << " as strictly blacklisted");
-          Blacklist::GetInstance().Add(from.m_ipAddress);  // strict
-        }
-      } else if (P2PComm::IsNodeNotRunning()) {
-        LOG_GENERAL(WARNING, "[blacklist] Encountered "
-                                 << errno << " (" << std::strerror(errno)
-                                 << "). Adding " << from.GetPrintableIPAddress()
-                                 << " as relaxed blacklisted");
-        Blacklist::GetInstance().Add(from.m_ipAddress, false);  // relaxed
-      } else if (errno == EPIPE) {
-        LOG_GENERAL(WARNING, " SIGPIPE detected. Error No: "
-                                 << errno << " Desc: " << std::strerror(errno));
-        // No retry as it is likely the other end terminate the conn due to
-        // duplicated msg.
-      } else {
-        LOG_GENERAL(WARNING, "Socket write failed in message header. Code = "
-                                 << errno << " Desc: " << std::strerror(errno)
-                                 << ". IP address:" << from);
-      }
-      return written_length;
-    }
-
-    written_length += n;
-  }
-
-  if (written_length > 1000000) {
-    LOG_GENERAL(INFO, "DEBUG: Sent a total of " << written_length << " bytes");
-  }
-
-  return written_length;
-}
-
-bool SendJob::SendMessageSocketCore(const Peer& peer, const zbytes& message,
-                                    unsigned char start_byte,
-                                    const zbytes& msg_hash) {
-  // LOG_MARKER();
-  LOG_PAYLOAD(DEBUG, "Sending to " << peer, message,
-              Logger::MAX_BYTES_TO_DISPLAY);
-
-  if (peer.m_ipAddress == 0 && peer.m_listenPortHost == 0) {
-    LOG_GENERAL(INFO,
-                "I am sending to 0.0.0.0 at port 0. Don't send anything.");
-    return true;
-  } else if (peer.m_listenPortHost == 0) {
-    LOG_GENERAL(INFO, "I am sending to " << peer.GetPrintableIPAddress()
-                                         << " at port 0. Investigate why!");
-    return true;
-  }
-
-  try {
-    int cli_sock = socket(AF_INET, SOCK_STREAM, 0);
-    unique_ptr<int, void (*)(int*)> cli_sock_closer(&cli_sock, close_socket);
-
-    // LINUX HAS NO SO_NOSIGPIPE
-    // int set = 1;
-    // setsockopt(cli_sock, SOL_SOCKET, SO_NOSIGPIPE, (void *)&set,
-    // sizeof(int));
-    signal(SIGPIPE, SIG_IGN);
-    if (cli_sock < 0) {
-      LOG_GENERAL(WARNING, "Socket creation failed. Code = "
-                               << errno << " Desc: " << std::strerror(errno)
-                               << ". IP address: " << peer);
-      return false;
-    }
-
-    struct sockaddr_in serv_addr {};
-    serv_addr.sin_family = AF_INET;
-    serv_addr.sin_addr.s_addr = peer.m_ipAddress.convert_to<unsigned long>();
-    serv_addr.sin_port = htons(peer.m_listenPortHost);
-
-    if (connect(cli_sock, (struct sockaddr*)&serv_addr, sizeof(serv_addr)) <
-        0) {
-      LOG_GENERAL(WARNING, "Socket connect failed. Code = "
-                               << errno << " Desc: " << std::strerror(errno)
-                               << ". IP address: " << peer);
-      if (P2PComm::IsHostHavingNetworkIssue()) {
-        if (Blacklist::GetInstance().IsWhitelistedSeed(peer.m_ipAddress)) {
-          LOG_GENERAL(WARNING, "[blacklist] Encountered "
-                                   << errno << " (" << std::strerror(errno)
-                                   << "). Adding seed "
-                                   << peer.GetPrintableIPAddress()
-                                   << " as relaxed blacklisted");
-          // Add this seed node to relaxed blacklist even if it is whitelisted
-          // in general.
-          Blacklist::GetInstance().Add(peer.m_ipAddress, false, true);
-        } else {
-          LOG_GENERAL(WARNING, "[blacklist] Encountered "
-                                   << errno << " (" << std::strerror(errno)
-                                   << "). Adding "
-                                   << peer.GetPrintableIPAddress()
-                                   << " as strictly blacklisted");
-          Blacklist::GetInstance().Add(peer.m_ipAddress);  // strict
-        }
-      } else if (P2PComm::IsNodeNotRunning()) {
-        LOG_GENERAL(WARNING, "[blacklist] Encountered "
-                                 << errno << " (" << std::strerror(errno)
-                                 << "). Adding " << peer.GetPrintableIPAddress()
-                                 << " as relaxed blacklisted");
-        Blacklist::GetInstance().Add(peer.m_ipAddress, false);
-      }
-
-      return false;
-    }
-    // Transmission format:
-    // 0x01 ~ 0xFF - version, defined in constant file
-    // 0xLL 0xLL - 2-byte NETWORK_ID, defined in constant file
-    // 0x11 - start byte
-    // 0xLL 0xLL 0xLL 0xLL - 4-byte length of message
-    // <message>
-
-    // 0x01 ~ 0xFF - version, defined in constant file
-    // 0xLL 0xLL - 2-byte NETWORK_ID, defined in constant file
-    // 0x22 - start byte (broadcast)
-    // 0xLL 0xLL 0xLL 0xLL - 4-byte length of hash + message
-    // <32-byte hash> <message>
-
-    // 0x01 ~ 0xFF - version, defined in constant file
-    // 0xLL 0xLL - 2-byte NETWORK_ID, defined in constant file
-    // 0x33 - start byte (report)
-    // 0x00 0x00 0x00 0x01 - 4-byte length of message
-    // 0x00
-    uint32_t length = message.size();
-
-    if (start_byte == START_BYTE_BROADCAST) {
-      length += HASH_LEN;
-    }
-
-    unsigned char buf[HDR_LEN] = {(unsigned char)(MSG_VERSION & 0xFF),
-                                  (unsigned char)((NETWORK_ID >> 8) & 0XFF),
-                                  (unsigned char)(NETWORK_ID & 0xFF),
-                                  start_byte,
-                                  (unsigned char)((length >> 24) & 0xFF),
-                                  (unsigned char)((length >> 16) & 0xFF),
-                                  (unsigned char)((length >> 8) & 0xFF),
-                                  (unsigned char)(length & 0xFF)};
-
-    uint32_t written = writeMsg(buf, cli_sock, peer, HDR_LEN);
-    if (HDR_LEN != written) {
-      LOG_CHECK_FAIL("Failed to write header bytes", written, HDR_LEN);
-      return true;
-    }
-
-    if (start_byte != START_BYTE_BROADCAST) {
-      writeMsg(&message.at(0), cli_sock, peer, length);
-      return true;
-    }
-
-    if (HASH_LEN != writeMsg(&msg_hash.at(0), cli_sock, peer, HASH_LEN)) {
-      LOG_GENERAL(WARNING, "Wrong message hash length.");
-      return true;
-    }
-
-    length -= HASH_LEN;
-    writeMsg(&message.at(0), cli_sock, peer, length);
-  } catch (const std::exception& e) {
-    LOG_GENERAL(WARNING, "Error with write socket." << ' ' << e.what());
-    return false;
-  }
-  return true;
-}
-
-void SendJob::SendMessageCore(const Peer& peer, const zbytes& message,
-                              unsigned char startbyte, const zbytes& hash) {
-  uint32_t retry_counter = 0;
-  while (!SendMessageSocketCore(peer, message, startbyte, hash)) {
-    if (Blacklist::GetInstance().Exist(peer.m_ipAddress)) {
-      return;
-    }
-
-    LOG_GENERAL(WARNING, "Socket connect failed " << retry_counter << "/"
-                                                  << MAXRETRYCONN
-                                                  << ". IP address: " << peer);
-
-    if (++retry_counter > MAXRETRYCONN) {
-      LOG_GENERAL(WARNING,
-                  "Socket connect failed over " << MAXRETRYCONN << " times.");
-      return;
-    }
-    this_thread::sleep_for(
-        chrono::milliseconds(rand() % PUMPMESSAGE_MILLISECONDS + 1));
-  }
-}
-
-void SendJobPeer::DoSend() {
-  if (Blacklist::GetInstance().Exist(m_peer.m_ipAddress)) {
-    LOG_GENERAL(INFO, m_peer << " is blacklisted - blocking all messages");
-    return;
-  }
-
-  SendMessageCore(m_peer, m_message, m_startbyte, m_hash);
-}
-
-template <class T>
-void SendJobPeers<T>::DoSend() {
-  vector<unsigned int> indexes(m_peers.size());
-
-  for (unsigned int i = 0; i < indexes.size(); i++) {
-    indexes.at(i) = i;
-  }
-
-  std::random_device randomDevice;
-  std::mt19937 randomEngine(randomDevice());
-  shuffle(indexes.begin(), indexes.end(), randomEngine);
-
-  string hashStr;
-  if ((m_startbyte == START_BYTE_BROADCAST) && (m_selfPeer != Peer())) {
-    if (!DataConversion::Uint8VecToHexStr(m_hash, hashStr)) {
-      return;
-    }
-    LOG_STATE("[BROAD][" << std::setw(15) << std::left
-                         << m_selfPeer.GetPrintableIPAddress() << "]["
-                         << hashStr.substr(0, 6) << "] BEGN");
-  }
-
-  for (vector<unsigned int>::const_iterator curr = indexes.begin();
-       curr < indexes.end(); ++curr) {
-    const Peer& peer = m_peers.at(*curr);
-
-    /// TBD: Update the container dynamically when blacklist is updated
-    if (Blacklist::GetInstance().Exist(peer.m_ipAddress,
-                                       !m_allowSendToRelaxedBlacklist)) {
-      LOG_GENERAL(INFO, peer << " is blacklisted - blocking all messages");
-      continue;
-    }
-
-    SendMessageCore(peer, m_message, m_startbyte, m_hash);
-  }
-
-  if ((m_startbyte == START_BYTE_BROADCAST) && (m_selfPeer != Peer())) {
-    LOG_STATE("[BROAD][" << std::setw(15) << std::left
-                         << m_selfPeer.GetPrintableIPAddress() << "]["
-                         << hashStr.substr(0, 6) << "] DONE");
-  }
-}
-
-void P2PComm::ProcessSendJob(SendJob* job) {
-  auto funcSendMsg = [job]() mutable -> void {
-    job->DoSend();
-    delete job;
-  };
-  m_SendPool.AddJob(funcSendMsg);
-}
-
 void P2PComm::ClearBroadcastHashAsync(const zbytes& message_hash) {
->>>>>>> fd37ffa2
   LOG_MARKER();
   lock_guard<mutex> guard(m_broadcastToRemoveMutex);
   m_broadcastToRemove.emplace_back(message_hash, chrono::system_clock::now());
 }
 
-<<<<<<< HEAD
 namespace {
 
-inline std::shared_ptr<P2PComm::Msg> MakeMsg(bytes msg, Peer peer,
+inline std::shared_ptr<P2PComm::Msg> MakeMsg(zbytes msg, Peer peer,
                                              unsigned char startByte) {
   return std::make_shared<P2PComm::Msg>(std::make_pair(
       std::move(msg), std::make_pair(std::move(peer), startByte)));
@@ -412,14 +140,9 @@
 
 }  // namespace
 
-void P2PComm::ProcessBroadCastMsg(bytes& message, const Peer& from) {
-  bytes msg_hash(message.begin() + HDR_LEN,
-                 message.begin() + HDR_LEN + HASH_LEN);
-=======
 void P2PComm::ProcessBroadCastMsg(zbytes& message, const Peer& from) {
   zbytes msg_hash(message.begin() + HDR_LEN,
                   message.begin() + HDR_LEN + HASH_LEN);
->>>>>>> fd37ffa2
 
   P2PComm& p2p = P2PComm::GetInstance();
 
@@ -462,18 +185,9 @@
   LOG_STATE("[BROAD][" << std::setw(15) << std::left << p2p.m_selfPeer << "]["
                        << msgHashStr.substr(0, 6) << "] RECV");
 
-<<<<<<< HEAD
-=======
-  // Move the shared_ptr message to raw pointer type
-  pair<zbytes, std::pair<Peer, const unsigned char>>* raw_message =
-      new pair<zbytes, std::pair<Peer, const unsigned char>>(
-          zbytes(message.begin() + HDR_LEN + HASH_LEN, message.end()),
-          std::make_pair(from, START_BYTE_BROADCAST));
-
->>>>>>> fd37ffa2
   // Queue the message
   m_dispatcher(
-      MakeMsg(bytes(message.begin() + HDR_LEN + HASH_LEN, message.end()), from,
+      MakeMsg(zbytes(message.begin() + HDR_LEN + HASH_LEN, message.end()), from,
               START_BYTE_BROADCAST));
 }
 
@@ -504,18 +218,9 @@
 
     if (p2p.SpreadForeignRumor(rumor_message)) {
       // skip the keys and signature.
-<<<<<<< HEAD
-      bytes tmp(rumor_message.begin() + PUB_KEY_SIZE +
-                    SIGNATURE_CHALLENGE_SIZE + SIGNATURE_RESPONSE_SIZE,
-                rumor_message.end());
-=======
       zbytes tmp(rumor_message.begin() + PUB_KEY_SIZE +
                      SIGNATURE_CHALLENGE_SIZE + SIGNATURE_RESPONSE_SIZE,
                  rumor_message.end());
-      std::pair<zbytes, std::pair<Peer, const unsigned char>>* raw_message =
-          new pair<zbytes, std::pair<Peer, const unsigned char>>(
-              tmp, make_pair(from, START_BYTE_GOSSIP));
->>>>>>> fd37ffa2
 
       LOG_GENERAL(INFO, "Rumor size: " << tmp.size());
 
@@ -526,13 +231,6 @@
     auto resp = p2p.m_rumorManager.RumorReceived(
         (unsigned int)gossipMsgTyp, gossipMsgRound, rumor_message, from);
     if (resp.first) {
-<<<<<<< HEAD
-=======
-      std::pair<zbytes, std::pair<Peer, const unsigned char>>* raw_message =
-          new pair<zbytes, std::pair<Peer, const unsigned char>>(
-              resp.second, make_pair(from, START_BYTE_GOSSIP));
-
->>>>>>> fd37ffa2
       LOG_GENERAL(INFO, "Rumor size: " << rumor_message.size());
 
       // Queue the message
@@ -754,17 +452,8 @@
     LOG_PAYLOAD(INFO, "Incoming normal " << from, message,
                 Logger::MAX_BYTES_TO_DISPLAY);
 
-<<<<<<< HEAD
-=======
-    // Move the shared_ptr message to raw pointer type
-    pair<zbytes, std::pair<Peer, const unsigned char>>* raw_message =
-        new pair<zbytes, std::pair<Peer, const unsigned char>>(
-            zbytes(message.begin() + HDR_LEN, message.end()),
-            std::make_pair(from, START_BYTE_NORMAL));
-
->>>>>>> fd37ffa2
     // Queue the message
-    m_dispatcher(MakeMsg(bytes(message.begin() + HDR_LEN, message.end()), from,
+    m_dispatcher(MakeMsg(zbytes(message.begin() + HDR_LEN, message.end()), from,
                          START_BYTE_NORMAL));
   } else if (startByte == START_BYTE_GOSSIP) {
     // Check for the maximum gossiped-message size
@@ -955,14 +644,6 @@
     LOG_PAYLOAD(INFO, "Incoming request from ext seed " << from, message,
                 Logger::MAX_BYTES_TO_DISPLAY);
 
-<<<<<<< HEAD
-=======
-    pair<zbytes, pair<Peer, const unsigned char>>* raw_message =
-        new pair<zbytes, pair<Peer, const unsigned char>>(
-            zbytes(message.begin() + HDR_LEN, message.end()),
-            std::make_pair(from, START_BYTE_SEED_TO_SEED_REQUEST));
-
->>>>>>> fd37ffa2
     string bufKey = from.GetPrintableIPAddress() + ":" +
                     boost::lexical_cast<string>(from.GetListenPortHost());
     LOG_GENERAL(DEBUG, "bufferEventMap key=" << bufKey << " msg len=" << len
@@ -974,7 +655,7 @@
       m_bufferEventMap[bufKey] = bev;
     }
     // Queue the message
-    m_dispatcher(MakeMsg(bytes(message.begin() + HDR_LEN, message.end()), from,
+    m_dispatcher(MakeMsg(zbytes(message.begin() + HDR_LEN, message.end()), from,
                          START_BYTE_SEED_TO_SEED_REQUEST));
   } else {
     // Unexpected start byte. Drop this message
@@ -1056,9 +737,9 @@
     if (DEBUG_LEVEL == 4) {
       LOG_GENERAL(DEBUG, "P2PSeed clearing bufferevent for bufKey="
                              << it->first << " bev=" << it->second);
-      for (const auto& it : m_bufferEventMap) {
+      for (const auto& it2 : m_bufferEventMap) {
         LOG_GENERAL(DEBUG, " P2PSeed m_bufferEventMap key = "
-                               << it.first << " bev = " << it.second);
+                               << it2.first << " bev = " << it2.second);
       }
     }
     m_bufferEventMap.erase(it);
@@ -1082,9 +763,9 @@
       if (DEBUG_LEVEL == 4) {
         LOG_GENERAL(DEBUG, "P2PSeed clearing bufferevent for bufKey="
                                << it->first << " bev=" << it->second);
-        for (const auto& it : m_bufferEventMap) {
+        for (const auto& it2 : m_bufferEventMap) {
           LOG_GENERAL(DEBUG, " P2PSeed m_bufferEventMap key = "
-                                 << it.first << " bev = " << it.second);
+                                 << it2.first << " bev = " << it2.second);
         }
       }
       bufferevent* bufev = it->second;
@@ -1256,16 +937,8 @@
     LOG_PAYLOAD(INFO, "Incoming normal response from server seed " << from,
                 message, Logger::MAX_BYTES_TO_DISPLAY);
 
-<<<<<<< HEAD
-=======
-    pair<zbytes, std::pair<Peer, const unsigned char>>* raw_message =
-        new pair<zbytes, std::pair<Peer, const unsigned char>>(
-            zbytes(message.begin() + HDR_LEN, message.end()),
-            make_pair(from, START_BYTE_SEED_TO_SEED_RESPONSE));
-
->>>>>>> fd37ffa2
     // Queue the message
-    m_dispatcher(MakeMsg(bytes(message.begin() + HDR_LEN, message.end()), from,
+    m_dispatcher(MakeMsg(zbytes(message.begin() + HDR_LEN, message.end()), from,
                          START_BYTE_SEED_TO_SEED_RESPONSE));
   } else {
     // Unexpected start byte. Drop this message
@@ -1385,7 +1058,7 @@
     serv_addr.sin_family = AF_INET;
     serv_addr.sin_port = htons(P2P_SEED_CONNECT_PORT);
     serv_addr.sin_addr.s_addr = INADDR_ANY;
-    struct evconnlistener* listener2 = evconnlistener_new_bind(
+    listener2 = evconnlistener_new_bind(
         m_base, AcceptCbServerSeed, nullptr,
         LEV_OPT_REUSEABLE | LEV_OPT_CLOSE_ON_FREE, -1,
         (struct sockaddr*)&serv_addr, sizeof(struct sockaddr_in));
@@ -1527,48 +1200,39 @@
   }
 }
 
-<<<<<<< HEAD
 namespace {
 
 template <typename PeerList>
 void SendMessageImpl(const std::shared_ptr<SendJobs>& sendJobs,
-                     const PeerList& peers, const bytes& message,
+                     const PeerList& peers, const zbytes& message,
                      const unsigned char& startByteType,
                      const bool bAllowSendToRelaxedBlacklist) {
-=======
+  if (peers.empty()) {
+    LOG_GENERAL(WARNING, "Error: empty peer list");
+    return;
+  }
+
+  if (!sendJobs) {
+    LOG_GENERAL(WARNING, "Message pump not started");
+    return;
+  }
+
+  static const zbytes no_hash;
+  auto raw_msg = sendJobs->CreateMessage(message, no_hash, startByteType);
+
+  for (const auto& peer : peers) {
+    sendJobs->SendMessageToPeer(peer, raw_msg, bAllowSendToRelaxedBlacklist);
+  }
+}
+
+}  // namespace
+
 void P2PComm::SendMessage(const vector<Peer>& peers, const zbytes& message,
                           const unsigned char& startByteType) {
->>>>>>> fd37ffa2
-  if (peers.empty()) {
-    LOG_GENERAL(WARNING, "Error: empty peer list");
-    return;
-  }
-
-  if (!sendJobs) {
-    LOG_GENERAL(WARNING, "Message pump not started");
-    return;
-  }
-
-  static const bytes no_hash;
-  auto raw_msg = sendJobs->CreateMessage(message, no_hash, startByteType);
-
-  for (const auto& peer : peers) {
-    sendJobs->SendMessageToPeer(peer, raw_msg, bAllowSendToRelaxedBlacklist);
-  }
-}
-
-<<<<<<< HEAD
-}  // namespace
-
-void P2PComm::SendMessage(const vector<Peer>& peers, const bytes& message,
-                          const unsigned char& startByteType) {
   SendMessageImpl(m_sendJobs, peers, message, startByteType, false);
 }
 
-void P2PComm::SendMessage(const deque<Peer>& peers, const bytes& message,
-=======
 void P2PComm::SendMessage(const deque<Peer>& peers, const zbytes& message,
->>>>>>> fd37ffa2
                           const unsigned char& startByteType,
                           const bool bAllowSendToRelaxedBlacklist) {
   SendMessageImpl(m_sendJobs, peers, message, startByteType,
@@ -1597,18 +1261,12 @@
   SendMessage(peer, message, startByteType);
 }
 
-<<<<<<< HEAD
 namespace {
-=======
-void P2PComm::SendBroadcastMessage(const vector<Peer>& peers,
-                                   const zbytes& message) {
-  LOG_MARKER();
->>>>>>> fd37ffa2
 
 template <typename PeerList>
 void SendBroadcastMessageImpl(const std::shared_ptr<SendJobs>& sendJobs,
                               const PeerList& peers, const Peer& selfPeer,
-                              const bytes& message, bytes& hash) {
+                              const zbytes& message, zbytes& hash) {
   if (peers.empty()) {
     return;
   }
@@ -1624,7 +1282,6 @@
 
   auto raw_msg = sendJobs->CreateMessage(message, hash, START_BYTE_BROADCAST);
 
-<<<<<<< HEAD
   string hashStr;
   if (selfPeer != Peer()) {
     if (!DataConversion::Uint8VecToHexStr(hash, hashStr)) {
@@ -1633,14 +1290,6 @@
     LOG_STATE("[BROAD][" << std::setw(15) << std::left
                          << selfPeer.GetPrintableIPAddress() << "]["
                          << hashStr.substr(0, 6) << "] DONE");
-=======
-  zbytes hashCopy(job->m_hash);
-
-  // Queue job
-  if (!m_sendQueue.bounded_push(job)) {
-    LOG_GENERAL(WARNING, "SendQueue is full");
-    delete job;
->>>>>>> fd37ffa2
   }
 
   for (const auto& peer : peers) {
@@ -1648,18 +1297,13 @@
   }
 }
 
-<<<<<<< HEAD
 }  // namespace
 
 void P2PComm::SendBroadcastMessage(const vector<Peer>& peers,
-                                   const bytes& message) {
-=======
-void P2PComm::SendBroadcastMessage(const deque<Peer>& peers,
                                    const zbytes& message) {
->>>>>>> fd37ffa2
   LOG_MARKER();
 
-  bytes hash;
+  zbytes hash;
   SendBroadcastMessageImpl(m_sendJobs, peers, m_selfPeer, message, hash);
 
   if (!hash.empty()) {
@@ -1669,15 +1313,11 @@
 }
 
 void P2PComm::SendBroadcastMessage(const deque<Peer>& peers,
-                                   const bytes& message) {
+                                   const zbytes& message) {
   LOG_MARKER();
 
-<<<<<<< HEAD
-  bytes hash;
+  zbytes hash;
   SendBroadcastMessageImpl(m_sendJobs, peers, m_selfPeer, message, hash);
-=======
-  zbytes hashCopy(job->m_hash);
->>>>>>> fd37ffa2
 
   if (!hash.empty()) {
     lock_guard<mutex> guard(m_broadcastHashesMutex);
