--- conflicted
+++ resolved
@@ -271,7 +271,6 @@
     DetachedFunction(1, func2);
 }
 
-<<<<<<< HEAD
 void P2PComm::SendBroadcastMessageCore(const deque<Peer> & peers,
                                        const vector<unsigned char> & message,
                                        const vector<unsigned char> & message_hash)
@@ -315,12 +314,8 @@
     DetachedFunction(1, func2);
 }
 
-void P2PComm::HandleAcceptedConnection(int cli_sock, Peer from, 
-                                       function<void(const vector<unsigned char> &, const Peer &)> dispatcher, 
-=======
 void P2PComm::HandleAcceptedConnection(int cli_sock, Peer from,
                                        function<void(const vector<unsigned char> &, const Peer &)> dispatcher,
->>>>>>> 3083d52c
                                        broadcast_list_func broadcast_list_retriever)
 {
     LOG_MARKER();
