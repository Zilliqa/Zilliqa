--- conflicted
+++ resolved
@@ -343,7 +343,7 @@
 void P2PComm::ClearBroadcastHashAsync(const vector<unsigned char>& message_hash)
 {
     LOG_MARKER();
-<<<<<<< HEAD
+
     // TODO: are we sure there wont be many threads arising from this, will ThreadPool alleviate it?
     // Launch a separate, detached thread to automatically remove the hash from the list after a long time period has elapsed
     auto func2 = [this, message_hash]() -> void {
@@ -355,11 +355,6 @@
     };
 
     DetachedFunction(1, func2);
-=======
-    lock_guard<mutex> guard(m_broadcastToRemovedMutex);
-    m_broadcastToRemoved.emplace_back(message_hash,
-                                      chrono::system_clock::now());
->>>>>>> 34e92eb3
 }
 
 namespace
@@ -455,14 +450,8 @@
     int cli_sock, Peer from, Dispatcher dispatcher,
     broadcast_list_func broadcast_list_retriever)
 {
-<<<<<<< HEAD
-    LOG_MARKER();
-=======
-    // LOG_MARKER();
-
-    unique_ptr<int, void (*)(int*)> cli_sock_closer(&cli_sock, close_socket);
-
->>>>>>> 34e92eb3
+    //LOG_MARKER();
+
     LOG_GENERAL(INFO, "Incoming message from " << from);
 
     SocketCloser cli_sock_closer(&cli_sock, close_socket);
@@ -545,62 +534,8 @@
     unsigned char hash_buf[HASH_LEN];
     if (!readHash(hash_buf, cli_sock, from))
     {
-<<<<<<< HEAD
         return;
     }
-=======
-        read_length = 0;
-
-        while (read_length != HASH_LEN)
-        {
-            int n = read(cli_sock, hash_buf + read_length,
-                         HASH_LEN - read_length);
-            if (n <= 0)
-            {
-                LOG_GENERAL(WARNING,
-                            "Socket read failed. Code = "
-                                << errno << " Desc: " << std::strerror(errno)
-                                << ". IP address: " << from);
-                return;
-            }
-            read_length += n;
-        }
-
-        // Check if this message has been received before
-        bool found = false;
-        {
-            lock_guard<mutex> guard(
-                P2PComm::GetInstance().m_broadcastHashesMutex);
-            vector<unsigned char> msg_hash(hash_buf, hash_buf + HASH_LEN);
-            found = (P2PComm::GetInstance().m_broadcastHashes.find(msg_hash)
-                     != P2PComm::GetInstance().m_broadcastHashes.end());
-
-            // While we have the lock, we should quickly add the hash
-            if (!found)
-            {
-                // Read the rest of the message
-                read_length = 0;
-                message.resize(message_length - HASH_LEN);
-
-                while (read_length != message_length - HASH_LEN)
-                {
-                    int n = read(cli_sock, &message.at(read_length),
-                                 message_length - HASH_LEN - read_length);
-                    if (n <= 0)
-                    {
-                        LOG_GENERAL(WARNING,
-                                    "Socket read failed. Code = "
-                                        << errno
-                                        << " Desc: " << std::strerror(errno)
-                                        << ". IP address: " << from);
-                        return;
-                    }
-                    read_length += n;
-                }
-
-                LOG_PAYLOAD(INFO, "Message received", message,
-                            Logger::MAX_BYTES_TO_DISPLAY);
->>>>>>> 34e92eb3
 
     const vector<unsigned char> msg_hash(hash_buf, hash_buf + HASH_LEN);
 
@@ -657,30 +592,9 @@
         = broadcast_list_retriever(msg_type, ins_type, from);
     if (broadcast_list.size() > 0)
     {
-<<<<<<< HEAD
         P2PComm::GetInstance().SendBroadcastMessageCore(broadcast_list, message,
                                                         msg_hash);
     }
-=======
-        // Read the rest of the message
-        read_length = 0;
-        message.resize(message_length);
-
-        while (read_length != message_length)
-        {
-            int n = read(cli_sock, &message.at(read_length),
-                         message_length - read_length);
-            if (n <= 0)
-            {
-                LOG_GENERAL(WARNING,
-                            "Socket read failed. Code = "
-                                << errno << " Desc: " << std::strerror(errno)
-                                << ". IP address: " << from);
-                return;
-            }
-            read_length += n;
-        }
->>>>>>> 34e92eb3
 
     // Used to be done in SendBroadcastMessageCore, but it would never be called by lookup nodes
     P2PComm::GetInstance().ClearBroadcastHashAsync(msg_hash);
