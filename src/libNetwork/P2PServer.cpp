/*
 * Copyright (C) 2023 Zilliqa
 *
 * This program is free software: you can redistribute it and/or modify
 * it under the terms of the GNU General Public License as published by
 * the Free Software Foundation, either version 3 of the License, or
 * (at your option) any later version.
 *
 * This program is distributed in the hope that it will be useful,
 * but WITHOUT ANY WARRANTY; without even the implied warranty of
 * MERCHANTABILITY or FITNESS FOR A PARTICULAR PURPOSE.  See the
 * GNU General Public License for more details.
 *
 * You should have received a copy of the GNU General Public License
 * along with this program.  If not, see <https://www.gnu.org/licenses/>.
 */

#include "P2PServer.h"

#include <optional>
#include <unordered_map>

#include <boost/asio/io_context.hpp>
#include <boost/asio/ip/tcp.hpp>
#include <boost/asio/read.hpp>
#include <boost/container/small_vector.hpp>

#include "Blacklist.h"
#include "libUtils/Logger.h"

namespace zil::p2p {

using AsioContext = boost::asio::io_context;
using TcpSocket = boost::asio::ip::tcp::socket;
using TcpAcceptor = boost::asio::ip::tcp::acceptor;
using TcpEndpoint = boost::asio::ip::tcp::endpoint;
using ErrorCode = boost::system::error_code;
const ErrorCode OPERATION_ABORTED = boost::asio::error::operation_aborted;
const ErrorCode END_OF_FILE = boost::asio::error::eof;

class P2PServerImpl;

class P2PServerConnection
    : public std::enable_shared_from_this<P2PServerConnection> {
 public:
  P2PServerConnection(std::weak_ptr<P2PServerImpl> owner, uint64_t this_id,
                      Peer&& remote_peer, TcpSocket socket,
                      size_t max_message_size);

  void ReadNextMessage();

  void Close();

 private:
  void OnHeaderRead(const ErrorCode& ec);

  void OnBodyRead(const ErrorCode& ec);

  void CloseSocket();

  void OnConnectionClosed();

  std::weak_ptr<P2PServerImpl> m_owner;
  uint64_t m_id;
  Peer m_remotePeer;
  TcpSocket m_socket;
  size_t m_maxMessageSize;
  zbytes m_readBuffer;
};

namespace {

std::optional<Peer> ExtractRemotePeer(const TcpSocket& socket) {
  ErrorCode ec;
  std::optional<Peer> result;
  auto remote_ep = socket.remote_endpoint(ec);
  if (!ec) {
    auto a = remote_ep.address();
    if (a.is_v4()) {
      result.emplace(uint128_t(htonl(a.to_v4().to_uint())), remote_ep.port());
    } else if (a.is_v6()) {
      result.emplace(uint128_t(a.to_v6().to_bytes()), remote_ep.port());
    }
  } else {
    LOG_GENERAL(WARNING,
                "Cannot extract address from endpoint: " << ec.message());
  }
  return result;
}

}  // namespace

class P2PServerImpl : public P2PServer,
                      public std::enable_shared_from_this<P2PServerImpl> {
 public:
  P2PServerImpl(TcpAcceptor acceptor, size_t max_message_size,
                Callback callback)
      : m_acceptor(std::move(acceptor)),
        m_maxMessageSize(max_message_size),
        m_callback(std::move(callback)) {}

  ~P2PServerImpl() {
    for (auto& conn : m_connections) {
      conn.second->Close();
    }
    // TODO metric
  }

  void AcceptNextConnection() {
    m_acceptor.async_accept(
        [wptr = weak_from_this()](const ErrorCode& ec, TcpSocket sock) {
<<<<<<< HEAD

=======
>>>>>>> e39d3452
          if (!wptr.expired()) {
            auto parent = wptr.lock();
            if (!ec) {
              parent->OnAccept(ec, std::move(sock));
            } else {
              LOG_GENERAL(WARNING, "Got an error from Accept in P2P Server: "
                                       << ec.message());
            }
            parent->AcceptNextConnection();
          } else {
            LOG_GENERAL(WARNING,
                        "Parent doesn't exist anymore, this may happen only "
                        "during shutdown phase of Zilliqa");
          }
        });
  }

  bool OnMessage(uint64_t id, const Peer& from, ReadMessageResult& msg) {
    if (!m_callback(from, msg)) {
      LOG_GENERAL(DEBUG, "Closing incoming connection from " << from);
      OnConnectionClosed(id);
      return false;
    }
    return true;
  }

  void OnConnectionClosed(uint64_t id) {
    m_connections.erase(id);
    // TODO metric about m_connections.size()
    LOG_GENERAL(DEBUG, "Total incoming connections: " << m_connections.size());
  }

 private:
  void OnAccept(const ErrorCode& ec, TcpSocket socket) {
    if (!ec) {
      // TODO
      // Limit connections from peer (do we need it?)

      auto maybe_peer = ExtractRemotePeer(socket);
      if (!maybe_peer) {
        LOG_GENERAL(WARNING, "Couldn't get the IP address from remove socket!");
        return;
      }

      auto conn = std::make_shared<P2PServerConnection>(
          weak_from_this(), ++m_counter,
          std::move(maybe_peer.value()), /*m_asio,*/
          std::move(socket), m_maxMessageSize);

      conn->ReadNextMessage();

      m_connections[m_counter] = std::move(conn);
      // TODO Metric
    } else {
      LOG_GENERAL(FATAL, "Error in accept : " << ec.message());
    }
  }

  TcpAcceptor m_acceptor;
  size_t m_maxMessageSize;
  Callback m_callback;
  uint64_t m_counter = 0;
  std::unordered_map<uint64_t, std::shared_ptr<P2PServerConnection>>
      m_connections;

  // TODO decide if this is needed. It seems that no
  //  std::map<uint128_t, uint16_t> m_peerConnectionCount;
};

std::shared_ptr<P2PServer> P2PServer::CreateAndStart(AsioContext& asio,
                                                     uint16_t port,
                                                     size_t max_message_size,
                                                     Callback callback) {
  if (port == 0 || max_message_size == 0 || !callback) {
    throw std::runtime_error("P2PServer::CreateAndStart : invalid args");
  }

  std::string error_msg;

  try {
    auto endpoint = TcpEndpoint{boost::asio::ip::make_address("0.0.0.0"), port};

    TcpAcceptor socket(asio);
    socket.open(endpoint.protocol());
    socket.set_option(TcpAcceptor::reuse_address(true));
    socket.bind(endpoint);
    socket.listen();

    auto server = std::make_shared<P2PServerImpl>(
        std::move(socket), /*asio,*/ max_message_size, std::move(callback));

    // this call is needed to be decoupled from ctor, because in the ctor
    // it's impossible to get weak_from_this(), such a subtliety
    server->AcceptNextConnection();

    return server;

  } catch (const boost::system::system_error& e) {
    error_msg = e.what();
  }

  throw std::runtime_error(error_msg);
}

P2PServerConnection::P2PServerConnection(std::weak_ptr<P2PServerImpl> owner,
                                         uint64_t this_id, Peer&& remote_peer,
                                         TcpSocket socket,
                                         size_t max_message_size)
    : m_owner(std::move(owner)),
      m_id(this_id),
      m_remotePeer(std::move(remote_peer)),
      m_socket(std::move(socket)),
      m_maxMessageSize(max_message_size) {}

void P2PServerConnection::ReadNextMessage() {
  static constexpr size_t RESERVE_SIZE = 1024;
  static constexpr size_t THRESHOLD_SIZE = 1024 * 100;

  auto cap = m_readBuffer.capacity();
  if (cap > THRESHOLD_SIZE) {
    zbytes b;
    m_readBuffer.swap(b);
  }
  m_readBuffer.reserve(RESERVE_SIZE);
  m_readBuffer.resize(HDR_LEN);

  boost::asio::async_read(
      m_socket, boost::asio::buffer(m_readBuffer),
      [self = shared_from_this()](const ErrorCode& ec, size_t n) {
        if (!ec) {
          assert(n == HDR_LEN);
        }
        if (ec) {
          // LOG_GENERAL(WARNING, "Got error code: " << ec.message());
        }
        if (ec != OPERATION_ABORTED) {
          self->OnHeaderRead(ec);
        }
      });
}

void P2PServerConnection::OnHeaderRead(const ErrorCode& ec) {
  if (ec) {
    LOG_GENERAL(INFO,
                "Peer " << m_remotePeer << " read error: " << ec.message());
    CloseSocket();
    OnConnectionClosed();
    return;
  }

  assert(m_readBuffer.size() == HDR_LEN);

  auto remainingLength = ReadU32BE(m_readBuffer.data() + 4);
  if (remainingLength > m_maxMessageSize) {
    LOG_GENERAL(WARNING, "[blacklist] Encountered data of size: "
                             << remainingLength << " being received."
                             << " Adding sending node "
                             << m_remotePeer.GetPrintableIPAddress()
                             << " as strictly blacklisted");
    Blacklist::GetInstance().Add({m_remotePeer.GetIpAddress(),
                                  m_remotePeer.GetListenPortHost(),
                                  m_remotePeer.GetNodeIndentifier()});

    CloseSocket();
    OnConnectionClosed();
    return;
  }

  m_readBuffer.resize(HDR_LEN + remainingLength);
  boost::asio::async_read(
      m_socket,
      boost::asio::buffer(m_readBuffer.data() + HDR_LEN, remainingLength),
      [self = shared_from_this()](const ErrorCode& ec, size_t n) {
        if (!ec) {
          assert(n == self->m_readBuffer.size() - HDR_LEN);
        }
        if (ec) {
          // LOG_GENERAL(WARNING, "Got error code: " << ec.message());
        }
        if (ec != OPERATION_ABORTED) {
          self->OnBodyRead(ec);
        }
      });
}

void P2PServerConnection::OnBodyRead(const ErrorCode& ec) {
  if (ec) {
    LOG_GENERAL(INFO, "Read error: " << ec.message());
    CloseSocket();
    OnConnectionClosed();
    return;
  }
  ReadMessageResult result;
  auto state = TryReadMessage(m_readBuffer.data(), m_readBuffer.size(), result);

  if (state != ReadState::SUCCESS) {
    LOG_GENERAL(WARNING, "Message deserialize error: blacklisting "
                             << m_remotePeer.GetPrintableIPAddress());
    Blacklist::GetInstance().Add({m_remotePeer.GetIpAddress(),
                                  m_remotePeer.GetListenPortHost(),
                                  m_remotePeer.GetNodeIndentifier()});

    CloseSocket();
    OnConnectionClosed();
    return;
  }

  auto owner = m_owner.lock();
  if (!owner || !owner->OnMessage(m_id, m_remotePeer, result)) {
    CloseSocket();
    OnConnectionClosed();
    return;
  }

  ReadNextMessage();
}

void P2PServerConnection::Close() {
  m_owner.reset();
  CloseSocket();
}

void P2PServerConnection::CloseSocket() {
  ErrorCode ec;
  // both close and shutdown should be none blocking calls certainly on current
  // linux shutdown marks the socket as blocked for both read and write shutdown
  // tells the OS to begin the graceful closedown of the TCP connection. close()
  // is a blocking call that waits for the OS to complete the closedown. close
  // also frees the OS resources from the program so should be called even if an
  // error condition is encountered
  m_socket.shutdown(boost::asio::socket_base::shutdown_both, ec);
  if (ec) {
    m_socket.close(ec);
    if (ec) {
      LOG_GENERAL(INFO, "Informational, not an issue - Error closing socket: "
                            << ec.message());
    }
    return;
  }
  size_t unread = m_socket.available(ec);
  if (ec) {
    m_socket.close(ec);
    return;
  }
  // On Linux, the  close()  function for sockets does not necessarily wait
  // for the operating system to complete the operation before returning.
  // It typically marks the socket as closed and releases any resources
  // associated with it immediately. However, this does not guarantee that all
  // pending data has been sent or received. It is important to handle any
  // necessary error checking and ensure all data transmission is complete
  // before calling  close()  on a socket.
  if (unread > 0) {
    do {
      boost::container::small_vector<uint8_t, 4096> buf;
      buf.resize(unread);
      m_socket.read_some(boost::asio::mutable_buffer(buf.data(), unread), ec);
      LOG_GENERAL(INFO, "Draining remaining IO before close"
                            << m_remotePeer.GetPrintableIPAddress());
    } while (!ec && (unread = m_socket.available(ec)) > 0);
  }
  m_socket.close(ec);
  if (ec) {
    LOG_GENERAL(INFO, "Informational, not an issue - Error closing socket: "
                          << ec.message());
  }
}

void P2PServerConnection::OnConnectionClosed() {
  auto owner = m_owner.lock();
  if (owner) {
    owner->OnConnectionClosed(m_id);
    m_owner.reset();
  }
}

}  // namespace zil::p2p<|MERGE_RESOLUTION|>--- conflicted
+++ resolved
@@ -109,10 +109,6 @@
   void AcceptNextConnection() {
     m_acceptor.async_accept(
         [wptr = weak_from_this()](const ErrorCode& ec, TcpSocket sock) {
-<<<<<<< HEAD
-
-=======
->>>>>>> e39d3452
           if (!wptr.expired()) {
             auto parent = wptr.lock();
             if (!ec) {
@@ -153,7 +149,6 @@
 
       auto maybe_peer = ExtractRemotePeer(socket);
       if (!maybe_peer) {
-        LOG_GENERAL(WARNING, "Couldn't get the IP address from remove socket!");
         return;
       }
 
@@ -166,6 +161,8 @@
 
       m_connections[m_counter] = std::move(conn);
       // TODO Metric
+
+      AcceptNextConnection();
     } else {
       LOG_GENERAL(FATAL, "Error in accept : " << ec.message());
     }
@@ -337,18 +334,17 @@
 
 void P2PServerConnection::CloseSocket() {
   ErrorCode ec;
-  // both close and shutdown should be none blocking calls certainly on current
-  // linux shutdown marks the socket as blocked for both read and write shutdown
-  // tells the OS to begin the graceful closedown of the TCP connection. close()
-  // is a blocking call that waits for the OS to complete the closedown. close
-  // also frees the OS resources from the program so should be called even if an
-  // error condition is encountered
+  // both close and shutdown should be none blocking calls certainly on current linux
+  // shutdown marks the socket as blocked for both read and write
+  // shutdown tells the OS to begin the graceful closedown of the TCP connection.
+  // close() is a blocking call that waits for the OS to complete the closedown.
+  // close also frees the OS resources from the program so should be called even if
+  // an error condition is encountered
   m_socket.shutdown(boost::asio::socket_base::shutdown_both, ec);
   if (ec) {
     m_socket.close(ec);
     if (ec) {
-      LOG_GENERAL(INFO, "Informational, not an issue - Error closing socket: "
-                            << ec.message());
+      LOG_GENERAL(INFO, "Informational, not an issue - Error closing socket: " << ec.message());
     }
     return;
   }
@@ -369,14 +365,12 @@
       boost::container::small_vector<uint8_t, 4096> buf;
       buf.resize(unread);
       m_socket.read_some(boost::asio::mutable_buffer(buf.data(), unread), ec);
-      LOG_GENERAL(INFO, "Draining remaining IO before close"
-                            << m_remotePeer.GetPrintableIPAddress());
+      LOG_GENERAL(INFO, "Draining remaining IO before close"  << m_remotePeer.GetPrintableIPAddress());
     } while (!ec && (unread = m_socket.available(ec)) > 0);
   }
   m_socket.close(ec);
   if (ec) {
-    LOG_GENERAL(INFO, "Informational, not an issue - Error closing socket: "
-                          << ec.message());
+    LOG_GENERAL(INFO, "Informational, not an issue - Error closing socket: " << ec.message());
   }
 }
 
