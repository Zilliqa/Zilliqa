--- conflicted
+++ resolved
@@ -125,7 +125,6 @@
                                         !allow_relaxed_blacklist);
 }
 
-<<<<<<< HEAD
 inline bool IsHostHavingNetworkIssue(const ErrorCode& ec) {
   return (ec == HOST_UNREACHABLE || ec == NETWORK_DOWN ||
           ec == NETWORK_UNREACHABLE);
@@ -135,8 +134,6 @@
   return (ec == TIMED_OUT || ec == CONN_REFUSED);
 }
 
-=======
->>>>>>> 1b7f7083
 inline Milliseconds Clock() {
   return std::chrono::duration_cast<Milliseconds>(
       boost::asio::steady_timer::clock_type::now().time_since_epoch());
@@ -144,22 +141,21 @@
 
 /// Waits for timer and calls a member function of Object,
 /// Timer must be in the scope of object (for pointers validity)
-template <typename F, typename Time>
-void WaitTimer(SteadyTimer& timer, Time delay, F onTimerHandler) {
+template <typename Object, typename Time>
+void WaitTimer(SteadyTimer& timer, Time delay, Object* obj,
+               void (Object::*OnTimer)()) {
   ErrorCode ec;
   timer.expires_at(
       boost::asio::steady_timer::clock_type::time_point(Clock() + delay), ec);
 
   if (ec) {
-    LOG_GENERAL(FATAL,
-                "Cannot set timer: " << ec.message() << " (" << ec << ')');
+    LOG_GENERAL(FATAL, "Cannot set timer");
     return;
   }
 
-  timer.async_wait([onTimer = std::move(onTimerHandler)](const ErrorCode& ec) {
-    LOG_GENERAL(DEBUG, "Timer expired: " << ec.message() << " (" << ec << ')');
-    if (!ec) {
-      onTimer();
+  timer.async_wait([obj, OnTimer](const ErrorCode& error) {
+    if (!error) {
+      (obj->*OnTimer)();
     }
   });
 }
@@ -322,19 +318,12 @@
 
     LOG_GENERAL(INFO, "Connecting to " << m_peer);
 
-    WaitTimer(m_timer, Milliseconds{CONNECTION_TIMEOUT_IN_MS}, [this]() {
-      m_socket.cancel();
-      OnConnected(TIMED_OUT);
-    });
-    m_socket.async_connect(m_endpoint, [self = shared_from_this()](
-                                           const ErrorCode& ec) {
-      LOG_GENERAL(DEBUG, "Connection to " << self->m_endpoint << ": "
-                                          << ec.message() << " (" << ec << ')');
-      if (ec != OPERATION_ABORTED) {
-        self->m_timer.cancel();
-        self->OnConnected(ec);
-      }
-    });
+    m_socket.async_connect(m_endpoint,
+                           [self = shared_from_this()](const ErrorCode& ec) {
+                             if (ec != OPERATION_ABORTED) {
+                               self->OnConnected(ec);
+                             }
+                           });
   }
 
   void OnConnected(const ErrorCode& ec) {
@@ -365,22 +354,11 @@
             return;
           }
 
-<<<<<<< HEAD
-    boost::asio::async_write(
-        m_socket, boost::asio::const_buffer(msg.data.get(), msg.size),
-        [self = shared_from_this()](const ErrorCode& ec, size_t count) {
-          LOG_GENERAL(DEBUG, "Wrote " << count << " bytes to "
-                                      << self->m_endpoint << ": "
-                                      << ec.message() << " (" << ec << ')');
-          if (ec != OPERATION_ABORTED) {
-            self->OnWritten(ec);
-=======
           if (!ec) {
             LOG_GENERAL(DEBUG, "Peer " << self->m_peer << " got unexpected "
                                        << n << " bytes");
             self->WaitForEOF();
             return;
->>>>>>> 1b7f7083
           }
 
           if (ec != END_OF_FILE) {
@@ -484,30 +462,11 @@
       return;
     }
 
-<<<<<<< HEAD
-    assert(ec);
-
-    zil::local::variables.AddReconntionToPeerCount(1);
-    WaitTimer(m_timer, Milliseconds{RECONNECT_INTERVAL_IN_MS},
-              [this]() { Reconnect(); });
-  }
-
-  void Reconnect() {
-    if (!CheckAgainstBlacklist() || ExpiredOrDone()) {
-      return;
-    }
-
-    LOG_GENERAL(INFO, "Reconnecting to " << m_endpoint << "...");
-
-    // TODO the current protocol is weird and it assumes reconnecting every
-    // time. This should be changed!!!
-=======
     WaitTimer(m_timer, RECONNECT_PERIOD, this, &PeerSendQueue::Reconnect);
   }
 
   void Reconnect() {
     LOG_GENERAL(DEBUG, "Peer " << m_peer << " reconnects");
->>>>>>> 1b7f7083
     CloseGracefully(std::move(m_socket));
     m_socket = Socket(m_asioContext);
     Connect();
@@ -633,18 +592,7 @@
     ctx->Enqueue(std::move(msg), allow_relaxed_blacklist);
   }
 
-<<<<<<< HEAD
-  void OnPeerQueueFinished(const Peer& peer, ErrorCode ec) {
-    if (ec) {
-      LOG_GENERAL(
-          INFO, "Peer queue finished, peer=" << peer.GetPrintableIPAddress()
-                                             << ":" << peer.GetListenPortHost()
-                                             << " ec=" << ec.message());
-    }
-
-=======
   void OnPeerQueueFinished(const Peer& peer) {
->>>>>>> 1b7f7083
     auto it = m_activePeers.find(peer);
     if (it == m_activePeers.end()) {
       // impossible
