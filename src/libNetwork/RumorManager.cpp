--- conflicted
+++ resolved
@@ -937,19 +937,15 @@
     std::this_thread::sleep_for(
         std::chrono::milliseconds(SIMULATED_NETWORK_DELAY_IN_MS));
   }
-<<<<<<< HEAD
 
   auto start1 = std::chrono::steady_clock::now();
 
-  P2PComm::GetInstance().SendMessage(toPeer, cmd, zil::p2p::START_BYTE_GOSSIP);
+  zil::p2p::GetInstance().SendMessage(toPeer, cmd, zil::p2p::START_BYTE_GOSSIP);
 
   if (since(start1).count() > 1000 || since(start0).count() > 1000) {
     LOG_GENERAL(WARNING, "Time to wait, rum send0: " << since(start0).count() << " ms");
     LOG_GENERAL(WARNING, "Time to wait, rum send1: " << since(start1).count() << " ms");
   }
-=======
-  zil::p2p::GetInstance().SendMessage(toPeer, cmd, zil::p2p::START_BYTE_GOSSIP);
->>>>>>> d25700b7
 }
 
 void RumorManager::SendMessages(const Peer& toPeer,
