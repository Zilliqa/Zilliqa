--- conflicted
+++ resolved
@@ -9,11 +9,7 @@
     RumorManager.cpp
     DataSender.cpp
     SendJobs.cpp
-<<<<<<< HEAD
-    )
-=======
     P2PMessage.cpp)
->>>>>>> 30127102
 
 target_include_directories (Network PUBLIC ${PROJECT_SOURCE_DIR}/src)
 target_link_libraries (Network PUBLIC
