--- conflicted
+++ resolved
@@ -17,10 +17,5 @@
         libevent::core
         libevent::pthreads
         RumorSpreading
-<<<<<<< HEAD
-        OpenSSL::Crypto
-        Utils)
-=======
         Utils
         OpenSSL::Crypto)
->>>>>>> 49a4c862
