/**
* Copyright (c) 2018 Zilliqa 
* This source code is being disclosed to you solely for the purpose of your participation in 
* testing Zilliqa. You may view, compile and run the code for that purpose and pursuant to 
* the protocols and algorithms that are programmed into, and intended by, the code. You may 
* not do anything else with the code without express permission from Zilliqa Research Pte. Ltd., 
* including modifying or publishing the code (or any part of it), and developing or forming 
* another public or private blockchain network. This source code is provided ‘as is’ and no 
* warranties are given as to title or non-infringement, merchantability or fitness for purpose 
* and, to the extent permitted by law, all liability for your use of the code is disclaimed. 
* Some programs in this code are governed by the GNU General Public License v3.0 (available at 
* https://www.gnu.org/licenses/gpl-3.0.en.html) (‘GPLv3’). The programs that are governed by 
* GPLv3.0 are those programs that are located in the folders src/depends and tests/depends 
* and which include a reference to GPLv3 in their program files.
**/

#ifndef __MEDIATOR_H__
#define __MEDIATOR_H__

#include <deque>

#include "libCrypto/Schnorr.h"
#include "libData/BlockChainData/BlockChain.h"
#include "libDirectoryService/DirectoryService.h"
#include "libLookup/Lookup.h"
#include "libNetwork/Peer.h"
#include "libNode/Node.h"
#include "libValidator/Validator.h"

/// A mediator class for providing access to global members.
class Mediator
{
    std::mutex m_mutexHeartBeat;
    unsigned int m_heartBeatTime;

public:
    /// The Zilliqa instance's key pair.
    std::pair<PrivKey, PubKey> m_selfKey;

    /// The Zilliqa instance's IP information.
    Peer m_selfPeer;

    /// The reference to the DirectoryService instance.
    DirectoryService* m_ds;

    /// The reference to the Node instance.
    Node* m_node;

    /// The reference to the Lookup instance.
    Lookup* m_lookup;

    /// Pointer to the Validator instance.
    ValidatorBase* m_validator;

    /// The transient DS blockchain.
    DSBlockChain m_dsBlockChain;

    /// The transient Tx blockchain.
    TxBlockChain m_txBlockChain;

    /// The current epoch.
    uint64_t m_currentEpochNum = 0;

<<<<<<< HEAD
#ifdef HEARTBEAT_TEST
    bool m_killPulse = false;
#endif // HEARTBEAT_TEST
=======
    /// The consensus ID
    uint32_t m_consensusID;
>>>>>>> 5c287927

    // DS committee members
    // Fixed-sized double-ended queue depending on size of DS committee at bootstrap
    // Leader is at head of queue
    // PoW winner will be pushed in at head of queue (new leader)
    // Oldest member will be pushed out from tail of queue

    /// The public keys and current members of the DS committee.
    std::shared_ptr<std::deque<std::pair<PubKey, Peer>>> m_DSCommittee;
    std::mutex m_mutexDSCommittee;

    /// The current epoch randomness from the DS blockchain.
    std::array<unsigned char, POW_SIZE> m_dsBlockRand;

    /// The current epoch randomness from the Tx blockchain.
    std::array<unsigned char, POW_SIZE> m_txBlockRand;

    /// To determine if the node successfully recovered from persistence
    bool m_isRetrievedHistory;

    /// Flag for indicating whether it's vacuous epoch now
    bool m_isVacuousEpoch;
    std::mutex m_mutexVacuousEpoch;

    /// Record current software information which already downloaded to this node
    SWInfo m_curSWInfo;
    std::mutex m_mutexCurSWInfo;

    /// Constructor.
    Mediator(const std::pair<PrivKey, PubKey>& key, const Peer& peer);

    /// Destructor.
    ~Mediator();

    /// Sets the references to the subclass instances.
    void RegisterColleagues(DirectoryService* ds, Node* node, Lookup* lookup,
                            ValidatorBase* validator);

    /// Updates the DS blockchain random for PoW.
    void UpdateDSBlockRand(bool isGenesis = false);

    /// Updates the Tx blockchain random for PoW.
    void UpdateTxBlockRand(bool isGenesis = false);

    std::string GetNodeMode(const Peer& peer);

<<<<<<< HEAD
    /// Launches the heartbeat monitoring thread
    void HeartBeatLaunch();

    /// Resets the heartbeat counter (to indicate liveness)
    void HeartBeatPulse();
=======
    void IncreaseEpochNum();

    bool GetIsVacuousEpoch();
>>>>>>> 5c287927
};

#endif // __MEDIATOR_H__<|MERGE_RESOLUTION|>--- conflicted
+++ resolved
@@ -61,14 +61,12 @@
     /// The current epoch.
     uint64_t m_currentEpochNum = 0;
 
-<<<<<<< HEAD
 #ifdef HEARTBEAT_TEST
     bool m_killPulse = false;
 #endif // HEARTBEAT_TEST
-=======
+
     /// The consensus ID
     uint32_t m_consensusID;
->>>>>>> 5c287927
 
     // DS committee members
     // Fixed-sized double-ended queue depending on size of DS committee at bootstrap
@@ -115,17 +113,15 @@
 
     std::string GetNodeMode(const Peer& peer);
 
-<<<<<<< HEAD
     /// Launches the heartbeat monitoring thread
     void HeartBeatLaunch();
 
     /// Resets the heartbeat counter (to indicate liveness)
     void HeartBeatPulse();
-=======
+
     void IncreaseEpochNum();
 
     bool GetIsVacuousEpoch();
->>>>>>> 5c287927
 };
 
 #endif // __MEDIATOR_H__