--- conflicted
+++ resolved
@@ -46,17 +46,11 @@
 void FilterAPIBackendImpl::SetEpochRange(uint64_t earliest, uint64_t latest) {
   UniqueLock lock(m_installMutex);
 
-<<<<<<< HEAD
-  if (m_earliestEpoch > static_cast<EpochNumber>(earliest) ||
-      m_latestEpoch > static_cast<EpochNumber>(latest)) {
-    LOG_GENERAL(WARNING, "Inconsistency in epochs");
-=======
   auto a = static_cast<EpochNumber>(earliest);
   auto b = static_cast<EpochNumber>(latest);
 
   if (a < 1 || b < 1 || a > b || a < m_earliestEpoch || b < m_latestEpoch) {
     LOG_GENERAL(WARNING, "Inconsistency in epochs (" << a << ".." << b << ")");
->>>>>>> 7ece57a3
   } else {
     m_earliestEpoch = a;
     m_latestEpoch = b;
