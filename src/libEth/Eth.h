/*
 * Copyright (C) 2022 Zilliqa
 *
 * This program is free software: you can redistribute it and/or modify
 * it under the terms of the GNU General Public License as published by
 * the Free Software Foundation, either version 3 of the License, or
 * (at your option) any later version.
 *
 * This program is distributed in the hope that it will be useful,
 * but WITHOUT ANY WARRANTY; without even the implied warranty of
 * MERCHANTABILITY or FITNESS FOR A PARTICULAR PURPOSE.  See the
 * GNU General Public License for more details.
 *
 * You should have received a copy of the GNU General Public License
 * along with this program.  If not, see <https://www.gnu.org/licenses/>.
 */

#ifndef ZILLIQA_SRC_LIBETH_ETH_H_
#define ZILLIQA_SRC_LIBETH_ETH_H_

#include <json/value.h>
#include <cstdint>
#include "common/BaseType.h"
#include "libData/AccountData/Address.h"

class Transaction;
class TransactionReceipt;
class Account;

using LogBloom = dev::h2048;

namespace Eth {

using LogBloom = dev::h2048;

// https://eips.ethereum.org/EIPS/eip-170
constexpr auto MAX_EVM_CONTRACT_SIZE_BYTES = 24576;

struct EthFields {
  uint32_t version{};
  uint64_t nonce{};
  bytes toAddr;
  uint128_t amount;
  uint128_t gasPrice;
  uint64_t gasLimit{};
  bytes code;
  bytes data;
  bytes signature;
};

Json::Value populateReceiptHelper(
    std::string const &txnhash, bool success, const std::string &from,
    const std::string &to, const std::string &gasUsed,
    const std::string &blockHash, const std::string &blockNumber,
    const Json::Value &contractAddress, const Json::Value &logs,
<<<<<<< HEAD
    const Json::Value &transactionIndex, const std::string &logsBloom);
=======
    const Json::Value &logsBloom, const Json::Value &transactionIndex);
>>>>>>> 82bc1c9a

EthFields parseRawTxFields(std::string const &message);

bool ValidateEthTxn(const Transaction &tx, const Address &fromAddr,
                    const Account *sender, const uint128_t &gasPrice);
void DecorateReceiptLogs(Json::Value &logsArrayFromEvm,
                         const std::string &txHash,
                         const std::string &blockHash,
                         const std::string &blockNum,
                         const Json::Value &transactionIndex);

<<<<<<< HEAD
=======
LogBloom GetBloomFromReceipt(const TransactionReceipt &receipt);
Json::Value GetBloomFromReceiptHex(const TransactionReceipt &receipt);

Json::Value GetLogsFromReceipt(const TransactionReceipt &receipt);

>>>>>>> 82bc1c9a
LogBloom BuildBloomForLogObject(const Json::Value &logObject);
LogBloom BuildBloomForLogs(const Json::Value &logsArray);

}  // namespace Eth

#endif  // ZILLIQA_SRC_LIBETH_ETH_H_<|MERGE_RESOLUTION|>--- conflicted
+++ resolved
@@ -53,11 +53,7 @@
     const std::string &to, const std::string &gasUsed,
     const std::string &blockHash, const std::string &blockNumber,
     const Json::Value &contractAddress, const Json::Value &logs,
-<<<<<<< HEAD
-    const Json::Value &transactionIndex, const std::string &logsBloom);
-=======
     const Json::Value &logsBloom, const Json::Value &transactionIndex);
->>>>>>> 82bc1c9a
 
 EthFields parseRawTxFields(std::string const &message);
 
@@ -69,14 +65,11 @@
                          const std::string &blockNum,
                          const Json::Value &transactionIndex);
 
-<<<<<<< HEAD
-=======
 LogBloom GetBloomFromReceipt(const TransactionReceipt &receipt);
 Json::Value GetBloomFromReceiptHex(const TransactionReceipt &receipt);
 
 Json::Value GetLogsFromReceipt(const TransactionReceipt &receipt);
 
->>>>>>> 82bc1c9a
 LogBloom BuildBloomForLogObject(const Json::Value &logObject);
 LogBloom BuildBloomForLogs(const Json::Value &logsArray);
 
