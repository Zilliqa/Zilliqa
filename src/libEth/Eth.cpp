--- conflicted
+++ resolved
@@ -54,17 +54,12 @@
   ret["root"] =
       "0x0000000000000000000000000000000000000000000000000000000000001010";
   ret["status"] = success ? "0x1" : "0x0";
-<<<<<<< HEAD
-  ret["to"] = to;
-  ret["transactionIndex"] = transactionIndex;
-=======
   if (to.empty()) {
     ret["to"] = Json::Value();
   } else {
     ret["to"] = to;
   }
-  ret["transactionIndex"] = "0x0";
->>>>>>> 26dd8de9
+  ret["transactionIndex"] = transactionIndex;
 
   return ret;
 }
