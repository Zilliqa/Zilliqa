--- conflicted
+++ resolved
@@ -16,13 +16,10 @@
  */
 
 #include "Eth.h"
-<<<<<<< HEAD
 #include <iterator>
 #include "depends/common/Common.h"
 #include "depends/common/CommonData.h"
-=======
 #include "common/Constants.h"
->>>>>>> 70c0a747
 #include "depends/common/RLP.h"
 #include "jsonrpccpp/server.h"
 #include "libUtils/DataConversion.h"
@@ -82,7 +79,6 @@
   // todo: checks on size of rlp stream etc.
 
   ret.version = DataConversion::Pack(CHAIN_ID, 2);
-  //ret.version = DataConversion::Pack(2, CHAIN_ID);
 
   // RLP TX contains: nonce, gasPrice, gasLimit, to, value, data, v,r,s
   for (auto it = rlpStream1.begin(); it != rlpStream1.end();) {
