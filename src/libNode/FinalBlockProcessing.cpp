--- conflicted
+++ resolved
@@ -122,7 +122,6 @@
     BlockStorage::GetBlockStorage().PutTxBlock(
         txBlock.GetHeader().GetBlockNum(), serializedTxBlock);
 
-<<<<<<< HEAD
     LOG_MESSAGE("View change count:  " << txBlock.GetHeader().GetViewChangeCounter());
 
     for (unsigned int i=0; i < txBlock.GetHeader().GetViewChangeCounter(); i++)
@@ -140,18 +139,6 @@
                  (
                     m_mediator.m_txBlockChain.GetLastBlock().GetHeader().GetPrevHash().asArray()
                  ));
-=======
-    LOG_MESSAGE2(to_string(m_mediator.m_currentEpochNum).c_str(),
-                 "Final block " << m_mediator.m_txBlockChain.GetLastBlock()
-                                       .GetHeader()
-                                       .GetBlockNum()
-                                << " received with prevhash 0x"
-                                << DataConversion::charArrToHexStr(
-                                       m_mediator.m_txBlockChain.GetLastBlock()
-                                           .GetHeader()
-                                           .GetPrevHash()
-                                           .asArray()));
->>>>>>> 97154987
 
 #ifdef STAT_TEST
     LOG_STATE(
