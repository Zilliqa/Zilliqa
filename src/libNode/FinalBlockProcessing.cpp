/**
* Copyright (c) 2018 Zilliqa 
* This source code is being disclosed to you solely for the purpose of your participation in 
* testing Zilliqa. You may view, compile and run the code for that purpose and pursuant to 
* the protocols and algorithms that are programmed into, and intended by, the code. You may 
* not do anything else with the code without express permission from Zilliqa Research Pte. Ltd., 
* including modifying or publishing the code (or any part of it), and developing or forming 
* another public or private blockchain network. This source code is provided ‘as is’ and no 
* warranties are given as to title or non-infringement, merchantability or fitness for purpose 
* and, to the extent permitted by law, all liability for your use of the code is disclaimed. 
* Some programs in this code are governed by the GNU General Public License v3.0 (available at 
* https://www.gnu.org/licenses/gpl-3.0.en.html) (‘GPLv3’). The programs that are governed by 
* GPLv3.0 are those programs that are located in the folders src/depends and tests/depends 
* and which include a reference to GPLv3 in their program files.
**/

#include <array>
#include <boost/multiprecision/cpp_int.hpp>
#include <chrono>
#include <functional>
#include <limits>
#include <thread>

#include "Node.h"
#include "common/Constants.h"
#include "common/Messages.h"
#include "common/Serializable.h"
#include "depends/common/RLP.h"
#include "depends/libDatabase/MemoryDB.h"
#include "depends/libTrie/TrieDB.h"
#include "depends/libTrie/TrieHash.h"
#include "libConsensus/ConsensusUser.h"
#include "libCrypto/Sha2.h"
#include "libData/AccountData/Account.h"
#include "libData/AccountData/AccountStore.h"
#include "libData/AccountData/Transaction.h"
#include "libMediator/Mediator.h"
#include "libPOW/pow.h"
#include "libServer/Server.h"
#include "libUtils/BitVector.h"
#include "libUtils/DataConversion.h"
#include "libUtils/DetachedFunction.h"
#include "libUtils/Logger.h"
#include "libUtils/SanityChecks.h"
#include "libUtils/TimeLockedFunction.h"
#include "libUtils/TimeUtils.h"
#include "libUtils/TxnRootComputation.h"

using namespace std;
using namespace boost::multiprecision;

bool Node::ReadAuxilliaryInfoFromFinalBlockMsg(
    const vector<unsigned char>& message, unsigned int& cur_offset,
    uint32_t& shard_id)
{
    // 8-byte block number
    uint64_t dsBlockNum = Serializable::GetNumber<uint64_t>(message, cur_offset,
                                                            sizeof(uint64_t));
    cur_offset += sizeof(uint64_t);

    // Check block number
    if (!CheckWhetherDSBlockNumIsLatest(dsBlockNum + 1))
    {
        return false;
    }

    // 4-byte consensus id
    uint32_t consensusID = Serializable::GetNumber<uint32_t>(
        message, cur_offset, sizeof(uint32_t));
    cur_offset += sizeof(uint32_t);

    if (consensusID != m_consensusID)
    {
        LOG_EPOCH(INFO, to_string(m_mediator.m_currentEpochNum).c_str(),
                  "Consensus ID is not correct. Expected ID: "
                      << consensusID << " My Consensus ID: " << m_consensusID);
        return false;
    }

    shard_id = Serializable::GetNumber<uint32_t>(message, cur_offset,
                                                 sizeof(uint32_t));
    cur_offset += sizeof(uint32_t);

    LOG_EPOCH(INFO, to_string(m_mediator.m_currentEpochNum).c_str(),
              "DEBUG shard id is " << (unsigned int)shard_id)

    return true;
}

void Node::StoreState()
{
    LOG_MARKER();
    AccountStore::GetInstance().MoveUpdatesToDisk();
}

void Node::StoreFinalBlock(const TxBlock& txBlock)
{
    AddBlock(txBlock);
    m_mediator.m_currentEpochNum
        = m_mediator.m_txBlockChain.GetLastBlock().GetHeader().GetBlockNum()
        + 1;

    // At this point, the transactions in the last Epoch is no longer useful, thus erase.
    EraseCommittedTransactions(m_mediator.m_currentEpochNum - 2);

    LOG_EPOCH(INFO, to_string(m_mediator.m_currentEpochNum).c_str(),
              "Storing Tx Block Number: "
                  << txBlock.GetHeader().GetBlockNum()
                  << " with Type: " << to_string(txBlock.GetHeader().GetType())
                  << ", Version: " << txBlock.GetHeader().GetVersion()
                  << ", Timestamp: " << txBlock.GetHeader().GetTimestamp()
                  << ", NumTxs: " << txBlock.GetHeader().GetNumTxs());

    // Store Tx Block to disk
    vector<unsigned char> serializedTxBlock;
    txBlock.Serialize(serializedTxBlock, 0);
    BlockStorage::GetBlockStorage().PutTxBlock(
        txBlock.GetHeader().GetBlockNum(), serializedTxBlock);

    LOG_EPOCH(INFO, to_string(m_mediator.m_currentEpochNum).c_str(),
              "Final block " << m_mediator.m_txBlockChain.GetLastBlock()
                                    .GetHeader()
                                    .GetBlockNum()
                             << " received with prevhash 0x"
                             << DataConversion::charArrToHexStr(
                                    m_mediator.m_txBlockChain.GetLastBlock()
                                        .GetHeader()
                                        .GetPrevHash()
                                        .asArray()));

    LOG_STATE(
        "[FINBK]["
        << std::setw(15) << std::left
        << m_mediator.m_selfPeer.GetPrintableIPAddress() << "]["
        << m_mediator.m_txBlockChain.GetLastBlock().GetHeader().GetBlockNum()
            + 1
        << "] RECV");
}

bool Node::IsMicroBlockTxRootHashInFinalBlock(
    TxnHash microBlockTxRootHash, StateHash microBlockStateDeltaHash,
    const uint64_t& blocknum, bool& isEveryMicroBlockAvailable)
{
    LOG_EPOCH(INFO, to_string(m_mediator.m_currentEpochNum).c_str(),
              "Deleting unavailable "
                  << "microblock txRootHash " << microBlockTxRootHash
                  << " stateDeltaHash " << microBlockStateDeltaHash
                  << " for blocknum " << blocknum);
    lock_guard<mutex> g(m_mutexUnavailableMicroBlocks);
    auto it = m_unavailableMicroBlocks.find(blocknum);
    bool found
        = (it != m_unavailableMicroBlocks.end()
           && RemoveTxRootHashFromUnavailableMicroBlock(
                  blocknum, microBlockTxRootHash, microBlockStateDeltaHash));
    isEveryMicroBlockAvailable = found && it->second.empty();
    LOG_EPOCH(INFO, to_string(m_mediator.m_currentEpochNum).c_str(),
              "Found txRootHash " << microBlockTxRootHash << " stateDeltaHash "
                                  << microBlockStateDeltaHash << " : "
                                  << isEveryMicroBlockAvailable);
    return found;
}

bool Node::LoadUnavailableMicroBlockHashes(
    const TxBlock& finalBlock, const uint64_t& blocknum,
    [[gnu::unused]] bool& toSendTxnToLookup)
{
    LOG_EPOCH(INFO, to_string(m_mediator.m_currentEpochNum).c_str(),
              "Unavailable microblock hashes in final block : ")

    lock_guard<mutex> g(m_mutexUnavailableMicroBlocks);
    for (uint i = 0; i < finalBlock.GetMicroBlockHashes().size(); ++i)
    {
        if (!finalBlock.GetIsMicroBlockEmpty()[i]
            || (finalBlock.GetMicroBlockHashes()[i].m_stateDeltaHash
                != StateHash()))
        {
            m_unavailableMicroBlocks[blocknum].insert(
                {{finalBlock.GetMicroBlockHashes()[i],
                  finalBlock.GetShardIDs()[i]},
#ifdef IS_LOOKUP_NODE
                 {!finalBlock.GetIsMicroBlockEmpty()[i]}});
#else // IS_LOOKUP_NODE
                 {false}});
#endif // IS_LOOKUP_NODE
            LOG_EPOCH(INFO, to_string(m_mediator.m_currentEpochNum).c_str(),
                      finalBlock.GetMicroBlockHashes()[i]);
        }
    }

#ifndef IS_LOOKUP_NODE
    if (m_unavailableMicroBlocks.find(blocknum)
            != m_unavailableMicroBlocks.end()
        && m_unavailableMicroBlocks[blocknum].size() > 0)
    {
        bool doRejoin = false;

        if (IsMyShardMicroBlockInFinalBlock(blocknum))
        {
            if (m_lastMicroBlockCoSig.first != m_mediator.m_currentEpochNum)
            {
                LOG_GENERAL(WARNING,
                            "Found my microblock but Cosig not updated");
                doRejoin = true;
            }
            else
            {
                toSendTxnToLookup = true;
            }
        }
        else
        {
            if (IsMyShardIdInFinalBlock(blocknum))
            {
                LOG_GENERAL(WARNING,
                            "Didn't found my micorblock but found shard ID");
                doRejoin = true;
            }
        }

        if (doRejoin || m_doRejoinAtFinalBlock)
        {
            LOG_GENERAL(WARNING,
                        "Failed the last microblock consensus but "
                        "still found my shard microblock, "
                        " need to Rejoin");
            RejoinAsNormal();
            return false;
        }
    }

    m_unavailableMicroBlocks.clear();
#endif //IS_LOOKUP_NODE
    return true;
}

bool Node::RemoveTxRootHashFromUnavailableMicroBlock(
    const uint64_t& blocknum, const TxnHash& txnRootHash,
    const StateHash& stateDeltaHash)
{
    for (auto it = m_unavailableMicroBlocks[blocknum].begin();
         it != m_unavailableMicroBlocks[blocknum].end(); it++)
    {
        if (it->first.m_hash.m_txRootHash == txnRootHash
            && it->first.m_hash.m_stateDeltaHash == stateDeltaHash)
        {
            LOG_GENERAL(INFO,
                        "Remove microblock (txRootHash: "
                            << txnRootHash << " stateDeltaHash: "
                            << it->first.m_hash.m_stateDeltaHash << ")");
            LOG_GENERAL(INFO,
                        "Microblocks count before removing: "
                            << m_unavailableMicroBlocks[blocknum].size());
            m_unavailableMicroBlocks[blocknum].erase(it);
            LOG_GENERAL(INFO,
                        "Microblocks count after removing: "
                            << m_unavailableMicroBlocks[blocknum].size());
            return true;
        }
    }
    LOG_GENERAL(WARNING,
                "Haven't found microblock txnRootHash: " << txnRootHash);
    return false;
}

bool Node::VerifyFinalBlockCoSignature(const TxBlock& txblock)
{
    LOG_MARKER();

    unsigned int index = 0;
    unsigned int count = 0;

    const vector<bool>& B2 = txblock.GetB2();
    if (m_mediator.m_DSCommittee->size() != B2.size())
    {
        LOG_GENERAL(WARNING,
                    "Mismatch: DS committee size = "
                        << m_mediator.m_DSCommittee->size()
                        << ", co-sig bitmap size = " << B2.size());
        return false;
    }

    // Generate the aggregated key
    vector<PubKey> keys;
    for (auto const& kv : *m_mediator.m_DSCommittee)
    {
        if (B2.at(index) == true)
        {
            keys.emplace_back(kv.first);
            count++;
        }
        index++;
    }

    if (count != ConsensusCommon::NumForConsensus(B2.size()))
    {
        LOG_GENERAL(WARNING, "Cosig was not generated by enough nodes");
        return false;
    }

    shared_ptr<PubKey> aggregatedKey = MultiSig::AggregatePubKeys(keys);
    if (aggregatedKey == nullptr)
    {
        LOG_GENERAL(WARNING, "Aggregated key generation failed");
        return false;
    }

    // Verify the collective signature
    vector<unsigned char> message;
    txblock.GetHeader().Serialize(message, 0);
    txblock.GetCS1().Serialize(message, TxBlockHeader::SIZE);
    BitVector::SetBitVector(message, TxBlockHeader::SIZE + BLOCK_SIG_SIZE,
                            txblock.GetB1());
    if (Schnorr::GetInstance().Verify(message, 0, message.size(),
                                      txblock.GetCS2(), *aggregatedKey)
        == false)
    {
        LOG_GENERAL(WARNING, "Cosig verification failed");
        for (auto& kv : keys)
        {
            LOG_GENERAL(WARNING, kv);
        }
        return false;
    }

    return true;
}

bool Node::CheckMicroBlockRootHash(const TxBlock& finalBlock,
                                   [[gnu::unused]] const uint64_t& blocknum)
{
    TxnHash microBlocksHash
        = ComputeTransactionsRoot(finalBlock.GetMicroBlockHashes());

    LOG_EPOCH(
        INFO, to_string(m_mediator.m_currentEpochNum).c_str(),
        "Expected FinalBlock TxRoot hash : "
            << DataConversion::charArrToHexStr(microBlocksHash.asArray()));

    if (finalBlock.GetHeader().GetTxRootHash() != microBlocksHash)
    {
        LOG_GENERAL(INFO,
                    "TxRootHash in Final Block Header doesn't match root of "
                    "microblock hashes");
        return false;
    }

    LOG_EPOCH(INFO, to_string(m_mediator.m_currentEpochNum).c_str(),
              "FinalBlock TxRoot hash in final block by DS is correct");

    return true;
}

#ifndef IS_LOOKUP_NODE
void Node::BroadcastTransactionsToLookup(
    const vector<Transaction>& txns_to_send)
{
    LOG_MARKER();

    uint64_t blocknum
        = m_mediator.m_txBlockChain.GetLastBlock().GetHeader().GetBlockNum();

    LOG_STATE(
        "[TXBOD]["
        << setw(15) << left << m_mediator.m_selfPeer.GetPrintableIPAddress()
        << "]["
        << m_mediator.m_txBlockChain.GetLastBlock().GetHeader().GetBlockNum()
            + 1
        << "] BEFORE TXN BODIES #" << blocknum);

    LOG_GENERAL(INFO,
                "BroadcastTransactionsToLookup for blocknum: " << blocknum);

    // Broadcast Txns to Lookup
    if (txns_to_send.size() > 0)
    {
        // Transaction body sharing
        unsigned int cur_offset = MessageOffset::BODY;
        vector<unsigned char> forwardtxn_message
            = {MessageType::NODE, NodeInstructionType::FORWARDTRANSACTION};

        // block num
        Serializable::SetNumber<uint64_t>(forwardtxn_message, cur_offset,
                                          blocknum, sizeof(uint64_t));
        cur_offset += sizeof(uint64_t);

        // microblock tx hash
        TxnHash microBlockTxHash = m_microblock->GetHeader().GetTxRootHash();
        copy(microBlockTxHash.asArray().begin(),
             microBlockTxHash.asArray().end(),
             back_inserter(forwardtxn_message));
        cur_offset += TRAN_HASH_SIZE;

        // microblock state delta hash
        StateHash microBlockDeltaHash
            = m_microblock->GetHeader().GetStateDeltaHash();
        copy(microBlockDeltaHash.asArray().begin(),
             microBlockDeltaHash.asArray().end(),
             back_inserter(forwardtxn_message));
        cur_offset += STATE_HASH_SIZE;

        for (unsigned int i = 0; i < txns_to_send.size(); i++)
        {
            // txn body
            txns_to_send.at(i).Serialize(forwardtxn_message, cur_offset);
            cur_offset += txns_to_send.at(i).GetSerializedSize();
        }

        LOG_EPOCH(INFO, to_string(m_mediator.m_currentEpochNum).c_str(),
                  "I will soon be sending the txn bodies to the lookup nodes");
        m_mediator.m_lookup->SendMessageToLookupNodes(forwardtxn_message);
    }
    else
    {
        LOG_EPOCH(INFO, to_string(m_mediator.m_currentEpochNum).c_str(),
                  "DEBUG I have no txn body to send")
    }
}

bool Node::IsMyShardMicroBlockTxRootHashInFinalBlock(
    const uint64_t& blocknum, bool& isEveryMicroBlockAvailable)
{
    return m_microblock != nullptr
        && IsMicroBlockTxRootHashInFinalBlock(
               m_microblock->GetHeader().GetTxRootHash(),
               m_microblock->GetHeader().GetStateDeltaHash(), blocknum,
               isEveryMicroBlockAvailable);
}

bool Node::IsMyShardMicroBlockInFinalBlock(const uint64_t& blocknum)
{
    if (m_microblock == nullptr)
    {
        return false;
    }

    auto it = m_unavailableMicroBlocks.find(blocknum);
    if (it == m_unavailableMicroBlocks.end())
    {
        return false;
    }

    for (auto it2 = m_unavailableMicroBlocks[blocknum].begin();
         it2 != m_unavailableMicroBlocks[blocknum].end(); it2++)
    {
        if (it2->first.m_hash.m_stateDeltaHash
                == m_microblock->GetHeader().GetStateDeltaHash()
            && it2->first.m_hash.m_txRootHash
                == m_microblock->GetHeader().GetTxRootHash())
        {
            LOG_GENERAL(INFO, "Found my shard microblock in finalblock");
            return true;
        }
    }

    LOG_GENERAL(WARNING, "Didn't find my shard microblock in finalblock");
    return false;
}

bool Node::IsMyShardIdInFinalBlock(const uint64_t& blocknum)
{
    auto it = m_unavailableMicroBlocks.find(blocknum);
    if (it == m_unavailableMicroBlocks.end())
    {
        return false;
    }

    for (auto it2 = m_unavailableMicroBlocks[blocknum].begin();
         it2 != m_unavailableMicroBlocks[blocknum].end(); it2++)
    {
        if (it2->first.m_shardID == m_myShardID)
        {
            LOG_GENERAL(INFO, "Found my shard ID in finalblock");
            return true;
        }
    }

    LOG_GENERAL(WARNING, "Didn't find my shard ID in finalblock");
    return false;
}

void Node::InitiatePoW()
{
    // reset consensusID and first consensusLeader is index 0
    m_consensusID = 0;
    m_consensusLeaderID = 0;

    SetState(POW_SUBMISSION);
    POW::GetInstance().EthashConfigureLightClient(
        m_mediator.m_dsBlockChain.GetLastBlock().GetHeader().GetBlockNum() + 1);
    LOG_EPOCH(INFO, to_string(m_mediator.m_currentEpochNum).c_str(),
              "Start pow ");
    auto func = [this]() mutable -> void {
        auto epochNumber
            = m_mediator.m_dsBlockChain.GetLastBlock().GetHeader().GetBlockNum()
            + 1;
        auto dsBlockRand = m_mediator.m_dsBlockRand;
        auto txBlockRand = m_mediator.m_txBlockRand;
        StartPoW(epochNumber,
                 m_mediator.m_dsBlockChain.GetLastBlock()
                     .GetHeader()
                     .GetDifficulty(),
                 dsBlockRand, txBlockRand);
    };

    DetachedFunction(1, func);
    LOG_EPOCH(INFO, to_string(m_mediator.m_currentEpochNum).c_str(),
              "Soln to pow found ");
}

void Node::UpdateStateForNextConsensusRound()
{
    // Set state to tx submission
    if (m_isPrimary == true)
    {
        LOG_EPOCH(INFO, to_string(m_mediator.m_currentEpochNum).c_str(),
                  "I am no longer the shard leader ");
        m_isPrimary = false;
    }

    m_consensusLeaderID++;
    m_consensusID++;
    m_consensusLeaderID = m_consensusLeaderID % COMM_SIZE;

    if (m_consensusMyID == m_consensusLeaderID)
    {
        LOG_EPOCH(INFO, to_string(m_mediator.m_currentEpochNum).c_str(),
                  "I am the new shard leader ");
        m_isPrimary = true;
    }
    else
    {
        LOG_EPOCH(INFO, to_string(m_mediator.m_currentEpochNum).c_str(),
                  "The new shard leader is m_consensusMyID "
                      << m_consensusLeaderID);
    }

    LOG_EPOCH(INFO, to_string(m_mediator.m_currentEpochNum).c_str(),
              "MS: Next non-ds epoch begins");

    SetState(MICROBLOCK_CONSENSUS_PREP);
    LOG_EPOCH(INFO, to_string(m_mediator.m_currentEpochNum).c_str(),
              "[No PoW needed] MS: Start submit txn stage again.");
}

void Node::ScheduleMicroBlockConsensus()
{
    auto main_func = [this]() mutable -> void {
        if ((m_mediator.m_currentEpochNum + 1) % NUM_FINAL_BLOCK_PER_POW
            != 0) // VacuousEpoch
        {
            std::this_thread::sleep_for(
                std::chrono::milliseconds(TX_DISTRIBUTE_TIME_IN_MS));
        }
        RunConsensusOnMicroBlock();
    };

    DetachedFunction(1, main_func);
}

void Node::BeginNextConsensusRound()
{
    LOG_MARKER();

    UpdateStateForNextConsensusRound();

    ScheduleMicroBlockConsensus();
}

void Node::GetMyShardsMicroBlock(const uint64_t& blocknum, uint8_t sharing_mode,
                                 vector<Transaction>& txns_to_send)
{
    LOG_MARKER();

    const vector<TxnHash>& tx_hashes = m_microblock->GetTranHashes();
    for (unsigned i = 0; i < tx_hashes.size(); i++)
    {
        const TxnHash& tx_hash = tx_hashes.at(i);

        if (!FindTxnInProcessedTxnsList(blocknum, sharing_mode, txns_to_send,
                                        tx_hash))
        {
            LOG_EPOCH(WARNING, to_string(m_mediator.m_currentEpochNum).c_str(),
                      "Failed trying to find txn in processed txn list");
        }
    }

    LOG_EPOCH(INFO, to_string(m_mediator.m_currentEpochNum).c_str(),
              "Number of transactions to broadcast for block "
                  << blocknum << " = " << txns_to_send.size());

    {
        lock_guard<mutex> g(m_mutexProcessedTransactions);
        m_processedTransactions.erase(blocknum);
    }
}

bool Node::FindTxnInProcessedTxnsList(const uint64_t& blockNum,
                                      uint8_t sharing_mode,
                                      vector<Transaction>& txns_to_send,
                                      const TxnHash& tx_hash)
{
    lock(m_mutexProcessedTransactions, m_mutexCommittedTransactions);
    lock_guard<mutex> g(m_mutexProcessedTransactions, adopt_lock);
    lock_guard<mutex> g2(m_mutexCommittedTransactions, adopt_lock);

    auto& processedTransactions = m_processedTransactions[blockNum];
    auto& committedTransactions = m_committedTransactions[blockNum];
    const auto& txnIt = processedTransactions.find(tx_hash);

    // Check if transaction is part of submitted Tx list
    if (txnIt != processedTransactions.end())
    {
        if ((sharing_mode == SEND_ONLY) || (sharing_mode == SEND_AND_FORWARD))
        {
            txns_to_send.emplace_back(txnIt->second);
        }

        // Move entry from submitted Tx list to committed Tx list
        committedTransactions.push_back(txnIt->second);
        processedTransactions.erase(txnIt);

        // Move on to next transaction in block
        return true;
    }

    return false;
}

void Node::CallActOnFinalblock()
{
    uint64_t blocknum
        = m_mediator.m_txBlockChain.GetLastBlock().GetHeader().GetBlockNum();

    std::vector<Transaction> txns_to_send;

    if ((m_txnSharingIAmSender == false) && (m_txnSharingIAmForwarder == true))
    {
        GetMyShardsMicroBlock(blocknum, TxSharingMode::NODE_FORWARD_ONLY,
                              txns_to_send);
    }
    else if ((m_txnSharingIAmSender == true)
             && (m_txnSharingIAmForwarder == false))
    {
        GetMyShardsMicroBlock(blocknum, TxSharingMode::SEND_ONLY, txns_to_send);
    }
    else if ((m_txnSharingIAmSender == true)
             && (m_txnSharingIAmForwarder == true))
    {
        GetMyShardsMicroBlock(blocknum, TxSharingMode::SEND_AND_FORWARD,
                              txns_to_send);
    }
    else
    {
        GetMyShardsMicroBlock(blocknum, TxSharingMode::IDLE, txns_to_send);
    }

    BroadcastTransactionsToLookup(txns_to_send);
}
#endif // IS_LOOKUP_NODE

void Node::LogReceivedFinalBlockDetails([[gnu::unused]] const TxBlock& txblock)
{
#ifdef IS_LOOKUP_NODE
    LOG_EPOCH(INFO, to_string(m_mediator.m_currentEpochNum).c_str(),
              "I the lookup node have deserialized the TxBlock");
    LOG_EPOCH(
        INFO, to_string(m_mediator.m_currentEpochNum).c_str(),
        "txblock.GetHeader().GetType(): " << txblock.GetHeader().GetType());
    LOG_EPOCH(INFO, to_string(m_mediator.m_currentEpochNum).c_str(),
              "txblock.GetHeader().GetVersion(): "
                  << txblock.GetHeader().GetVersion());
    LOG_EPOCH(INFO, to_string(m_mediator.m_currentEpochNum).c_str(),
              "txblock.GetHeader().GetGasLimit(): "
                  << txblock.GetHeader().GetGasLimit());
    LOG_EPOCH(INFO, to_string(m_mediator.m_currentEpochNum).c_str(),
              "txblock.GetHeader().GetGasUsed(): "
                  << txblock.GetHeader().GetGasUsed());
    LOG_EPOCH(INFO, to_string(m_mediator.m_currentEpochNum).c_str(),
              "txblock.GetHeader().GetBlockNum(): "
                  << txblock.GetHeader().GetBlockNum());
    LOG_EPOCH(INFO, to_string(m_mediator.m_currentEpochNum).c_str(),
              "txblock.GetHeader().GetNumMicroBlockHashes(): "
                  << txblock.GetHeader().GetNumMicroBlockHashes());
    LOG_EPOCH(INFO, to_string(m_mediator.m_currentEpochNum).c_str(),
              "txblock.GetHeader().GetStateRootHash(): "
                  << txblock.GetHeader().GetStateRootHash());
    LOG_EPOCH(
        INFO, to_string(m_mediator.m_currentEpochNum).c_str(),
        "txblock.GetHeader().GetNumTxs(): " << txblock.GetHeader().GetNumTxs());
    LOG_EPOCH(INFO, to_string(m_mediator.m_currentEpochNum).c_str(),
              "txblock.GetHeader().GetMinerPubKey(): "
                  << txblock.GetHeader().GetMinerPubKey());
#endif // IS_LOOKUP_NODE
}

bool Node::CheckStateRoot(const TxBlock& finalBlock)
{
    StateHash stateRoot = AccountStore::GetInstance().GetStateRootHash();

    // AccountStore::GetInstance().PrintAccountState();

    if (stateRoot != finalBlock.GetHeader().GetStateRootHash())
    {
        LOG_EPOCH(WARNING, to_string(m_mediator.m_currentEpochNum).c_str(),
                  "State root doesn't match. Expected = "
                      << stateRoot << ". "
                      << "Received = "
                      << finalBlock.GetHeader().GetStateRootHash());
        return false;
    }

    LOG_EPOCH(INFO, to_string(m_mediator.m_currentEpochNum).c_str(),
              "State root matched "
                  << finalBlock.GetHeader().GetStateRootHash());

    return true;
}

// void Node::StoreMicroBlocksToDisk()
// {
//     LOG_MARKER();
//     for(auto microBlock : m_microblocks)
//     {

//         LOG_GENERAL(INFO,  "Storing Micro Block Hash: " << microBlock.GetHeader().GetTxRootHash() <<
//             " with Type: " << microBlock.GetHeader().GetType() <<
//             ", Version: " << microBlock.GetHeader().GetVersion() <<
//             ", Timestamp: " << microBlock.GetHeader().GetTimestamp() <<
//             ", NumTxs: " << microBlock.GetHeader().GetNumTxs());

//         vector<unsigned char> serializedMicroBlock;
//         microBlock.Serialize(serializedMicroBlock, 0);
//         BlockStorage::GetBlockStorage().PutMicroBlock(microBlock.GetHeader().GetTxRootHash(),
//                                                serializedMicroBlock);
//     }
//     m_microblocks.clear();
// }

bool Node::ProcessFinalBlock(const vector<unsigned char>& message,
                             unsigned int offset,
                             [[gnu::unused]] const Peer& from)
{
    // Message = [8-byte DS blocknum] [4-byte consensusid] [1-byte shard id]
    //           [Final block] [Final state delta]
    LOG_MARKER();

#ifndef IS_LOOKUP_NODE
    if (m_lastMicroBlockCoSig.first != m_mediator.m_currentEpochNum)
    {
        std::unique_lock<mutex> cv_lk(m_MutexCVFBWaitMB);
        if (cv_FBWaitMB.wait_for(
                cv_lk, std::chrono::seconds(CONSENSUS_MSG_ORDER_BLOCK_WINDOW))
            == std::cv_status::timeout)
        {
            LOG_GENERAL(WARNING,
                        "Timeout, I didn't finish microblock consensus");
        }
    }

    if (m_state == MICROBLOCK_CONSENSUS)
    {
        LOG_EPOCH(INFO, to_string(m_mediator.m_currentEpochNum).c_str(),
                  "I may have missed the micrblock consensus. However, if I "
                  "recently received a valid finalblock, I will accept it");
        // TODO: Optimize state transition.
        AccountStore::GetInstance().InitTemp();
        SetState(WAITING_FINALBLOCK);
    }

    if (!CheckState(PROCESS_FINALBLOCK))
    {
        LOG_EPOCH(INFO, to_string(m_mediator.m_currentEpochNum).c_str(),
                  "Too late - current state is " << m_state << ".");
        return false;
    }

#endif // IS_LOOKUP_NODE

    LOG_STATE(
        "[FLBLK]["
        << setw(15) << left << m_mediator.m_selfPeer.GetPrintableIPAddress()
        << "]["
        << m_mediator.m_txBlockChain.GetLastBlock().GetHeader().GetBlockNum()
            + 1
        << "] RECEIVED FINAL BLOCK");

    unsigned int cur_offset = offset;

    // Initialize it with maximum number
    uint32_t shard_id = std::numeric_limits<uint32_t>::max();

    // Reads and checks DS Block number, consensus ID and Shard ID
    if (!ReadAuxilliaryInfoFromFinalBlockMsg(message, cur_offset, shard_id))
    {
        return false;
    }

    // TxBlock txBlock(message, cur_offset);
    TxBlock txBlock;
    if (txBlock.Deserialize(message, cur_offset) != 0)
    {
        LOG_GENERAL(WARNING, "We failed to deserialize TxBlock.");
        return false;
    }
    cur_offset += txBlock.GetSerializedSize();

    LogReceivedFinalBlockDetails(txBlock);

    LOG_STATE("[TXBOD][" << std::setw(15) << std::left
                         << m_mediator.m_selfPeer.GetPrintableIPAddress()
                         << "][" << txBlock.GetHeader().GetBlockNum()
                         << "] FRST");

    // Verify the co-signature
    if (!VerifyFinalBlockCoSignature(txBlock))
    {
        LOG_EPOCH(WARNING, to_string(m_mediator.m_currentEpochNum).c_str(),
                  "TxBlock co-sig verification failed");
        return false;
    }

    // #ifdef IS_LOOKUP_NODE
    if (!CheckMicroBlockRootHash(txBlock, txBlock.GetHeader().GetBlockNum()))
    {
        return false;
    }

    bool toSendTxnToLookup = false;

    bool isVacuousEpoch
        = (m_consensusID >= (NUM_FINAL_BLOCK_PER_POW - NUM_VACUOUS_EPOCHS));
    if (!isVacuousEpoch)
    {
<<<<<<< HEAD
        ProcessStateDeltaFromFinalBlock(
            message, cur_offset, txBlock.GetHeader().GetStateDeltaHash());

=======
        m_isVacuousEpoch = false;
>>>>>>> 9868c312
        if (!LoadUnavailableMicroBlockHashes(
                txBlock, txBlock.GetHeader().GetBlockNum(), toSendTxnToLookup))
        {
            return false;
        }
        StoreFinalBlock(txBlock);
    }
    else
    {
        m_isVacuousEpoch = true;
        LOG_GENERAL(INFO, "isVacuousEpoch now");

        // Remove because shard nodes will be shuffled in next epoch.
<<<<<<< HEAD
        CleanCreatedTransaction();
=======
        m_createdTransactions.get<0>().clear();
        m_addrNonceTxnMap.clear();
>>>>>>> 9868c312

        if (!AccountStore::GetInstance().UpdateStateTrieAll())
        {
            LOG_GENERAL(WARNING, "UpdateStateTrieAll Failed 1");
            return false;
        }

        if (!CheckStateRoot(txBlock)
#ifndef IS_LOOKUP_NODE
            || m_doRejoinAtStateRoot)
        {
            RejoinAsNormal();
#else // IS_LOOKUP_NODE
        )
        {
#endif // IS_LOOKUP_NODE
            return false;
        }

        ProcessStateDeltaFromFinalBlock(
            message, cur_offset, txBlock.GetHeader().GetStateDeltaHash());

        if (!AccountStore::GetInstance().UpdateStateTrieAll())
        {
            LOG_GENERAL(WARNING, "UpdateStateTrieAll Failed 2");
            return false;
        }

        StoreState();
        StoreFinalBlock(txBlock);

#ifndef IS_LOOKUP_NODE
        BlockStorage::GetBlockStorage().PutMetadata(MetaType::DSINCOMPLETED,
                                                    {'0'});
        BlockStorage::GetBlockStorage().PopFrontTxBodyDB();
#endif // IS_LOOKUP_NODE
    }
    // #endif // IS_LOOKUP_NODE

    if (txBlock.GetHeader().GetNumMicroBlockHashes() == 1)
    {
        LOG_STATE("[TXBOD][" << std::setw(15) << std::left
                             << m_mediator.m_selfPeer.GetPrintableIPAddress()
                             << "][" << txBlock.GetHeader().GetBlockNum()
                             << "] LAST");
    }

#ifdef IS_LOOKUP_NODE
    // Now only forwarded txn are left, so only call in lookup
    CommitForwardedMsgBuffer();
#endif // IS_LOOKUP_NODE

    // Assumption: New PoW done after every block committed
    // If I am not a DS committee member (and since I got this FinalBlock message,
    // then I know I'm not), I can start doing PoW again
    m_mediator.UpdateDSBlockRand();
    m_mediator.UpdateTxBlockRand();

    if (toSendTxnToLookup)
    {
#ifndef IS_LOOKUP_NODE
        CallActOnFinalblock();
    }

    if (m_mediator.m_currentEpochNum % NUM_FINAL_BLOCK_PER_POW == 0)
    {
        InitiatePoW();
    }
    else
    {
        auto main_func
            = [this]() mutable -> void { BeginNextConsensusRound(); };

        DetachedFunction(1, main_func);
    }
#else // IS_LOOKUP_NODE
    }

    if (m_mediator.m_currentEpochNum % NUM_FINAL_BLOCK_PER_POW == 0)
    {
        m_consensusID = 0;
        m_consensusLeaderID = 0;
    }
    else
    {
        m_consensusID++;
        m_consensusLeaderID++;
        m_consensusLeaderID = m_consensusLeaderID % COMM_SIZE;
    }
#endif // IS_LOOKUP_NODE

    return true;
}

bool Node::ProcessStateDeltaFromFinalBlock(
    const vector<unsigned char>& message, unsigned int cur_offset,
    const StateHash& finalBlockStateDeltaHash)
{
    LOG_MARKER();

    LOG_GENERAL(INFO,
                "Received FinalBlock State Delta root : "
                    << DataConversion::charArrToHexStr(
                           finalBlockStateDeltaHash.asArray()));
    vector<unsigned char> stateDeltaBytes;
    copy(message.begin() + cur_offset, message.end(),
         back_inserter(stateDeltaBytes));

    if (stateDeltaBytes.empty())
    {
        LOG_GENERAL(INFO, "State Delta is empty");
        return true;
    }

    SHA2<HASH_TYPE::HASH_VARIANT_256> sha2;
    sha2.Update(stateDeltaBytes);
    StateHash stateDeltaHash(sha2.Finalize());

    LOG_GENERAL(INFO, "Calculated StateHash: " << stateDeltaHash);

    if (stateDeltaHash != finalBlockStateDeltaHash)
    {
        LOG_GENERAL(WARNING,
                    "State delta hash calculated does not match finalblock");
        return false;
    }

    // Deserialize State Delta
    // Init local AccountStoreTemp first
    AccountStore::GetInstance().InitTemp();

    if (finalBlockStateDeltaHash == StateHash())
    {
        LOG_GENERAL(INFO, "State Delta from finalblock is empty");
        return false;
    }

    if (AccountStore::GetInstance().DeserializeDelta(stateDeltaBytes, 0) != 0)
    {
        LOG_GENERAL(WARNING,
                    "AccountStore::GetInstance().DeserializeDelta failed");
        return false;
    }

    return true;
}

bool Node::LoadForwardedTxnsAndCheckRoot(
    const vector<unsigned char>& message, unsigned int cur_offset,
    TxnHash& microBlockTxHash, StateHash& microBlockStateDeltaHash,
    vector<Transaction>& txnsInForwardedMessage)
// vector<TxnHash> & txnHashesInForwardedMessage)
{
    LOG_MARKER();

    copy(message.begin() + cur_offset,
         message.begin() + cur_offset + TRAN_HASH_SIZE,
         microBlockTxHash.asArray().begin());
    cur_offset += TRAN_HASH_SIZE;

    LOG_GENERAL(
        INFO,
        "Received MicroBlock TxHash root : "
            << DataConversion::charArrToHexStr(microBlockTxHash.asArray()));

    copy(message.begin() + cur_offset,
         message.begin() + cur_offset + STATE_HASH_SIZE,
         microBlockStateDeltaHash.asArray().begin());
    cur_offset += STATE_HASH_SIZE;

    LOG_GENERAL(INFO,
                "Received MicroBlock StateDelta root : "
                    << DataConversion::charArrToHexStr(
                           microBlockStateDeltaHash.asArray()));

    vector<TxnHash> txnHashesInForwardedMessage;

    while (cur_offset < message.size())
    {
        // reading [Transaction] from received msg
        // Transaction tx(message, cur_offset);
        Transaction tx;
        if (tx.Deserialize(message, cur_offset) != 0)
        {
            LOG_GENERAL(WARNING, "We failed to deserialize Transaction.");
            return false;
        }
        cur_offset += tx.GetSerializedSize();

        txnsInForwardedMessage.emplace_back(tx);
        txnHashesInForwardedMessage.emplace_back(tx.GetTranID());
    }

    return ComputeTransactionsRoot(txnHashesInForwardedMessage)
        == microBlockTxHash;
}

void Node::CommitForwardedTransactions(
    const vector<Transaction>& txnsInForwardedMessage, const uint64_t& blocknum)
{
    LOG_MARKER();

    unsigned int txn_counter = 0;
    for (const auto& tx : txnsInForwardedMessage)
    {
        {
            lock_guard<mutex> g(m_mutexCommittedTransactions);
            m_committedTransactions[blocknum].emplace_back(tx);
            // if (!AccountStore::GetInstance().UpdateAccounts(
            //         m_mediator.m_currentEpochNum - 1, tx))
            // {
            //     LOG_GENERAL(WARNING, "UpdateAccounts failed");
            //     m_committedTransactions[blocknum].pop_back();
            //     continue;
            // }
        }

            // LOG_EPOCH(INFO, to_string(m_mediator.m_currentEpochNum).c_str(),
            //              "[TXN] [" << blocknum << "] Body received = 0x" << tx.GetTranID());

            // Update from and to accounts
            // LOG_EPOCH(INFO, to_string(m_mediator.m_currentEpochNum).c_str(), "Account store updated");

            // LOG_EPOCH(INFO, to_string(m_mediator.m_currentEpochNum).c_str(),
            //              "Storing Transaction: " << tx.GetTranID() <<
            //              " with amount: " << tx.GetAmount() <<
            //              ", to: " << tx.GetToAddr() <<
            //              ", from: " << tx.GetFromAddr());
#ifdef IS_LOOKUP_NODE
        Server::AddToRecentTransactions(tx.GetTranID());
#endif //IS_LOOKUP_NODE

        // Store TxBody to disk
        vector<unsigned char> serializedTxBody;
        tx.Serialize(serializedTxBody, 0);
        BlockStorage::GetBlockStorage().PutTxBody(tx.GetTranID(),
                                                  serializedTxBody);

        txn_counter++;
        if (txn_counter % 10000 == 0)
        {
            LOG_EPOCH(INFO, to_string(m_mediator.m_currentEpochNum).c_str(),
                      "Proceessed " << txn_counter << " of txns.");
        }
    }
}

void Node::DeleteEntryFromFwdingAssgnAndMissingBodyCountMap(
    const uint64_t& blocknum)
{
    LOG_MARKER();

    lock_guard<mutex> g(m_mutexUnavailableMicroBlocks);

    auto it = m_unavailableMicroBlocks.find(blocknum);

    for (auto it : m_unavailableMicroBlocks)
    {
        LOG_EPOCH(INFO, to_string(m_mediator.m_currentEpochNum).c_str(),
                  "Unavailable"
                  " microblock bodies in finalblock "
                      << it.first << ": " << it.second.size());
        for (auto it2 : it.second)
        {
            LOG_EPOCH(INFO, to_string(m_mediator.m_currentEpochNum).c_str(),
                      it2.first);
        }
    }

    if (it != m_unavailableMicroBlocks.end() && it->second.empty())
    {
        m_unavailableMicroBlocks.erase(it);
        LOG_EPOCH(INFO, to_string(m_mediator.m_currentEpochNum).c_str(),
                  "Deleting blocknum "
                      << blocknum << " from unavailable microblocks list.");

        // #ifndef IS_LOOKUP_NODE
        //         m_forwardingAssignment.erase(blocknum);
        //         lock_guard<mutex> gt(m_mutexTempCommitted);
        //         if (m_unavailableMicroBlocks.empty() && m_tempStateDeltaCommitted)
        //         {
        //             {
        //                 lock_guard<mutex> g2(m_mutexAllMicroBlocksRecvd);
        //                 m_allMicroBlocksRecvd = true;
        //             }
        //             LOG_GENERAL(INFO, "Notify All MicroBlocks Received");
        //             m_cvAllMicroBlocksRecvd.notify_all();
        //         }
        // #endif // IS_LOOKUP_NODE
        LOG_STATE("[TXBOD][" << std::setw(15) << std::left
                             << m_mediator.m_selfPeer.GetPrintableIPAddress()
                             << "][" << blocknum << "] LAST");
    }
}

bool Node::ProcessForwardTransaction(const vector<unsigned char>& message,
                                     unsigned int cur_offset,
                                     [[gnu::unused]] const Peer& from)
{
    // Message = [block number] [microblocktxhash] [microblockdeltahash] [Transaction] [Transaction] [Transaction] ....
    // Received from other shards

    LOG_MARKER();

    // reading [block number] from received msg
    uint64_t latestForwardBlockNum = Serializable::GetNumber<uint64_t>(
        message, cur_offset, sizeof(uint64_t));
    cur_offset += sizeof(uint64_t);

    LOG_STATE(
        "[TXBOD]["
        << setw(15) << left << m_mediator.m_selfPeer.GetPrintableIPAddress()
        << "]["
        << m_mediator.m_txBlockChain.GetLastBlock().GetHeader().GetBlockNum()
            + 1
        << "] RECEIVED TXN BODIES #" << latestForwardBlockNum);

    LOG_GENERAL(INFO,
                "Received forwarded txns for block number "
                    << latestForwardBlockNum);

    if (m_mediator.m_txBlockChain.GetLastBlock().GetHeader().GetBlockNum()
        < latestForwardBlockNum)
    {
        lock_guard<mutex> g(m_mutexForwardedTxnBuffer);
        m_forwardedTxnBuffer[latestForwardBlockNum].push_back(message);

        return true;
    }
    else if (m_mediator.m_txBlockChain.GetLastBlock().GetHeader().GetBlockNum()
             == latestForwardBlockNum)
    {
        return ProcessForwardTransactionCore(message, cur_offset);
    }

    LOG_GENERAL(WARNING,
                "Current block num: "
                    << m_mediator.m_txBlockChain.GetLastBlock()
                           .GetHeader()
                           .GetBlockNum()
                    << " this forwarded delta msg is too late");

    return false;
}

bool Node::ProcessForwardTransactionCore(const vector<unsigned char>& message,
                                         unsigned int cur_offset)
{
    LOG_MARKER();

    TxnHash microBlockTxRootHash;
    StateHash microBlockStateDeltaHash;
    vector<Transaction> txnsInForwardedMessage;
    // vector<TxnHash> txnHashesInForwardedMessage;

    if (!LoadForwardedTxnsAndCheckRoot(
            message, cur_offset, microBlockTxRootHash, microBlockStateDeltaHash,
            txnsInForwardedMessage /*, txnHashesInForwardedMessage*/))
    {
        LOG_GENERAL(WARNING, "LoadForwardedTxnsAndCheckRoot FAILED");
        return false;
    }

    {
        lock_guard<mutex> gi(m_mutexIsEveryMicroBlockAvailable);
        bool isEveryMicroBlockAvailable;

        if (!IsMicroBlockTxRootHashInFinalBlock(
                microBlockTxRootHash, microBlockStateDeltaHash,
                m_mediator.m_txBlockChain.GetLastBlock()
                    .GetHeader()
                    .GetBlockNum(),
                isEveryMicroBlockAvailable))
        {
            LOG_GENERAL(WARNING,
                        "The forwarded data is not in finalblock, why?");
            return false;
        }
        // StoreTxInMicroBlock(microBlockTxRootHash, txnHashesInForwardedMessage)

        CommitForwardedTransactions(
            txnsInForwardedMessage,
            m_mediator.m_txBlockChain.GetLastBlock().GetHeader().GetBlockNum());

        // #ifndef IS_LOOKUP_NODE
        //         vector<Peer> forward_list;
        //         LoadFwdingAssgnForThisBlockNum(
        //             m_mediator.m_txBlockChain.GetLastBlock().GetHeader().GetBlockNum(),
        //             forward_list);
        // #endif // IS_LOOKUP_NODE

        LOG_EPOCH(INFO, to_string(m_mediator.m_currentEpochNum).c_str(),
                  "isEveryMicroBlockAvailable: " << isEveryMicroBlockAvailable);

        if (isEveryMicroBlockAvailable)
        {
            DeleteEntryFromFwdingAssgnAndMissingBodyCountMap(
                m_mediator.m_txBlockChain.GetLastBlock()
                    .GetHeader()
                    .GetBlockNum());

#ifdef IS_LOOKUP_NODE
            if (m_isVacuousEpoch)
            {
                BlockStorage::GetBlockStorage().PutMetadata(
                    MetaType::DSINCOMPLETED, {'0'});
                BlockStorage::GetBlockStorage().ResetDB(
                    BlockStorage::TX_BODY_TMP);
            }
#endif // IS_LOOKUP_NODE
        }

        // #ifndef IS_LOOKUP_NODE
        //         if (forward_list.size() > 0)
        //         {
        //             P2PComm::GetInstance().SendBroadcastMessage(forward_list, message);
        //             LOG_EPOCH(INFO, to_string(m_mediator.m_currentEpochNum).c_str(),
        //                       "DEBUG I have broadcasted the txn body!");
        //         }
        // #endif // IS_LOOKUP_NODE
    }

    return true;
}

void Node::CommitForwardedMsgBuffer()
{
    LOG_MARKER();

    lock_guard<mutex> g(m_mutexForwardedTxnBuffer);

    for (auto it = m_forwardedTxnBuffer.begin();
         it != m_forwardedTxnBuffer.end();)
    {
        if (it->first < m_mediator.m_txBlockChain.GetLastBlock()
                            .GetHeader()
                            .GetBlockNum())
        {
            it = m_forwardedTxnBuffer.erase(it);
        }
        else if (it->first
                 == m_mediator.m_txBlockChain.GetLastBlock()
                        .GetHeader()
                        .GetBlockNum())
        {
            for (const auto& msg : it->second)
            {
                ProcessForwardTransactionCore(
                    msg, MessageOffset::BODY + sizeof(uint64_t));
            }
            m_forwardedTxnBuffer.erase(it);
            break;
        }
        else
        {
            it++;
        }
    }
}<|MERGE_RESOLUTION|>--- conflicted
+++ resolved
@@ -831,13 +831,10 @@
         = (m_consensusID >= (NUM_FINAL_BLOCK_PER_POW - NUM_VACUOUS_EPOCHS));
     if (!isVacuousEpoch)
     {
-<<<<<<< HEAD
         ProcessStateDeltaFromFinalBlock(
             message, cur_offset, txBlock.GetHeader().GetStateDeltaHash());
 
-=======
         m_isVacuousEpoch = false;
->>>>>>> 9868c312
         if (!LoadUnavailableMicroBlockHashes(
                 txBlock, txBlock.GetHeader().GetBlockNum(), toSendTxnToLookup))
         {
@@ -851,12 +848,7 @@
         LOG_GENERAL(INFO, "isVacuousEpoch now");
 
         // Remove because shard nodes will be shuffled in next epoch.
-<<<<<<< HEAD
         CleanCreatedTransaction();
-=======
-        m_createdTransactions.get<0>().clear();
-        m_addrNonceTxnMap.clear();
->>>>>>> 9868c312
 
         if (!AccountStore::GetInstance().UpdateStateTrieAll())
         {
