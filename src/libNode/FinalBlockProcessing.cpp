--- conflicted
+++ resolved
@@ -357,11 +357,7 @@
     {
         if (B2.at(index) == true)
         {
-<<<<<<< HEAD
-            keys.emplace_back(kv);
-=======
-            keys.push_back(kv.first);
->>>>>>> bc66cfd8
+            keys.emplace_back(kv.first);
             count++;
         }
         index++;
