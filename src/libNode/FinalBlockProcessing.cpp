/**
* Copyright (c) 2018 Zilliqa 
* This source code is being disclosed to you solely for the purpose of your participation in 
* testing Zilliqa. You may view, compile and run the code for that purpose and pursuant to 
* the protocols and algorithms that are programmed into, and intended by, the code. You may 
* not do anything else with the code without express permission from Zilliqa Research Pte. Ltd., 
* including modifying or publishing the code (or any part of it), and developing or forming 
* another public or private blockchain network. This source code is provided ‘as is’ and no 
* warranties are given as to title or non-infringement, merchantability or fitness for purpose 
* and, to the extent permitted by law, all liability for your use of the code is disclaimed. 
* Some programs in this code are governed by the GNU General Public License v3.0 (available at 
* https://www.gnu.org/licenses/gpl-3.0.en.html) (‘GPLv3’). The programs that are governed by 
* GPLv3.0 are those programs that are located in the folders src/depends and tests/depends 
* and which include a reference to GPLv3 in their program files.
**/

#include <array>
#include <boost/multiprecision/cpp_int.hpp>
#include <chrono>
#include <functional>
#include <limits>
#include <thread>

#include "Node.h"
#include "common/Constants.h"
#include "common/Messages.h"
#include "common/Serializable.h"
#include "depends/common/RLP.h"
#include "depends/libDatabase/MemoryDB.h"
#include "depends/libTrie/TrieDB.h"
#include "depends/libTrie/TrieHash.h"
#include "libConsensus/ConsensusUser.h"
#include "libCrypto/Sha2.h"
#include "libData/AccountData/Account.h"
#include "libData/AccountData/AccountStore.h"
#include "libData/AccountData/Transaction.h"
#include "libMediator/Mediator.h"
#include "libPOW/pow.h"
#include "libServer/Server.h"
#include "libUtils/BitVector.h"
#include "libUtils/DataConversion.h"
#include "libUtils/DetachedFunction.h"
#include "libUtils/Logger.h"
#include "libUtils/SanityChecks.h"
#include "libUtils/TimeLockedFunction.h"
#include "libUtils/TimeUtils.h"
#include "libUtils/TxnRootComputation.h"

using namespace std;
using namespace boost::multiprecision;

bool Node::ReadAuxilliaryInfoFromFinalBlockMsg(
    const vector<unsigned char>& message, unsigned int& cur_offset,
    uint32_t& shard_id)
{
    // 8-byte block number
    uint64_t dsBlockNum = Serializable::GetNumber<uint64_t>(message, cur_offset,
                                                            sizeof(uint64_t));
    cur_offset += sizeof(uint64_t);

    // Check block number
    if (!CheckWhetherDSBlockNumIsLatest(dsBlockNum + 1))
    {
        return false;
    }

    // 4-byte consensus id
    uint32_t consensusID = Serializable::GetNumber<uint32_t>(
        message, cur_offset, sizeof(uint32_t));
    cur_offset += sizeof(uint32_t);

    if (consensusID != m_consensusID)
    {
        LOG_EPOCH(INFO, to_string(m_mediator.m_currentEpochNum).c_str(),
                  "Consensus ID is not correct. Expected ID: "
                      << consensusID << " My Consensus ID: " << m_consensusID);
        return false;
    }

    shard_id = Serializable::GetNumber<uint32_t>(message, cur_offset,
                                                 sizeof(uint32_t));
    cur_offset += sizeof(uint32_t);

    LOG_EPOCH(INFO, to_string(m_mediator.m_currentEpochNum).c_str(),
              "DEBUG shard id is " << (unsigned int)shard_id)

    return true;
}

void Node::StoreState()
{
    LOG_MARKER();
    AccountStore::GetInstance().MoveUpdatesToDisk();
}

void Node::StoreFinalBlock(const TxBlock& txBlock)
{
<<<<<<< HEAD
    m_mediator.m_txBlockChain.AddBlock(txBlock);
    m_mediator.m_currentEpochNum = m_mediator.m_txBlockChain.GetBlockCount();
=======
    AddBlock(txBlock);
    m_mediator.m_currentEpochNum
        = (uint64_t)m_mediator.m_txBlockChain.GetBlockCount();
>>>>>>> 34e92eb3

    // At this point, the transactions in the last Epoch is no longer useful, thus erase.
    EraseCommittedTransactions(m_mediator.m_currentEpochNum - 2);

    LOG_EPOCH(INFO, to_string(m_mediator.m_currentEpochNum).c_str(),
              "Storing Tx Block Number: "
                  << txBlock.GetHeader().GetBlockNum()
                  << " with Type: " << txBlock.GetHeader().GetType()
                  << ", Version: " << txBlock.GetHeader().GetVersion()
                  << ", Timestamp: " << txBlock.GetHeader().GetTimestamp()
                  << ", NumTxs: " << txBlock.GetHeader().GetNumTxs());

    // Store Tx Block to disk
    vector<unsigned char> serializedTxBlock;
    txBlock.Serialize(serializedTxBlock, 0);
    BlockStorage::GetBlockStorage().PutTxBlock(
        txBlock.GetHeader().GetBlockNum(), serializedTxBlock);

    LOG_EPOCH(INFO, to_string(m_mediator.m_currentEpochNum).c_str(),
              "Final block " << m_mediator.m_txBlockChain.GetLastBlock()
                                    .GetHeader()
                                    .GetBlockNum()
                             << " received with prevhash 0x"
                             << DataConversion::charArrToHexStr(
                                    m_mediator.m_txBlockChain.GetLastBlock()
                                        .GetHeader()
                                        .GetPrevHash()
                                        .asArray()));

    LOG_STATE(
        "[FINBK]["
        << std::setw(15) << std::left
        << m_mediator.m_selfPeer.GetPrintableIPAddress() << "]["
        << m_mediator.m_txBlockChain.GetLastBlock().GetHeader().GetBlockNum()
        << "] RECV");
}

bool Node::IsMicroBlockTxRootHashInFinalBlock(
    TxnHash microBlockTxRootHash, StateHash microBlockStateDeltaHash,
    const uint64_t& blocknum, bool& isEveryMicroBlockAvailable)
{
    LOG_EPOCH(INFO, to_string(m_mediator.m_currentEpochNum).c_str(),
              "Deleting unavailable "
                  << "microblock txRootHash " << microBlockTxRootHash
                  << " stateDeltaHash " << microBlockStateDeltaHash
                  << " for blocknum " << blocknum);
    lock_guard<mutex> g(m_mutexUnavailableMicroBlocks);
    auto it = m_unavailableMicroBlocks.find(blocknum);
    bool found
        = (it != m_unavailableMicroBlocks.end()
           && RemoveTxRootHashFromUnavailableMicroBlock(
                  blocknum, microBlockTxRootHash, microBlockStateDeltaHash));
    isEveryMicroBlockAvailable = found && it->second.empty();
    LOG_EPOCH(INFO, to_string(m_mediator.m_currentEpochNum).c_str(),
              "Found txRootHash " << microBlockTxRootHash << " stateDeltaHash "
                                  << microBlockStateDeltaHash << " : "
                                  << isEveryMicroBlockAvailable);
    return found;
}

bool Node::IsMicroBlockStateDeltaHashInFinalBlock(
    StateHash microBlockStateDeltaHash, TxnHash microBlockTxRootHash,
    const uint64_t& blocknum, bool& isEveryMicroBlockAvailable)
{
    LOG_EPOCH(INFO, to_string(m_mediator.m_currentEpochNum).c_str(),
              "Deleting unavailable "
                  << "microblock stateDeltaHash: " << microBlockStateDeltaHash
                  << " txRootHash " << microBlockTxRootHash << " for blocknum "
                  << blocknum);
    lock_guard<mutex> g(m_mutexUnavailableMicroBlocks);
    auto it = m_unavailableMicroBlocks.find(blocknum);
    bool found
        = (it != m_unavailableMicroBlocks.end()
           && RemoveStateDeltaHashFromUnavailableMicroBlock(
                  blocknum, microBlockStateDeltaHash, microBlockTxRootHash));
    isEveryMicroBlockAvailable = found && it->second.empty();
    LOG_EPOCH(INFO, to_string(m_mediator.m_currentEpochNum).c_str(),
              "Found stateDeltaHash " << microBlockStateDeltaHash << ": "
                                      << isEveryMicroBlockAvailable);
    return found;
}

bool Node::LoadUnavailableMicroBlockHashes(const TxBlock& finalBlock,
                                           const uint64_t& blocknum)
{
    LOG_EPOCH(INFO, to_string(m_mediator.m_currentEpochNum).c_str(),
              "Unavailable microblock hashes in final block : ")

    lock_guard<mutex> g(m_mutexUnavailableMicroBlocks);
    for (uint i = 0; i < finalBlock.GetMicroBlockHashes().size(); ++i)
    {
        if (!finalBlock.GetIsMicroBlockEmpty()[i]
            || (finalBlock.GetMicroBlockHashes()[i].m_stateDeltaHash
                != StateHash()))
        {
            m_unavailableMicroBlocks[blocknum].insert(
                {{finalBlock.GetMicroBlockHashes()[i],
                  finalBlock.GetShardIDs()[i]},
#ifdef IS_LOOKUP_NODE
                 {!finalBlock.GetIsMicroBlockEmpty()[i], true}});
#else // IS_LOOKUP_NODE
                 {false, true}});
#endif // IS_LOOKUP_NODE
            LOG_EPOCH(INFO, to_string(m_mediator.m_currentEpochNum).c_str(),
                      finalBlock.GetMicroBlockHashes()[i]);
        }
    }

#ifndef IS_LOOKUP_NODE
    if (m_unavailableMicroBlocks.find(blocknum)
            != m_unavailableMicroBlocks.end()
        && m_unavailableMicroBlocks[blocknum].size() > 0)
    {
        {
            lock_guard<mutex> g2(m_mutexAllMicroBlocksRecvd);
            m_allMicroBlocksRecvd = false;
        }

        bool doRejoin = false;

        if (IsMyShardMicroBlockInFinalBlock(blocknum))
        {
            {
                lock_guard<mutex> g3(m_mutexTempCommitted);
                m_tempStateDeltaCommitted = false;
            }
            if (m_lastMicroBlockCoSig.first != m_mediator.m_currentEpochNum)
            {
                LOG_GENERAL(WARNING,
                            "Found my microblock but Cosig not updated");
                doRejoin = true;
            }
        }
        else
        {
            if (IsMyShardIdInFinalBlock(blocknum))
            {
                LOG_GENERAL(WARNING,
                            "Didn't found my micorblock but found shard ID");
                doRejoin = true;
            }
        }

        if (doRejoin || m_doRejoinAtFinalBlock)
        {
            LOG_GENERAL(WARNING,
                        "Failed the last microblock consensus but "
                        "still found my shard microblock, "
                        " need to Rejoin");
            RejoinAsNormal();
            return false;
        }
    }
#endif //IS_LOOKUP_NODE
    return true;
}

bool Node::RemoveTxRootHashFromUnavailableMicroBlock(
    const uint64_t& blocknum, const TxnHash& txnRootHash,
    const StateHash& stateDeltaHash)
{
    for (auto it = m_unavailableMicroBlocks[blocknum].begin();
         it != m_unavailableMicroBlocks[blocknum].end(); it++)
    {
        if (it->first.m_hash.m_txRootHash == txnRootHash
            && it->first.m_hash.m_stateDeltaHash == stateDeltaHash)
        {
            LOG_GENERAL(INFO,
                        "Found microblock txnRootHash: " << txnRootHash
                                                         << " stateDeltaHash: "
                                                         << stateDeltaHash);
            it->second[0] = false;
            if (!it->second[1])
            {
                LOG_GENERAL(INFO,
                            "Remove microblock (txRootHash: "
                                << txnRootHash << " stateDeltaHash: "
                                << it->first.m_hash.m_stateDeltaHash << ")");
                LOG_GENERAL(INFO,
                            "Microblocks count before removing: "
                                << m_unavailableMicroBlocks[blocknum].size());
                m_unavailableMicroBlocks[blocknum].erase(it);
                LOG_GENERAL(INFO,
                            "Microblocks count after removing: "
                                << m_unavailableMicroBlocks[blocknum].size());
            }
            return true;
        }
    }
    LOG_GENERAL(WARNING,
                "Haven't found microblock txnRootHash: " << txnRootHash);
    return false;
}

bool Node::RemoveStateDeltaHashFromUnavailableMicroBlock(
    const uint64_t& blocknum, const StateHash& stateDeltaHash,
    const TxnHash& txnRootHash)
{
    for (auto it = m_unavailableMicroBlocks[blocknum].begin();
         it != m_unavailableMicroBlocks[blocknum].end(); it++)
    {
        if (it->first.m_hash.m_stateDeltaHash == stateDeltaHash
            && it->first.m_hash.m_txRootHash == txnRootHash)
        {
            LOG_GENERAL(INFO,
                        "Found microblock stateDeltaHash: " << stateDeltaHash
                                                            << " txnRootHash: "
                                                            << txnRootHash);
            it->second[1] = false;
            if (!it->second[0])
            {
                LOG_GENERAL(INFO,
                            "Remove microblock (txRootHash: "
                                << it->first.m_hash.m_txRootHash
                                << " stateDeltaHash: " << stateDeltaHash
                                << ")");
                LOG_GENERAL(INFO,
                            "Microblocks count before removing: "
                                << m_unavailableMicroBlocks[blocknum].size());
                m_unavailableMicroBlocks[blocknum].erase(it);
                LOG_GENERAL(INFO,
                            "Microblocks count after removing: "
                                << m_unavailableMicroBlocks[blocknum].size());
            }
            return true;
        }
    }
    LOG_GENERAL(WARNING,
                "Haven't found microblock stateDeltaHash: " << stateDeltaHash);
    return false;
}

bool Node::VerifyFinalBlockCoSignature(const TxBlock& txblock)
{
    LOG_MARKER();

    unsigned int index = 0;
    unsigned int count = 0;

    const vector<bool>& B2 = txblock.GetB2();
    if (m_mediator.m_DSCommitteePubKeys.size() != B2.size())
    {
        LOG_GENERAL(WARNING,
                    "Mismatch: DS committee size = "
                        << m_mediator.m_DSCommitteePubKeys.size()
                        << ", co-sig bitmap size = " << B2.size());
        return false;
    }

    // Generate the aggregated key
    vector<PubKey> keys;
    for (auto& kv : m_mediator.m_DSCommitteePubKeys)
    {
        if (B2.at(index) == true)
        {
            keys.push_back(kv);
            count++;
        }
        index++;
    }

    if (count != ConsensusCommon::NumForConsensus(B2.size()))
    {
        LOG_GENERAL(WARNING, "Cosig was not generated by enough nodes");
        return false;
    }

    shared_ptr<PubKey> aggregatedKey = MultiSig::AggregatePubKeys(keys);
    if (aggregatedKey == nullptr)
    {
        LOG_GENERAL(WARNING, "Aggregated key generation failed");
        return false;
    }

    // Verify the collective signature
    vector<unsigned char> message;
    txblock.GetHeader().Serialize(message, 0);
    txblock.GetCS1().Serialize(message, TxBlockHeader::SIZE);
    BitVector::SetBitVector(message, TxBlockHeader::SIZE + BLOCK_SIG_SIZE,
                            txblock.GetB1());
    if (Schnorr::GetInstance().Verify(message, 0, message.size(),
                                      txblock.GetCS2(), *aggregatedKey)
        == false)
    {
        LOG_GENERAL(WARNING, "Cosig verification failed");
        for (auto& kv : keys)
        {
            LOG_GENERAL(WARNING, kv);
        }
        return false;
    }

    return true;
}

bool Node::CheckMicroBlockRootHash(const TxBlock& finalBlock,
                                   const uint64_t& blocknum)
{
    TxnHash microBlocksHash
        = ComputeTransactionsRoot(finalBlock.GetMicroBlockHashes());

    LOG_EPOCH(
        INFO, to_string(m_mediator.m_currentEpochNum).c_str(),
        "Expected FinalBlock TxRoot hash : "
            << DataConversion::charArrToHexStr(microBlocksHash.asArray()));

    if (finalBlock.GetHeader().GetTxRootHash() != microBlocksHash)
    {
        LOG_GENERAL(INFO,
                    "TxRootHash in Final Block Header doesn't match root of "
                    "microblock hashes");
        return false;
    }

    LOG_EPOCH(INFO, to_string(m_mediator.m_currentEpochNum).c_str(),
              "FinalBlock TxRoot hash in final block by DS is correct");

    return true;
}

#ifndef IS_LOOKUP_NODE
bool Node::FindTxnInSubmittedTxnsList(const TxBlock& finalblock,
                                      const uint64_t& blockNum,
                                      uint8_t sharing_mode,
                                      vector<Transaction>& txns_to_send,
                                      const TxnHash& tx_hash)
{
    // LOG_MARKER();

    // boost::multiprecision::uint256_t blockNum = m_mediator.m_txBlockChain.GetBlockCount();

    lock(m_mutexSubmittedTransactions, m_mutexCommittedTransactions);
    lock_guard<mutex> g(m_mutexSubmittedTransactions, adopt_lock);
    lock_guard<mutex> g2(m_mutexCommittedTransactions, adopt_lock);

    auto& submittedTransactions = m_submittedTransactions[blockNum];
    auto& committedTransactions = m_committedTransactions[blockNum];
    const auto& txnIt = submittedTransactions.find(tx_hash);

    // Check if transaction is part of submitted Tx list
    if (txnIt != submittedTransactions.end())
    {
        if ((sharing_mode == SEND_ONLY) || (sharing_mode == SEND_AND_FORWARD))
        {
            txns_to_send.push_back(txnIt->second);
        }

        // Move entry from submitted Tx list to committed Tx list
        committedTransactions.push_back(txnIt->second);
        submittedTransactions.erase(txnIt);

        // LOG_EPOCH(
        //     INFO, to_string(m_mediator.m_currentEpochNum).c_str(),
        //     "[TXN] ["
        //         << blockNum << "] Committed     = 0x"
        //         << DataConversion::charArrToHexStr(
        //                committedTransactions.back().GetTranID().asArray()));

        // Update from and to accounts
        // if (!AccountStore::GetInstance().UpdateAccounts(
        //         m_mediator.m_currentEpochNum - 1, committedTransactions.back()))
        // {
        //     LOG_GENERAL(WARNING, "UpdateAccounts failed");
        //     committedTransactions.pop_back();
        //     return true;
        // }

        // DO NOT DELETE. PERISTENT STORAGE
        /**
        LOG_EPOCH(INFO, to_string(m_mediator.m_currentEpochNum).c_str(), "##Storing Transaction##");
        LOG_EPOCH(INFO, to_string(m_mediator.m_currentEpochNum).c_str(), DataConversion::charArrToHexStr(tx_hash));
        LOG_EPOCH(INFO, to_string(m_mediator.m_currentEpochNum).c_str(), (*entry).GetAmount());
        LOG_EPOCH(INFO, to_string(m_mediator.m_currentEpochNum).c_str(), DataConversion::charArrToHexStr((*entry).GetToAddr()));
        LOG_EPOCH(INFO, to_string(m_mediator.m_currentEpochNum).c_str(), DataConversion::charArrToHexStr((*entry).GetFromAddr()));
        **/

        //LOG_EPOCH(INFO, to_string(m_mediator.m_currentEpochNum).c_str(), "Storing Transaction: "<< DataConversion::charArrToHexStr(tx_hash) <<
        //    " with amount: "<<(*entry).GetAmount()<<
        //    ", to: "<<DataConversion::charArrToHexStr((*entry).GetToAddr())<<
        //   ", from: "<<DataConversion::charArrToHexStr((*entry).GetFromAddr()));

        // Store TxBody to disk
        vector<unsigned char> serializedTxBody;
        committedTransactions.back().Serialize(serializedTxBody, 0);
        if (!BlockStorage::GetBlockStorage().PutTxBody(tx_hash,
                                                       serializedTxBody))
        {
            LOG_GENERAL(INFO, "FAIL: PutTxBody Failed");
        }

        // Move on to next transaction in block
        return true;
    }

    return false;
}

bool Node::FindTxnInReceivedTxnsList(const TxBlock& finalblock,
                                     const uint64_t& blockNum,
                                     uint8_t sharing_mode,
                                     vector<Transaction>& txns_to_send,
                                     const TxnHash& tx_hash)
{
    // LOG_MARKER();

    lock(m_mutexReceivedTransactions, m_mutexCommittedTransactions);
    lock_guard<mutex> g(m_mutexReceivedTransactions, adopt_lock);
    lock_guard<mutex> g2(m_mutexCommittedTransactions, adopt_lock);

    auto& receivedTransactions = m_receivedTransactions[blockNum];
    auto& committedTransactions = m_committedTransactions[blockNum];
    const auto& txnIt = receivedTransactions.find(tx_hash);

    // Check if transaction is part of received Tx list
    if (txnIt != receivedTransactions.end())
    {
        if ((sharing_mode == SEND_ONLY) || (sharing_mode == SEND_AND_FORWARD))
        {
            txns_to_send.push_back(txnIt->second);
        }

        // Move entry from received Tx list to committed Tx list
        committedTransactions.push_back(txnIt->second);
        receivedTransactions.erase(txnIt);

        // LOG_EPOCH(
        //     INFO, to_string(m_mediator.m_currentEpochNum).c_str(),
        //     "[TXN] ["
        //         << blockNum << "] Committed     = 0x"
        //         << DataConversion::charArrToHexStr(
        //                committedTransactions.back().GetTranID().asArray()));

        // Update from and to accounts
        // if (!AccountStore::GetInstance().UpdateAccounts(
        //         m_mediator.m_currentEpochNum - 1, committedTransactions.back()))
        // {
        //     LOG_GENERAL(WARNING, "UpdateAccounts failed");
        //     committedTransactions.pop_back();
        //     return true;
        // }

        /**
        LOG_EPOCH(INFO, to_string(m_mediator.m_currentEpochNum).c_str(), "##Storing Transaction##");
        LOG_EPOCH(INFO, to_string(m_mediator.m_currentEpochNum).c_str(), DataConversion::charArrToHexStr(tx_hash));
        LOG_EPOCH(INFO, to_string(m_mediator.m_currentEpochNum).c_str(), (*entry).GetAmount());
        LOG_EPOCH(INFO, to_string(m_mediator.m_currentEpochNum).c_str(), DataConversion::charArrToHexStr((*entry).GetToAddr()));
        LOG_EPOCH(INFO, to_string(m_mediator.m_currentEpochNum).c_str(), DataConversion::charArrToHexStr((*entry).GetFromAddr()));
        **/

        // LOG_EPOCH(INFO, to_string(m_mediator.m_currentEpochNum).c_str(),
        //           "ReceivedTransaction: Storing Transaction: "
        //               << DataConversion::charArrToHexStr(tx_hash.asArray())
        //               << " with amount: "
        //               << committedTransactions.back().GetAmount() << ", to: "
        //               << committedTransactions.back().GetToAddr() << ", from: "
        //               << Account::GetAddressFromPublicKey(
        //                      committedTransactions.back().GetSenderPubKey()));

        // Store TxBody to disk
        vector<unsigned char> serializedTxBody;
        committedTransactions.back().Serialize(serializedTxBody, 0);
        if (!BlockStorage::GetBlockStorage().PutTxBody(tx_hash,
                                                       serializedTxBody))
        {
            LOG_GENERAL(INFO, "FAIL: PutTxBody Failed");
        }

        // Move on to next transaction in block
        return true;
    }

    return false;
}

void Node::CommitMyShardsMicroBlock(const TxBlock& finalblock,
                                    const uint64_t& blocknum,
                                    uint8_t sharing_mode,
                                    vector<Transaction>& txns_to_send)
{
    LOG_MARKER();

    // Loop through transactions in block
    const vector<TxnHash>& tx_hashes = m_microblock->GetTranHashes();
    for (unsigned int i = 0; i < tx_hashes.size(); i++)
    {
        const TxnHash& tx_hash = tx_hashes.at(i);

        if (FindTxnInSubmittedTxnsList(finalblock, blocknum, sharing_mode,
                                       txns_to_send, tx_hash))
        {
            continue;
        }

        if (!FindTxnInReceivedTxnsList(finalblock, blocknum, sharing_mode,
                                       txns_to_send, tx_hash))
        {
            // TODO
            LOG_EPOCH(WARNING, to_string(m_mediator.m_currentEpochNum).c_str(),
                      "Cannnot find txn in submitted txn and recv list");
        }
    }

    LOG_EPOCH(INFO, to_string(m_mediator.m_currentEpochNum).c_str(),
              "Number of transactions to broadcast for block "
                  << blocknum << " = " << txns_to_send.size());

    {
        lock_guard<mutex> g(m_mutexReceivedTransactions);
        m_receivedTransactions.erase(blocknum);
    }
    {
        lock_guard<mutex> g2(m_mutexSubmittedTransactions);
        m_submittedTransactions.erase(blocknum);
    }
}

void Node::BroadcastTransactionsToSendingAssignment(
    const uint64_t& blocknum, const vector<Peer>& sendingAssignment,
    const TxnHash& microBlockTxHash, vector<Transaction>& txns_to_send) const
{
    LOG_MARKER();

    LOG_STATE("[TXBOD][" << setw(15) << left
                         << m_mediator.m_selfPeer.GetPrintableIPAddress()
                         << "][" << m_mediator.m_txBlockChain.GetBlockCount()
                         << "] BEFORE TXN BODIES #" << blocknum);

    if (txns_to_send.size() > 0)
    {
        // Transaction body sharing
        unsigned int cur_offset = MessageOffset::BODY;
        vector<unsigned char> forwardtxn_message
            = {MessageType::NODE, NodeInstructionType::FORWARDTRANSACTION};

        // block num
        Serializable::SetNumber<uint64_t>(forwardtxn_message, cur_offset,
                                          blocknum, sizeof(uint64_t));
        cur_offset += sizeof(uint64_t);

        // microblock tx hash
        copy(microBlockTxHash.asArray().begin(),
             microBlockTxHash.asArray().end(),
             back_inserter(forwardtxn_message));
        cur_offset += TRAN_HASH_SIZE;

        // microblock state delta hash
        StateHash microBlockDeltaHash
            = m_microblock->GetHeader().GetStateDeltaHash();
        copy(microBlockDeltaHash.asArray().begin(),
             microBlockDeltaHash.asArray().end(),
             back_inserter(forwardtxn_message));
        cur_offset += STATE_HASH_SIZE;

        for (unsigned int i = 0; i < txns_to_send.size(); i++)
        {
            // txn body
            txns_to_send.at(i).Serialize(forwardtxn_message, cur_offset);
            cur_offset += txns_to_send.at(i).GetSerializedSize();

            // LOG_EPOCH(INFO, to_string(m_mediator.m_currentEpochNum).c_str(),
            //           "[TXN] ["
            //               << blocknum << "] Broadcasted   = 0x"
            //               << DataConversion::charArrToHexStr(
            //                      txns_to_send.at(i).GetTranID().asArray()));
        }

        // P2PComm::GetInstance().SendBroadcastMessage(sendingAssignment,
        //                                             forwardtxn_message);

        LOG_EPOCH(INFO, to_string(m_mediator.m_currentEpochNum).c_str(),
                  "DEBUG: I have broadcasted the txn body!")

        LOG_EPOCH(INFO, to_string(m_mediator.m_currentEpochNum).c_str(),
                  "I will soon be sending the txn bodies to the lookup nodes");
        m_mediator.m_lookup->SendMessageToLookupNodes(forwardtxn_message);
    }
    else
    {
        LOG_EPOCH(INFO, to_string(m_mediator.m_currentEpochNum).c_str(),
                  "DEBUG I have no txn body to send")
    }

    if (m_microblock->GetHeader().GetStateDeltaHash() != StateHash())
    {

        BroadcastStateDeltaToSendingAssignment(
            blocknum, sendingAssignment,
            m_microblock->GetHeader().GetStateDeltaHash(), microBlockTxHash);
    }

    LOG_STATE("[TXBOD][" << setw(15) << left
                         << m_mediator.m_selfPeer.GetPrintableIPAddress()
                         << "][" << m_mediator.m_txBlockChain.GetBlockCount()
                         << "] AFTER SENDING TXN BODIES");
}

void Node::BroadcastStateDeltaToSendingAssignment(
    const uint64_t& blocknum, const vector<Peer>& sendingAssignment,
    const StateHash& microBlockStateDeltaHash,
    const TxnHash& microBlockTxHash) const
{
    LOG_MARKER();

    unsigned int cur_offset = MessageOffset::BODY;
    vector<unsigned char> forwardstate_message
        = {MessageType::NODE, NodeInstructionType::FORWARDSTATEDELTA};

    // block num
    Serializable::SetNumber<uint64_t>(forwardstate_message, cur_offset,
                                      blocknum, sizeof(uint64_t));
    cur_offset += sizeof(uint64_t);

    // microblock state delta hash
    copy(microBlockStateDeltaHash.asArray().begin(),
         microBlockStateDeltaHash.asArray().end(),
         back_inserter(forwardstate_message));
    cur_offset += STATE_HASH_SIZE;

    // microblock tx hash
    copy(microBlockTxHash.asArray().begin(), microBlockTxHash.asArray().end(),
         back_inserter(forwardstate_message));
    cur_offset += TRAN_HASH_SIZE;

    // state delta
    vector<unsigned char> stateDel;
    AccountStore::GetInstance().GetSerializedDelta(stateDel);

    copy(stateDel.begin(), stateDel.end(), back_inserter(forwardstate_message));

    P2PComm::GetInstance().SendBroadcastMessage(sendingAssignment,
                                                forwardstate_message);

    LOG_EPOCH(INFO, to_string(m_mediator.m_currentEpochNum).c_str(),
              "Broadcasted the state delta! ");

    LOG_EPOCH(INFO, to_string(m_mediator.m_currentEpochNum).c_str(),
              "Sending the state delta to the lookup nodes");
    m_mediator.m_lookup->SendMessageToLookupNodes(forwardstate_message);
}

void Node::LoadForwardingAssignmentFromFinalBlock(
    const vector<Peer>& fellowForwarderNodes, const uint64_t& blocknum)
{
    // For now, since each sharding setup only processes one block, then whatever transactions we
    // failed to submit have to be discarded m_createdTransactions.clear();

    LOG_EPOCH(INFO, to_string(m_mediator.m_currentEpochNum).c_str(),
              "[shard " << m_myShardID
                        << "] I am a forwarder for transactions in block "
                        << blocknum);

    lock_guard<mutex> g2(m_mutexForwardingAssignment);

    m_forwardingAssignment.insert(make_pair(blocknum, vector<Peer>()));
    vector<Peer>& peers = m_forwardingAssignment.at(blocknum);

    LOG_EPOCH(INFO, to_string(m_mediator.m_currentEpochNum).c_str(),
              "Forward list:");

    for (unsigned int i = 0; i < m_myShardMembersNetworkInfo.size(); i++)
    {
        if (i == m_consensusMyID)
        {
            continue;
        }
        // if (rand() % m_myShardMembersNetworkInfo.size() <= GOSSIP_RATE)
        // {
        //     peers.push_back(m_myShardMembersNetworkInfo.at(i));
        // }
        peers.push_back(m_myShardMembersNetworkInfo.at(i));
    }

    for (unsigned int i = 0; i < fellowForwarderNodes.size(); i++)
    {
        Peer fellowforwarder = fellowForwarderNodes[i];

        for (unsigned int j = 0; j < peers.size(); j++)
        {
            if (peers.at(j) == fellowforwarder)
            {
                peers.at(j) = move(peers.back());
                peers.pop_back();
                break;
            }
        }
    }

    for (unsigned int i = 0; i < peers.size(); i++)
    {
        LOG_EPOCH(INFO, to_string(m_mediator.m_currentEpochNum).c_str(),
                  peers.at(i));
    }
}

bool Node::IsMyShardMicroBlockTxRootHashInFinalBlock(
    const uint64_t& blocknum, bool& isEveryMicroBlockAvailable)
{
    return m_microblock != nullptr
        && IsMicroBlockTxRootHashInFinalBlock(
               m_microblock->GetHeader().GetTxRootHash(),
               m_microblock->GetHeader().GetStateDeltaHash(), blocknum,
               isEveryMicroBlockAvailable);
}

bool Node::IsMyShardMicroBlockStateDeltaHashInFinalBlock(
    const uint64_t& blocknum, bool& isEveryMicroBlockAvailable)
{
    return m_microblock != nullptr
        && IsMicroBlockStateDeltaHashInFinalBlock(
               m_microblock->GetHeader().GetStateDeltaHash(),
               m_microblock->GetHeader().GetTxRootHash(), blocknum,
               isEveryMicroBlockAvailable);
}

bool Node::IsMyShardMicroBlockInFinalBlock(const uint64_t& blocknum)
{
    if (m_microblock == nullptr)
    {
        return false;
    }

    auto it = m_unavailableMicroBlocks.find(blocknum);
    if (it == m_unavailableMicroBlocks.end())
    {
        return false;
    }

    for (auto it2 = m_unavailableMicroBlocks[blocknum].begin();
         it2 != m_unavailableMicroBlocks[blocknum].end(); it2++)
    {
        if (it2->first.m_hash.m_stateDeltaHash
                == m_microblock->GetHeader().GetStateDeltaHash()
            && it2->first.m_hash.m_txRootHash
                == m_microblock->GetHeader().GetTxRootHash())
        {
            LOG_GENERAL(INFO, "Found my shard microblock in finalblock");
            return true;
        }
    }

    LOG_GENERAL(WARNING, "Didn't find my shard microblock in finalblock");
    return false;
}

bool Node::IsMyShardIdInFinalBlock(const uint64_t& blocknum)
{
    auto it = m_unavailableMicroBlocks.find(blocknum);
    if (it == m_unavailableMicroBlocks.end())
    {
        return false;
    }

    for (auto it2 = m_unavailableMicroBlocks[blocknum].begin();
         it2 != m_unavailableMicroBlocks[blocknum].end(); it2++)
    {
        if (it2->first.m_shardID == m_myShardID)
        {
            LOG_GENERAL(INFO, "Found my shard ID in finalblock");
            return true;
        }
    }

    LOG_GENERAL(WARNING, "Didn't find my shard ID in finalblock");
    return false;
}

bool Node::ActOnFinalBlock(uint8_t tx_sharing_mode, const vector<Peer>& nodes)
{
    // #ifndef IS_LOOKUP_NODE
    // If tx_sharing_mode=IDLE              ==> Body = [ignored]
    // If tx_sharing_mode=SEND_ONLY         ==> Body = [num receivers in other shards] [IP and node] ... [IP and node]
    // If tx_sharing_mode=DS_FORWARD_ONLY   ==> Body = [num receivers in DS comm] [IP and node] ... [IP and node]
    // If tx_sharing_mode=NODE_FORWARD_ONLY ==> Body = [num fellow forwarders] [IP and node] ... [IP and node]
    LOG_MARKER();

    lock_guard<mutex> g(m_mutexMicroBlock);
    const TxBlock finalblock = m_mediator.m_txBlockChain.GetLastBlock();
    const uint64_t& blocknum = finalblock.GetHeader().GetBlockNum();

    vector<Peer> sendingAssignment;

    switch (tx_sharing_mode)
    {
    case SEND_ONLY:
    {
        sendingAssignment = nodes;
        break;
    }
    case DS_FORWARD_ONLY:
    {
        lock_guard<mutex> g2(m_mutexForwardingAssignment);
        m_forwardingAssignment.insert(make_pair(blocknum, nodes));
        break;
    }
    case NODE_FORWARD_ONLY:
    {
        LoadForwardingAssignmentFromFinalBlock(nodes, blocknum);
        break;
    }
    case IDLE:
    default:
    {
        LOG_EPOCH(INFO, to_string(m_mediator.m_currentEpochNum).c_str(),
                  "I am idle for transactions in block " << blocknum);
        break;
    }
    }

    // LoadUnavailableMicroBlockTxRootHashes(finalblock, blocknum);
    lock_guard<mutex> gi(m_mutexIsEveryMicroBlockAvailable);
    bool isEveryMicroBlockAvailable;

    // For now, since each sharding setup only processes one block, then whatever transactions we
    // failed to submit have to be discarded m_createdTransactions.clear();
    if (IsMyShardMicroBlockTxRootHashInFinalBlock(blocknum,
                                                  isEveryMicroBlockAvailable)
        && IsMyShardMicroBlockStateDeltaHashInFinalBlock(
               blocknum, isEveryMicroBlockAvailable))
    {
        vector<Transaction> txns_to_send;

        CommitMyShardsMicroBlock(finalblock, blocknum, tx_sharing_mode,
                                 txns_to_send);

        if (sendingAssignment.size() > 0)
        {
            BroadcastTransactionsToSendingAssignment(
                blocknum, sendingAssignment,
                m_microblock->GetHeader().GetTxRootHash(), txns_to_send);
        }
        {
            lock_guard<mutex> gt(m_mutexTempCommitted);
            AccountStore::GetInstance().CommitTemp();
            m_tempStateDeltaCommitted = true;

            LOG_GENERAL(INFO, "Temp State Committed");
        }

        if (isEveryMicroBlockAvailable)
        {
            DeleteEntryFromFwdingAssgnAndMissingBodyCountMap(blocknum);
        }
    }
    else if (m_microblock != nullptr
             && m_microblock->GetHeader().GetNumTxs() > 0)
    {
        // TODO
        LOG_GENERAL(WARNING, "Why my shards microblock not in finalblock, one");
        AccountStore::GetInstance().InitTemp();
    }
    // #endif // IS_LOOKUP_NODE
    return true;
}

bool Node::ActOnFinalBlock(uint8_t tx_sharing_mode,
                           vector<Peer> sendingAssignment,
                           const vector<Peer>& fellowForwarderNodes)
{
    // #ifndef IS_LOOKUP_NODE
    // Body = [num receivers in  other shards] [IP and node] ... [IP and node]
    //        [num fellow forwarders] [IP and node] ... [IP and node]

    LOG_MARKER();

    lock_guard<mutex> g(m_mutexMicroBlock);
    if (tx_sharing_mode == SEND_AND_FORWARD)
    {
        const TxBlock finalblock = m_mediator.m_txBlockChain.GetLastBlock();
        const uint64_t& blocknum = finalblock.GetHeader().GetBlockNum();

        LoadForwardingAssignmentFromFinalBlock(fellowForwarderNodes, blocknum);

        // LoadUnavailableMicroBlockTxRootHashes(finalblock, blocknum);
        lock_guard<mutex> gi(m_mutexIsEveryMicroBlockAvailable);
        bool isEveryMicroBlockAvailable;

        if (IsMyShardMicroBlockTxRootHashInFinalBlock(
                blocknum, isEveryMicroBlockAvailable)
            && IsMyShardMicroBlockStateDeltaHashInFinalBlock(
                   blocknum, isEveryMicroBlockAvailable))
        {
            vector<Transaction> txns_to_send;

            CommitMyShardsMicroBlock(finalblock, blocknum, tx_sharing_mode,
                                     txns_to_send);

            if (sendingAssignment.size() > 0)
            {
                BroadcastTransactionsToSendingAssignment(
                    blocknum, sendingAssignment,
                    m_microblock->GetHeader().GetTxRootHash(), txns_to_send);
            }
            {
                lock_guard<mutex> gt(m_mutexTempCommitted);
                AccountStore::GetInstance().CommitTemp();
                m_tempStateDeltaCommitted = true;

                LOG_GENERAL(INFO, "Temp State Committed");
            }
            if (isEveryMicroBlockAvailable)
            {
                DeleteEntryFromFwdingAssgnAndMissingBodyCountMap(blocknum);
            }
        }
        else
        {
            // TODO
            LOG_GENERAL(WARNING,
                        "Why my shards microblock not in finalblock, two");
            AccountStore::GetInstance().InitTemp();
        }
    }
    else
    {
        return false;
    }
    // #endif // IS_LOOKUP_NODE
    return true;
}

void Node::InitiatePoW1()
{
    // reset consensusID and first consensusLeader is index 0
    m_consensusID = 0;
    m_consensusLeaderID = 0;

    SetState(POW1_SUBMISSION);
    POW::GetInstance().EthashConfigureLightClient(
        m_mediator.m_dsBlockChain.GetBlockCount());
    LOG_EPOCH(INFO, to_string(m_mediator.m_currentEpochNum).c_str(),
              "Start pow1 ");
    auto func = [this]() mutable -> void {
        auto epochNumber = m_mediator.m_dsBlockChain.GetBlockCount();
        auto dsBlockRand = m_mediator.m_dsBlockRand;
        auto txBlockRand = m_mediator.m_txBlockRand;
        StartPoW1(epochNumber, POW1_DIFFICULTY, dsBlockRand, txBlockRand);
    };

    DetachedFunction(1, func);
    LOG_EPOCH(INFO, to_string(m_mediator.m_currentEpochNum).c_str(),
              "Soln to pow1 found ");
}

void Node::UpdateStateForNextConsensusRound()
{
    // Set state to tx submission
    if (m_isPrimary == true)
    {
        LOG_EPOCH(INFO, to_string(m_mediator.m_currentEpochNum).c_str(),
                  "I am no longer the shard leader ");
        m_isPrimary = false;
    }

    m_consensusLeaderID++;
    m_consensusID++;
    m_consensusLeaderID = m_consensusLeaderID % COMM_SIZE;

    if (m_consensusMyID == m_consensusLeaderID)
    {
        LOG_EPOCH(INFO, to_string(m_mediator.m_currentEpochNum).c_str(),
                  "I am the new shard leader ");
        m_isPrimary = true;
    }
    else
    {
        LOG_EPOCH(INFO, to_string(m_mediator.m_currentEpochNum).c_str(),
                  "The new shard leader is m_consensusMyID "
                      << m_consensusLeaderID);
    }

    LOG_EPOCH(INFO, to_string(m_mediator.m_currentEpochNum).c_str(),
              "MS: Next non-ds epoch begins");

    SetState(TX_SUBMISSION);
    LOG_EPOCH(INFO, to_string(m_mediator.m_currentEpochNum).c_str(),
              "[No PoW needed] MS: Start submit txn stage again.");
}

void Node::ScheduleTxnSubmission()
{
    auto main_func = [this]() mutable -> void { SubmitTransactions(); };

    DetachedFunction(1, main_func);

    LOG_GENERAL(INFO, "Sleep for " << TXN_SUBMISSION << " seconds");
    this_thread::sleep_for(chrono::seconds(TXN_SUBMISSION));
    LOG_GENERAL(INFO,
                "Woken up from the sleep of " << TXN_SUBMISSION << " seconds");
    auto main_func2
        = [this]() mutable -> void { SetState(TX_SUBMISSION_BUFFER); };

    DetachedFunction(1, main_func2);
}

void Node::ScheduleMicroBlockConsensus()
{
    LOG_GENERAL(INFO,
                "I am going to use conditional variable with timeout of  "
                    << TXN_BROADCAST << " seconds. It is ok to timeout here. ");
    std::unique_lock<std::mutex> cv_lk(m_MutexCVMicroblockConsensus);
    if (cv_microblockConsensus.wait_for(cv_lk,
                                        std::chrono::seconds(TXN_BROADCAST))
        == std::cv_status::timeout)
    {
        LOG_GENERAL(
            INFO, "Woken up from the sleep of " << TXN_BROADCAST << " seconds");
    }
    else
    {
        LOG_GENERAL(INFO,
                    "Received announcement message. Time to run consensus.");
    }
    auto main_func3 = [this]() mutable -> void { RunConsensusOnMicroBlock(); };

    DetachedFunction(1, main_func3);
}

void Node::BeginNextConsensusRound()
{
    LOG_MARKER();

    UpdateStateForNextConsensusRound();

    bool isVacuousEpoch
        = (m_consensusID >= (NUM_FINAL_BLOCK_PER_POW - NUM_VACUOUS_EPOCHS));

    if (!isVacuousEpoch)
    {
        {
            unique_lock<mutex> g(m_mutexAllMicroBlocksRecvd);
            if (!m_allMicroBlocksRecvd)
            {
                LOG_GENERAL(INFO, "Wait for allMicroBlocksRecvd");
                if (m_cvAllMicroBlocksRecvd.wait_for(
                        g, std::chrono::seconds(TXN_SUBMISSION + TXN_BROADCAST))
                        == std::cv_status::timeout
                    || m_doRejoinAtNextRound)
                {
                    LOG_EPOCH(WARNING,
                              to_string(m_mediator.m_currentEpochNum).c_str(),
                              "Wake up from "
                                  << TXN_SUBMISSION + TXN_BROADCAST
                                  << "of waiting for all microblock received");
                    if (m_mediator.m_lookup->m_syncType == SyncType::NO_SYNC)
                    {
                        LOG_EPOCH(
                            WARNING,
                            to_string(m_mediator.m_currentEpochNum).c_str(),
                            "Not in rejoin mode, try rejoining as normal");
                        RejoinAsNormal();
                        return;
                    }
                }
                else
                {
                    LOG_EPOCH(INFO,
                              to_string(m_mediator.m_currentEpochNum).c_str(),
                              "All microblocks recvd, moving to "
                              "ScheduleTxnSubmission");
                }
            }
            else
            {
                LOG_GENERAL(INFO, "No need to wait for allMicroBlocksRecvd");
            }

            {
                lock_guard<mutex> g2(m_mutexNewRoundStarted);
                if (!m_newRoundStarted)
                {
                    m_newRoundStarted = true;
                    m_cvNewRoundStarted.notify_all();
                }
            }
        }

        ScheduleTxnSubmission();
    }
    else
    {
        LOG_EPOCH(INFO, to_string(m_mediator.m_currentEpochNum).c_str(),
                  "Vacuous epoch: Skipping submit transactions");
    }

    ScheduleMicroBlockConsensus();
}

void Node::CallActOnFinalBlockBasedOnSenderForwarderAssgn(uint8_t shard_id)
{
    if ((m_txnSharingIAmSender == false) && (m_txnSharingIAmForwarder == true))
    {
        // Give myself the list of my fellow forwarders
        const vector<Peer>& my_shard_receivers
            = m_txnSharingAssignedNodes.at(shard_id + 1);
        ActOnFinalBlock(TxSharingMode::NODE_FORWARD_ONLY, my_shard_receivers);
    }
    else if ((m_txnSharingIAmSender == true)
             && (m_txnSharingIAmForwarder == false))
    {
        vector<Peer> nodes_to_send;

        LOG_EPOCH(INFO, to_string(m_mediator.m_currentEpochNum).c_str(),
                  "iii amam herehere");

        // Give myself the list of all receiving nodes in all other committees including DS
        for (unsigned int i = 0; i < m_txnSharingAssignedNodes.at(0).size();
             i++)
        {
            nodes_to_send.push_back(m_txnSharingAssignedNodes[0][i]);
        }

        for (unsigned int i = 1; i < m_txnSharingAssignedNodes.size(); i += 2)
        {
            if (((i - 1) / 2) == shard_id)
            {
                continue;
            }

            const vector<Peer>& shard = m_txnSharingAssignedNodes.at(i);
            for (unsigned int j = 0; j < shard.size(); j++)
            {
                nodes_to_send.push_back(shard[j]);
            }
        }

        ActOnFinalBlock(TxSharingMode::SEND_ONLY, nodes_to_send);
    }
    else if ((m_txnSharingIAmSender == true)
             && (m_txnSharingIAmForwarder == true))
    {
        // Give myself the list of my fellow forwarders
        const vector<Peer>& my_shard_receivers
            = m_txnSharingAssignedNodes.at(shard_id + 1);

        vector<Peer> fellowForwarderNodes;

        // Give myself the list of all receiving nodes in all other committees including DS
        for (unsigned int i = 0; i < m_txnSharingAssignedNodes.at(0).size();
             i++)
        {
            fellowForwarderNodes.push_back(m_txnSharingAssignedNodes[0][i]);
        }

        for (unsigned int i = 1; i < m_txnSharingAssignedNodes.size(); i += 2)
        {
            if (((i - 1) / 2) == shard_id)
            {
                continue;
            }

            const vector<Peer>& shard = m_txnSharingAssignedNodes.at(i);
            for (unsigned int j = 0; j < shard.size(); j++)
            {
                fellowForwarderNodes.push_back(shard[j]);
            }
        }

        ActOnFinalBlock(TxSharingMode::SEND_AND_FORWARD, fellowForwarderNodes,
                        my_shard_receivers);
    }
    else
    {
        ActOnFinalBlock(TxSharingMode::IDLE, vector<Peer>());
    }
}
#endif // IS_LOOKUP_NODE

void Node::LogReceivedFinalBlockDetails(const TxBlock& txblock)
{
#ifdef IS_LOOKUP_NODE
    LOG_EPOCH(INFO, to_string(m_mediator.m_currentEpochNum).c_str(),
              "I the lookup node have deserialized the TxBlock");
    LOG_EPOCH(
        INFO, to_string(m_mediator.m_currentEpochNum).c_str(),
        "txblock.GetHeader().GetType(): " << txblock.GetHeader().GetType());
    LOG_EPOCH(INFO, to_string(m_mediator.m_currentEpochNum).c_str(),
              "txblock.GetHeader().GetVersion(): "
                  << txblock.GetHeader().GetVersion());
    LOG_EPOCH(INFO, to_string(m_mediator.m_currentEpochNum).c_str(),
              "txblock.GetHeader().GetGasLimit(): "
                  << txblock.GetHeader().GetGasLimit());
    LOG_EPOCH(INFO, to_string(m_mediator.m_currentEpochNum).c_str(),
              "txblock.GetHeader().GetGasUsed(): "
                  << txblock.GetHeader().GetGasUsed());
    LOG_EPOCH(INFO, to_string(m_mediator.m_currentEpochNum).c_str(),
              "txblock.GetHeader().GetBlockNum(): "
                  << txblock.GetHeader().GetBlockNum());
    LOG_EPOCH(INFO, to_string(m_mediator.m_currentEpochNum).c_str(),
              "txblock.GetHeader().GetNumMicroBlockHashes(): "
                  << txblock.GetHeader().GetNumMicroBlockHashes());
    LOG_EPOCH(INFO, to_string(m_mediator.m_currentEpochNum).c_str(),
              "txblock.GetHeader().GetStateRootHash(): "
                  << txblock.GetHeader().GetStateRootHash());
    LOG_EPOCH(
        INFO, to_string(m_mediator.m_currentEpochNum).c_str(),
        "txblock.GetHeader().GetNumTxs(): " << txblock.GetHeader().GetNumTxs());
    LOG_EPOCH(INFO, to_string(m_mediator.m_currentEpochNum).c_str(),
              "txblock.GetHeader().GetMinerPubKey(): "
                  << txblock.GetHeader().GetMinerPubKey());
#endif // IS_LOOKUP_NODE
}

bool Node::CheckStateRoot(const TxBlock& finalBlock)
{
    StateHash stateRoot = AccountStore::GetInstance().GetStateRootHash();

    AccountStore::GetInstance().PrintAccountState();

    if (stateRoot != finalBlock.GetHeader().GetStateRootHash())
    {
        LOG_EPOCH(WARNING, to_string(m_mediator.m_currentEpochNum).c_str(),
                  "State root doesn't match. Expected = "
                      << stateRoot << ". "
                      << "Received = "
                      << finalBlock.GetHeader().GetStateRootHash());
        return false;
    }

    LOG_EPOCH(INFO, to_string(m_mediator.m_currentEpochNum).c_str(),
              "State root matched "
                  << finalBlock.GetHeader().GetStateRootHash());

    return true;
}

// void Node::StoreMicroBlocksToDisk()
// {
//     LOG_MARKER();
//     for(auto microBlock : m_microblocks)
//     {

//         LOG_GENERAL(INFO,  "Storing Micro Block Hash: " << microBlock.GetHeader().GetTxRootHash() <<
//             " with Type: " << microBlock.GetHeader().GetType() <<
//             ", Version: " << microBlock.GetHeader().GetVersion() <<
//             ", Timestamp: " << microBlock.GetHeader().GetTimestamp() <<
//             ", NumTxs: " << microBlock.GetHeader().GetNumTxs());

//         vector<unsigned char> serializedMicroBlock;
//         microBlock.Serialize(serializedMicroBlock, 0);
//         BlockStorage::GetBlockStorage().PutMicroBlock(microBlock.GetHeader().GetTxRootHash(),
//                                                serializedMicroBlock);
//     }
//     m_microblocks.clear();
// }

bool Node::ProcessFinalBlock(const vector<unsigned char>& message,
                             unsigned int offset, const Peer& from)
{
    // Message = [8-byte DS blocknum] [4-byte consensusid] [1-byte shard id]
    //           [Final block] [Tx body sharing setup]
    LOG_MARKER();

#ifndef IS_LOOKUP_NODE
    if (m_lastMicroBlockCoSig.first != m_mediator.m_currentEpochNum)
    {
        std::unique_lock<mutex> cv_lk(m_MutexCVFBWaitMB);
        if (cv_FBWaitMB.wait_for(
                cv_lk, std::chrono::seconds(TXN_SUBMISSION + TXN_BROADCAST))
            == std::cv_status::timeout)
        {
            LOG_GENERAL(WARNING,
                        "Timeout, I didn't finish microblock consensus");
        }
    }

    if (m_state == MICROBLOCK_CONSENSUS)
    {
        LOG_EPOCH(INFO, to_string(m_mediator.m_currentEpochNum).c_str(),
                  "I may have missed the micrblock consensus. However, if I "
                  "recently received a valid finalblock, I will accept it");
        // TODO: Optimize state transition.
        AccountStore::GetInstance().InitTemp();
        SetState(WAITING_FINALBLOCK);
    }

    if (!CheckState(PROCESS_FINALBLOCK))
    {
        LOG_EPOCH(INFO, to_string(m_mediator.m_currentEpochNum).c_str(),
                  "Too late - current state is " << m_state << ".");
        return false;
    }

        /*
    unsigned int sleep_time_while_waiting = 100;
    if (m_state == MICROBLOCK_CONSENSUS)
    {
        for (unsigned int i = 0; i < 50; i++)
        {
            if (m_state == WAITING_FINALBLOCK)
            {
                break;
            }

            if (i % 10 == 0)
            {
                LOG_EPOCH(INFO, to_string(m_mediator.m_currentEpochNum).c_str(),
                             "Waiting for MICROBLOCK_CONSENSUS before "
                             "proceeding to process finalblock");
            }
            this_thread::sleep_for(
                chrono::milliseconds(sleep_time_while_waiting));
        }
        LOG_GENERAL(INFO,
            "I got stuck at process final block but move on. Current state is "
            "MICROBLOCK_CONSENSUS, ")
        // return false;
        SetState(WAITING_FINALBLOCK);
    }
    */

#endif // IS_LOOKUP_NODE

    LOG_STATE("[FLBLK][" << setw(15) << left
                         << m_mediator.m_selfPeer.GetPrintableIPAddress()
                         << "][" << m_mediator.m_txBlockChain.GetBlockCount()
                         << "] RECEIVED FINAL BLOCK");

    unsigned int cur_offset = offset;

    // Initialize it with maximum number
    uint32_t shard_id = std::numeric_limits<uint32_t>::max();

    // Reads and checks DS Block number, consensus ID and Shard ID
    if (!ReadAuxilliaryInfoFromFinalBlockMsg(message, cur_offset, shard_id))
    {
        return false;
    }

    // TxBlock txBlock(message, cur_offset);
    TxBlock txBlock;
    if (txBlock.Deserialize(message, cur_offset) != 0)
    {
        LOG_GENERAL(WARNING, "We failed to deserialize TxBlock.");
        return false;
    }
    cur_offset += txBlock.GetSerializedSize();

    LogReceivedFinalBlockDetails(txBlock);

    LOG_STATE("[TXBOD][" << std::setw(15) << std::left
                         << m_mediator.m_selfPeer.GetPrintableIPAddress()
                         << "][" << txBlock.GetHeader().GetBlockNum()
                         << "] FRST");

    // Verify the co-signature
    if (!VerifyFinalBlockCoSignature(txBlock))
    {
        LOG_EPOCH(WARNING, to_string(m_mediator.m_currentEpochNum).c_str(),
                  "TxBlock co-sig verification failed");
        return false;
    }

    // #ifdef IS_LOOKUP_NODE
    if (!CheckMicroBlockRootHash(txBlock, txBlock.GetHeader().GetBlockNum()))
    {
        return false;
    }

    bool isVacuousEpoch
        = (m_consensusID >= (NUM_FINAL_BLOCK_PER_POW - NUM_VACUOUS_EPOCHS));
    if (!isVacuousEpoch)
    {
        if (!LoadUnavailableMicroBlockHashes(txBlock,
                                             txBlock.GetHeader().GetBlockNum()))
        {
            return false;
        }
    }
    else
    {
        LOG_GENERAL(INFO, "isVacuousEpoch now");

        if (!AccountStore::GetInstance().UpdateStateTrieAll())
        {
            LOG_GENERAL(WARNING, "UpdateStateTrieAll Failed");
            return false;
        }

        if (!CheckStateRoot(txBlock)
#ifndef IS_LOOKUP_NODE
            || m_doRejoinAtStateRoot)
        {
            RejoinAsNormal();
#else // IS_LOOKUP_NODE
        )
        {
#endif // IS_LOOKUP_NODE
            return false;
        }
        StoreState();
        BlockStorage::GetBlockStorage().PutMetadata(MetaType::DSINCOMPLETED,
                                                    {'0'});
#ifndef IS_LOOKUP_NODE
        BlockStorage::GetBlockStorage().PopFrontTxBodyDB();
#else // IS_LOOKUP_NODE
        BlockStorage::GetBlockStorage().ResetDB(BlockStorage::TX_BODY_TMP);
#endif // IS_LOOKUP_NODE
    }
    // #endif // IS_LOOKUP_NODE

    StoreFinalBlock(txBlock);

    if (txBlock.GetHeader().GetNumMicroBlockHashes() == 1)
    {
        LOG_STATE("[TXBOD][" << std::setw(15) << std::left
                             << m_mediator.m_selfPeer.GetPrintableIPAddress()
                             << "][" << txBlock.GetHeader().GetBlockNum()
                             << "] LAST");
    }

    // Assumption: New PoW1 done after every block committed
    // If I am not a DS committee member (and since I got this FinalBlock message,
    // then I know I'm not), I can start doing PoW1 again
    m_mediator.UpdateDSBlockRand();
    m_mediator.UpdateTxBlockRand();

#ifndef IS_LOOKUP_NODE

    if (m_mediator.m_currentEpochNum % NUM_FINAL_BLOCK_PER_POW == 0)
    {
        InitiatePoW1();
    }
    else
    {
        auto main_func
            = [this]() mutable -> void { BeginNextConsensusRound(); };

        DetachedFunction(1, main_func);
    }

    CallActOnFinalBlockBasedOnSenderForwarderAssgn(shard_id);
#else // IS_LOOKUP_NODE
    if (m_mediator.m_currentEpochNum % NUM_FINAL_BLOCK_PER_POW == 0)
    {
        m_consensusID = 0;
        m_consensusLeaderID = 0;
    }
    else
    {
        m_consensusID++;
        m_consensusLeaderID++;
        m_consensusLeaderID = m_consensusLeaderID % COMM_SIZE;
    }
#endif // IS_LOOKUP_NODE

    return true;
}

bool Node::LoadForwardedTxnsAndCheckRoot(
    const vector<unsigned char>& message, unsigned int cur_offset,
    TxnHash& microBlockTxHash, StateHash& microBlockStateDeltaHash,
    vector<Transaction>& txnsInForwardedMessage)
// vector<TxnHash> & txnHashesInForwardedMessage)
{
    LOG_MARKER();

    copy(message.begin() + cur_offset,
         message.begin() + cur_offset + TRAN_HASH_SIZE,
         microBlockTxHash.asArray().begin());
    cur_offset += TRAN_HASH_SIZE;

    LOG_GENERAL(
        INFO,
        "Received MicroBlock TxHash root : "
            << DataConversion::charArrToHexStr(microBlockTxHash.asArray()));

    copy(message.begin() + cur_offset,
         message.begin() + cur_offset + STATE_HASH_SIZE,
         microBlockStateDeltaHash.asArray().begin());
    cur_offset += STATE_HASH_SIZE;

    LOG_GENERAL(INFO,
                "Received MicroBlock StateDelta root : "
                    << DataConversion::charArrToHexStr(
                           microBlockStateDeltaHash.asArray()));

    vector<TxnHash> txnHashesInForwardedMessage;

    while (cur_offset < message.size())
    {
        // reading [Transaction] from received msg
        // Transaction tx(message, cur_offset);
        Transaction tx;
        if (tx.Deserialize(message, cur_offset) != 0)
        {
            LOG_GENERAL(WARNING, "We failed to deserialize Transaction.");
            return false;
        }
        cur_offset += tx.GetSerializedSize();

        txnsInForwardedMessage.push_back(tx);
        txnHashesInForwardedMessage.push_back(tx.GetTranID());
    }

    return ComputeTransactionsRoot(txnHashesInForwardedMessage)
        == microBlockTxHash;
}

bool Node::LoadForwardedStateDeltaAndCheckRoot(
    const vector<unsigned char>& message, unsigned int cur_offset,
    StateHash& microBlockStateDeltaHash, TxnHash& microBlockTxHash)
{
    LOG_MARKER();

    copy(message.begin() + cur_offset,
         message.begin() + cur_offset + STATE_HASH_SIZE,
         microBlockStateDeltaHash.asArray().begin());
    cur_offset += STATE_HASH_SIZE;

    LOG_GENERAL(INFO,
                "Received MicroBlock State Delta root : "
                    << DataConversion::charArrToHexStr(
                           microBlockStateDeltaHash.asArray()));

    copy(message.begin() + cur_offset,
         message.begin() + cur_offset + TRAN_HASH_SIZE,
         microBlockTxHash.asArray().begin());
    cur_offset += TRAN_HASH_SIZE;

    LOG_GENERAL(
        INFO,
        "Received MicroBlock TxHash root : "
            << DataConversion::charArrToHexStr(microBlockTxHash.asArray()));

    vector<unsigned char> vec;
    copy(message.begin() + cur_offset, message.end(), back_inserter(vec));

    SHA2<HASH_TYPE::HASH_VARIANT_256> sha2;
    sha2.Update(vec);
    StateHash delta(sha2.Finalize());

    LOG_GENERAL(INFO, "Calculated StateHash: " << delta);

    return delta == microBlockStateDeltaHash;
}

void Node::CommitForwardedTransactions(
    const vector<Transaction>& txnsInForwardedMessage, const uint64_t& blocknum)
{
    LOG_MARKER();

    unsigned int txn_counter = 0;
    for (const auto& tx : txnsInForwardedMessage)
    {
        {
            lock_guard<mutex> g(m_mutexCommittedTransactions);
            m_committedTransactions[blocknum].push_back(tx);
            // if (!AccountStore::GetInstance().UpdateAccounts(
            //         m_mediator.m_currentEpochNum - 1, tx))
            // {
            //     LOG_GENERAL(WARNING, "UpdateAccounts failed");
            //     m_committedTransactions[blocknum].pop_back();
            //     continue;
            // }
        }

            // LOG_EPOCH(INFO, to_string(m_mediator.m_currentEpochNum).c_str(),
            //              "[TXN] [" << blocknum << "] Body received = 0x" << tx.GetTranID());

            // Update from and to accounts
            // LOG_EPOCH(INFO, to_string(m_mediator.m_currentEpochNum).c_str(), "Account store updated");

            // LOG_EPOCH(INFO, to_string(m_mediator.m_currentEpochNum).c_str(),
            //              "Storing Transaction: " << tx.GetTranID() <<
            //              " with amount: " << tx.GetAmount() <<
            //              ", to: " << tx.GetToAddr() <<
            //              ", from: " << tx.GetFromAddr());
#ifdef IS_LOOKUP_NODE
        Server::AddToRecentTransactions(tx.GetTranID());
#endif //IS_LOOKUP_NODE

        // Store TxBody to disk
        vector<unsigned char> serializedTxBody;
        tx.Serialize(serializedTxBody, 0);
        BlockStorage::GetBlockStorage().PutTxBody(tx.GetTranID(),
                                                  serializedTxBody);

        txn_counter++;
        if (txn_counter % 10000 == 0)
        {
            LOG_EPOCH(INFO, to_string(m_mediator.m_currentEpochNum).c_str(),
                      "Proceessed " << txn_counter << " of txns.");
        }
    }
}

#ifndef IS_LOOKUP_NODE
void Node::LoadFwdingAssgnForThisBlockNum(const uint64_t& blocknum,
                                          vector<Peer>& forward_list)
{
    LOG_MARKER();

    lock_guard<mutex> g(m_mutexForwardingAssignment);
    auto f = m_forwardingAssignment.find(blocknum);
    if (f != m_forwardingAssignment.end())
    {
        forward_list = f->second;
    }
}
#endif // IS_LOOKUP_NODE

void Node::DeleteEntryFromFwdingAssgnAndMissingBodyCountMap(
    const uint64_t& blocknum)
{
    LOG_MARKER();

#ifndef IS_LOOKUP_NODE
    lock(m_mutexForwardingAssignment, m_mutexUnavailableMicroBlocks);
    lock_guard<mutex> g(m_mutexUnavailableMicroBlocks, adopt_lock);
    lock_guard<mutex> g2(m_mutexForwardingAssignment, adopt_lock);
#else // IS_LOOKUP_NODE
    lock_guard<mutex> g(m_mutexUnavailableMicroBlocks);
#endif // IS_LOOKUP_NODE

    auto it = m_unavailableMicroBlocks.find(blocknum);

    for (auto it : m_unavailableMicroBlocks)
    {
        LOG_EPOCH(INFO, to_string(m_mediator.m_currentEpochNum).c_str(),
                  "Unavailable"
                  " microblock bodies in finalblock "
                      << it.first << ": " << it.second.size());
        for (auto it2 : it.second)
        {
            LOG_EPOCH(INFO, to_string(m_mediator.m_currentEpochNum).c_str(),
                      it2.first);
        }
    }

    if (it != m_unavailableMicroBlocks.end() && it->second.empty())
    {
        m_unavailableMicroBlocks.erase(it);
        LOG_EPOCH(INFO, to_string(m_mediator.m_currentEpochNum).c_str(),
                  "Deleting blocknum "
                      << blocknum << " from unavailable microblocks list.");

#ifndef IS_LOOKUP_NODE
        m_forwardingAssignment.erase(blocknum);
        lock_guard<mutex> gt(m_mutexTempCommitted);
        if (m_unavailableMicroBlocks.empty() && m_tempStateDeltaCommitted)
        {
            {
                lock_guard<mutex> g2(m_mutexAllMicroBlocksRecvd);
                m_allMicroBlocksRecvd = true;
            }
            LOG_GENERAL(INFO, "Notify All MicroBlocks Received");
            m_cvAllMicroBlocksRecvd.notify_all();
        }
#endif // IS_LOOKUP_NODE
        LOG_STATE("[TXBOD][" << std::setw(15) << std::left
                             << m_mediator.m_selfPeer.GetPrintableIPAddress()
                             << "][" << blocknum << "] LAST");
    }
}

bool Node::ProcessForwardTransaction(const vector<unsigned char>& message,
                                     unsigned int cur_offset, const Peer& from)
{
    // Message = [block number] [microblocktxhash] [microblockdeltahash] [Transaction] [Transaction] [Transaction] ....
    // Received from other shards

    LOG_MARKER();

    // reading [block number] from received msg
<<<<<<< HEAD
    uint64_t blocknum = Serializable::GetNumber<uint64_t>(message, cur_offset,
                                                          sizeof(uint64_t));
    cur_offset += sizeof(uint64_t);
=======
    m_latestForwardBlockNum = (uint64_t)Serializable::GetNumber<uint256_t>(
        message, cur_offset, UINT256_SIZE);
    cur_offset += UINT256_SIZE;
>>>>>>> 34e92eb3

    LOG_STATE("[TXBOD][" << setw(15) << left
                         << m_mediator.m_selfPeer.GetPrintableIPAddress()
                         << "][" << m_mediator.m_txBlockChain.GetBlockCount()
                         << "] RECEIVED TXN BODIES #"
                         << m_latestForwardBlockNum);

    LOG_GENERAL(INFO,
                "Received forwarded txns for block number "
                    << m_latestForwardBlockNum);

    if (m_mediator.m_txBlockChain.GetLastBlock().GetHeader().GetBlockNum()
        < m_latestForwardBlockNum)
    {
        std::unique_lock<std::mutex> cv_lk(m_mutexForwardBlockNumSync);

<<<<<<< HEAD
            if (time_pass % 600 == 0)
            {
                LOG_EPOCH(INFO, to_string(m_mediator.m_currentEpochNum).c_str(),
                          "Blocknum " << blocknum
                                      << " waiting for state change from "
                                         "WAITING_FINALBLOCK to TX_SUBMISSION");
            }
            time_pass++;

            this_thread::sleep_for(chrono::milliseconds(100));
=======
        if (m_cvForwardBlockNumSync.wait_for(
                cv_lk, std::chrono::seconds(WAITING_FORWARD))
            == std::cv_status::timeout)
        {
            LOG_EPOCH(WARNING, to_string(m_mediator.m_currentEpochNum).c_str(),
                      "Blocknum "
                          << m_latestForwardBlockNum
                          << " waiting for state change from "
                             "WAITING_FINALBLOCK to TX_SUBMISSION too long!");
            return false;
>>>>>>> 34e92eb3
        }
    }

    TxnHash microBlockTxRootHash;
    StateHash microBlockStateDeltaHash;
    vector<Transaction> txnsInForwardedMessage;
    // vector<TxnHash> txnHashesInForwardedMessage;

    if (!LoadForwardedTxnsAndCheckRoot(
            message, cur_offset, microBlockTxRootHash, microBlockStateDeltaHash,
            txnsInForwardedMessage /*, txnHashesInForwardedMessage*/))
    {
        return false;
    }

    {
        lock_guard<mutex> gi(m_mutexIsEveryMicroBlockAvailable);
        bool isEveryMicroBlockAvailable;

        if (!IsMicroBlockTxRootHashInFinalBlock(
                microBlockTxRootHash, microBlockStateDeltaHash,
                m_latestForwardBlockNum, isEveryMicroBlockAvailable))
        {
            LOG_GENERAL(WARNING,
                        "The forwarded data is not in finalblock, why?");
            return false;
        }
        // StoreTxInMicroBlock(microBlockTxRootHash, txnHashesInForwardedMessage)

        CommitForwardedTransactions(txnsInForwardedMessage,
                                    m_latestForwardBlockNum);

#ifndef IS_LOOKUP_NODE
        vector<Peer> forward_list;
        LoadFwdingAssgnForThisBlockNum(m_latestForwardBlockNum, forward_list);
#endif // IS_LOOKUP_NODE

        LOG_EPOCH(INFO, to_string(m_mediator.m_currentEpochNum).c_str(),
                  "isEveryMicroBlockAvailable: " << isEveryMicroBlockAvailable);

        if (isEveryMicroBlockAvailable)
        {
            DeleteEntryFromFwdingAssgnAndMissingBodyCountMap(
                m_latestForwardBlockNum);
        }

#ifndef IS_LOOKUP_NODE
        if (forward_list.size() > 0)
        {
            P2PComm::GetInstance().SendBroadcastMessage(forward_list, message);
            LOG_EPOCH(INFO, to_string(m_mediator.m_currentEpochNum).c_str(),
                      "DEBUG I have broadcasted the txn body!");
        }
#endif // IS_LOOKUP_NODE
    }

    return true;
}

bool Node::ProcessForwardStateDelta(const vector<unsigned char>& message,
                                    unsigned int cur_offset, const Peer& from)
{
    // Message = [block number] [microblockdeltahash] [microblocktxhash] [AccountStateDelta]
    // Received from other shards

    LOG_MARKER();

    // reading [block number] from received msg
<<<<<<< HEAD
    uint64_t blocknum = Serializable::GetNumber<uint64_t>(message, cur_offset,
                                                          sizeof(uint64_t));
    cur_offset += sizeof(uint64_t);
=======
    m_latestForwardBlockNum = (uint64_t)Serializable::GetNumber<uint256_t>(
        message, cur_offset, UINT256_SIZE);

    cur_offset += UINT256_SIZE;
>>>>>>> 34e92eb3

    LOG_GENERAL(INFO,
                "Received state delta for block number "
                    << m_latestForwardBlockNum);

    if (m_mediator.m_txBlockChain.GetLastBlock().GetHeader().GetBlockNum()
        < m_latestForwardBlockNum)
    {
<<<<<<< HEAD
        unsigned int time_pass = 0;
        while (
            m_mediator.m_txBlockChain.GetLastBlock().GetHeader().GetBlockNum()
            < blocknum)
        {
            if (m_mediator.m_lookup->m_syncType != SyncType::NO_SYNC)
            {
                return false;
            }

            if (time_pass % 600 == 0)
            {
                LOG_EPOCH(INFO, to_string(m_mediator.m_currentEpochNum).c_str(),
                          "Blocknum " << blocknum
                                      << " waiting for state change from "
                                         "WAITING_FINALBLOCK to TX_SUBMISSION");
            }
            time_pass++;
=======
        std::unique_lock<std::mutex> cv_lk(m_mutexForwardBlockNumSync);
>>>>>>> 34e92eb3

        if (m_cvForwardBlockNumSync.wait_for(
                cv_lk, std::chrono::seconds(WAITING_FORWARD))
            == std::cv_status::timeout)
        {
            LOG_EPOCH(WARNING, to_string(m_mediator.m_currentEpochNum).c_str(),
                      "Blocknum "
                          << m_latestForwardBlockNum
                          << " waiting for state change from "
                             "WAITING_FINALBLOCK to TX_SUBMISSION too long!");
            return false;
        }
    }

    StateHash microBlockStateDeltaHash;
    TxnHash microBlockTxRootHash;

    if (!LoadForwardedStateDeltaAndCheckRoot(message, cur_offset,
                                             microBlockStateDeltaHash,
                                             microBlockTxRootHash))
    {
        return false;
    }

    LOG_GENERAL(INFO, "LoadedForwardedStateDelta!");

    cur_offset += STATE_HASH_SIZE + TRAN_HASH_SIZE;

    {
        lock_guard<mutex> gi(m_mutexIsEveryMicroBlockAvailable);
        bool isEveryMicroBlockAvailable;

        if (!IsMicroBlockStateDeltaHashInFinalBlock(
                microBlockStateDeltaHash, microBlockTxRootHash,
                m_latestForwardBlockNum, isEveryMicroBlockAvailable))
        {
            LOG_GENERAL(WARNING,
                        "The forwarded data is not in finalblock, why?");
            return false;
        }

        AccountStore::GetInstance().DeserializeDelta(message, cur_offset);

#ifndef IS_LOOKUP_NODE
        vector<Peer> forward_list;
        LoadFwdingAssgnForThisBlockNum(m_latestForwardBlockNum, forward_list);
#endif // IS_LOOKUP_NODE

        LOG_EPOCH(INFO, to_string(m_mediator.m_currentEpochNum).c_str(),
                  "isEveryMicroBlockAvailable: " << isEveryMicroBlockAvailable);

        if (isEveryMicroBlockAvailable)
        {
            DeleteEntryFromFwdingAssgnAndMissingBodyCountMap(
                m_latestForwardBlockNum);
        }

#ifndef IS_LOOKUP_NODE
        if (forward_list.size() > 0)
        {
            P2PComm::GetInstance().SendBroadcastMessage(forward_list, message);
            LOG_EPOCH(INFO, to_string(m_mediator.m_currentEpochNum).c_str(),
                      "DEBUG I have broadcasted the state delta!");
        }
#endif // IS_LOOKUP_NODE
    }

    return true;
}<|MERGE_RESOLUTION|>--- conflicted
+++ resolved
@@ -95,14 +95,8 @@
 
 void Node::StoreFinalBlock(const TxBlock& txBlock)
 {
-<<<<<<< HEAD
-    m_mediator.m_txBlockChain.AddBlock(txBlock);
+    AddBlock(txBlock);
     m_mediator.m_currentEpochNum = m_mediator.m_txBlockChain.GetBlockCount();
-=======
-    AddBlock(txBlock);
-    m_mediator.m_currentEpochNum
-        = (uint64_t)m_mediator.m_txBlockChain.GetBlockCount();
->>>>>>> 34e92eb3
 
     // At this point, the transactions in the last Epoch is no longer useful, thus erase.
     EraseCommittedTransactions(m_mediator.m_currentEpochNum - 2);
@@ -1767,15 +1761,9 @@
     LOG_MARKER();
 
     // reading [block number] from received msg
-<<<<<<< HEAD
-    uint64_t blocknum = Serializable::GetNumber<uint64_t>(message, cur_offset,
-                                                          sizeof(uint64_t));
+    m_latestForwardBlockNum = Serializable::GetNumber<uint64_t>(
+        message, cur_offset, sizeof(uint64_t));
     cur_offset += sizeof(uint64_t);
-=======
-    m_latestForwardBlockNum = (uint64_t)Serializable::GetNumber<uint256_t>(
-        message, cur_offset, UINT256_SIZE);
-    cur_offset += UINT256_SIZE;
->>>>>>> 34e92eb3
 
     LOG_STATE("[TXBOD][" << setw(15) << left
                          << m_mediator.m_selfPeer.GetPrintableIPAddress()
@@ -1792,18 +1780,6 @@
     {
         std::unique_lock<std::mutex> cv_lk(m_mutexForwardBlockNumSync);
 
-<<<<<<< HEAD
-            if (time_pass % 600 == 0)
-            {
-                LOG_EPOCH(INFO, to_string(m_mediator.m_currentEpochNum).c_str(),
-                          "Blocknum " << blocknum
-                                      << " waiting for state change from "
-                                         "WAITING_FINALBLOCK to TX_SUBMISSION");
-            }
-            time_pass++;
-
-            this_thread::sleep_for(chrono::milliseconds(100));
-=======
         if (m_cvForwardBlockNumSync.wait_for(
                 cv_lk, std::chrono::seconds(WAITING_FORWARD))
             == std::cv_status::timeout)
@@ -1814,7 +1790,6 @@
                           << " waiting for state change from "
                              "WAITING_FINALBLOCK to TX_SUBMISSION too long!");
             return false;
->>>>>>> 34e92eb3
         }
     }
 
@@ -1883,16 +1858,10 @@
     LOG_MARKER();
 
     // reading [block number] from received msg
-<<<<<<< HEAD
-    uint64_t blocknum = Serializable::GetNumber<uint64_t>(message, cur_offset,
-                                                          sizeof(uint64_t));
+    m_latestForwardBlockNum = Serializable::GetNumber<uint64_t>(
+        message, cur_offset, sizeof(uint64_t));
+
     cur_offset += sizeof(uint64_t);
-=======
-    m_latestForwardBlockNum = (uint64_t)Serializable::GetNumber<uint256_t>(
-        message, cur_offset, UINT256_SIZE);
-
-    cur_offset += UINT256_SIZE;
->>>>>>> 34e92eb3
 
     LOG_GENERAL(INFO,
                 "Received state delta for block number "
@@ -1901,28 +1870,7 @@
     if (m_mediator.m_txBlockChain.GetLastBlock().GetHeader().GetBlockNum()
         < m_latestForwardBlockNum)
     {
-<<<<<<< HEAD
-        unsigned int time_pass = 0;
-        while (
-            m_mediator.m_txBlockChain.GetLastBlock().GetHeader().GetBlockNum()
-            < blocknum)
-        {
-            if (m_mediator.m_lookup->m_syncType != SyncType::NO_SYNC)
-            {
-                return false;
-            }
-
-            if (time_pass % 600 == 0)
-            {
-                LOG_EPOCH(INFO, to_string(m_mediator.m_currentEpochNum).c_str(),
-                          "Blocknum " << blocknum
-                                      << " waiting for state change from "
-                                         "WAITING_FINALBLOCK to TX_SUBMISSION");
-            }
-            time_pass++;
-=======
         std::unique_lock<std::mutex> cv_lk(m_mutexForwardBlockNumSync);
->>>>>>> 34e92eb3
 
         if (m_cvForwardBlockNumSync.wait_for(
                 cv_lk, std::chrono::seconds(WAITING_FORWARD))
