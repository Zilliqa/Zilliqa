--- conflicted
+++ resolved
@@ -671,12 +671,6 @@
     const uint64_t& blockNum, uint8_t sharing_mode,
     vector<TransactionWithReceipt>& txns_to_send, const TxnHash& tx_hash)
 {
-<<<<<<< HEAD
-    // lock(m_mutexProcessedTransactions, m_mutexCommittedTransactions);
-    // lock_guard<mutex> g(m_mutexProcessedTransactions, adopt_lock);
-    // lock_guard<mutex> g2(m_mutexCommittedTransactions, adopt_lock);
-    lock_guard<mutex> g(m_mutexProcessedTransactions);
-=======
     if (LOOKUP_NODE_MODE)
     {
         LOG_GENERAL(WARNING,
@@ -685,10 +679,7 @@
         return true;
     }
 
-    lock(m_mutexProcessedTransactions, m_mutexCommittedTransactions);
-    lock_guard<mutex> g(m_mutexProcessedTransactions, adopt_lock);
-    lock_guard<mutex> g2(m_mutexCommittedTransactions, adopt_lock);
->>>>>>> 5d84a4a7
+    lock_guard<mutex> g(m_mutexProcessedTransactions);
 
     auto& processedTransactions = m_processedTransactions[blockNum];
     // auto& committedTransactions = m_committedTransactions[blockNum];
@@ -1169,62 +1160,10 @@
     unsigned int txn_counter = 0;
     for (const auto& twr : txnsInForwardedMessage)
     {
-<<<<<<< HEAD
-    // {
-    // lock_guard<mutex> g(m_mutexCommittedTransactions);
-    // m_committedTransactions[blocknum].emplace_back(txr);
-    // if (!AccountStore::GetInstance().UpdateAccounts(
-    //         m_mediator.m_currentEpochNum - 1, tx))
-    // {
-    //     LOG_GENERAL(WARNING, "UpdateAccounts failed");
-    //     m_committedTransactions[blocknum].pop_back();
-    //     continue;
-    // }
-    // }
-
-    // LOG_EPOCH(INFO, to_string(m_mediator.m_currentEpochNum).c_str(),
-    //              "[TXN] [" << blocknum << "] Body received = 0x" << tx.GetTranID());
-
-    // Update from and to accounts
-    // LOG_EPOCH(INFO, to_string(m_mediator.m_currentEpochNum).c_str(), "Account store updated");
-
-    // LOG_EPOCH(INFO, to_string(m_mediator.m_currentEpochNum).c_str(),
-    //              "Storing Transaction: " << tx.GetTranID() <<
-    //              " with amount: " << tx.GetAmount() <<
-    //              ", to: " << tx.GetToAddr() <<
-    //              ", from: " << tx.GetFromAddr());
-#ifdef IS_LOOKUP_NODE
-        Server::AddToRecentTransactions(twr.GetTransaction().GetTranID());
-#endif //IS_LOOKUP_NODE
-=======
-        {
-            lock_guard<mutex> g(m_mutexCommittedTransactions);
-            m_committedTransactions[blocknum].emplace_back(tx);
-            // if (!AccountStore::GetInstance().UpdateAccounts(
-            //         m_mediator.m_currentEpochNum - 1, tx))
-            // {
-            //     LOG_GENERAL(WARNING, "UpdateAccounts failed");
-            //     m_committedTransactions[blocknum].pop_back();
-            //     continue;
-            // }
-        }
-
-        // LOG_EPOCH(INFO, to_string(m_mediator.m_currentEpochNum).c_str(),
-        //              "[TXN] [" << blocknum << "] Body received = 0x" << tx.GetTranID());
-
-        // Update from and to accounts
-        // LOG_EPOCH(INFO, to_string(m_mediator.m_currentEpochNum).c_str(), "Account store updated");
-
-        // LOG_EPOCH(INFO, to_string(m_mediator.m_currentEpochNum).c_str(),
-        //              "Storing Transaction: " << tx.GetTranID() <<
-        //              " with amount: " << tx.GetAmount() <<
-        //              ", to: " << tx.GetToAddr() <<
-        //              ", from: " << tx.GetFromAddr());
         if (LOOKUP_NODE_MODE)
         {
-            Server::AddToRecentTransactions(tx.GetTranID());
-        }
->>>>>>> 5d84a4a7
+            Server::AddToRecentTransactions(twr.GetTransaction().GetTranID());
+        }
 
         // Store TxBody to disk
         vector<unsigned char> serializedTxBody;
