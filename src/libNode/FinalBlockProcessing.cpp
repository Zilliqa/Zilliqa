/**
* Copyright (c) 2018 Zilliqa 
* This source code is being disclosed to you solely for the purpose of your participation in 
* testing Zilliqa. You may view, compile and run the code for that purpose and pursuant to 
* the protocols and algorithms that are programmed into, and intended by, the code. You may 
* not do anything else with the code without express permission from Zilliqa Research Pte. Ltd., 
* including modifying or publishing the code (or any part of it), and developing or forming 
* another public or private blockchain network. This source code is provided ‘as is’ and no 
* warranties are given as to title or non-infringement, merchantability or fitness for purpose 
* and, to the extent permitted by law, all liability for your use of the code is disclaimed. 
* Some programs in this code are governed by the GNU General Public License v3.0 (available at 
* https://www.gnu.org/licenses/gpl-3.0.en.html) (‘GPLv3’). The programs that are governed by 
* GPLv3.0 are those programs that are located in the folders src/depends and tests/depends 
* and which include a reference to GPLv3 in their program files.
**/

#include <array>
#include <boost/multiprecision/cpp_int.hpp>
#include <chrono>
#include <functional>
#include <limits>
#include <thread>

#include "Node.h"
#include "common/Constants.h"
#include "common/Messages.h"
#include "common/Serializable.h"
#include "depends/common/RLP.h"
#include "depends/libDatabase/MemoryDB.h"
#include "depends/libTrie/TrieDB.h"
#include "depends/libTrie/TrieHash.h"
#include "libConsensus/ConsensusUser.h"
#include "libCrypto/Sha2.h"
#include "libData/AccountData/Account.h"
#include "libData/AccountData/AccountStore.h"
#include "libData/AccountData/Transaction.h"
#include "libMediator/Mediator.h"
#include "libPOW/pow.h"
#include "libServer/Server.h"
#include "libUtils/BitVector.h"
#include "libUtils/DataConversion.h"
#include "libUtils/DetachedFunction.h"
#include "libUtils/Logger.h"
#include "libUtils/SanityChecks.h"
#include "libUtils/TimeLockedFunction.h"
#include "libUtils/TimeUtils.h"
#include "libUtils/TxnRootComputation.h"

using namespace std;
using namespace boost::multiprecision;

bool Node::ReadAuxilliaryInfoFromFinalBlockMsg(
    const vector<unsigned char>& message, unsigned int& cur_offset,
    uint32_t& shard_id)
{
    // 8-byte block number
    uint64_t dsBlockNum = Serializable::GetNumber<uint64_t>(message, cur_offset,
                                                            sizeof(uint64_t));
    cur_offset += sizeof(uint64_t);

    // Check block number
    if (!CheckWhetherDSBlockNumIsLatest(dsBlockNum + 1))
    {
        return false;
    }

    // 4-byte consensus id
    uint32_t consensusID = Serializable::GetNumber<uint32_t>(
        message, cur_offset, sizeof(uint32_t));
    cur_offset += sizeof(uint32_t);

    if (consensusID != m_consensusID)
    {
        LOG_EPOCH(INFO, to_string(m_mediator.m_currentEpochNum).c_str(),
                  "Consensus ID is not correct. Expected ID: "
                      << consensusID << " My Consensus ID: " << m_consensusID);
        return false;
    }

    shard_id = Serializable::GetNumber<uint32_t>(message, cur_offset,
                                                 sizeof(uint32_t));
    cur_offset += sizeof(uint32_t);

    LOG_EPOCH(INFO, to_string(m_mediator.m_currentEpochNum).c_str(),
              "DEBUG shard id is " << (unsigned int)shard_id)

    return true;
}

void Node::StoreState()
{
    LOG_MARKER();
    AccountStore::GetInstance().MoveUpdatesToDisk();
}

void Node::StoreFinalBlock(const TxBlock& txBlock)
{
    AddBlock(txBlock);
    m_mediator.m_currentEpochNum
        = m_mediator.m_txBlockChain.GetLastBlock().GetHeader().GetBlockNum()
        + 1;

    // At this point, the transactions in the last Epoch is no longer useful, thus erase.
    EraseCommittedTransactions(m_mediator.m_currentEpochNum - 2);

    LOG_EPOCH(INFO, to_string(m_mediator.m_currentEpochNum).c_str(),
              "Storing Tx Block Number: "
                  << txBlock.GetHeader().GetBlockNum()
                  << " with Type: " << to_string(txBlock.GetHeader().GetType())
                  << ", Version: " << txBlock.GetHeader().GetVersion()
                  << ", Timestamp: " << txBlock.GetHeader().GetTimestamp()
                  << ", NumTxs: " << txBlock.GetHeader().GetNumTxs());

    // Store Tx Block to disk
    vector<unsigned char> serializedTxBlock;
    txBlock.Serialize(serializedTxBlock, 0);
    BlockStorage::GetBlockStorage().PutTxBlock(
        txBlock.GetHeader().GetBlockNum(), serializedTxBlock);

    LOG_EPOCH(INFO, to_string(m_mediator.m_currentEpochNum).c_str(),
              "Final block " << m_mediator.m_txBlockChain.GetLastBlock()
                                    .GetHeader()
                                    .GetBlockNum()
                             << " received with prevhash 0x"
                             << DataConversion::charArrToHexStr(
                                    m_mediator.m_txBlockChain.GetLastBlock()
                                        .GetHeader()
                                        .GetPrevHash()
                                        .asArray()));

    LOG_STATE(
        "[FINBK]["
        << std::setw(15) << std::left
        << m_mediator.m_selfPeer.GetPrintableIPAddress() << "]["
        << m_mediator.m_txBlockChain.GetLastBlock().GetHeader().GetBlockNum()
            + 1
        << "] RECV");
}

bool Node::IsMicroBlockTxRootHashInFinalBlock(
    TxnHash microBlockTxRootHash, StateHash microBlockStateDeltaHash,
    const uint64_t& blocknum, bool& isEveryMicroBlockAvailable)
{
    LOG_EPOCH(INFO, to_string(m_mediator.m_currentEpochNum).c_str(),
              "Deleting unavailable "
                  << "microblock txRootHash " << microBlockTxRootHash
                  << " stateDeltaHash " << microBlockStateDeltaHash
                  << " for blocknum " << blocknum);
    lock_guard<mutex> g(m_mutexUnavailableMicroBlocks);
    auto it = m_unavailableMicroBlocks.find(blocknum);
    bool found
        = (it != m_unavailableMicroBlocks.end()
           && RemoveTxRootHashFromUnavailableMicroBlock(
                  blocknum, microBlockTxRootHash, microBlockStateDeltaHash));
    isEveryMicroBlockAvailable = found && it->second.empty();
    LOG_EPOCH(INFO, to_string(m_mediator.m_currentEpochNum).c_str(),
              "Found txRootHash " << microBlockTxRootHash << " stateDeltaHash "
                                  << microBlockStateDeltaHash << " : "
                                  << isEveryMicroBlockAvailable);
    return found;
}

bool Node::LoadUnavailableMicroBlockHashes(
    const TxBlock& finalBlock, const uint64_t& blocknum,
    [[gnu::unused]] bool& toSendTxnToLookup)
{
    LOG_EPOCH(INFO, to_string(m_mediator.m_currentEpochNum).c_str(),
              "Unavailable microblock hashes in final block : ")

    lock_guard<mutex> g(m_mutexUnavailableMicroBlocks);
    for (uint i = 0; i < finalBlock.GetMicroBlockHashes().size(); ++i)
    {
        if (!finalBlock.GetIsMicroBlockEmpty()[i]
            || (finalBlock.GetMicroBlockHashes()[i].m_stateDeltaHash
                != StateHash()))
        {
            m_unavailableMicroBlocks[blocknum].insert(
                {{finalBlock.GetMicroBlockHashes()[i],
                  finalBlock.GetShardIDs()[i]},
#ifdef IS_LOOKUP_NODE
                 {!finalBlock.GetIsMicroBlockEmpty()[i]}});
#else // IS_LOOKUP_NODE
                 {false}});
#endif // IS_LOOKUP_NODE
            LOG_EPOCH(INFO, to_string(m_mediator.m_currentEpochNum).c_str(),
                      finalBlock.GetMicroBlockHashes()[i]);
        }
    }

#ifndef IS_LOOKUP_NODE
    if (m_unavailableMicroBlocks.find(blocknum)
            != m_unavailableMicroBlocks.end()
        && m_unavailableMicroBlocks[blocknum].size() > 0)
    {
        bool doRejoin = false;

        if (IsMyShardMicroBlockInFinalBlock(blocknum))
        {
            if (m_lastMicroBlockCoSig.first != m_mediator.m_currentEpochNum)
            {
                LOG_GENERAL(WARNING,
                            "Found my microblock but Cosig not updated");
                doRejoin = true;
            }
            else
            {
                toSendTxnToLookup = true;
            }
        }
        else
        {
            if (IsMyShardIdInFinalBlock(blocknum))
            {
                LOG_GENERAL(WARNING,
                            "Didn't found my micorblock but found shard ID");
                doRejoin = true;
            }
        }

        if (doRejoin || m_doRejoinAtFinalBlock)
        {
            LOG_GENERAL(WARNING,
                        "Failed the last microblock consensus but "
                        "still found my shard microblock, "
                        " need to Rejoin");
            RejoinAsNormal();
            return false;
        }
    }

    m_unavailableMicroBlocks.clear();
#endif //IS_LOOKUP_NODE
    return true;
}

bool Node::RemoveTxRootHashFromUnavailableMicroBlock(
    const uint64_t& blocknum, const TxnHash& txnRootHash,
    const StateHash& stateDeltaHash)
{
    for (auto it = m_unavailableMicroBlocks[blocknum].begin();
         it != m_unavailableMicroBlocks[blocknum].end(); it++)
    {
        if (it->first.m_hash.m_txRootHash == txnRootHash
            && it->first.m_hash.m_stateDeltaHash == stateDeltaHash)
        {
            LOG_GENERAL(INFO,
                        "Remove microblock (txRootHash: "
                            << txnRootHash << " stateDeltaHash: "
                            << it->first.m_hash.m_stateDeltaHash << ")");
            LOG_GENERAL(INFO,
                        "Microblocks count before removing: "
                            << m_unavailableMicroBlocks[blocknum].size());
            m_unavailableMicroBlocks[blocknum].erase(it);
            LOG_GENERAL(INFO,
                        "Microblocks count after removing: "
                            << m_unavailableMicroBlocks[blocknum].size());
            return true;
        }
    }
    LOG_GENERAL(WARNING,
                "Haven't found microblock txnRootHash: " << txnRootHash);
    return false;
}

bool Node::VerifyFinalBlockCoSignature(const TxBlock& txblock)
{
    LOG_MARKER();

    unsigned int index = 0;
    unsigned int count = 0;

    const vector<bool>& B2 = txblock.GetB2();
    if (m_mediator.m_DSCommittee.size() != B2.size())
    {
        LOG_GENERAL(WARNING,
                    "Mismatch: DS committee size = "
                        << m_mediator.m_DSCommittee.size()
                        << ", co-sig bitmap size = " << B2.size());
        return false;
    }

    // Generate the aggregated key
    vector<PubKey> keys;
    for (auto const& kv : m_mediator.m_DSCommittee)
    {
        if (B2.at(index) == true)
        {
            keys.emplace_back(kv.first);
            count++;
        }
        index++;
    }

    if (count != ConsensusCommon::NumForConsensus(B2.size()))
    {
        LOG_GENERAL(WARNING, "Cosig was not generated by enough nodes");
        return false;
    }

    shared_ptr<PubKey> aggregatedKey = MultiSig::AggregatePubKeys(keys);
    if (aggregatedKey == nullptr)
    {
        LOG_GENERAL(WARNING, "Aggregated key generation failed");
        return false;
    }

    // Verify the collective signature
    vector<unsigned char> message;
    txblock.GetHeader().Serialize(message, 0);
    txblock.GetCS1().Serialize(message, TxBlockHeader::SIZE);
    BitVector::SetBitVector(message, TxBlockHeader::SIZE + BLOCK_SIG_SIZE,
                            txblock.GetB1());
    if (Schnorr::GetInstance().Verify(message, 0, message.size(),
                                      txblock.GetCS2(), *aggregatedKey)
        == false)
    {
        LOG_GENERAL(WARNING, "Cosig verification failed");
        for (auto& kv : keys)
        {
            LOG_GENERAL(WARNING, kv);
        }
        return false;
    }

    return true;
}

bool Node::CheckMicroBlockRootHash(const TxBlock& finalBlock,
                                   [[gnu::unused]] const uint64_t& blocknum)
{
    TxnHash microBlocksHash
        = ComputeTransactionsRoot(finalBlock.GetMicroBlockHashes());

    LOG_EPOCH(
        INFO, to_string(m_mediator.m_currentEpochNum).c_str(),
        "Expected FinalBlock TxRoot hash : "
            << DataConversion::charArrToHexStr(microBlocksHash.asArray()));

    if (finalBlock.GetHeader().GetTxRootHash() != microBlocksHash)
    {
        LOG_GENERAL(INFO,
                    "TxRootHash in Final Block Header doesn't match root of "
                    "microblock hashes");
        return false;
    }

    LOG_EPOCH(INFO, to_string(m_mediator.m_currentEpochNum).c_str(),
              "FinalBlock TxRoot hash in final block by DS is correct");

    return true;
}

#ifndef IS_LOOKUP_NODE
void Node::BroadcastTransactionsToLookup()
{
    LOG_MARKER();

    uint64_t blocknum
        = m_mediator.m_txBlockChain.GetLastBlock().GetHeader().GetBlockNum();

    LOG_STATE(
        "[TXBOD]["
        << setw(15) << left << m_mediator.m_selfPeer.GetPrintableIPAddress()
        << "]["
        << m_mediator.m_txBlockChain.GetLastBlock().GetHeader().GetBlockNum()
            + 1
        << "] BEFORE TXN BODIES #" << blocknum);

    LOG_GENERAL(INFO,
                "BroadcastTransactionsToLookup for blocknum: " << blocknum);

    // Broadcast Txns to Lookup
    if (m_txns_to_send.size() > 0)
    {
        // Transaction body sharing
        unsigned int cur_offset = MessageOffset::BODY;
        vector<unsigned char> forwardtxn_message
            = {MessageType::NODE, NodeInstructionType::FORWARDTRANSACTION};

        // block num
        Serializable::SetNumber<uint64_t>(forwardtxn_message, cur_offset,
                                          blocknum, sizeof(uint64_t));
        cur_offset += sizeof(uint64_t);

        // microblock tx hash
        TxnHash microBlockTxHash = m_microblock->GetHeader().GetTxRootHash();
        copy(microBlockTxHash.asArray().begin(),
             microBlockTxHash.asArray().end(),
             back_inserter(forwardtxn_message));
        cur_offset += TRAN_HASH_SIZE;

        // microblock state delta hash
        StateHash microBlockDeltaHash
            = m_microblock->GetHeader().GetStateDeltaHash();
        copy(microBlockDeltaHash.asArray().begin(),
             microBlockDeltaHash.asArray().end(),
             back_inserter(forwardtxn_message));
        cur_offset += STATE_HASH_SIZE;

        for (unsigned int i = 0; i < m_txns_to_send.size(); i++)
        {
            // txn body
            m_txns_to_send.at(i).Serialize(forwardtxn_message, cur_offset);
            cur_offset += m_txns_to_send.at(i).GetSerializedSize();
        }

        LOG_EPOCH(INFO, to_string(m_mediator.m_currentEpochNum).c_str(),
                  "I will soon be sending the txn bodies to the lookup nodes");
        m_mediator.m_lookup->SendMessageToLookupNodes(forwardtxn_message);
    }
    else
    {
        LOG_EPOCH(INFO, to_string(m_mediator.m_currentEpochNum).c_str(),
                  "DEBUG I have no txn body to send")
    }
}

bool Node::IsMyShardMicroBlockTxRootHashInFinalBlock(
    const uint64_t& blocknum, bool& isEveryMicroBlockAvailable)
{
    return m_microblock != nullptr
        && IsMicroBlockTxRootHashInFinalBlock(
               m_microblock->GetHeader().GetTxRootHash(),
               m_microblock->GetHeader().GetStateDeltaHash(), blocknum,
               isEveryMicroBlockAvailable);
}

bool Node::IsMyShardMicroBlockInFinalBlock(const uint64_t& blocknum)
{
    if (m_microblock == nullptr)
    {
        return false;
    }

    auto it = m_unavailableMicroBlocks.find(blocknum);
    if (it == m_unavailableMicroBlocks.end())
    {
        return false;
    }

    for (auto it2 = m_unavailableMicroBlocks[blocknum].begin();
         it2 != m_unavailableMicroBlocks[blocknum].end(); it2++)
    {
        if (it2->first.m_hash.m_stateDeltaHash
                == m_microblock->GetHeader().GetStateDeltaHash()
            && it2->first.m_hash.m_txRootHash
                == m_microblock->GetHeader().GetTxRootHash())
        {
            LOG_GENERAL(INFO, "Found my shard microblock in finalblock");
            return true;
        }
    }

    LOG_GENERAL(WARNING, "Didn't find my shard microblock in finalblock");
    return false;
}

bool Node::IsMyShardIdInFinalBlock(const uint64_t& blocknum)
{
    auto it = m_unavailableMicroBlocks.find(blocknum);
    if (it == m_unavailableMicroBlocks.end())
    {
        return false;
    }

    for (auto it2 = m_unavailableMicroBlocks[blocknum].begin();
         it2 != m_unavailableMicroBlocks[blocknum].end(); it2++)
    {
        if (it2->first.m_shardID == m_myShardID)
        {
            LOG_GENERAL(INFO, "Found my shard ID in finalblock");
            return true;
        }
    }

    LOG_GENERAL(WARNING, "Didn't find my shard ID in finalblock");
    return false;
}

void Node::InitiatePoW()
{
    // reset consensusID and first consensusLeader is index 0
    m_consensusID = 0;
    m_consensusLeaderID = 0;

    SetState(POW_SUBMISSION);
    POW::GetInstance().EthashConfigureLightClient(
        m_mediator.m_dsBlockChain.GetLastBlock().GetHeader().GetBlockNum() + 1);
    LOG_EPOCH(INFO, to_string(m_mediator.m_currentEpochNum).c_str(),
              "Start pow ");
    auto func = [this]() mutable -> void {
        auto epochNumber
            = m_mediator.m_dsBlockChain.GetLastBlock().GetHeader().GetBlockNum()
            + 1;
        auto dsBlockRand = m_mediator.m_dsBlockRand;
        auto txBlockRand = m_mediator.m_txBlockRand;
        StartPoW(epochNumber, POW_DIFFICULTY, dsBlockRand, txBlockRand);
    };

    DetachedFunction(1, func);
    LOG_EPOCH(INFO, to_string(m_mediator.m_currentEpochNum).c_str(),
              "Soln to pow found ");
}

void Node::UpdateStateForNextConsensusRound()
{
    // Set state to tx submission
    if (m_isPrimary == true)
    {
        LOG_EPOCH(INFO, to_string(m_mediator.m_currentEpochNum).c_str(),
                  "I am no longer the shard leader ");
        m_isPrimary = false;
    }

    m_consensusLeaderID++;
    m_consensusID++;
    m_consensusLeaderID = m_consensusLeaderID % COMM_SIZE;

    if (m_consensusMyID == m_consensusLeaderID)
    {
        LOG_EPOCH(INFO, to_string(m_mediator.m_currentEpochNum).c_str(),
                  "I am the new shard leader ");
        m_isPrimary = true;
    }
    else
    {
        LOG_EPOCH(INFO, to_string(m_mediator.m_currentEpochNum).c_str(),
                  "The new shard leader is m_consensusMyID "
                      << m_consensusLeaderID);
    }

    LOG_EPOCH(INFO, to_string(m_mediator.m_currentEpochNum).c_str(),
              "MS: Next non-ds epoch begins");

    SetState(MICROBLOCK_CONSENSUS_PREP);
    LOG_EPOCH(INFO, to_string(m_mediator.m_currentEpochNum).c_str(),
              "[No PoW needed] MS: Start submit txn stage again.");
}

void Node::ScheduleMicroBlockConsensus()
{
    auto main_func3 = [this]() mutable -> void {
        RunConsensusOnMicroBlock();

        lock_guard<mutex> g2(m_mutexNewRoundStarted);
        if (!m_newRoundStarted)
        {
            m_newRoundStarted = true;
            m_cvNewRoundStarted.notify_all();
        }
    };

    DetachedFunction(1, main_func3);
}

void Node::BeginNextConsensusRound()
{
    LOG_MARKER();

    UpdateStateForNextConsensusRound();

    bool isVacuousEpoch
        = (m_consensusID >= (NUM_FINAL_BLOCK_PER_POW - NUM_VACUOUS_EPOCHS));

    if (!isVacuousEpoch)
    {
<<<<<<< HEAD
        {
            unique_lock<mutex> g(m_mutexAllMicroBlocksRecvd);
            if (!m_allMicroBlocksRecvd)
            {
                LOG_GENERAL(INFO, "Wait for allMicroBlocksRecvd");
                if (m_cvAllMicroBlocksRecvd.wait_for(
                        g, std::chrono::seconds(WAITING_FORWARD))
                        == std::cv_status::timeout
                    || m_doRejoinAtNextRound)
                {
                    LOG_EPOCH(WARNING,
                              to_string(m_mediator.m_currentEpochNum).c_str(),
                              "Wake up from "
                                  << WAITING_FORWARD
                                  << "of waiting for all microblock received");
                    if (m_mediator.m_lookup->m_syncType == SyncType::NO_SYNC)
                    {
                        LOG_EPOCH(
                            WARNING,
                            to_string(m_mediator.m_currentEpochNum).c_str(),
                            "Not in rejoin mode, try rejoining as normal");
                        RejoinAsNormal();
                        return;
                    }
                }
                else
                {
                    LOG_EPOCH(INFO,
                              to_string(m_mediator.m_currentEpochNum).c_str(),
                              "All microblocks recvd, moving to "
                              "ScheduleTxnSubmission");
                }
            }
            else
            {
                LOG_GENERAL(INFO, "No need to wait for allMicroBlocksRecvd");
            }
        }
=======
        // {
        //     unique_lock<mutex> g(m_mutexAllMicroBlocksRecvd);
        //     if (!m_allMicroBlocksRecvd)
        //     {
        //         LOG_GENERAL(INFO, "Wait for allMicroBlocksRecvd");
        //         if (m_cvAllMicroBlocksRecvd.wait_for(
        //                 g, std::chrono::seconds(TXN_SUBMISSION + TXN_BROADCAST))
        //                 == std::cv_status::timeout
        //             || m_doRejoinAtNextRound)
        //         {
        //             LOG_EPOCH(WARNING,
        //                       to_string(m_mediator.m_currentEpochNum).c_str(),
        //                       "Wake up from "
        //                           << TXN_SUBMISSION + TXN_BROADCAST
        //                           << "of waiting for all microblock received");
        //             if (m_mediator.m_lookup->m_syncType == SyncType::NO_SYNC)
        //             {
        //                 LOG_EPOCH(
        //                     WARNING,
        //                     to_string(m_mediator.m_currentEpochNum).c_str(),
        //                     "Not in rejoin mode, try rejoining as normal");
        //                 RejoinAsNormal();
        //                 return;
        //             }
        //         }
        //         else
        //         {
        //             LOG_EPOCH(INFO,
        //                       to_string(m_mediator.m_currentEpochNum).c_str(),
        //                       "All microblocks recvd, moving to "
        //                       "ScheduleTxnSubmission");
        //         }
        //     }
        //     else
        //     {
        //         LOG_GENERAL(INFO, "No need to wait for allMicroBlocksRecvd");
        //     }

        {
            lock_guard<mutex> g2(m_mutexNewRoundStarted);
            if (!m_newRoundStarted)
            {
                m_newRoundStarted = true;
                m_cvNewRoundStarted.notify_all();
            }
        }
        // }

        ScheduleTxnSubmission();
>>>>>>> f86641eb
    }
    else
    {
        LOG_EPOCH(INFO, to_string(m_mediator.m_currentEpochNum).c_str(),
                  "Vacuous epoch: Skipping submit transactions");
    }

    ScheduleMicroBlockConsensus();
}

void Node::GetMyShardsMicroBlock(const uint64_t& blocknum, uint8_t sharing_mode,
                                 vector<Transaction>& txns_to_send)
{
    LOG_MARKER();

    const vector<TxnHash>& tx_hashes = m_microblock->GetTranHashes();
    for (unsigned i = 0; i < tx_hashes.size(); i++)
    {
        const TxnHash& tx_hash = tx_hashes.at(i);

        if (FindTxnInSubmittedTxnsList(blocknum, sharing_mode, txns_to_send,
                                       tx_hash))
        {
            continue;
        }

        if (!FindTxnInReceivedTxnsList(blocknum, sharing_mode, txns_to_send,
                                       tx_hash))
        {
            LOG_EPOCH(
                WARNING, to_string(m_mediator.m_currentEpochNum).c_str(),
                "Failed trying to find txn in submitted txn and recv list");
        }
    }

    LOG_EPOCH(INFO, to_string(m_mediator.m_currentEpochNum).c_str(),
              "Number of transactions to broadcast for block "
                  << blocknum << " = " << txns_to_send.size());

    {
        lock_guard<mutex> g(m_mutexReceivedTransactions);
        m_receivedTransactions.erase(blocknum);
    }
    {
        lock_guard<mutex> g2(m_mutexSubmittedTransactions);
        m_submittedTransactions.erase(blocknum);
    }
}

bool Node::FindTxnInSubmittedTxnsList(const uint64_t& blockNum,
                                      uint8_t sharing_mode,
                                      vector<Transaction>& txns_to_send,
                                      const TxnHash& tx_hash)
{
    lock(m_mutexSubmittedTransactions, m_mutexCommittedTransactions);
    lock_guard<mutex> g(m_mutexSubmittedTransactions, adopt_lock);
    lock_guard<mutex> g2(m_mutexCommittedTransactions, adopt_lock);

    auto& submittedTransactions = m_submittedTransactions[blockNum];
    auto& committedTransactions = m_committedTransactions[blockNum];
    const auto& txnIt = submittedTransactions.find(tx_hash);

    // Check if transaction is part of submitted Tx list
    if (txnIt != submittedTransactions.end())
    {
        if ((sharing_mode == SEND_ONLY) || (sharing_mode == SEND_AND_FORWARD))
        {
            txns_to_send.emplace_back(txnIt->second);
        }

        // Move entry from submitted Tx list to committed Tx list
        committedTransactions.emplace_back(txnIt->second);
        submittedTransactions.erase(txnIt);

        return true;
    }

    return false;
}

bool Node::FindTxnInReceivedTxnsList(const uint64_t& blockNum,
                                     uint8_t sharing_mode,
                                     vector<Transaction>& txns_to_send,
                                     const TxnHash& tx_hash)
{
    lock(m_mutexReceivedTransactions, m_mutexCommittedTransactions);
    lock_guard<mutex> g(m_mutexReceivedTransactions, adopt_lock);
    lock_guard<mutex> g2(m_mutexCommittedTransactions, adopt_lock);

    auto& receivedTransactions = m_receivedTransactions[blockNum];
    auto& committedTransactions = m_committedTransactions[blockNum];
    const auto& txnIt = receivedTransactions.find(tx_hash);

    // Check if transaction is part of received Tx list
    if (txnIt != receivedTransactions.end())
    {
        if ((sharing_mode == SEND_ONLY) || (sharing_mode == SEND_AND_FORWARD))
        {
            txns_to_send.emplace_back(txnIt->second);
        }

        // Move entry from received Tx list to committed Tx list
        committedTransactions.emplace_back(txnIt->second);
        receivedTransactions.erase(txnIt);

        return true;
    }

    return false;
}

void Node::CallActOnFinalblock()
{
    uint64_t blocknum
        = m_mediator.m_txBlockChain.GetLastBlock().GetHeader().GetBlockNum();

    if ((m_txnSharingIAmSender == false) && (m_txnSharingIAmForwarder == true))
    {
        GetMyShardsMicroBlock(blocknum, TxSharingMode::NODE_FORWARD_ONLY,
                              m_txns_to_send);
    }
    else if ((m_txnSharingIAmSender == true)
             && (m_txnSharingIAmForwarder == false))
    {
        GetMyShardsMicroBlock(blocknum, TxSharingMode::SEND_ONLY,
                              m_txns_to_send);
    }
    else if ((m_txnSharingIAmSender == true)
             && (m_txnSharingIAmForwarder == true))
    {
        GetMyShardsMicroBlock(blocknum, TxSharingMode::SEND_AND_FORWARD,
                              m_txns_to_send);
    }
    else
    {
        GetMyShardsMicroBlock(blocknum, TxSharingMode::IDLE, m_txns_to_send);
    }
}
#endif // IS_LOOKUP_NODE

void Node::LogReceivedFinalBlockDetails([[gnu::unused]] const TxBlock& txblock)
{
#ifdef IS_LOOKUP_NODE
    LOG_EPOCH(INFO, to_string(m_mediator.m_currentEpochNum).c_str(),
              "I the lookup node have deserialized the TxBlock");
    LOG_EPOCH(
        INFO, to_string(m_mediator.m_currentEpochNum).c_str(),
        "txblock.GetHeader().GetType(): " << txblock.GetHeader().GetType());
    LOG_EPOCH(INFO, to_string(m_mediator.m_currentEpochNum).c_str(),
              "txblock.GetHeader().GetVersion(): "
                  << txblock.GetHeader().GetVersion());
    LOG_EPOCH(INFO, to_string(m_mediator.m_currentEpochNum).c_str(),
              "txblock.GetHeader().GetGasLimit(): "
                  << txblock.GetHeader().GetGasLimit());
    LOG_EPOCH(INFO, to_string(m_mediator.m_currentEpochNum).c_str(),
              "txblock.GetHeader().GetGasUsed(): "
                  << txblock.GetHeader().GetGasUsed());
    LOG_EPOCH(INFO, to_string(m_mediator.m_currentEpochNum).c_str(),
              "txblock.GetHeader().GetBlockNum(): "
                  << txblock.GetHeader().GetBlockNum());
    LOG_EPOCH(INFO, to_string(m_mediator.m_currentEpochNum).c_str(),
              "txblock.GetHeader().GetNumMicroBlockHashes(): "
                  << txblock.GetHeader().GetNumMicroBlockHashes());
    LOG_EPOCH(INFO, to_string(m_mediator.m_currentEpochNum).c_str(),
              "txblock.GetHeader().GetStateRootHash(): "
                  << txblock.GetHeader().GetStateRootHash());
    LOG_EPOCH(
        INFO, to_string(m_mediator.m_currentEpochNum).c_str(),
        "txblock.GetHeader().GetNumTxs(): " << txblock.GetHeader().GetNumTxs());
    LOG_EPOCH(INFO, to_string(m_mediator.m_currentEpochNum).c_str(),
              "txblock.GetHeader().GetMinerPubKey(): "
                  << txblock.GetHeader().GetMinerPubKey());
#endif // IS_LOOKUP_NODE
}

bool Node::CheckStateRoot(const TxBlock& finalBlock)
{
    StateHash stateRoot = AccountStore::GetInstance().GetStateRootHash();

    AccountStore::GetInstance().PrintAccountState();

    if (stateRoot != finalBlock.GetHeader().GetStateRootHash())
    {
        LOG_EPOCH(WARNING, to_string(m_mediator.m_currentEpochNum).c_str(),
                  "State root doesn't match. Expected = "
                      << stateRoot << ". "
                      << "Received = "
                      << finalBlock.GetHeader().GetStateRootHash());
        return false;
    }

    LOG_EPOCH(INFO, to_string(m_mediator.m_currentEpochNum).c_str(),
              "State root matched "
                  << finalBlock.GetHeader().GetStateRootHash());

    return true;
}

// void Node::StoreMicroBlocksToDisk()
// {
//     LOG_MARKER();
//     for(auto microBlock : m_microblocks)
//     {

//         LOG_GENERAL(INFO,  "Storing Micro Block Hash: " << microBlock.GetHeader().GetTxRootHash() <<
//             " with Type: " << microBlock.GetHeader().GetType() <<
//             ", Version: " << microBlock.GetHeader().GetVersion() <<
//             ", Timestamp: " << microBlock.GetHeader().GetTimestamp() <<
//             ", NumTxs: " << microBlock.GetHeader().GetNumTxs());

//         vector<unsigned char> serializedMicroBlock;
//         microBlock.Serialize(serializedMicroBlock, 0);
//         BlockStorage::GetBlockStorage().PutMicroBlock(microBlock.GetHeader().GetTxRootHash(),
//                                                serializedMicroBlock);
//     }
//     m_microblocks.clear();
// }

bool Node::ProcessFinalBlock(const vector<unsigned char>& message,
                             unsigned int offset,
                             [[gnu::unused]] const Peer& from)
{
    // Message = [8-byte DS blocknum] [4-byte consensusid] [1-byte shard id]
    //           [Final block] [Tx body sharing setup]
    LOG_MARKER();

#ifndef IS_LOOKUP_NODE
    if (m_lastMicroBlockCoSig.first != m_mediator.m_currentEpochNum)
    {
        std::unique_lock<mutex> cv_lk(m_MutexCVFBWaitMB);
        if (cv_FBWaitMB.wait_for(
                cv_lk, std::chrono::seconds(CONSENSUS_MSG_ORDER_BLOCK_WINDOW))
            == std::cv_status::timeout)
        {
            LOG_GENERAL(WARNING,
                        "Timeout, I didn't finish microblock consensus");
        }
    }

    if (m_state == MICROBLOCK_CONSENSUS)
    {
        LOG_EPOCH(INFO, to_string(m_mediator.m_currentEpochNum).c_str(),
                  "I may have missed the micrblock consensus. However, if I "
                  "recently received a valid finalblock, I will accept it");
        // TODO: Optimize state transition.
        AccountStore::GetInstance().InitTemp();
        SetState(WAITING_FINALBLOCK);
    }

    if (!CheckState(PROCESS_FINALBLOCK))
    {
        LOG_EPOCH(INFO, to_string(m_mediator.m_currentEpochNum).c_str(),
                  "Too late - current state is " << m_state << ".");
        return false;
    }

#endif // IS_LOOKUP_NODE

    LOG_STATE(
        "[FLBLK]["
        << setw(15) << left << m_mediator.m_selfPeer.GetPrintableIPAddress()
        << "]["
        << m_mediator.m_txBlockChain.GetLastBlock().GetHeader().GetBlockNum()
            + 1
        << "] RECEIVED FINAL BLOCK");

    unsigned int cur_offset = offset;

    // Initialize it with maximum number
    uint32_t shard_id = std::numeric_limits<uint32_t>::max();

    // Reads and checks DS Block number, consensus ID and Shard ID
    if (!ReadAuxilliaryInfoFromFinalBlockMsg(message, cur_offset, shard_id))
    {
        return false;
    }

    // TxBlock txBlock(message, cur_offset);
    TxBlock txBlock;
    if (txBlock.Deserialize(message, cur_offset) != 0)
    {
        LOG_GENERAL(WARNING, "We failed to deserialize TxBlock.");
        return false;
    }
    cur_offset += txBlock.GetSerializedSize();

    LogReceivedFinalBlockDetails(txBlock);

    LOG_STATE("[TXBOD][" << std::setw(15) << std::left
                         << m_mediator.m_selfPeer.GetPrintableIPAddress()
                         << "][" << txBlock.GetHeader().GetBlockNum()
                         << "] FRST");

    // Verify the co-signature
    if (!VerifyFinalBlockCoSignature(txBlock))
    {
        LOG_EPOCH(WARNING, to_string(m_mediator.m_currentEpochNum).c_str(),
                  "TxBlock co-sig verification failed");
        return false;
    }

    // #ifdef IS_LOOKUP_NODE
    if (!CheckMicroBlockRootHash(txBlock, txBlock.GetHeader().GetBlockNum()))
    {
        return false;
    }

    ProcessStateDeltaFromFinalBlock(message, cur_offset,
                                    txBlock.GetHeader().GetStateDeltaHash());

    bool toSendTxnToLookup = false;

    bool isVacuousEpoch
        = (m_consensusID >= (NUM_FINAL_BLOCK_PER_POW - NUM_VACUOUS_EPOCHS));
    if (!isVacuousEpoch)
    {
        if (!LoadUnavailableMicroBlockHashes(
                txBlock, txBlock.GetHeader().GetBlockNum(), toSendTxnToLookup))
        {
            return false;
        }
    }
    else
    {
        LOG_GENERAL(INFO, "isVacuousEpoch now");

        // Remove because shard nodes will be shuffled in next epoch.
        m_createdTransactions.get<0>().clear();

        if (!AccountStore::GetInstance().UpdateStateTrieAll())
        {
            LOG_GENERAL(WARNING, "UpdateStateTrieAll Failed");
            return false;
        }

        if (!CheckStateRoot(txBlock)
#ifndef IS_LOOKUP_NODE
            || m_doRejoinAtStateRoot)
        {
            RejoinAsNormal();
#else // IS_LOOKUP_NODE
        )
        {
#endif // IS_LOOKUP_NODE
            return false;
        }
        StoreState();
        BlockStorage::GetBlockStorage().PutMetadata(MetaType::DSINCOMPLETED,
                                                    {'0'});
#ifndef IS_LOOKUP_NODE
        BlockStorage::GetBlockStorage().PopFrontTxBodyDB();
#else // IS_LOOKUP_NODE
        BlockStorage::GetBlockStorage().ResetDB(BlockStorage::TX_BODY_TMP);
#endif // IS_LOOKUP_NODE
    }
    // #endif // IS_LOOKUP_NODE

    StoreFinalBlock(txBlock);

    if (txBlock.GetHeader().GetNumMicroBlockHashes() == 1)
    {
        LOG_STATE("[TXBOD][" << std::setw(15) << std::left
                             << m_mediator.m_selfPeer.GetPrintableIPAddress()
                             << "][" << txBlock.GetHeader().GetBlockNum()
                             << "] LAST");
    }

#ifdef IS_LOOKUP_NODE
    // Now only forwarded txn are left, so only call in lookup
    CommitForwardedMsgBuffer();
#endif // IS_LOOKUP_NODE

    // Assumption: New PoW done after every block committed
    // If I am not a DS committee member (and since I got this FinalBlock message,
    // then I know I'm not), I can start doing PoW again
    m_mediator.UpdateDSBlockRand();
    m_mediator.UpdateTxBlockRand();

    if (toSendTxnToLookup)
    {
#ifndef IS_LOOKUP_NODE
        CallActOnFinalblock();
        BroadcastTransactionsToLookup();
    }

    if (m_mediator.m_currentEpochNum % NUM_FINAL_BLOCK_PER_POW == 0)
    {
        InitiatePoW();
    }
    else
    {
        auto main_func
            = [this]() mutable -> void { BeginNextConsensusRound(); };

        DetachedFunction(1, main_func);
    }
#else // IS_LOOKUP_NODE
    }

    if (m_mediator.m_currentEpochNum % NUM_FINAL_BLOCK_PER_POW == 0)
    {
        m_consensusID = 0;
        m_consensusLeaderID = 0;
    }
    else
    {
        m_consensusID++;
        m_consensusLeaderID++;
        m_consensusLeaderID = m_consensusLeaderID % COMM_SIZE;
    }
#endif // IS_LOOKUP_NODE

    return true;
}

bool Node::ProcessStateDeltaFromFinalBlock(
    const vector<unsigned char>& message, unsigned int cur_offset,
    const StateHash& finalBlockStateDeltaHash)
{
    LOG_MARKER();

    LOG_GENERAL(INFO,
                "Received FinalBlock State Delta root : "
                    << DataConversion::charArrToHexStr(
                           finalBlockStateDeltaHash.asArray()));
    vector<unsigned char> stateDeltaBytes;
    copy(message.begin() + cur_offset, message.end(),
         back_inserter(stateDeltaBytes));

    if (stateDeltaBytes.empty())
    {
        LOG_GENERAL(INFO, "State Delta is empty");
        return true;
    }

    SHA2<HASH_TYPE::HASH_VARIANT_256> sha2;
    sha2.Update(stateDeltaBytes);
    StateHash stateDeltaHash(sha2.Finalize());

    LOG_GENERAL(INFO, "Calculated StateHash: " << stateDeltaHash);

    if (stateDeltaHash != finalBlockStateDeltaHash)
    {
        LOG_GENERAL(WARNING,
                    "State delta hash calculated does not match finalblock");
        return false;
    }

    // Deserialize State Delta
    // Init local AccountStoreTemp first
    AccountStore::GetInstance().InitTemp();

    if (finalBlockStateDeltaHash == StateHash())
    {
        LOG_GENERAL(INFO, "State Delta from finalblock is empty");
        return false;
    }

    if (AccountStore::GetInstance().DeserializeDelta(stateDeltaBytes, 0) != 0)
    {
        LOG_GENERAL(WARNING,
                    "AccountStore::GetInstance().DeserializeDelta failed");
        return false;
    }

    return true;
}

bool Node::LoadForwardedTxnsAndCheckRoot(
    const vector<unsigned char>& message, unsigned int cur_offset,
    TxnHash& microBlockTxHash, StateHash& microBlockStateDeltaHash,
    vector<Transaction>& txnsInForwardedMessage)
// vector<TxnHash> & txnHashesInForwardedMessage)
{
    LOG_MARKER();

    copy(message.begin() + cur_offset,
         message.begin() + cur_offset + TRAN_HASH_SIZE,
         microBlockTxHash.asArray().begin());
    cur_offset += TRAN_HASH_SIZE;

    LOG_GENERAL(
        INFO,
        "Received MicroBlock TxHash root : "
            << DataConversion::charArrToHexStr(microBlockTxHash.asArray()));

    copy(message.begin() + cur_offset,
         message.begin() + cur_offset + STATE_HASH_SIZE,
         microBlockStateDeltaHash.asArray().begin());
    cur_offset += STATE_HASH_SIZE;

    LOG_GENERAL(INFO,
                "Received MicroBlock StateDelta root : "
                    << DataConversion::charArrToHexStr(
                           microBlockStateDeltaHash.asArray()));

    vector<TxnHash> txnHashesInForwardedMessage;

    while (cur_offset < message.size())
    {
        // reading [Transaction] from received msg
        // Transaction tx(message, cur_offset);
        Transaction tx;
        if (tx.Deserialize(message, cur_offset) != 0)
        {
            LOG_GENERAL(WARNING, "We failed to deserialize Transaction.");
            return false;
        }
        cur_offset += tx.GetSerializedSize();

        txnsInForwardedMessage.emplace_back(tx);
        txnHashesInForwardedMessage.emplace_back(tx.GetTranID());
    }

    return ComputeTransactionsRoot(txnHashesInForwardedMessage)
        == microBlockTxHash;
}

void Node::CommitForwardedTransactions(
    const vector<Transaction>& txnsInForwardedMessage, const uint64_t& blocknum)
{
    LOG_MARKER();

    unsigned int txn_counter = 0;
    for (const auto& tx : txnsInForwardedMessage)
    {
        {
            lock_guard<mutex> g(m_mutexCommittedTransactions);
            m_committedTransactions[blocknum].emplace_back(tx);
            // if (!AccountStore::GetInstance().UpdateAccounts(
            //         m_mediator.m_currentEpochNum - 1, tx))
            // {
            //     LOG_GENERAL(WARNING, "UpdateAccounts failed");
            //     m_committedTransactions[blocknum].pop_back();
            //     continue;
            // }
        }

            // LOG_EPOCH(INFO, to_string(m_mediator.m_currentEpochNum).c_str(),
            //              "[TXN] [" << blocknum << "] Body received = 0x" << tx.GetTranID());

            // Update from and to accounts
            // LOG_EPOCH(INFO, to_string(m_mediator.m_currentEpochNum).c_str(), "Account store updated");

            // LOG_EPOCH(INFO, to_string(m_mediator.m_currentEpochNum).c_str(),
            //              "Storing Transaction: " << tx.GetTranID() <<
            //              " with amount: " << tx.GetAmount() <<
            //              ", to: " << tx.GetToAddr() <<
            //              ", from: " << tx.GetFromAddr());
#ifdef IS_LOOKUP_NODE
        Server::AddToRecentTransactions(tx.GetTranID());
#endif //IS_LOOKUP_NODE

        // Store TxBody to disk
        vector<unsigned char> serializedTxBody;
        tx.Serialize(serializedTxBody, 0);
        BlockStorage::GetBlockStorage().PutTxBody(tx.GetTranID(),
                                                  serializedTxBody);

        txn_counter++;
        if (txn_counter % 10000 == 0)
        {
            LOG_EPOCH(INFO, to_string(m_mediator.m_currentEpochNum).c_str(),
                      "Proceessed " << txn_counter << " of txns.");
        }
    }
}

void Node::DeleteEntryFromFwdingAssgnAndMissingBodyCountMap(
    const uint64_t& blocknum)
{
    LOG_MARKER();

    lock_guard<mutex> g(m_mutexUnavailableMicroBlocks);

    auto it = m_unavailableMicroBlocks.find(blocknum);

    for (auto it : m_unavailableMicroBlocks)
    {
        LOG_EPOCH(INFO, to_string(m_mediator.m_currentEpochNum).c_str(),
                  "Unavailable"
                  " microblock bodies in finalblock "
                      << it.first << ": " << it.second.size());
        for (auto it2 : it.second)
        {
            LOG_EPOCH(INFO, to_string(m_mediator.m_currentEpochNum).c_str(),
                      it2.first);
        }
    }

    if (it != m_unavailableMicroBlocks.end() && it->second.empty())
    {
        m_unavailableMicroBlocks.erase(it);
        LOG_EPOCH(INFO, to_string(m_mediator.m_currentEpochNum).c_str(),
                  "Deleting blocknum "
                      << blocknum << " from unavailable microblocks list.");

        // #ifndef IS_LOOKUP_NODE
        //         m_forwardingAssignment.erase(blocknum);
        //         lock_guard<mutex> gt(m_mutexTempCommitted);
        //         if (m_unavailableMicroBlocks.empty() && m_tempStateDeltaCommitted)
        //         {
        //             {
        //                 lock_guard<mutex> g2(m_mutexAllMicroBlocksRecvd);
        //                 m_allMicroBlocksRecvd = true;
        //             }
        //             LOG_GENERAL(INFO, "Notify All MicroBlocks Received");
        //             m_cvAllMicroBlocksRecvd.notify_all();
        //         }
        // #endif // IS_LOOKUP_NODE
        LOG_STATE("[TXBOD][" << std::setw(15) << std::left
                             << m_mediator.m_selfPeer.GetPrintableIPAddress()
                             << "][" << blocknum << "] LAST");
    }
}

bool Node::ProcessForwardTransaction(const vector<unsigned char>& message,
                                     unsigned int cur_offset,
                                     [[gnu::unused]] const Peer& from)
{
    // Message = [block number] [microblocktxhash] [microblockdeltahash] [Transaction] [Transaction] [Transaction] ....
    // Received from other shards

    LOG_MARKER();

    // reading [block number] from received msg
    uint64_t latestForwardBlockNum = Serializable::GetNumber<uint64_t>(
        message, cur_offset, sizeof(uint64_t));
    cur_offset += sizeof(uint64_t);

    LOG_STATE(
        "[TXBOD]["
        << setw(15) << left << m_mediator.m_selfPeer.GetPrintableIPAddress()
        << "]["
        << m_mediator.m_txBlockChain.GetLastBlock().GetHeader().GetBlockNum()
            + 1
        << "] RECEIVED TXN BODIES #" << latestForwardBlockNum);

    LOG_GENERAL(INFO,
                "Received forwarded txns for block number "
                    << latestForwardBlockNum);

    if (m_mediator.m_txBlockChain.GetLastBlock().GetHeader().GetBlockNum()
        < latestForwardBlockNum)
    {
        lock_guard<mutex> g(m_mutexForwardedTxnBuffer);
        m_forwardedTxnBuffer[latestForwardBlockNum].push_back(message);

        return true;
    }
    else if (m_mediator.m_txBlockChain.GetLastBlock().GetHeader().GetBlockNum()
             == latestForwardBlockNum)
    {
        return ProcessForwardTransactionCore(message, cur_offset);
    }

    LOG_GENERAL(WARNING,
                "Current block num: "
                    << m_mediator.m_txBlockChain.GetLastBlock()
                           .GetHeader()
                           .GetBlockNum()
                    << " this forwarded delta msg is too late");

    return false;
}

bool Node::ProcessForwardTransactionCore(const vector<unsigned char>& message,
                                         unsigned int cur_offset)
{
    LOG_MARKER();

    TxnHash microBlockTxRootHash;
    StateHash microBlockStateDeltaHash;
    vector<Transaction> txnsInForwardedMessage;
    // vector<TxnHash> txnHashesInForwardedMessage;

    if (!LoadForwardedTxnsAndCheckRoot(
            message, cur_offset, microBlockTxRootHash, microBlockStateDeltaHash,
            txnsInForwardedMessage /*, txnHashesInForwardedMessage*/))
    {
        LOG_GENERAL(WARNING, "LoadForwardedTxnsAndCheckRoot FAILED");
        return false;
    }

    {
        lock_guard<mutex> gi(m_mutexIsEveryMicroBlockAvailable);
        bool isEveryMicroBlockAvailable;

        if (!IsMicroBlockTxRootHashInFinalBlock(
                microBlockTxRootHash, microBlockStateDeltaHash,
                m_mediator.m_txBlockChain.GetLastBlock()
                    .GetHeader()
                    .GetBlockNum(),
                isEveryMicroBlockAvailable))
        {
            LOG_GENERAL(WARNING,
                        "The forwarded data is not in finalblock, why?");
            return false;
        }
        // StoreTxInMicroBlock(microBlockTxRootHash, txnHashesInForwardedMessage)

        CommitForwardedTransactions(
            txnsInForwardedMessage,
            m_mediator.m_txBlockChain.GetLastBlock().GetHeader().GetBlockNum());

        // #ifndef IS_LOOKUP_NODE
        //         vector<Peer> forward_list;
        //         LoadFwdingAssgnForThisBlockNum(
        //             m_mediator.m_txBlockChain.GetLastBlock().GetHeader().GetBlockNum(),
        //             forward_list);
        // #endif // IS_LOOKUP_NODE

        LOG_EPOCH(INFO, to_string(m_mediator.m_currentEpochNum).c_str(),
                  "isEveryMicroBlockAvailable: " << isEveryMicroBlockAvailable);

        if (isEveryMicroBlockAvailable)
        {
            DeleteEntryFromFwdingAssgnAndMissingBodyCountMap(
                m_mediator.m_txBlockChain.GetLastBlock()
                    .GetHeader()
                    .GetBlockNum());
        }

        // #ifndef IS_LOOKUP_NODE
        //         if (forward_list.size() > 0)
        //         {
        //             P2PComm::GetInstance().SendBroadcastMessage(forward_list, message);
        //             LOG_EPOCH(INFO, to_string(m_mediator.m_currentEpochNum).c_str(),
        //                       "DEBUG I have broadcasted the txn body!");
        //         }
        // #endif // IS_LOOKUP_NODE
    }

    return true;
}

void Node::CommitForwardedMsgBuffer()
{
    LOG_MARKER();

    lock_guard<mutex> g(m_mutexForwardedTxnBuffer);

    for (auto it = m_forwardedTxnBuffer.begin();
         it != m_forwardedTxnBuffer.end();)
    {
        if (it->first < m_mediator.m_txBlockChain.GetLastBlock()
                            .GetHeader()
                            .GetBlockNum())
        {
            it = m_forwardedTxnBuffer.erase(it);
        }
        else if (it->first
                 == m_mediator.m_txBlockChain.GetLastBlock()
                        .GetHeader()
                        .GetBlockNum())
        {
            for (const auto& msg : it->second)
            {
                ProcessForwardTransactionCore(
                    msg, MessageOffset::BODY + sizeof(uint64_t));
            }
            m_forwardedTxnBuffer.erase(it);
            break;
        }
        else
        {
            it++;
        }
    }
}<|MERGE_RESOLUTION|>--- conflicted
+++ resolved
@@ -351,7 +351,8 @@
 }
 
 #ifndef IS_LOOKUP_NODE
-void Node::BroadcastTransactionsToLookup()
+void Node::BroadcastTransactionsToLookup(
+    const vector<Transaction>& txns_to_send)
 {
     LOG_MARKER();
 
@@ -370,7 +371,7 @@
                 "BroadcastTransactionsToLookup for blocknum: " << blocknum);
 
     // Broadcast Txns to Lookup
-    if (m_txns_to_send.size() > 0)
+    if (txns_to_send.size() > 0)
     {
         // Transaction body sharing
         unsigned int cur_offset = MessageOffset::BODY;
@@ -397,11 +398,11 @@
              back_inserter(forwardtxn_message));
         cur_offset += STATE_HASH_SIZE;
 
-        for (unsigned int i = 0; i < m_txns_to_send.size(); i++)
+        for (unsigned int i = 0; i < txns_to_send.size(); i++)
         {
             // txn body
-            m_txns_to_send.at(i).Serialize(forwardtxn_message, cur_offset);
-            cur_offset += m_txns_to_send.at(i).GetSerializedSize();
+            txns_to_send.at(i).Serialize(forwardtxn_message, cur_offset);
+            cur_offset += txns_to_send.at(i).GetSerializedSize();
         }
 
         LOG_EPOCH(INFO, to_string(m_mediator.m_currentEpochNum).c_str(),
@@ -539,16 +540,7 @@
 
 void Node::ScheduleMicroBlockConsensus()
 {
-    auto main_func3 = [this]() mutable -> void {
-        RunConsensusOnMicroBlock();
-
-        lock_guard<mutex> g2(m_mutexNewRoundStarted);
-        if (!m_newRoundStarted)
-        {
-            m_newRoundStarted = true;
-            m_cvNewRoundStarted.notify_all();
-        }
-    };
+    auto main_func3 = [this]() mutable -> void { RunConsensusOnMicroBlock(); };
 
     DetachedFunction(1, main_func3);
 }
@@ -558,108 +550,6 @@
     LOG_MARKER();
 
     UpdateStateForNextConsensusRound();
-
-    bool isVacuousEpoch
-        = (m_consensusID >= (NUM_FINAL_BLOCK_PER_POW - NUM_VACUOUS_EPOCHS));
-
-    if (!isVacuousEpoch)
-    {
-<<<<<<< HEAD
-        {
-            unique_lock<mutex> g(m_mutexAllMicroBlocksRecvd);
-            if (!m_allMicroBlocksRecvd)
-            {
-                LOG_GENERAL(INFO, "Wait for allMicroBlocksRecvd");
-                if (m_cvAllMicroBlocksRecvd.wait_for(
-                        g, std::chrono::seconds(WAITING_FORWARD))
-                        == std::cv_status::timeout
-                    || m_doRejoinAtNextRound)
-                {
-                    LOG_EPOCH(WARNING,
-                              to_string(m_mediator.m_currentEpochNum).c_str(),
-                              "Wake up from "
-                                  << WAITING_FORWARD
-                                  << "of waiting for all microblock received");
-                    if (m_mediator.m_lookup->m_syncType == SyncType::NO_SYNC)
-                    {
-                        LOG_EPOCH(
-                            WARNING,
-                            to_string(m_mediator.m_currentEpochNum).c_str(),
-                            "Not in rejoin mode, try rejoining as normal");
-                        RejoinAsNormal();
-                        return;
-                    }
-                }
-                else
-                {
-                    LOG_EPOCH(INFO,
-                              to_string(m_mediator.m_currentEpochNum).c_str(),
-                              "All microblocks recvd, moving to "
-                              "ScheduleTxnSubmission");
-                }
-            }
-            else
-            {
-                LOG_GENERAL(INFO, "No need to wait for allMicroBlocksRecvd");
-            }
-        }
-=======
-        // {
-        //     unique_lock<mutex> g(m_mutexAllMicroBlocksRecvd);
-        //     if (!m_allMicroBlocksRecvd)
-        //     {
-        //         LOG_GENERAL(INFO, "Wait for allMicroBlocksRecvd");
-        //         if (m_cvAllMicroBlocksRecvd.wait_for(
-        //                 g, std::chrono::seconds(TXN_SUBMISSION + TXN_BROADCAST))
-        //                 == std::cv_status::timeout
-        //             || m_doRejoinAtNextRound)
-        //         {
-        //             LOG_EPOCH(WARNING,
-        //                       to_string(m_mediator.m_currentEpochNum).c_str(),
-        //                       "Wake up from "
-        //                           << TXN_SUBMISSION + TXN_BROADCAST
-        //                           << "of waiting for all microblock received");
-        //             if (m_mediator.m_lookup->m_syncType == SyncType::NO_SYNC)
-        //             {
-        //                 LOG_EPOCH(
-        //                     WARNING,
-        //                     to_string(m_mediator.m_currentEpochNum).c_str(),
-        //                     "Not in rejoin mode, try rejoining as normal");
-        //                 RejoinAsNormal();
-        //                 return;
-        //             }
-        //         }
-        //         else
-        //         {
-        //             LOG_EPOCH(INFO,
-        //                       to_string(m_mediator.m_currentEpochNum).c_str(),
-        //                       "All microblocks recvd, moving to "
-        //                       "ScheduleTxnSubmission");
-        //         }
-        //     }
-        //     else
-        //     {
-        //         LOG_GENERAL(INFO, "No need to wait for allMicroBlocksRecvd");
-        //     }
-
-        {
-            lock_guard<mutex> g2(m_mutexNewRoundStarted);
-            if (!m_newRoundStarted)
-            {
-                m_newRoundStarted = true;
-                m_cvNewRoundStarted.notify_all();
-            }
-        }
-        // }
-
-        ScheduleTxnSubmission();
->>>>>>> f86641eb
-    }
-    else
-    {
-        LOG_EPOCH(INFO, to_string(m_mediator.m_currentEpochNum).c_str(),
-                  "Vacuous epoch: Skipping submit transactions");
-    }
 
     ScheduleMicroBlockConsensus();
 }
@@ -674,18 +564,11 @@
     {
         const TxnHash& tx_hash = tx_hashes.at(i);
 
-        if (FindTxnInSubmittedTxnsList(blocknum, sharing_mode, txns_to_send,
-                                       tx_hash))
-        {
-            continue;
-        }
-
-        if (!FindTxnInReceivedTxnsList(blocknum, sharing_mode, txns_to_send,
-                                       tx_hash))
-        {
-            LOG_EPOCH(
-                WARNING, to_string(m_mediator.m_currentEpochNum).c_str(),
-                "Failed trying to find txn in submitted txn and recv list");
+        if (!FindTxnInProcessedTxnsList(blocknum, sharing_mode, txns_to_send,
+                                        tx_hash))
+        {
+            LOG_EPOCH(WARNING, to_string(m_mediator.m_currentEpochNum).c_str(),
+                      "Failed trying to find txn in processed txn list");
         }
     }
 
@@ -694,30 +577,26 @@
                   << blocknum << " = " << txns_to_send.size());
 
     {
-        lock_guard<mutex> g(m_mutexReceivedTransactions);
-        m_receivedTransactions.erase(blocknum);
-    }
-    {
-        lock_guard<mutex> g2(m_mutexSubmittedTransactions);
-        m_submittedTransactions.erase(blocknum);
-    }
-}
-
-bool Node::FindTxnInSubmittedTxnsList(const uint64_t& blockNum,
+        lock_guard<mutex> g(m_mutexProcessedTransactions);
+        m_processedTransactions.erase(blocknum);
+    }
+}
+
+bool Node::FindTxnInProcessedTxnsList(const uint64_t& blockNum,
                                       uint8_t sharing_mode,
                                       vector<Transaction>& txns_to_send,
                                       const TxnHash& tx_hash)
 {
-    lock(m_mutexSubmittedTransactions, m_mutexCommittedTransactions);
-    lock_guard<mutex> g(m_mutexSubmittedTransactions, adopt_lock);
+    lock(m_mutexProcessedTransactions, m_mutexCommittedTransactions);
+    lock_guard<mutex> g(m_mutexProcessedTransactions, adopt_lock);
     lock_guard<mutex> g2(m_mutexCommittedTransactions, adopt_lock);
 
-    auto& submittedTransactions = m_submittedTransactions[blockNum];
+    auto& processedTransactions = m_processedTransactions[blockNum];
     auto& committedTransactions = m_committedTransactions[blockNum];
-    const auto& txnIt = submittedTransactions.find(tx_hash);
+    const auto& txnIt = processedTransactions.find(tx_hash);
 
     // Check if transaction is part of submitted Tx list
-    if (txnIt != submittedTransactions.end())
+    if (txnIt != processedTransactions.end())
     {
         if ((sharing_mode == SEND_ONLY) || (sharing_mode == SEND_AND_FORWARD))
         {
@@ -725,40 +604,10 @@
         }
 
         // Move entry from submitted Tx list to committed Tx list
-        committedTransactions.emplace_back(txnIt->second);
-        submittedTransactions.erase(txnIt);
-
-        return true;
-    }
-
-    return false;
-}
-
-bool Node::FindTxnInReceivedTxnsList(const uint64_t& blockNum,
-                                     uint8_t sharing_mode,
-                                     vector<Transaction>& txns_to_send,
-                                     const TxnHash& tx_hash)
-{
-    lock(m_mutexReceivedTransactions, m_mutexCommittedTransactions);
-    lock_guard<mutex> g(m_mutexReceivedTransactions, adopt_lock);
-    lock_guard<mutex> g2(m_mutexCommittedTransactions, adopt_lock);
-
-    auto& receivedTransactions = m_receivedTransactions[blockNum];
-    auto& committedTransactions = m_committedTransactions[blockNum];
-    const auto& txnIt = receivedTransactions.find(tx_hash);
-
-    // Check if transaction is part of received Tx list
-    if (txnIt != receivedTransactions.end())
-    {
-        if ((sharing_mode == SEND_ONLY) || (sharing_mode == SEND_AND_FORWARD))
-        {
-            txns_to_send.emplace_back(txnIt->second);
-        }
-
-        // Move entry from received Tx list to committed Tx list
-        committedTransactions.emplace_back(txnIt->second);
-        receivedTransactions.erase(txnIt);
-
+        committedTransactions.push_back(txnIt->second);
+        processedTransactions.erase(txnIt);
+
+        // Move on to next transaction in block
         return true;
     }
 
@@ -770,27 +619,30 @@
     uint64_t blocknum
         = m_mediator.m_txBlockChain.GetLastBlock().GetHeader().GetBlockNum();
 
+    std::vector<Transaction> txns_to_send;
+
     if ((m_txnSharingIAmSender == false) && (m_txnSharingIAmForwarder == true))
     {
         GetMyShardsMicroBlock(blocknum, TxSharingMode::NODE_FORWARD_ONLY,
-                              m_txns_to_send);
+                              txns_to_send);
     }
     else if ((m_txnSharingIAmSender == true)
              && (m_txnSharingIAmForwarder == false))
     {
-        GetMyShardsMicroBlock(blocknum, TxSharingMode::SEND_ONLY,
-                              m_txns_to_send);
+        GetMyShardsMicroBlock(blocknum, TxSharingMode::SEND_ONLY, txns_to_send);
     }
     else if ((m_txnSharingIAmSender == true)
              && (m_txnSharingIAmForwarder == true))
     {
         GetMyShardsMicroBlock(blocknum, TxSharingMode::SEND_AND_FORWARD,
-                              m_txns_to_send);
+                              txns_to_send);
     }
     else
     {
-        GetMyShardsMicroBlock(blocknum, TxSharingMode::IDLE, m_txns_to_send);
-    }
+        GetMyShardsMicroBlock(blocknum, TxSharingMode::IDLE, txns_to_send);
+    }
+
+    BroadcastTransactionsToLookup(txns_to_send);
 }
 #endif // IS_LOOKUP_NODE
 
@@ -1036,7 +888,6 @@
     {
 #ifndef IS_LOOKUP_NODE
         CallActOnFinalblock();
-        BroadcastTransactionsToLookup();
     }
 
     if (m_mediator.m_currentEpochNum % NUM_FINAL_BLOCK_PER_POW == 0)
