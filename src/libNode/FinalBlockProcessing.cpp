--- conflicted
+++ resolved
@@ -1178,10 +1178,7 @@
             if(!CheckStateRoot(txBlock))
             {
 #ifndef IS_LOOKUP_NODE
-                m_mediator.m_isConnectedToNetwork = false;
-                this->Init();
-                this->Prepare(true);
-                this->StartSynchronization();
+                RejoinAsNormal();
 #endif // IS_LOOKUP_NODE
                 return false;
             }
@@ -1189,26 +1186,18 @@
             {
                 StoreState();
                 BlockStorage::GetBlockStorage().PutMetadata(MetaType::DSINCOMPLETED,
-                                                            {'0'});
+                                                        {'0'});
 #ifndef IS_LOOKUP_NODE
                 BlockStorage::GetBlockStorage().PopFrontTxBodyDB();
+#else // IS_LOOKUP_NODE
+                BlockStorage::GetBlockStorage().ResetDB(BlockStorage::TX_BODY_TMP);
 #endif // IS_LOOKUP_NODE
             }
         }
         else
         {
-<<<<<<< HEAD
             LOG_MESSAGE("Error: UpdateStateTrieAll Failed");
-=======
-            StoreState();
-            BlockStorage::GetBlockStorage().PutMetadata(MetaType::DSINCOMPLETED,
-                                                        {'0'});
-#ifndef IS_LOOKUP_NODE
-            BlockStorage::GetBlockStorage().PopFrontTxBodyDB();
-#else // IS_LOOKUP_NODE
-            BlockStorage::GetBlockStorage().ResetDB(BlockStorage::TX_BODY_TMP);
-#endif // IS_LOOKUP_NODE
->>>>>>> 1c3628ff
+            return false;
         }
     }
     // #endif // IS_LOOKUP_NODE
