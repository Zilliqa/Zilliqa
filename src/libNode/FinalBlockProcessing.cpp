--- conflicted
+++ resolved
@@ -825,14 +825,11 @@
     // Now only forwarded txn are left, so only call in lookup
 
     CommitMBnForwardedTransactionBuffer();
-    if (m_mediator.m_lookup->GetIsServer() && !isVacuousEpoch &&
-<<<<<<< HEAD
-        !ARCHIVAL_LOOKUP) {
-=======
+    if (!ARCHIVAL_LOOKUP && m_mediator.m_lookup->GetIsServer() && !isVacuousEpoch &&
         !m_mediator.GetIsVacuousEpoch() &&
         ((m_mediator.m_currentEpochNum + NUM_VACUOUS_EPOCHS + 1) %
          NUM_FINAL_BLOCK_PER_POW) != 0) {
->>>>>>> abb0f9fb
+
       m_mediator.m_lookup->SenderTxnBatchThread();
     }
   }
