--- conflicted
+++ resolved
@@ -59,7 +59,6 @@
 
 namespace local {
 
-<<<<<<< HEAD
 class Variables {
 public:
   int lastBlockHeight = 0;
@@ -95,13 +94,6 @@
 //                             "Block height", "calls", true};
 //  return item;
 //}
-=======
-Z_I64METRIC &GetFinalBlockProcessingCounter() {
-  static Z_I64METRIC counter{Z_FL::BLOCKS, "blocks.height.count",
-                             "Block height", "calls"};
-  return counter;
-}
->>>>>>> 202034e4
 
 }  // namespace local
 
