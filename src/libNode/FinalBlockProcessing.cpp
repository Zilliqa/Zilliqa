--- conflicted
+++ resolved
@@ -510,51 +510,6 @@
   return true;
 }
 
-<<<<<<< HEAD
-void Node::LogReceivedFinalBlockDetails([
-    [gnu::unused]] const TxBlock& txblock) {
-  if (LOOKUP_NODE_MODE) {
-    LOG_EPOCH(INFO, to_string(m_mediator.m_currentEpochNum).c_str(),
-              "I the lookup node have deserialized the TxBlock");
-    LOG_EPOCH(
-        INFO, to_string(m_mediator.m_currentEpochNum).c_str(),
-        "txblock.GetHeader().GetType(): " << txblock.GetHeader().GetType());
-    LOG_EPOCH(INFO, to_string(m_mediator.m_currentEpochNum).c_str(),
-              "txblock.GetHeader().GetVersion(): "
-                  << txblock.GetHeader().GetVersion());
-    LOG_EPOCH(INFO, to_string(m_mediator.m_currentEpochNum).c_str(),
-              "txblock.GetHeader().GetGasLimit(): "
-                  << txblock.GetHeader().GetGasLimit());
-    LOG_EPOCH(INFO, to_string(m_mediator.m_currentEpochNum).c_str(),
-              "txblock.GetHeader().GetGasUsed(): "
-                  << txblock.GetHeader().GetGasUsed());
-    LOG_EPOCH(INFO, to_string(m_mediator.m_currentEpochNum).c_str(),
-              "txblock.GetHeader().GetBlockNum(): "
-                  << txblock.GetHeader().GetBlockNum());
-    LOG_EPOCH(INFO, to_string(m_mediator.m_currentEpochNum).c_str(),
-              "txblock.GetMicroBlockInfos().size(): "
-                  << txblock.GetMicroBlockInfos().size());
-    LOG_EPOCH(INFO, to_string(m_mediator.m_currentEpochNum).c_str(),
-              "txblock.GetHeader().GetStateRootHash(): "
-                  << txblock.GetHeader().GetStateRootHash());
-    LOG_EPOCH(
-        INFO, to_string(m_mediator.m_currentEpochNum).c_str(),
-        "txblock.GetHeader().GetNumTxs(): " << txblock.GetHeader().GetNumTxs());
-    LOG_EPOCH(INFO, to_string(m_mediator.m_currentEpochNum).c_str(),
-              "txblock.GetHeader().GetMinerPubKey(): "
-                  << txblock.GetHeader().GetMinerPubKey());
-    for (const auto& mbinfo : txblock.GetMicroBlockInfos()) {
-      LOG_EPOCH(INFO, to_string(m_mediator.m_currentEpochNum).c_str(),
-                "MicroBlockInfo blockHash: "
-                    << mbinfo.m_microBlockHash
-                    << " txrootHash: " << mbinfo.m_txnRootHash
-                    << " shardId: " << mbinfo.m_shardId);
-    }
-  }
-}
-
-=======
->>>>>>> c49f5ca2
 bool Node::CheckStateRoot(const TxBlock& finalBlock) {
   StateHash stateRoot = AccountStore::GetInstance().GetStateRootHash();
 
