--- conflicted
+++ resolved
@@ -738,17 +738,7 @@
 
 void Node::ScheduleMicroBlockConsensus()
 {
-<<<<<<< HEAD
-    LOG_GENERAL(INFO,
-                "I am going to sleep for " << SUBMIT_TX_WINDOW_EXTENDED
-                                           << " seconds");
-    this_thread::sleep_for(chrono::seconds(SUBMIT_TX_WINDOW_EXTENDED));
-    LOG_GENERAL(INFO,
-                "I have woken up from the sleep of "
-                    << SUBMIT_TX_WINDOW_EXTENDED << " seconds");
-
-=======
-    LOG_MESSAGE("I am going to use conditional variable with timeout of  "
+    LOG_GENERAL(INFO, "I am going to use conditional variable with timeout of  "
                 << SUBMIT_TX_WINDOW_EXTENDED
                 << " seconds. It is ok to timeout here. ");
     std::unique_lock<std::mutex> cv_lk(m_MutexCVMicroblockConsensus);
@@ -756,15 +746,14 @@
             cv_lk, std::chrono::seconds(SUBMIT_TX_WINDOW_EXTENDED))
         == std::cv_status::timeout)
     {
-        LOG_MESSAGE("I have woken up from the sleep of "
+        LOG_GENERAL(INFO, "I have woken up from the sleep of "
                     << SUBMIT_TX_WINDOW_EXTENDED << " seconds");
     }
     else
     {
-        LOG_MESSAGE(
+        LOG_GENERAL(INFO,
             "I have received announcement message. Time to run consensus.");
     }
->>>>>>> e8b5d2e8
     auto main_func3 = [this]() mutable -> void { RunConsensusOnMicroBlock(); };
     DetachedFunction(1, main_func3);
 }
