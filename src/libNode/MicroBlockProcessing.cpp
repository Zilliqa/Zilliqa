/**
* Copyright (c) 2018 Zilliqa 
* This source code is being disclosed to you solely for the purpose of your participation in 
* testing Zilliqa. You may view, compile and run the code for that purpose and pursuant to 
* the protocols and algorithms that are programmed into, and intended by, the code. You may 
* not do anything else with the code without express permission from Zilliqa Research Pte. Ltd., 
* including modifying or publishing the code (or any part of it), and developing or forming 
* another public or private blockchain network. This source code is provided ‘as is’ and no 
* warranties are given as to title or non-infringement, merchantability or fitness for purpose 
* and, to the extent permitted by law, all liability for your use of the code is disclaimed. 
* Some programs in this code are governed by the GNU General Public License v3.0 (available at 
* https://www.gnu.org/licenses/gpl-3.0.en.html) (‘GPLv3’). The programs that are governed by 
* GPLv3.0 are those programs that are located in the folders src/depends and tests/depends 
* and which include a reference to GPLv3 in their program files.
**/

#include <array>
#include <chrono>
#include <functional>
#include <thread>

#include "Node.h"
#include "common/Constants.h"
#include "common/Messages.h"
#include "common/Serializable.h"
#include "depends/common/RLP.h"
#include "depends/libDatabase/MemoryDB.h"
#include "depends/libTrie/TrieDB.h"
#include "depends/libTrie/TrieHash.h"
#include "libConsensus/ConsensusUser.h"
#include "libCrypto/Sha2.h"
#include "libData/AccountData/Account.h"
#include "libData/AccountData/AccountStore.h"
#include "libData/AccountData/Transaction.h"
#include "libMediator/Mediator.h"
#include "libPOW/pow.h"
#include "libUtils/BitVector.h"
#include "libUtils/DataConversion.h"
#include "libUtils/DetachedFunction.h"
#include "libUtils/Logger.h"
#include "libUtils/SanityChecks.h"
#include "libUtils/TimeLockedFunction.h"
#include "libUtils/TimeUtils.h"
#include "libUtils/TxnRootComputation.h"
#include <boost/multiprecision/cpp_int.hpp>

using namespace std;
using namespace boost::multiprecision;
using namespace boost::multi_index;

void Node::SubmitMicroblockToDSCommittee() const
{
<<<<<<< HEAD
    if (LOOKUP_NODE_MODE)
    {
        LOG_GENERAL(WARNING,
                    "Node::SubmitMicroblockToDSCommittee not expected to be "
                    "called from LookUp node.");
        return;
    }

    // Message = [8-byte DS blocknum] [4-byte consensusid] [4-byte shard ID] [Tx microblock]
=======
    if (m_mediator.m_ds->m_mode != DirectoryService::Mode::IDLE)
    {
        return;
    }

    // Message = [8-byte Tx blocknum] [Tx microblock core] [State Delta]
>>>>>>> baf189fd
    vector<unsigned char> microblock
        = {MessageType::DIRECTORY, DSInstructionType::MICROBLOCKSUBMISSION};
    unsigned int cur_offset = MessageOffset::BODY;

    // 8-byte tx blocknum
    uint64_t txBlockNum
        = m_mediator.m_txBlockChain.GetLastBlock().GetHeader().GetBlockNum();
    Serializable::SetNumber<uint64_t>(microblock, cur_offset, txBlockNum,
                                      sizeof(uint64_t));
    cur_offset += sizeof(uint64_t);

    // Tx microblock
    m_microblock->SerializeCore(microblock, cur_offset);
    cur_offset += m_microblock->GetSerializedCoreSize();

    // Append State Delta
    AccountStore::GetInstance().GetSerializedDelta(microblock);

    LOG_STATE("[MICRO][" << std::setw(15) << std::left
                         << m_mediator.m_selfPeer.GetPrintableIPAddress()
                         << "][" << m_mediator.m_currentEpochNum << "] SENT");
    deque<Peer> peerList;

    for (auto const& i : *m_mediator.m_DSCommittee)
    {
        peerList.push_back(i.second);
    }

    P2PComm::GetInstance().SendBroadcastMessage(peerList, microblock);
}

bool Node::ProcessMicroblockConsensus(const vector<unsigned char>& message,
                                      unsigned int offset, const Peer& from)
{
    if (LOOKUP_NODE_MODE)
    {
        LOG_GENERAL(WARNING,
                    "Node::ProcessMicroblockConsensus not expected to be "
                    "called from LookUp node.");
        return true;
    }

    LOG_MARKER();

    {
        unique_lock<mutex> g(m_mutexNewRoundStarted);
        if (!m_newRoundStarted)
        {
            // LOG_GENERAL(INFO, "Wait for new consensus round started");
            if (m_cvNewRoundStarted.wait_for(
                    g, std::chrono::seconds(CONSENSUS_OBJECT_TIMEOUT))
                == std::cv_status::timeout)
            {
                LOG_EPOCH(INFO, to_string(m_mediator.m_currentEpochNum).c_str(),
                          "Waiting for new round started timeout, ignore");
                return false;
            }

            LOG_EPOCH(INFO, to_string(m_mediator.m_currentEpochNum).c_str(),
                      "New consensus round started, moving to "
                      "ProcessSubmitTxnSharing");
            if (m_mediator.m_lookup->m_syncType != SyncType::NO_SYNC)
            {
                LOG_GENERAL(WARNING, "The node started rejoin, ignore");
                return false;
            }
        }
        else
        {
            // LOG_GENERAL(INFO, "No need to wait for newRoundStarted");
        }
    }

    {
        lock_guard<mutex> g(m_mutexConsensus);

        // Consensus messages must be processed in correct sequence as they come in
        // It is possible for ANNOUNCE to arrive before correct DS state
        // In that case, state transition will occurs and ANNOUNCE will be processed.

        if (m_state == MICROBLOCK_CONSENSUS_PREP)
        {
            LOG_EPOCH(INFO, to_string(m_mediator.m_currentEpochNum).c_str(),
                      "Received microblock announcement from shard leader. I "
                      "will move on to consensus");
            cv_microblockConsensus.notify_all();

            std::unique_lock<std::mutex> cv_lk(
                m_MutexCVMicroblockConsensusObject);

            if (cv_microblockConsensusObject.wait_for(
                    cv_lk, std::chrono::seconds(CONSENSUS_OBJECT_TIMEOUT),
                    [this] { return (m_state == MICROBLOCK_CONSENSUS); }))
            {
                // condition passed without timeout
            }
            else
            {
                LOG_EPOCH(INFO, to_string(m_mediator.m_currentEpochNum).c_str(),
                          "Time out while waiting for state transition and "
                          "consensus object creation ");
            }

            LOG_EPOCH(INFO, to_string(m_mediator.m_currentEpochNum).c_str(),
                      "State transition is completed and consensus object "
                      "creation.");
        }
    }

    if (!CheckState(PROCESS_MICROBLOCKCONSENSUS))
    {
        LOG_EPOCH(INFO, to_string(m_mediator.m_currentEpochNum).c_str(),
                  "Not in MICROBLOCK_CONSENSUS state");
        return false;
    }

    // Consensus message must be processed in order. The following will block till it is the right order.

    std::unique_lock<mutex> cv_lk(m_mutexProcessConsensusMessage);
    if (cv_processConsensusMessage.wait_for(
            cv_lk, std::chrono::seconds(CONSENSUS_MSG_ORDER_BLOCK_WINDOW),
            [this, message, offset]() -> bool {
                lock_guard<mutex> g(m_mutexConsensus);
                if (m_mediator.m_lookup->m_syncType != SyncType::NO_SYNC)
                {
                    LOG_GENERAL(WARNING,
                                "The node started the process of rejoining, "
                                "Ignore rest of "
                                "consensus msg.")
                    return false;
                }

                if (m_consensusObject == nullptr)
                {
                    LOG_GENERAL(WARNING,
                                "m_consensusObject should have been created "
                                "but it is not")
                    return false;
                }
                return m_consensusObject->CanProcessMessage(message, offset);
            }))
    {
        // Correct order preserved
    }
    else
    {
        LOG_GENERAL(WARNING,
                    "Timeout while waiting for correct order of consensus "
                    "messages");
        return false;
    }

    lock_guard<mutex> g(m_mutexConsensus);

    if (!m_consensusObject->ProcessMessage(message, offset, from))
    {
        return false;
    }

    ConsensusCommon::State state = m_consensusObject->GetState();

    if (state == ConsensusCommon::State::DONE)
    {
        {
            lock_guard<mutex> g2(m_mutexNewRoundStarted);
            m_newRoundStarted = false;
        }

        // Update the micro block with the co-signatures from the consensus
        m_microblock->SetCoSignatures(*m_consensusObject);

        if (m_isPrimary == true)
        {
            LOG_STATE("[MICON]["
                      << std::setw(15) << std::left
                      << m_mediator.m_selfPeer.GetPrintableIPAddress() << "]["
                      << m_mediator.m_currentEpochNum << "] DONE");

            // Multicast micro block to all DS nodes
            SubmitMicroblockToDSCommittee();
        }

        if (m_isMBSender == true)
        {
            LOG_EPOCH(INFO, to_string(m_mediator.m_currentEpochNum).c_str(),
                      "Designated as Microblock sender");

            // Multicast micro block to all DS nodes
            SubmitMicroblockToDSCommittee();
        }

        LOG_EPOCH(INFO, to_string(m_mediator.m_currentEpochNum).c_str(),
                  "Micro block consensus "
                      << "is DONE!!! (Epoch " << m_mediator.m_currentEpochNum
                      << ")");
        m_lastMicroBlockCoSig.first = m_mediator.m_currentEpochNum;
        m_lastMicroBlockCoSig.second.SetCoSignatures(*m_consensusObject);

        if (m_mediator.m_ds->m_mode == DirectoryService::Mode::IDLE)
        {
            SetState(WAITING_FINALBLOCK);

            lock_guard<mutex> cv_lk(m_MutexCVFBWaitMB);
            cv_FBWaitMB.notify_all();
        }
        else
        {
            m_mediator.m_ds->m_stateDeltaFromShards.clear();
            AccountStore::GetInstance().SerializeDelta();
            AccountStore::GetInstance().GetSerializedDelta(
                m_mediator.m_ds->m_stateDeltaFromShards);
            m_mediator.m_ds->SaveCoinbase(
                m_microblock->GetB1(), m_microblock->GetB2(),
                m_microblock->GetHeader().GetShardID());
            m_mediator.m_ds->cv_scheduleFinalBlockConsensus.notify_all();
            {
                lock_guard<mutex> g(m_mediator.m_ds->m_mutexMicroBlocks);
                m_mediator.m_ds->m_microBlocks.emplace(*m_microblock);
            }
            m_mediator.m_ds->m_toSendTxnToLookup = true;
            m_mediator.m_ds->RunConsensusOnFinalBlock();
        }
    }
    else if (state == ConsensusCommon::State::ERROR)
    {
        LOG_EPOCH(WARNING, to_string(m_mediator.m_currentEpochNum).c_str(),
                  "Oops, no consensus reached - what to do now???");

        if (m_consensusObject->GetConsensusErrorCode()
            == ConsensusCommon::MISSING_TXN)
        {
            // Missing txns in microblock proposed by leader. Will attempt to fetch
            // missing txns from leader, set to a valid state to accept cosig1 and cosig2
            LOG_EPOCH(
                WARNING, to_string(m_mediator.m_currentEpochNum).c_str(),
                "Oops, no consensus reached - consensus error. "
                "error number: "
                    << to_string(m_consensusObject->GetConsensusErrorCode())
                    << " error message: "
                    << (m_consensusObject->GetConsensusErrorMsg()));

            // Block till txn is fetched
            unique_lock<mutex> lock(m_mutexCVMicroBlockMissingTxn);
            if (cv_MicroBlockMissingTxn.wait_for(
                    lock, chrono::seconds(FETCHING_MISSING_TXNS_TIMEOUT))
                == std::cv_status::timeout)
            {
                LOG_EPOCH(WARNING,
                          to_string(m_mediator.m_currentEpochNum).c_str(),
                          "fetching missing txn timeout");
            }
            else
            {
                // Re-run consensus
                m_consensusObject->RecoveryAndProcessFromANewState(
                    ConsensusCommon::INITIAL);

                auto rerunconsensus = [this, message, offset, from]() {
                    ProcessMicroblockConsensus(message, offset, from);
                };
                DetachedFunction(1, rerunconsensus);
                return true;
            }
        }
        else
        {
            LOG_EPOCH(
                WARNING, to_string(m_mediator.m_currentEpochNum).c_str(),
                "Oops, no consensus reached - unhandled consensus error. "
                "error number: "
                    << to_string(m_consensusObject->GetConsensusErrorCode())
                    << " error message: "
                    << m_consensusObject->GetConsensusErrorMsg());
        }

        // return false;
        // TODO: Optimize state transition.
        LOG_GENERAL(WARNING,
                    "ConsensusCommon::State::ERROR here, but we move on.");

        {
            lock_guard<mutex> g2(m_mutexNewRoundStarted);
            m_newRoundStarted = false;
        }

        if (m_mediator.m_ds->m_mode == DirectoryService::Mode::IDLE)
        {
            // SetState(WAITING_FINALBLOCK); // Move on to next Epoch.

            LOG_EPOCH(
                INFO, to_string(m_mediator.m_currentEpochNum).c_str(),
                "If I received a new Finalblock from DS committee. I will "
                "still process it");

            lock_guard<mutex> cv_lk(m_MutexCVFBWaitMB);
            cv_FBWaitMB.notify_all();
        }
        else
        {
            LOG_EPOCH(INFO, to_string(m_mediator.m_currentEpochNum).c_str(),
                      "DS Microblock failed, discard changes on microblock and "
                      "proceed to finalblock consensus");
            m_mediator.m_ds->cv_scheduleFinalBlockConsensus.notify_all();
            m_mediator.m_ds->RunConsensusOnFinalBlock(true);
        }
    }
    else
    {
        LOG_EPOCH(INFO, to_string(m_mediator.m_currentEpochNum).c_str(),
                  "Consensus state = " << m_consensusObject->GetStateString());

        cv_processConsensusMessage.notify_all();
    }
    return true;
}

bool Node::ComposeMicroBlock()
{
    if (LOOKUP_NODE_MODE)
    {
        LOG_GENERAL(WARNING,
                    "Node::ComposeMicroBlock not expected to be called from "
                    "LookUp node.");
        return true;
    }
    // To-do: Replace dummy values with the required ones
    LOG_MARKER();

    // TxBlockHeader
    uint8_t type = TXBLOCKTYPE::MICRO;
    uint32_t version = BLOCKVERSION::VERSION1;
    uint32_t shardID = m_myShardID;
    uint256_t gasLimit = MICROBLOCK_GAS_LIMIT;
    uint256_t gasUsed = 1;
    BlockHash prevHash;
    fill(prevHash.asArray().begin(), prevHash.asArray().end(), 0x77);
    uint64_t blockNum = m_mediator.m_currentEpochNum;
    uint256_t timestamp = get_time_as_int();
    TxnHash txRootHash;
    uint32_t numTxs = 0;
    const PubKey& minerPubKey = m_mediator.m_selfKey.second;
    uint64_t dsBlockNum
        = m_mediator.m_dsBlockChain.GetLastBlock().GetHeader().GetBlockNum();
    BlockHash dsBlockHeader;
    fill(dsBlockHeader.asArray().begin(), dsBlockHeader.asArray().end(), 0x11);
    StateHash stateDeltaHash = AccountStore::GetInstance().GetStateDeltaHash();

    // TxBlock
    vector<TxnHash> tranHashes;

    //unsigned int index = 0;
    {

        lock_guard<mutex> g(m_mutexProcessedTransactions);

        auto& processedTransactions = m_processedTransactions[blockNum];

        txRootHash = ComputeTransactionsRoot(m_TxnOrder);

        numTxs = processedTransactions.size();
        if (numTxs != m_TxnOrder.size())
        {
            LOG_GENERAL(FATAL,
                        "Num txns and Order size not same "
                            << " numTxs " << numTxs << " m_TxnOrder "
                            << m_TxnOrder.size());
        }
        tranHashes = m_TxnOrder;
        m_TxnOrder.clear();
    }
    LOG_EPOCH(INFO, to_string(m_mediator.m_currentEpochNum).c_str(),
              "Creating new micro block.")
    m_microblock.reset(new MicroBlock(
        MicroBlockHeader(type, version, shardID, gasLimit, gasUsed, prevHash,
                         blockNum, timestamp, txRootHash, numTxs, minerPubKey,
                         dsBlockNum, dsBlockHeader, stateDeltaHash),
        tranHashes, CoSignatures()));

    LOG_EPOCH(INFO, to_string(m_mediator.m_currentEpochNum).c_str(),
              "Micro block proposed with "
                  << m_microblock->GetHeader().GetNumTxs()
                  << " transactions for epoch "
                  << m_mediator.m_currentEpochNum);

    return true;
}

bool Node::OnNodeMissingTxns(const std::vector<unsigned char>& errorMsg,
                             unsigned int offset, const Peer& from)
{
    if (LOOKUP_NODE_MODE)
    {
        LOG_GENERAL(WARNING,
                    "Node::OnNodeMissingTxns not expected to be called from "
                    "LookUp node.");
        return true;
    }

    LOG_MARKER();

    if (errorMsg.size() < 2 * sizeof(uint32_t) + offset)
    {
        LOG_GENERAL(WARNING, "Malformed Message");
        return false;
    }

    uint32_t numOfAbsentHashes
        = Serializable::GetNumber<uint32_t>(errorMsg, offset, sizeof(uint32_t));
    offset += sizeof(uint32_t);

    uint64_t blockNum
        = Serializable::GetNumber<uint64_t>(errorMsg, offset, sizeof(uint64_t));
    offset += sizeof(uint64_t);

    vector<TxnHash> missingTransactions;

    for (uint32_t i = 0; i < numOfAbsentHashes; i++)
    {
        TxnHash txnHash;
        copy(errorMsg.begin() + offset,
             errorMsg.begin() + offset + TRAN_HASH_SIZE,
             txnHash.asArray().begin());
        offset += TRAN_HASH_SIZE;

        missingTransactions.emplace_back(txnHash);
    }

    uint32_t portNo
        = Serializable::GetNumber<uint32_t>(errorMsg, offset, sizeof(uint32_t));

    uint128_t ipAddr = from.m_ipAddress;
    Peer peer(ipAddr, portNo);

    lock_guard<mutex> g(m_mutexProcessedTransactions);

    auto& processedTransactions = m_processedTransactions[blockNum];

    unsigned int cur_offset = 0;
    vector<unsigned char> tx_message
        = {MessageType::NODE, NodeInstructionType::SUBMITTRANSACTION};
    cur_offset += MessageOffset::BODY;
    tx_message.push_back(SUBMITTRANSACTIONTYPE::MISSINGTXN);
    cur_offset += MessageOffset::INST;
    Serializable::SetNumber<uint64_t>(tx_message, cur_offset, blockNum,
                                      sizeof(uint64_t));
    cur_offset += sizeof(uint64_t);

    for (uint32_t i = 0; i < numOfAbsentHashes; i++)
    {
        // LOG_GENERAL(INFO, "Peer " << from << " : " << portNo << " missing txn " << missingTransactions[i])

        Transaction t;

        if (processedTransactions.find(missingTransactions[i])
            != processedTransactions.end())
        {
            t = processedTransactions[missingTransactions[i]];
        }
        else
        {
            LOG_GENERAL(INFO,
                        "Leader unable to find txn proposed in microblock "
                            << missingTransactions[i]);
            // throw exception();
            // return false;
            continue;
        }
        t.Serialize(tx_message, cur_offset);
        cur_offset += t.GetSerializedSize();
    }
    P2PComm::GetInstance().SendMessage(peer, tx_message);

    return true;
}

bool Node::OnCommitFailure([
    [gnu::unused]] const std::map<unsigned int, std::vector<unsigned char>>&
                               commitFailureMap)
{
    if (LOOKUP_NODE_MODE)
    {
        LOG_GENERAL(WARNING,
                    "Node::OnCommitFailure not expected to be called from "
                    "LookUp node.");
        return true;
    }

    LOG_MARKER();

    // for(auto failureEntry: commitFailureMap)
    // {

    // }

    // LOG_EPOCH(INFO, to_string(m_mediator.m_currentEpochNum).c_str(),
    //           "Going to sleep before restarting consensus");

    // std::this_thread::sleep_for(30s);
    // RunConsensusOnMicroBlockWhenShardLeader();

    // LOG_EPOCH(INFO, to_string(m_mediator.m_currentEpochNum).c_str(),
    //           "Woke from sleep after consensus restart");

    LOG_EPOCH(INFO, to_string(m_mediator.m_currentEpochNum).c_str(),
              "Microblock consensus failed, going to wait for final block "
              "announcement");

    return true;
}

void Node::ProcessTransactionWhenShardLeader()
{
    LOG_MARKER();

    lock_guard<mutex> g(m_mutexCreatedTransactions);

    unsigned int txn_sent_count = 0;

    auto findOneFromAddrNonceTxnMap = [this](Transaction& t) -> bool {
        for (auto it = m_addrNonceTxnMap.begin(); it != m_addrNonceTxnMap.end();
             it++)
        {
            if (it->second.begin()->first
                == AccountStore::GetInstance().GetNonceTemp(it->first) + 1)
            {
                t = std::move(it->second.begin()->second);
                it->second.erase(it->second.begin());

                if (it->second.empty())
                {
                    m_addrNonceTxnMap.erase(it);
                }
                return true;
            }
        }
        return false;
    };

    auto findSameNonceButHigherGasPrice = [this](Transaction& t) -> void {
        auto& compIdx
            = m_createdTransactions.get<MULTI_INDEX_KEY::ADDR_NONCE>();
        auto it = compIdx.find(make_tuple(t.GetSenderAddr(), t.GetNonce()));
        if (it != compIdx.end())
        {
            if (it->GetGasPrice() > t.GetGasPrice())
            {
                t = std::move(*it);
                compIdx.erase(it);
            }
        }
    };

    auto findOneFromCreated = [this](Transaction& t) -> bool {
        auto& listIdx = m_createdTransactions.get<MULTI_INDEX_KEY::GAS_PRICE>();

        //LOG_GENERAL(INFO, "Size List Idx " << listIdx.size());
        if (listIdx.size() == 0)
        {
            return false;
        }

        auto it = listIdx.begin();
        t = std::move(*it);
        listIdx.erase(it);
        return true;
    };

    auto appendOne = [this](const Transaction& t) {
        lock_guard<mutex> g(m_mutexProcessedTransactions);
        auto& processedTransactions
            = m_processedTransactions[m_mediator.m_currentEpochNum];
        processedTransactions.insert(make_pair(t.GetTranID(), t));
        m_TxnOrder.push_back(t.GetTranID());
    };

    uint256_t gasUsedTotal = 0;

    while (txn_sent_count < MAXSUBMITTXNPERNODE * m_myShardMembers->size()
           && gasUsedTotal < MICROBLOCK_GAS_LIMIT)
    {
        Transaction t;

        // check m_addrNonceTxnMap contains any txn meets right nonce,
        // if contains, process it withou increment the txn_sent_count as it's already
        // incremented when inserting
        if (findOneFromAddrNonceTxnMap(t))
        {
            // check whether m_createdTransaction have transaction with same Addr and nonce
            // if has and with larger gasPrice then replace with that one. (*optional step)
            findSameNonceButHigherGasPrice(t);

            uint256_t gasUsed = 0;
            if (m_mediator.m_validator->CheckCreatedTransaction(t, gasUsed)
                || (!t.GetCode().empty() && t.GetToAddr() == NullAddress)
                || (!t.GetData().empty() && t.GetToAddr() != NullAddress
                    && t.GetCode().empty()))
            {
                appendOne(t);
                gasUsedTotal += gasUsed;
                continue;
            }
        }
        // if no txn in u_map meet right nonce process new come-in transactions
        else if (findOneFromCreated(t))
        {
            // LOG_GENERAL(INFO, "findOneFromCreated");
            uint256_t gasUsed = 0;

            // check nonce, if nonce larger than expected, put it into m_addrNonceTxnMap
            if (t.GetNonce()
                > AccountStore::GetInstance().GetNonceTemp(t.GetSenderAddr())
                    + 1)
            {
                // LOG_GENERAL(INFO,
                //             "High nonce: "
                //                 << t.GetNonce() << " cur sender nonce: "
                //                 << AccountStore::GetInstance().GetNonceTemp(
                //                        t.GetSenderAddr()));
                auto it1 = m_addrNonceTxnMap.find(t.GetSenderAddr());
                if (it1 != m_addrNonceTxnMap.end())
                {
                    auto it2 = it1->second.find(t.GetNonce());
                    if (it2 != it1->second.end())
                    {
                        // found the txn with same addr and same nonce
                        // then compare the gasprice and remains the higher one
                        if (t.GetGasPrice() > it2->second.GetGasPrice())
                        {
                            it2->second = t;
                        }
                        txn_sent_count++;
                        continue;
                    }
                }
                m_addrNonceTxnMap[t.GetSenderAddr()].insert({t.GetNonce(), t});
            }
            // if nonce too small, ignore it
            else if (t.GetNonce() < AccountStore::GetInstance().GetNonceTemp(
                                        t.GetSenderAddr())
                         + 1)
            {
                // LOG_GENERAL(INFO,
                //             "Nonce too small"
                //                 << " Expected "
                //                 << AccountStore::GetInstance().GetNonceTemp(
                //                        t.GetSenderAddr())
                //                 << " Found " << t.GetNonce());
            }
            // if nonce correct, process it
            else if (m_mediator.m_validator->CheckCreatedTransaction(t, gasUsed)
                     || (!t.GetCode().empty() && t.GetToAddr() == NullAddress)
                     || (!t.GetData().empty() && t.GetToAddr() != NullAddress
                         && t.GetCode().empty()))
            {

                appendOne(t);
                gasUsedTotal += gasUsed;
            }
            else
            {
                // LOG_GENERAL(WARNING, "CheckCreatedTransaction failed");
            }
        }
        else
        {
            break;
        }
        txn_sent_count++;
    }
}

bool Node::ProcessTransactionWhenShardBackup(const vector<TxnHash>& tranHashes,
                                             vector<TxnHash>& missingtranHashes)
{
    LOG_MARKER();

    lock_guard<mutex> g(m_mutexCreatedTransactions);

    auto findFromCreated = [this](const TxnHash& th) -> bool {
        auto& hashIdx = m_createdTransactions.get<MULTI_INDEX_KEY::TXN_ID>();
        if (!hashIdx.size())
        {
            return false;
        }

        auto it = hashIdx.find(th);

        if (hashIdx.end() == it)
        {
            LOG_GENERAL(WARNING, "txn is not found");
            return false;
        }

        return true;
    };

    for (const auto& tranHash : tranHashes)
    {
        if (!findFromCreated(tranHash))
        {
            missingtranHashes.emplace_back(tranHash);
        }
    }

    if (!missingtranHashes.empty())
    {
        return true;
    }

    std::list<Transaction> curTxns;

    if (!VerifyTxnsOrdering(tranHashes, curTxns))
    {
        return false;
    }

    auto appendOne = [this](const Transaction& t) {
        lock_guard<mutex> g(m_mutexProcessedTransactions);
        auto& processedTransactions
            = m_processedTransactions[m_mediator.m_currentEpochNum];
        processedTransactions.insert(make_pair(t.GetTranID(), t));
    };

    AccountStore::GetInstance().InitTemp();
    if (m_mediator.m_ds->m_mode != DirectoryService::Mode::IDLE)
    {
        AccountStore::GetInstance().DeserializeDeltaTemp(
            m_mediator.m_ds->m_stateDeltaFromShards, 0);
    }

    for (const auto& t : curTxns)
    {
        uint256_t gasUsed = 0;
        if (m_mediator.m_validator->CheckCreatedTransaction(t, gasUsed)
            || (!t.GetCode().empty() && t.GetToAddr() == NullAddress)
            || (!t.GetData().empty() && t.GetToAddr() != NullAddress
                && t.GetCode().empty()))
        {
            appendOne(t);
        }
    }

    return true;
}

bool Node::VerifyTxnsOrdering(const vector<TxnHash>& tranHashes,
                              list<Transaction>& curTxns)
{
    LOG_MARKER();

    std::unordered_map<Address,
                       std::map<boost::multiprecision::uint256_t, Transaction>>
        t_addrNonceTxnMap = m_addrNonceTxnMap;
    gas_txnid_comp_txns t_createdTransactions = m_createdTransactions;
    vector<TxnHash> t_tranHashes;
    unsigned int txn_sent_count = 0;

    auto findOneFromAddrNonceTxnMap
        = [&t_addrNonceTxnMap](Transaction& t) -> bool {
        for (auto it = t_addrNonceTxnMap.begin(); it != t_addrNonceTxnMap.end();
             it++)
        {
            if (it->second.begin()->first
                == AccountStore::GetInstance().GetNonceTemp(it->first) + 1)
            {
                t = std::move(it->second.begin()->second);
                it->second.erase(it->second.begin());

                if (it->second.empty())
                {
                    t_addrNonceTxnMap.erase(it);
                }
                return true;
            }
        }
        return false;
    };

    auto findSameNonceButHigherGasPrice
        = [&t_createdTransactions](Transaction& t) -> void {
        auto& compIdx
            = t_createdTransactions.get<MULTI_INDEX_KEY::ADDR_NONCE>();
        auto it = compIdx.find(make_tuple(t.GetSenderAddr(), t.GetNonce()));
        if (it != compIdx.end())
        {
            if (it->GetGasPrice() > t.GetGasPrice())
            {
                t = std::move(*it);
                compIdx.erase(it);
            }
        }
    };

    auto findOneFromCreated = [&t_createdTransactions](Transaction& t) -> bool {
        auto& listIdx = t_createdTransactions.get<MULTI_INDEX_KEY::GAS_PRICE>();
        if (!listIdx.size())
        {
            return false;
        }

        auto it = listIdx.begin();
        t = std::move(*it);
        listIdx.erase(it);
        return true;
    };

    auto appendOne = [&t_tranHashes, &curTxns](const Transaction& t) {
        t_tranHashes.emplace_back(t.GetTranID());
        curTxns.emplace_back(t);
    };

    uint256_t gasUsedTotal = 0;

    while (txn_sent_count < MAXSUBMITTXNPERNODE * m_myShardMembers->size()
           && gasUsedTotal < MICROBLOCK_GAS_LIMIT)
    {
        Transaction t;

        // check t_addrNonceTxnMap contains any txn meets right nonce,
        // if contains, process it withou increment the txn_sent_count as it's already
        // incremented when inserting
        if (findOneFromAddrNonceTxnMap(t))
        {
            // check whether m_createdTransaction have transaction with same Addr and nonce
            // if has and with larger gasPrice then replace with that one. (*optional step)
            findSameNonceButHigherGasPrice(t);

            uint256_t gasUsed = 0;
            if (m_mediator.m_validator->CheckCreatedTransaction(t, gasUsed)
                || (!t.GetCode().empty() && t.GetToAddr() == NullAddress)
                || (!t.GetData().empty() && t.GetToAddr() != NullAddress
                    && t.GetCode().empty()))
            {
                appendOne(t);
                gasUsedTotal += gasUsed;
                continue;
            }
        }
        // if no txn in u_map meet right nonce process new come-in transactions
        else if (findOneFromCreated(t))
        {
            uint256_t gasUsed = 0;

            // check nonce, if nonce larger than expected, put it into t_addrNonceTxnMap
            if (t.GetNonce()
                > AccountStore::GetInstance().GetNonceTemp(t.GetSenderAddr())
                    + 1)
            {
                auto it1 = t_addrNonceTxnMap.find(t.GetSenderAddr());
                if (it1 != t_addrNonceTxnMap.end())
                {
                    auto it2 = it1->second.find(t.GetNonce());
                    if (it2 != it1->second.end())
                    {
                        // found the txn with same addr and same nonce
                        // then compare the gasprice and remains the higher one
                        if (t.GetGasPrice() > it2->second.GetGasPrice())
                        {
                            it2->second = t;
                        }
                        txn_sent_count++;
                        continue;
                    }
                }
                t_addrNonceTxnMap[t.GetSenderAddr()].insert({t.GetNonce(), t});
            }
            // if nonce too small, ignore it
            else if (t.GetNonce() < AccountStore::GetInstance().GetNonceTemp(
                                        t.GetSenderAddr())
                         + 1)
            {
            }
            // if nonce correct, process it
            else if (m_mediator.m_validator->CheckCreatedTransaction(t, gasUsed)
                     || (!t.GetCode().empty() && t.GetToAddr() == NullAddress)
                     || (!t.GetData().empty() && t.GetToAddr() != NullAddress
                         && t.GetCode().empty()))
            {
                appendOne(t);
                gasUsedTotal += gasUsed;
            }
        }
        else
        {
            break;
        }
        txn_sent_count++;
    }

    if (t_tranHashes == tranHashes)
    {
        m_addrNonceTxnMap = std::move(t_addrNonceTxnMap);
        m_createdTransactions = std::move(t_createdTransactions);
        return true;
    }

    return false;
}

bool Node::RunConsensusOnMicroBlockWhenShardLeader()
{
    if (LOOKUP_NODE_MODE)
    {
        LOG_GENERAL(WARNING,
                    "Node::RunConsensusOnMicroBlockWhenShardLeader not "
                    "expected to be called from LookUp node.");
        return true;
    }

    LOG_MARKER();

    LOG_EPOCH(INFO, to_string(m_mediator.m_currentEpochNum).c_str(),
              "I am shard leader. Creating microblock for epoch "
                  << m_mediator.m_currentEpochNum);

    if (m_mediator.m_ds->m_mode == DirectoryService::Mode::IDLE)
    {
        LOG_EPOCH(INFO, to_string(m_mediator.m_currentEpochNum).c_str(),
                  "going to sleep for " << TX_DISTRIBUTE_TIME_IN_MS
                                        << " milliseconds");
        std::this_thread::sleep_for(
            chrono::milliseconds(TX_DISTRIBUTE_TIME_IN_MS));
    }

    bool isVacuousEpoch
        = (m_consensusID >= (NUM_FINAL_BLOCK_PER_POW - NUM_VACUOUS_EPOCHS));
    if (!isVacuousEpoch)
    {
        ProcessTransactionWhenShardLeader();
    }
    else
    {
        LOG_EPOCH(INFO, to_string(m_mediator.m_currentEpochNum).c_str(),
                  "Vacuous epoch: Skipping submit transactions");
    }

    AccountStore::GetInstance().SerializeDelta();

    // composed microblock stored in m_microblock
    ComposeMicroBlock();

    vector<unsigned char> microblock;
    m_microblock->Serialize(microblock, 0);

    //m_consensusID = 0;
    m_consensusBlockHash.resize(BLOCK_HASH_SIZE);
    fill(m_consensusBlockHash.begin(), m_consensusBlockHash.end(), 0x77);
    LOG_EPOCH(INFO, to_string(m_mediator.m_currentEpochNum).c_str(),
              "I am shard leader. "
                  << " m_consensusID: " << m_consensusID
                  << " m_consensusMyID: " << m_consensusMyID
                  << " m_consensusLeaderID: " << m_consensusLeaderID
                  << " Shard Leader: "
                  << (*m_myShardMembers)[m_consensusLeaderID].second);

    auto nodeMissingTxnsFunc
        = [this](const vector<unsigned char>& errorMsg, unsigned int offset,
                 const Peer& from) mutable -> bool {
        return OnNodeMissingTxns(errorMsg, offset, from);
    };

    auto commitFailureFunc
        = [this](const map<unsigned int, vector<unsigned char>>& m) mutable
        -> bool { return OnCommitFailure(m); };

    deque<pair<PubKey, Peer>> peerList;

    for (auto it = m_myShardMembers->begin(); it != m_myShardMembers->end();
         ++it)
    {
        peerList.emplace_back(*it);
    }

    m_consensusObject.reset(new ConsensusLeader(
        m_consensusID, m_consensusBlockHash, m_consensusMyID,
        m_mediator.m_selfKey.first, peerList, static_cast<unsigned char>(NODE),
        static_cast<unsigned char>(MICROBLOCKCONSENSUS), nodeMissingTxnsFunc,
        commitFailureFunc));

    if (m_consensusObject == nullptr)
    {
        LOG_EPOCH(WARNING, to_string(m_mediator.m_currentEpochNum).c_str(),
                  "Unable to create consensus object");
        return false;
    }

    LOG_STATE("[MICON][" << std::setw(15) << std::left
                         << m_mediator.m_selfPeer.GetPrintableIPAddress()
                         << "][" << m_mediator.m_currentEpochNum << "] BGIN");

    ConsensusLeader* cl
        = dynamic_cast<ConsensusLeader*>(m_consensusObject.get());
    cl->StartConsensus(microblock, MicroBlockHeader::SIZE);

    return true;
}

bool Node::RunConsensusOnMicroBlockWhenShardBackup()
{
    if (LOOKUP_NODE_MODE)
    {
        LOG_GENERAL(WARNING,
                    "Node::RunConsensusOnMicroBlockWhenShardBackup not "
                    "expected to be called from LookUp node.");
        return true;
    }

    LOG_MARKER();

    LOG_EPOCH(
        INFO, to_string(m_mediator.m_currentEpochNum).c_str(),
        "I am a backup node. Waiting for microblock announcement for epoch "
            << m_mediator.m_currentEpochNum);
    //m_consensusID = 0;
    m_consensusBlockHash.resize(BLOCK_HASH_SIZE);
    fill(m_consensusBlockHash.begin(), m_consensusBlockHash.end(), 0x77);
    auto func = [this](const vector<unsigned char>& message,
                       vector<unsigned char>& errorMsg) mutable -> bool {
        return MicroBlockValidator(message, errorMsg);
    };

    LOG_EPOCH(INFO, to_string(m_mediator.m_currentEpochNum).c_str(),
              "I am shard backup. "
                  << " m_consensusID: " << m_consensusID
                  << " m_consensusMyID: " << m_consensusMyID
                  << " m_consensusLeaderID: " << m_consensusLeaderID
                  << " Shard Leader: "
                  << (*m_myShardMembers)[m_consensusLeaderID].second);

    deque<pair<PubKey, Peer>> peerList;

    for (auto it = m_myShardMembers->begin(); it != m_myShardMembers->end();
         ++it)
    {
        peerList.emplace_back(*it);
    }

    m_consensusObject.reset(new ConsensusBackup(
        m_consensusID, m_consensusBlockHash, m_consensusMyID,
        m_consensusLeaderID, m_mediator.m_selfKey.first, peerList,
        static_cast<unsigned char>(NODE),
        static_cast<unsigned char>(MICROBLOCKCONSENSUS), func));

    if (m_consensusObject == nullptr)
    {
        LOG_EPOCH(WARNING, to_string(m_mediator.m_currentEpochNum).c_str(),
                  "Unable to create consensus object");
        return false;
    }

    return true;
}

bool Node::RunConsensusOnMicroBlock()
{
    if (LOOKUP_NODE_MODE)
    {
        LOG_GENERAL(WARNING,
                    "Node::RunConsensusOnMicroBlock not expected to be called "
                    "from LookUp node.");
        return true;
    }

    LOG_MARKER();

    if (m_mediator.m_ds->m_mode != DirectoryService::Mode::IDLE)
    {
        m_mediator.m_ds->m_toSendTxnToLookup = false;
        bool isVacuousEpoch
            = (m_consensusID >= (NUM_FINAL_BLOCK_PER_POW - NUM_VACUOUS_EPOCHS));
        if (isVacuousEpoch)
        {
            //Coinbase
            LOG_EPOCH(INFO, to_string(m_mediator.m_currentEpochNum).c_str(),
                      "[CNBSE]");

            m_mediator.m_ds->InitCoinbase();
            m_mediator.m_ds->m_stateDeltaFromShards.clear();
            AccountStore::GetInstance().SerializeDelta();
            AccountStore::GetInstance().GetSerializedDelta(
                m_mediator.m_ds->m_stateDeltaFromShards);
        }
    }
    if (m_isPrimary == true)
    {
        if (!RunConsensusOnMicroBlockWhenShardLeader())
        {
            LOG_EPOCH(WARNING, to_string(m_mediator.m_currentEpochNum).c_str(),
                      "Error at RunConsensusOnMicroBlockWhenShardLeader");
            // throw exception();
            return false;
        }
    }
    else
    {
        if (!RunConsensusOnMicroBlockWhenShardBackup())
        {
            LOG_EPOCH(WARNING, to_string(m_mediator.m_currentEpochNum).c_str(),
                      "Error at RunConsensusOnMicroBlockWhenShardBackup");
            // throw exception();
            return false;
        }
    }

    SetState(MICROBLOCK_CONSENSUS);

    {
        lock_guard<mutex> g2(m_mutexNewRoundStarted);
        if (!m_newRoundStarted)
        {
            m_newRoundStarted = true;
            m_cvNewRoundStarted.notify_all();
        }
    }

    cv_microblockConsensusObject.notify_all();
    return true;
}

bool Node::CheckBlockTypeIsMicro()
{
    if (LOOKUP_NODE_MODE)
    {
        LOG_GENERAL(WARNING,
                    "Node::CheckBlockTypeIsMicro not expected to be called "
                    "from LookUp node.");
        return true;
    }

    // Check type (must be micro block type)
    if (m_microblock->GetHeader().GetType() != TXBLOCKTYPE::MICRO)
    {
        LOG_GENERAL(WARNING,
                    "Type check failed. Expected: "
                        << (unsigned int)TXBLOCKTYPE::MICRO << " Actual: "
                        << (unsigned int)m_microblock->GetHeader().GetType());

        m_consensusObject->SetConsensusErrorCode(
            ConsensusCommon::INVALID_MICROBLOCK);

        return false;
    }

    LOG_GENERAL(INFO, "Type check passed");

    return true;
}

bool Node::CheckMicroBlockVersion()
{
    if (LOOKUP_NODE_MODE)
    {
        LOG_GENERAL(WARNING,
                    "Node::CheckMicroBlockVersion not expected to be called "
                    "from LookUp node.");
        return true;
    }

    // Check version (must be most current version)
    if (m_microblock->GetHeader().GetVersion() != BLOCKVERSION::VERSION1)
    {
        LOG_GENERAL(
            WARNING,
            "Version check failed. Expected: "
                << (unsigned int)BLOCKVERSION::VERSION1 << " Actual: "
                << (unsigned int)m_microblock->GetHeader().GetVersion());

        m_consensusObject->SetConsensusErrorCode(
            ConsensusCommon::INVALID_MICROBLOCK_VERSION);

        return false;
    }

    LOG_GENERAL(INFO, "Version check passed");

    return true;
}

bool Node::CheckMicroBlockTimestamp()
{
    if (LOOKUP_NODE_MODE)
    {
        LOG_GENERAL(WARNING,
                    "Node::CheckMicroBlockTimestamp not expected to be called "
                    "from LookUp node.");
        return true;
    }

    // Check timestamp (must be greater than timestamp of last Tx block header in the Tx blockchain)
    if (m_mediator.m_txBlockChain.GetBlockCount() > 0)
    {
        const TxBlock& lastTxBlock = m_mediator.m_txBlockChain.GetLastBlock();
        uint256_t thisMicroblockTimestamp
            = m_microblock->GetHeader().GetTimestamp();
        uint256_t lastTxBlockTimestamp = lastTxBlock.GetHeader().GetTimestamp();
        if (thisMicroblockTimestamp <= lastTxBlockTimestamp)
        {
            LOG_GENERAL(WARNING,
                        "Timestamp check failed. Last Tx Block: "
                            << lastTxBlockTimestamp
                            << " Microblock: " << thisMicroblockTimestamp);

            m_consensusObject->SetConsensusErrorCode(
                ConsensusCommon::INVALID_TIMESTAMP);

            return false;
        }
    }

    LOG_GENERAL(INFO, "Timestamp check passed");

    return true;
}

unsigned char Node::CheckLegitimacyOfTxnHashes(vector<unsigned char>& errorMsg)
{
<<<<<<< HEAD
    if (LOOKUP_NODE_MODE)
    {
        LOG_GENERAL(WARNING,
                    "Node::CheckLegitimacyOfTxnHashes not expected to be "
                    "called from LookUp node.");
        return true;
    }

    lock(m_mutexReceivedTransactions, m_mutexSubmittedTransactions);
    lock_guard<mutex> g(m_mutexReceivedTransactions, adopt_lock);
    lock_guard<mutex> g2(m_mutexSubmittedTransactions, adopt_lock);

    auto const& receivedTransactions
        = m_receivedTransactions[m_mediator.m_currentEpochNum];
    auto const& submittedTransactions
        = m_submittedTransactions[m_mediator.m_currentEpochNum];

    m_numOfAbsentTxnHashes = 0;
=======
>>>>>>> baf189fd

    bool isVacuousEpoch
        = (m_consensusID >= (NUM_FINAL_BLOCK_PER_POW - NUM_VACUOUS_EPOCHS));
    if (!isVacuousEpoch)
    {
        vector<TxnHash> missingTxnHashes;
        if (!ProcessTransactionWhenShardBackup(m_microblock->GetTranHashes(),
                                               missingTxnHashes))
        {
            return LEGITIMACYRESULT::WRONGORDER;
        }

        m_numOfAbsentTxnHashes = 0;

        int offset = 0;

        for (auto const& hash : missingTxnHashes)
        {
            LOG_EPOCH(INFO, to_string(m_mediator.m_currentEpochNum).c_str(),
                      "Missing txn: " << hash)
            if (errorMsg.size() == 0)
            {
                errorMsg.resize(sizeof(uint32_t) + sizeof(uint64_t)
                                + TRAN_HASH_SIZE);
                offset += (sizeof(uint32_t) + sizeof(uint64_t));
            }
            else
            {
                errorMsg.resize(offset + TRAN_HASH_SIZE);
            }
            copy(hash.asArray().begin(), hash.asArray().end(),
                 errorMsg.begin() + offset);
            offset += TRAN_HASH_SIZE;
            m_numOfAbsentTxnHashes++;
        }

        if (m_numOfAbsentTxnHashes > 0)
        {
            Serializable::SetNumber<uint32_t>(
                errorMsg, 0, m_numOfAbsentTxnHashes, sizeof(uint32_t));
            Serializable::SetNumber<uint64_t>(errorMsg, sizeof(uint32_t),
                                              m_mediator.m_currentEpochNum,
                                              sizeof(uint64_t));

            m_txnsOrdering = m_microblock->GetTranHashes();

            AccountStore::GetInstance().InitTemp();
            if (m_mediator.m_ds->m_mode != DirectoryService::Mode::IDLE)
            {
                LOG_GENERAL(WARNING, "Got missing txns, revert state delta");
                AccountStore::GetInstance().DeserializeDeltaTemp(
                    m_mediator.m_ds->m_stateDeltaFromShards, 0);
            }

            return LEGITIMACYRESULT::MISSEDTXN;
        }

        AccountStore::GetInstance().SerializeDelta();
    }
    else
    {
        LOG_EPOCH(INFO, to_string(m_mediator.m_currentEpochNum).c_str(),
                  "Vacuous epoch: Skipping processing transactions");
    }

    return LEGITIMACYRESULT::SUCCESS;
}

bool Node::CheckMicroBlockHashes(vector<unsigned char>& errorMsg)
{
    if (LOOKUP_NODE_MODE)
    {
        LOG_GENERAL(WARNING,
                    "Node::CheckMicroBlockHashes not expected to be called "
                    "from LookUp node.");
        return true;
    }

    // Check transaction hashes (number of hashes must be = Tx count field)
    uint32_t txhashessize = m_microblock->GetTranHashes().size();
    uint32_t numtxs = m_microblock->GetHeader().GetNumTxs();
    if (txhashessize != numtxs)
    {
        LOG_GENERAL(WARNING,
                    "Tx hashes check failed. Tx hashes size: "
                        << txhashessize << " Num txs: " << numtxs);

        m_consensusObject->SetConsensusErrorCode(
            ConsensusCommon::INVALID_BLOCK_HASH);

        return false;
    }

    LOG_GENERAL(INFO, "Hash count check passed");

    switch (CheckLegitimacyOfTxnHashes(errorMsg))
    {
    case LEGITIMACYRESULT::SUCCESS:
        break;
    case LEGITIMACYRESULT::MISSEDTXN:
        LOG_GENERAL(WARNING,
                    "Missing a txn hash included in proposed microblock");
        m_consensusObject->SetConsensusErrorCode(ConsensusCommon::MISSING_TXN);
        return false;
    case LEGITIMACYRESULT::WRONGORDER:
        LOG_GENERAL(WARNING, "Order of txns proposed by leader is wrong");
        m_consensusObject->SetConsensusErrorCode(
            ConsensusCommon::WRONG_TXN_ORDER);
        return false;
    default:
        return false;
    }

    LOG_GENERAL(INFO, "Hash legitimacy check passed");

    return true;
}

bool Node::CheckMicroBlockTxnRootHash()
{
    if (LOOKUP_NODE_MODE)
    {
        LOG_GENERAL(WARNING,
                    "Node::CheckMicroBlockTxnRootHash not expected to be "
                    "called from LookUp node.");
        return true;
    }

    // Check transaction root
    TxnHash expectedTxRootHash
        = ComputeTransactionsRoot(m_microblock->GetTranHashes());

    LOG_GENERAL(
        INFO,
        "Microblock root computation done "
            << DataConversion::charArrToHexStr(expectedTxRootHash.asArray()));
    LOG_GENERAL(INFO,
                "Expected root: " << DataConversion::charArrToHexStr(
                    m_microblock->GetHeader().GetTxRootHash().asArray()));

    if (expectedTxRootHash != m_microblock->GetHeader().GetTxRootHash())
    {
        LOG_GENERAL(WARNING, "Txn root does not match");

        m_consensusObject->SetConsensusErrorCode(
            ConsensusCommon::INVALID_MICROBLOCK_ROOT_HASH);

        return false;
    }

    LOG_GENERAL(INFO, "Root check passed");

    return true;
}

bool Node::CheckMicroBlockStateDeltaHash()
{
    if (LOOKUP_NODE_MODE)
    {
        LOG_GENERAL(WARNING,
                    "Node::CheckMicroBlockStateDeltaHash not expected to be "
                    "called from LookUp node.");
        return true;
    }

    StateHash expectedStateDeltaHash
        = AccountStore::GetInstance().GetStateDeltaHash();

    LOG_GENERAL(INFO,
                "Microblock state delta generation done "
                    << DataConversion::charArrToHexStr(
                           expectedStateDeltaHash.asArray()));
    LOG_GENERAL(INFO,
                "Expected root: " << DataConversion::charArrToHexStr(
                    m_microblock->GetHeader().GetStateDeltaHash().asArray()));

    if (expectedStateDeltaHash != m_microblock->GetHeader().GetStateDeltaHash())
    {
        LOG_GENERAL(WARNING, "State delta hash does not match");

        m_consensusObject->SetConsensusErrorCode(
            ConsensusCommon::INVALID_MICROBLOCK_STATE_DELTA_HASH);

        return false;
    }

    LOG_GENERAL(INFO, "State delta hash check passed");

    return true;
}

bool Node::CheckMicroBlockShardID()
{
    if (LOOKUP_NODE_MODE)
    {
        LOG_GENERAL(WARNING,
                    "Node::CheckMicroBlockShardID not expected to be called "
                    "from LookUp node.");
        return true;
    }

    // Check version (must be most current version)
    if (m_mediator.m_ds->m_mode != DirectoryService::Mode::IDLE)
    {
        return true;
    }
    if (m_microblock->GetHeader().GetShardID() != m_myShardID)
    {
        LOG_GENERAL(WARNING,
                    "ShardID check failed. Expected: "
                        << m_myShardID << " Actual: "
                        << m_microblock->GetHeader().GetShardID());

        m_consensusObject->SetConsensusErrorCode(
            ConsensusCommon::INVALID_MICROBLOCK_SHARD_ID);

        return false;
    }

    LOG_GENERAL(INFO, "ShardID check passed");

    return true;
}

bool Node::MicroBlockValidator(const vector<unsigned char>& microblock,
                               vector<unsigned char>& errorMsg)
{
    if (LOOKUP_NODE_MODE)
    {
        LOG_GENERAL(WARNING,
                    "Node::MicroBlockValidator not expected to be called from "
                    "LookUp node.");
        return true;
    }

    LOG_MARKER();

    // [TODO] To put in the logic
    m_microblock = make_shared<MicroBlock>(MicroBlock(microblock, 0));

    bool valid = false;

    do
    {
        if (!CheckBlockTypeIsMicro() || !CheckMicroBlockVersion()
            || !CheckMicroBlockTimestamp() || !CheckMicroBlockHashes(errorMsg)
            || !CheckMicroBlockTxnRootHash() || !CheckMicroBlockStateDeltaHash()
            || !CheckMicroBlockShardID())
        {
            break;
        }

        // Check gas limit (must satisfy some equations)
        // Check gas used (must be <= gas limit)
        // Check state root (TBD)
        // Check pubkey (must be valid and = shard leader)
        // Check parent DS hash (must be = digest of last DS block header in the DS blockchain)
        // Need some rework to be able to access DS blockchain (or we switch to using the persistent storage lib)
        // Check parent DS block number (must be = block number of last DS block header in the DS blockchain)
        // Need some rework to be able to access DS blockchain (or we switch to using the persistent storage lib)

        valid = true;
    } while (false);

    if (!valid)
    {
        m_microblock = nullptr;
        Serializable::SetNumber<uint32_t>(
            errorMsg, errorMsg.size(), m_mediator.m_selfPeer.m_listenPortHost,
            sizeof(uint32_t));
        // LOG_GENERAL(INFO, "To-do: What to do if proposed microblock is not valid?");
        return false;
    }

    return valid;

    // #else // IS_LOOKUP_NODE

    // return true;
}<|MERGE_RESOLUTION|>--- conflicted
+++ resolved
@@ -50,7 +50,6 @@
 
 void Node::SubmitMicroblockToDSCommittee() const
 {
-<<<<<<< HEAD
     if (LOOKUP_NODE_MODE)
     {
         LOG_GENERAL(WARNING,
@@ -60,14 +59,12 @@
     }
 
     // Message = [8-byte DS blocknum] [4-byte consensusid] [4-byte shard ID] [Tx microblock]
-=======
     if (m_mediator.m_ds->m_mode != DirectoryService::Mode::IDLE)
     {
         return;
     }
 
     // Message = [8-byte Tx blocknum] [Tx microblock core] [State Delta]
->>>>>>> baf189fd
     vector<unsigned char> microblock
         = {MessageType::DIRECTORY, DSInstructionType::MICROBLOCKSUBMISSION};
     unsigned int cur_offset = MessageOffset::BODY;
@@ -1284,7 +1281,6 @@
 
 unsigned char Node::CheckLegitimacyOfTxnHashes(vector<unsigned char>& errorMsg)
 {
-<<<<<<< HEAD
     if (LOOKUP_NODE_MODE)
     {
         LOG_GENERAL(WARNING,
@@ -1292,19 +1288,6 @@
                     "called from LookUp node.");
         return true;
     }
-
-    lock(m_mutexReceivedTransactions, m_mutexSubmittedTransactions);
-    lock_guard<mutex> g(m_mutexReceivedTransactions, adopt_lock);
-    lock_guard<mutex> g2(m_mutexSubmittedTransactions, adopt_lock);
-
-    auto const& receivedTransactions
-        = m_receivedTransactions[m_mediator.m_currentEpochNum];
-    auto const& submittedTransactions
-        = m_submittedTransactions[m_mediator.m_currentEpochNum];
-
-    m_numOfAbsentTxnHashes = 0;
-=======
->>>>>>> baf189fd
 
     bool isVacuousEpoch
         = (m_consensusID >= (NUM_FINAL_BLOCK_PER_POW - NUM_VACUOUS_EPOCHS));
