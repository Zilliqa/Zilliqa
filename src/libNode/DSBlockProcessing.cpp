/**
* Copyright (c) 2018 Zilliqa 
* This source code is being disclosed to you solely for the purpose of your participation in 
* testing Zilliqa. You may view, compile and run the code for that purpose and pursuant to 
* the protocols and algorithms that are programmed into, and intended by, the code. You may 
* not do anything else with the code without express permission from Zilliqa Research Pte. Ltd., 
* including modifying or publishing the code (or any part of it), and developing or forming 
* another public or private blockchain network. This source code is provided ‘as is’ and no 
* warranties are given as to title or non-infringement, merchantability or fitness for purpose 
* and, to the extent permitted by law, all liability for your use of the code is disclaimed. 
* Some programs in this code are governed by the GNU General Public License v3.0 (available at 
* https://www.gnu.org/licenses/gpl-3.0.en.html) (‘GPLv3’). The programs that are governed by 
* GPLv3.0 are those programs that are located in the folders src/depends and tests/depends 
* and which include a reference to GPLv3 in their program files.
**/

#include <array>
#include <boost/multiprecision/cpp_int.hpp>
#include <chrono>
#include <functional>
#include <thread>

#include "Node.h"
#include "common/Constants.h"
#include "common/Messages.h"
#include "common/Serializable.h"
#include "depends/common/RLP.h"
#include "depends/libDatabase/MemoryDB.h"
#include "depends/libTrie/TrieDB.h"
#include "depends/libTrie/TrieHash.h"
#include "libConsensus/ConsensusUser.h"
#include "libCrypto/Sha2.h"
#include "libData/AccountData/Account.h"
#include "libData/AccountData/AccountStore.h"
#include "libData/AccountData/Transaction.h"
#include "libMediator/Mediator.h"
#include "libMessage/Messenger.h"
#include "libNetwork/Whitelist.h"
#include "libPOW/pow.h"
#include "libUtils/BitVector.h"
#include "libUtils/DataConversion.h"
#include "libUtils/DetachedFunction.h"
#include "libUtils/Logger.h"
#include "libUtils/SanityChecks.h"
#include "libUtils/TimeLockedFunction.h"
#include "libUtils/TimeUtils.h"

using namespace std;
using namespace boost::multiprecision;

void Node::StoreDSBlockToDisk(const DSBlock& dsblock)
{
    LOG_MARKER();

    m_mediator.m_dsBlockChain.AddBlock(dsblock);
    LOG_EPOCH(INFO, to_string(m_mediator.m_currentEpochNum).c_str(),
              "Storing DS Block Number: "
                  << dsblock.GetHeader().GetBlockNum() << " with Nonce: "
                  << dsblock.GetHeader().GetNonce() << ", Difficulty: "
                  << to_string(dsblock.GetHeader().GetDifficulty())
                  << ", Timestamp: " << dsblock.GetHeader().GetTimestamp());

    // Update the rand1 value for next PoW
    m_mediator.UpdateDSBlockRand();

    // Store DS Block to disk
    vector<unsigned char> serializedDSBlock;
    dsblock.Serialize(serializedDSBlock, 0);

    BlockStorage::GetBlockStorage().PutDSBlock(
        dsblock.GetHeader().GetBlockNum(), serializedDSBlock);
    m_mediator.m_ds->m_latestActiveDSBlockNum
        = dsblock.GetHeader().GetBlockNum();
    BlockStorage::GetBlockStorage().PutMetadata(
        LATESTACTIVEDSBLOCKNUM,
        DataConversion::StringToCharArray(
            to_string(m_mediator.m_ds->m_latestActiveDSBlockNum)));
    if (!LOOKUP_NODE_MODE)
    {
        BlockStorage::GetBlockStorage().PushBackTxBodyDB(
            dsblock.GetHeader().GetBlockNum());
    }
}

void Node::UpdateDSCommiteeComposition(const Peer& winnerpeer)
{
    LOG_MARKER();

    // Update my view of the DS committee
    // 1. Insert new leader at the head of the queue
    // 2. Pop out the oldest backup from the tail of the queue
    // Note: If I am the primary, push a placeholder with ip=0 and port=0 in place of my real port
    Peer peer;

    if (!(m_mediator.m_selfKey.second
          == m_mediator.m_dsBlockChain.GetLastBlock()
                 .GetHeader()
                 .GetMinerPubKey()))
    {
        peer = winnerpeer;
    }

    m_mediator.m_DSCommittee->emplace_front(make_pair(
        m_mediator.m_dsBlockChain.GetLastBlock().GetHeader().GetMinerPubKey(),
        peer));
    m_mediator.m_DSCommittee->pop_back();
}

bool Node::CheckWhetherDSBlockNumIsLatest(const uint64_t dsblockNum)
{
    LOG_MARKER();

    uint64_t latestBlockNumInBlockchain
        = m_mediator.m_dsBlockChain.GetLastBlock().GetHeader().GetBlockNum();

    if (dsblockNum < latestBlockNumInBlockchain + 1)
    {
        LOG_EPOCH(WARNING, to_string(m_mediator.m_currentEpochNum).c_str(),
                  "We are processing duplicated blocks\n"
                      << "cur block num: " << latestBlockNumInBlockchain << "\n"
                      << "incoming block num: " << dsblockNum);
        return false;
    }
    else if (dsblockNum > latestBlockNumInBlockchain + 1)
    {
        LOG_EPOCH(WARNING, to_string(m_mediator.m_currentEpochNum).c_str(),
                  "Missing of some DS blocks. Requested: "
                      << dsblockNum
                      << " while Present: " << latestBlockNumInBlockchain);
        // Todo: handle missing DS blocks.
        return false;
    }

    return true;
}

bool Node::VerifyDSBlockCoSignature(const DSBlock& dsblock)
{
    LOG_MARKER();

    unsigned int index = 0;
    unsigned int count = 0;

    const vector<bool>& B2 = dsblock.GetB2();
    if (m_mediator.m_DSCommittee->size() != B2.size())
    {
        LOG_GENERAL(WARNING,
                    "Mismatch: DS committee size = "
                        << m_mediator.m_DSCommittee->size()
                        << ", co-sig bitmap size = " << B2.size());
        return false;
    }

    // Generate the aggregated key
    vector<PubKey> keys;
    for (auto const& kv : *m_mediator.m_DSCommittee)
    {
        if (B2.at(index) == true)
        {
            keys.emplace_back(kv.first);
            count++;
        }
        index++;
    }

    if (count != ConsensusCommon::NumForConsensus(B2.size()))
    {
        LOG_GENERAL(WARNING, "Cosig was not generated by enough nodes");
        return false;
    }

    shared_ptr<PubKey> aggregatedKey = MultiSig::AggregatePubKeys(keys);
    if (aggregatedKey == nullptr)
    {
        LOG_GENERAL(WARNING, "Aggregated key generation failed");
        return false;
    }

    // Verify the collective signature
    vector<unsigned char> message;
    dsblock.GetHeader().Serialize(message, 0);
    dsblock.GetCS1().Serialize(message, DSBlockHeader::SIZE);
    BitVector::SetBitVector(message, DSBlockHeader::SIZE + BLOCK_SIG_SIZE,
                            dsblock.GetB1());
    if (Schnorr::GetInstance().Verify(message, 0, message.size(),
                                      dsblock.GetCS2(), *aggregatedKey)
        == false)
    {
        LOG_GENERAL(WARNING, "Cosig verification failed");
        for (auto& kv : keys)
        {
            LOG_GENERAL(WARNING, kv);
        }
        return false;
    }

    return true;
}

void Node::LogReceivedDSBlockDetails([[gnu::unused]] const DSBlock& dsblock)
{
    if (LOOKUP_NODE_MODE)
    {
        LOG_EPOCH(INFO, to_string(m_mediator.m_currentEpochNum).c_str(),
                  "I the lookup node have deserialized the DS Block");
        LOG_EPOCH(INFO, to_string(m_mediator.m_currentEpochNum).c_str(),
                  "dsblock.GetHeader().GetDifficulty(): "
                      << (int)dsblock.GetHeader().GetDifficulty());
        LOG_EPOCH(INFO, to_string(m_mediator.m_currentEpochNum).c_str(),
                  "dsblock.GetHeader().GetNonce(): "
                      << dsblock.GetHeader().GetNonce());
        LOG_EPOCH(INFO, to_string(m_mediator.m_currentEpochNum).c_str(),
                  "dsblock.GetHeader().GetBlockNum(): "
                      << dsblock.GetHeader().GetBlockNum());
        LOG_EPOCH(INFO, to_string(m_mediator.m_currentEpochNum).c_str(),
                  "dsblock.GetHeader().GetMinerPubKey(): "
                      << dsblock.GetHeader().GetMinerPubKey());
        LOG_EPOCH(INFO, to_string(m_mediator.m_currentEpochNum).c_str(),
                  "dsblock.GetHeader().GetLeaderPubKey(): "
                      << dsblock.GetHeader().GetLeaderPubKey());
    }
}

bool Node::LoadShardingStructure()
{
    if (LOOKUP_NODE_MODE)
    {
        LOG_GENERAL(WARNING,
                    "Node::LoadShardingStructure not expected to be called "
                    "from LookUp node.");
        return true;
    }

    m_numShards = m_mediator.m_ds->m_shards.size();

    // Check the shard ID against the deserialized structure
    if (m_myShardID >= m_mediator.m_ds->m_shards.size())
    {
        LOG_EPOCH(WARNING, to_string(m_mediator.m_currentEpochNum).c_str(),
                  "Shard ID " << m_myShardID << " >= num shards "
                              << m_mediator.m_ds->m_shards.size());
        return false;
    }

    const map<PubKey, Peer>& my_shard
        = m_mediator.m_ds->m_shards.at(m_myShardID);

    // m_myShardMembers->clear();
    m_myShardMembers.reset(new std::deque<pair<PubKey, Peer>>);

    // All nodes; first entry is leader
    unsigned int index = 0;
    for (const auto& i : my_shard)
    {
        m_myShardMembers->emplace_back(i);

        // Zero out my IP to avoid sending to myself
        if (m_mediator.m_selfPeer == m_myShardMembers->back().second)
        {
            m_consensusMyID = index; // Set my ID
            m_myShardMembers->back().second.m_listenPortHost = 0;
        }

        LOG_EPOCH(INFO, to_string(m_mediator.m_currentEpochNum).c_str(),
                  " PubKey: "
                      << DataConversion::SerializableToHexStr(
                             m_myShardMembers->back().first)
                      << " IP: "
                      << m_myShardMembers->back().second.GetPrintableIPAddress()
                      << " Port: "
                      << m_myShardMembers->back().second.m_listenPortHost);

        index++;
    }

    return true;
}

void Node::LoadTxnSharingInfo()
{
    if (LOOKUP_NODE_MODE)
    {
        LOG_GENERAL(WARNING,
                    "Node::LoadTxnSharingInfo not expected to be called from "
                    "LookUp node.");
        return;
    }

    LOG_MARKER();

    m_txnSharingIAmSender = false;
    m_txnSharingIAmForwarder = false;
    m_txnSharingAssignedNodes.clear();

    // m_txnSharingAssignedNodes below is basically just the combination of ds_receivers, shard_receivers, and shard_senders
    // We will get rid of this inefficiency eventually

    m_txnSharingAssignedNodes.emplace_back();

    for (unsigned int i = 0; i < m_mediator.m_ds->m_DSReceivers.size(); i++)
    {
        m_txnSharingAssignedNodes.back().emplace_back(
            m_mediator.m_ds->m_DSReceivers.at(i));
    }

    for (unsigned int i = 0; i < m_mediator.m_ds->m_shardReceivers.size(); i++)
    {
        m_txnSharingAssignedNodes.emplace_back();

        for (unsigned int j = 0;
             j < m_mediator.m_ds->m_shardReceivers.at(i).size(); j++)
        {
            m_txnSharingAssignedNodes.back().emplace_back(
                m_mediator.m_ds->m_shardReceivers.at(i).at(j));

            if ((i == m_myShardID)
                && (m_txnSharingAssignedNodes.back().back()
                    == m_mediator.m_selfPeer))
            {
                m_txnSharingIAmForwarder = true;
            }
        }

        m_txnSharingAssignedNodes.emplace_back();

        for (unsigned int j = 0;
             j < m_mediator.m_ds->m_shardSenders.at(i).size(); j++)
        {
            m_txnSharingAssignedNodes.back().emplace_back(
                m_mediator.m_ds->m_shardSenders.at(i).at(j));

            if ((i == m_myShardID)
                && (m_txnSharingAssignedNodes.back().back()
                    == m_mediator.m_selfPeer))
            {
                m_txnSharingIAmSender = true;
            }
        }
    }
}

void Node::StartFirstTxEpoch()
{
    if (LOOKUP_NODE_MODE)
    {
        LOG_GENERAL(WARNING,
                    "Node::StartFirstTxEpoch not expected to be called from "
                    "LookUp node.");
        return;
    }

    LOG_MARKER();

    // Check if I am the leader or backup of the shard
    if (m_mediator.m_selfKey.second == m_myShardMembers->front().first)
    {
        m_isPrimary = true;
        LOG_EPOCH(INFO, to_string(m_mediator.m_currentEpochNum).c_str(),
                  "I am leader of the sharded committee");

        LOG_STATE("[IDENT][" << std::setw(15) << std::left
                             << m_mediator.m_selfPeer.GetPrintableIPAddress()
                             << "][" << m_myShardID << "][0  ] SCLD");
    }
    else
    {
        m_isPrimary = false;

        LOG_EPOCH(INFO, to_string(m_mediator.m_currentEpochNum).c_str(),
                  "I am backup member of the sharded committee");

        LOG_STATE("[SHSTU][" << setw(15) << left
                             << m_mediator.m_selfPeer.GetPrintableIPAddress()
                             << "]["
                             << m_mediator.m_txBlockChain.GetLastBlock()
                                    .GetHeader()
                                    .GetBlockNum()
                      + 1 << "] RECEIVED SHARDING STRUCTURE");

        LOG_STATE("[IDENT][" << std::setw(15) << std::left
                             << m_mediator.m_selfPeer.GetPrintableIPAddress()
                             << "][" << m_myShardID << "][" << std::setw(3)
                             << std::left << m_consensusMyID << "] SCBK");
    }

    // Choose 4 other nodes to be sender of microblock to ds committee.
    // TODO: Randomly choose these nodes?
    m_isMBSender = false;
    unsigned int numOfMBSender = 5;
    if (m_myShardMembers->size() < numOfMBSender)
    {
        numOfMBSender = m_myShardMembers->size();
    }

    // Shard leader will not have the flag set
    for (unsigned int i = 1; i < numOfMBSender; i++)
    {
        if (m_mediator.m_selfKey.second == m_myShardMembers->at(i).first)
        {
            // Selected node to be sender of its shard's micrblock
            m_isMBSender = true;
            break;
        }
    }

    m_consensusLeaderID = 0;

    CommitTxnPacketBuffer();

    auto main_func3 = [this]() mutable -> void { RunConsensusOnMicroBlock(); };

    DetachedFunction(1, main_func3);
}

bool Node::ProcessDSBlock(const vector<unsigned char>& message,
                          unsigned int cur_offset,
                          [[gnu::unused]] const Peer& from)
{
    LOG_MARKER();

    lock_guard<mutex> g(m_mutexDSBlock);

    if (!LOOKUP_NODE_MODE)
    {
        if (!CheckState(PROCESS_DSBLOCK))
        {
            return false;
        }

        // For running from genesis
        if (m_mediator.m_lookup->m_syncType != SyncType::NO_SYNC)
        {
            m_mediator.m_lookup->m_syncType = SyncType::NO_SYNC;
            if (m_fromNewProcess)
            {
                m_fromNewProcess = false;
            }

            // Are these necessary? Commented out for now
            //AccountStore::GetInstance().MoveUpdatesToDisk();
            //m_runFromLate = false;
        }
    }
    else
    {
        LOG_EPOCH(INFO, to_string(m_mediator.m_currentEpochNum).c_str(),
                  "I the lookup node have received the DS Block");
    }

    DSBlock dsblock;
    uint32_t shardID;
    Peer newleaderIP;

    m_mediator.m_ds->m_shards.clear();
    m_mediator.m_ds->m_DSReceivers.clear();
    m_mediator.m_ds->m_shardReceivers.clear();
    m_mediator.m_ds->m_shardSenders.clear();

    if (!Messenger::GetNodeDSBlock(
            message, cur_offset, shardID, dsblock, newleaderIP,
            m_mediator.m_ds->m_shards, m_mediator.m_ds->m_DSReceivers,
            m_mediator.m_ds->m_shardReceivers, m_mediator.m_ds->m_shardSenders))
    {
        LOG_EPOCH(WARNING, to_string(m_mediator.m_currentEpochNum).c_str(),
                  "Messenger::GetNodeDSBlock failed.");
        return false;
    }

    m_myShardID = shardID;

    LogReceivedDSBlockDetails(dsblock);

    // Checking for freshness of incoming DS Block
    if (!CheckWhetherDSBlockNumIsLatest(dsblock.GetHeader().GetBlockNum()))
    {
        return false;
    }

    // Check the signature of this DS block
    if (!VerifyDSBlockCoSignature(dsblock))
    {
        LOG_EPOCH(WARNING, to_string(m_mediator.m_currentEpochNum).c_str(),
                  "DSBlock co-sig verification failed");
        return false;
    }

    // Add to block chain and Store the DS block to disk.
    StoreDSBlockToDisk(dsblock);

    LOG_STATE(
        "[DSBLK]["
        << setw(15) << left << m_mediator.m_selfPeer.GetPrintableIPAddress()
        << "]["
        << m_mediator.m_txBlockChain.GetLastBlock().GetHeader().GetBlockNum()
            + 1
        << "] RECEIVED DSBLOCK");

    if (LOOKUP_NODE_MODE)
    {
        LOG_EPOCH(INFO, to_string(m_mediator.m_currentEpochNum).c_str(),
                  "I the lookup node have stored the DS Block");
    }

    m_mediator.UpdateDSBlockRand(); // Update the rand1 value for next PoW
    UpdateDSCommiteeComposition(newleaderIP);

    if (!LOOKUP_NODE_MODE)
    {
        POW::GetInstance().StopMining();

        // If I am the next DS leader -> need to set myself up as a DS node
        if (m_mediator.m_selfKey.second
            == m_mediator.m_dsBlockChain.GetLastBlock()
                   .GetHeader()
                   .GetMinerPubKey())
        {
            LOG_EPOCH(INFO, to_string(m_mediator.m_currentEpochNum).c_str(),
                      "I won PoW :-) I am now the new DS committee leader!");

            // Process sharding structure as a DS node
            if (!m_mediator.m_ds->ProcessShardingStructure())
            {
                return false;
            }

            // Process txn sharing assignments as a DS node
            m_mediator.m_ds->ProcessTxnBodySharingAssignment();

            // Update my DS mode and ID
            m_mediator.m_ds->m_consensusMyID = 0;
            m_mediator.m_ds->m_consensusID
                = m_mediator.m_currentEpochNum == 1 ? 1 : 0;
            m_mediator.m_ds->m_mode = DirectoryService::Mode::PRIMARY_DS;

            // (We're getting rid of this eventually) Clean up my txn list since I'm a DS node now
            m_mediator.m_node->CleanCreatedTransaction();

            LOG_EPOCHINFO(to_string(m_mediator.m_currentEpochNum).c_str(),
                          DS_LEADER_MSG);
            LOG_STATE("[IDENT]["
                      << std::setw(15) << std::left
                      << m_mediator.m_selfPeer.GetPrintableIPAddress()
                      << "][0     ] DSLD");

            // Finally, start as the DS leader
            m_mediator.m_ds->StartFirstTxEpoch();
        }
        // If I am a shard node
        else
        {
            LOG_EPOCH(INFO, to_string(m_mediator.m_currentEpochNum).c_str(),
                      "I lost PoW :-( Better luck next time!");

            // Process sharding structure as a shard node
            if (LoadShardingStructure() == false)
            {
                return false;
            }

            // Process txn sharing assignments as a shard node
            LoadTxnSharingInfo();

            // Finally, start as a shard node
            StartFirstTxEpoch();
        }
    }
    else
    {
<<<<<<< HEAD
        // Process sharding structure as a lookup node
        m_mediator.m_lookup->ProcessEntireShardingStructure();

        if (m_mediator.m_lookup->GetIsServer())
=======
        // [Sharding structure]
        m_mediator.m_lookup->ProcessEntireShardingStructure(message, cur_offset,
                                                            from);
        if (m_mediator.m_lookup->GetIsServer() && USE_REMOTE_TXN_CREATOR)
>>>>>>> 9f320f0b
        {
            m_mediator.m_lookup->SenderTxnBatchThread();
        }
    }
    return true;
}<|MERGE_RESOLUTION|>--- conflicted
+++ resolved
@@ -566,17 +566,10 @@
     }
     else
     {
-<<<<<<< HEAD
         // Process sharding structure as a lookup node
         m_mediator.m_lookup->ProcessEntireShardingStructure();
 
-        if (m_mediator.m_lookup->GetIsServer())
-=======
-        // [Sharding structure]
-        m_mediator.m_lookup->ProcessEntireShardingStructure(message, cur_offset,
-                                                            from);
         if (m_mediator.m_lookup->GetIsServer() && USE_REMOTE_TXN_CREATOR)
->>>>>>> 9f320f0b
         {
             m_mediator.m_lookup->SenderTxnBatchThread();
         }
