--- conflicted
+++ resolved
@@ -560,7 +560,6 @@
             LOG_EPOCH(INFO, to_string(m_mediator.m_currentEpochNum).c_str(),
                       "I lost PoW :-( Better luck next time!");
 
-<<<<<<< HEAD
             // [Sharding structure] -> Use the loading function for shard node
             if (LoadShardingStructure(message, cur_offset) == false)
             {
@@ -569,13 +568,6 @@
 
             // [Txn sharing assignments] -> Use the loading function for shard node
             LoadTxnSharingInfo(message, cur_offset);
-=======
-        LOG_EPOCHINFO(to_string(m_mediator.m_currentEpochNum).c_str(),
-                      DS_LEADER_MSG);
-        LOG_STATE("[IDENT][" << std::setw(15) << std::left
-                             << m_mediator.m_selfPeer.GetPrintableIPAddress()
-                             << "][0     ] DSLD");
->>>>>>> baf189fd
 
             // Finally, start as a shard node
             StartFirstTxEpoch();
@@ -586,19 +578,10 @@
         // [Sharding structure]
         m_mediator.m_lookup->ProcessEntireShardingStructure(message, cur_offset,
                                                             from);
-    }
-<<<<<<< HEAD
-=======
-#else
-    // [Sharding structure]
-    m_mediator.m_lookup->ProcessEntireShardingStructure(message, cur_offset,
-                                                        from);
-    if (m_mediator.m_lookup->GetIsServer())
-    {
-        m_mediator.m_lookup->SenderTxnBatchThread();
-    }
-#endif // IS_LOOKUP_NODE
-
->>>>>>> baf189fd
+        if (m_mediator.m_lookup->GetIsServer())
+        {
+            m_mediator.m_lookup->SenderTxnBatchThread();
+        }
+    }
     return true;
 }