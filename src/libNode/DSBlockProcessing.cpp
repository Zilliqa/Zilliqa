--- conflicted
+++ resolved
@@ -233,12 +233,6 @@
         return true;
     }
 
-<<<<<<< HEAD
-    m_mediator.m_ds->m_shards.clear();
-    cur_offset = ShardingStructure::Deserialize(message, cur_offset,
-                                                m_mediator.m_ds->m_shards);
-=======
->>>>>>> 568c8149
     m_numShards = m_mediator.m_ds->m_shards.size();
 
     // Check the shard ID against the deserialized structure
@@ -250,12 +244,7 @@
         return false;
     }
 
-<<<<<<< HEAD
-    const map<PubKey, Peer>& my_shard
-        = m_mediator.m_ds->m_shards.at(m_myShardID);
-=======
     const auto& my_shard = m_mediator.m_ds->m_shards.at(m_myShardID);
->>>>>>> 568c8149
 
     // m_myShardMembers->clear();
     m_myShardMembers.reset(new std::deque<pair<PubKey, Peer>>);
