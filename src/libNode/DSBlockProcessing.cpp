/**
* Copyright (c) 2018 Zilliqa 
* This source code is being disclosed to you solely for the purpose of your participation in 
* testing Zilliqa. You may view, compile and run the code for that purpose and pursuant to 
* the protocols and algorithms that are programmed into, and intended by, the code. You may 
* not do anything else with the code without express permission from Zilliqa Research Pte. Ltd., 
* including modifying or publishing the code (or any part of it), and developing or forming 
* another public or private blockchain network. This source code is provided ‘as is’ and no 
* warranties are given as to title or non-infringement, merchantability or fitness for purpose 
* and, to the extent permitted by law, all liability for your use of the code is disclaimed. 
* Some programs in this code are governed by the GNU General Public License v3.0 (available at 
* https://www.gnu.org/licenses/gpl-3.0.en.html) (‘GPLv3’). The programs that are governed by 
* GPLv3.0 are those programs that are located in the folders src/depends and tests/depends 
* and which include a reference to GPLv3 in their program files.
**/

#include <array>
#include <boost/multiprecision/cpp_int.hpp>
#include <chrono>
#include <functional>
#include <thread>

#include "Node.h"
#include "common/Constants.h"
#include "common/Messages.h"
#include "common/Serializable.h"
#include "depends/common/RLP.h"
#include "depends/libDatabase/MemoryDB.h"
#include "depends/libTrie/TrieDB.h"
#include "depends/libTrie/TrieHash.h"
#include "libConsensus/ConsensusUser.h"
#include "libCrypto/Sha2.h"
#include "libData/AccountData/Account.h"
#include "libData/AccountData/AccountStore.h"
#include "libData/AccountData/Transaction.h"
#include "libMediator/Mediator.h"
#include "libMessage/Messenger.h"
#include "libNetwork/Whitelist.h"
#include "libPOW/pow.h"
#include "libUtils/BitVector.h"
#include "libUtils/DataConversion.h"
#include "libUtils/DetachedFunction.h"
#include "libUtils/HashUtils.h"
#include "libUtils/Logger.h"
#include "libUtils/SanityChecks.h"
#include "libUtils/TimeLockedFunction.h"
#include "libUtils/TimeUtils.h"
#include "libUtils/UpgradeManager.h"

using namespace std;
using namespace boost::multiprecision;

void Node::StoreDSBlockToDisk(const DSBlock& dsblock)
{
    LOG_MARKER();

    m_mediator.m_dsBlockChain.AddBlock(dsblock);
    LOG_EPOCH(INFO, to_string(m_mediator.m_currentEpochNum).c_str(),
              "Storing DS Block Number: "
                  << dsblock.GetHeader().GetBlockNum() << " with Nonce: "
                  << ", DS PoW Difficulty: "
                  << to_string(dsblock.GetHeader().GetDSDifficulty())
                  << ", Difficulty: "
                  << to_string(dsblock.GetHeader().GetDifficulty())
                  << ", Timestamp: " << dsblock.GetHeader().GetTimestamp());

    // Update the rand1 value for next PoW
    m_mediator.UpdateDSBlockRand();

    // Store DS Block to disk
    vector<unsigned char> serializedDSBlock;
    dsblock.Serialize(serializedDSBlock, 0);

    BlockStorage::GetBlockStorage().PutDSBlock(
        dsblock.GetHeader().GetBlockNum(), serializedDSBlock);
    m_mediator.m_ds->m_latestActiveDSBlockNum
        = dsblock.GetHeader().GetBlockNum();
    BlockStorage::GetBlockStorage().PutMetadata(
        LATESTACTIVEDSBLOCKNUM,
        DataConversion::StringToCharArray(
            to_string(m_mediator.m_ds->m_latestActiveDSBlockNum)));
}

void Node::UpdateDSCommiteeComposition()
{
    LOG_MARKER();
    map<PubKey, Peer> NewDSMembers = m_mediator.m_dsBlockChain.GetLastBlock()
                                         .GetHeader()
                                         .GetDSPoWWinners();
    for (const auto& DSPowWinner : NewDSMembers)
    {
        if (m_mediator.m_selfKey.second == DSPowWinner.first)
        {
            m_mediator.m_DSCommittee->emplace_front(
                make_pair(m_mediator.m_selfKey.second, Peer()));
        }
        else
        {
            m_mediator.m_DSCommittee->emplace_front(DSPowWinner);
        }
        m_mediator.m_DSCommittee->pop_back();
    }
<<<<<<< HEAD
=======

    lock_guard<mutex> g(m_mediator.m_mutexDSCommittee);

    m_mediator.m_DSCommittee->emplace_front(make_pair(
        m_mediator.m_dsBlockChain.GetLastBlock().GetHeader().GetMinerPubKey(),
        peer));
    m_mediator.m_DSCommittee->pop_back();
>>>>>>> a707cdeb
}

bool Node::CheckWhetherDSBlockNumIsLatest(const uint64_t dsblockNum)
{
    LOG_MARKER();

    uint64_t latestBlockNumInBlockchain
        = m_mediator.m_dsBlockChain.GetLastBlock().GetHeader().GetBlockNum();

    if (dsblockNum < latestBlockNumInBlockchain + 1)
    {
        LOG_EPOCH(WARNING, to_string(m_mediator.m_currentEpochNum).c_str(),
                  "We are processing duplicated blocks\n"
                      << "cur block num: " << latestBlockNumInBlockchain << "\n"
                      << "incoming block num: " << dsblockNum);
        return false;
    }
    else if (dsblockNum > latestBlockNumInBlockchain + 1)
    {
        LOG_EPOCH(WARNING, to_string(m_mediator.m_currentEpochNum).c_str(),
                  "Missing of some DS blocks. Requested: "
                      << dsblockNum
                      << " while Present: " << latestBlockNumInBlockchain);
        // Todo: handle missing DS blocks.
        return false;
    }

    return true;
}

bool Node::VerifyDSBlockCoSignature(const DSBlock& dsblock)
{
    LOG_MARKER();

    unsigned int index = 0;
    unsigned int count = 0;

    const vector<bool>& B2 = dsblock.GetB2();
    if (m_mediator.m_DSCommittee->size() != B2.size())
    {
        LOG_GENERAL(WARNING,
                    "Mismatch: DS committee size = "
                        << m_mediator.m_DSCommittee->size()
                        << ", co-sig bitmap size = " << B2.size());
        return false;
    }

    // Generate the aggregated key
    vector<PubKey> keys;
    for (auto const& kv : *m_mediator.m_DSCommittee)
    {
        if (B2.at(index))
        {
            keys.emplace_back(kv.first);
            count++;
        }
        index++;
    }

    if (count != ConsensusCommon::NumForConsensus(B2.size()))
    {
        LOG_GENERAL(WARNING, "Cosig was not generated by enough nodes");
        return false;
    }

    shared_ptr<PubKey> aggregatedKey = MultiSig::AggregatePubKeys(keys);
    if (aggregatedKey == nullptr)
    {
        LOG_GENERAL(WARNING, "Aggregated key generation failed");
        return false;
    }

    // Verify the collective signature
    vector<unsigned char> message;
    dsblock.GetHeader().Serialize(message, 0);
    dsblock.GetCS1().Serialize(message, dsblock.GetHeader().GetSize());
    BitVector::SetBitVector(message,
                            dsblock.GetHeader().GetSize() + BLOCK_SIG_SIZE,
                            dsblock.GetB1());
    if (!Schnorr::GetInstance().Verify(message, 0, message.size(),
                                       dsblock.GetCS2(), *aggregatedKey))
    {
        LOG_GENERAL(WARNING, "Cosig verification failed");
        for (auto& kv : keys)
        {
            LOG_GENERAL(WARNING, kv);
        }
        return false;
    }

    return true;
}

void Node::LogReceivedDSBlockDetails([[gnu::unused]] const DSBlock& dsblock)
{

    LOG_EPOCH(INFO, to_string(m_mediator.m_currentEpochNum).c_str(),
              "dsblock.GetHeader().GetDifficulty(): "
                  << (int)dsblock.GetHeader().GetDifficulty());
    LOG_EPOCH(INFO, to_string(m_mediator.m_currentEpochNum).c_str(),
              "dsblock.GetHeader().GetBlockNum(): "
                  << dsblock.GetHeader().GetBlockNum());
    LOG_EPOCH(INFO, to_string(m_mediator.m_currentEpochNum).c_str(),
              "dsblock.GetHeader().GetLeaderPubKey(): "
                  << dsblock.GetHeader().GetLeaderPubKey());

    LOG_EPOCH(INFO, to_string(m_mediator.m_currentEpochNum).c_str(),
              "Incoming DS committee members");
    for (const auto& dsmember : dsblock.GetHeader().GetDSPoWWinners())
    {
        LOG_EPOCH(INFO, to_string(m_mediator.m_currentEpochNum).c_str(),
                  dsmember.second);
    }
}

bool Node::LoadShardingStructure()
{
    if (LOOKUP_NODE_MODE)
    {
        LOG_GENERAL(WARNING,
                    "Node::LoadShardingStructure not expected to be called "
                    "from LookUp node.");
        return true;
    }

    m_numShards = m_mediator.m_ds->m_shards.size();

    // Check the shard ID against the deserialized structure
    if (m_myShardID >= m_mediator.m_ds->m_shards.size())
    {
        LOG_EPOCH(WARNING, to_string(m_mediator.m_currentEpochNum).c_str(),
                  "Shard ID " << m_myShardID << " >= num shards "
                              << m_mediator.m_ds->m_shards.size());
        return false;
    }

    const auto& my_shard = m_mediator.m_ds->m_shards.at(m_myShardID);

    // m_myShardMembers->clear();
    m_myShardMembers.reset(new std::deque<pair<PubKey, Peer>>);

    // All nodes; first entry is leader
    unsigned int index = 0;
    for (const auto& shardNode : my_shard)
    {
        m_myShardMembers->emplace_back(std::get<SHARD_NODE_PUBKEY>(shardNode),
                                       std::get<SHARD_NODE_PEER>(shardNode));

        // Zero out my IP to avoid sending to myself
        if (m_mediator.m_selfPeer == m_myShardMembers->back().second)
        {
            m_consensusMyID = index; // Set my ID
            m_myShardMembers->back().second = Peer();
        }

        LOG_EPOCH(INFO, to_string(m_mediator.m_currentEpochNum).c_str(),
                  " PubKey: "
                      << DataConversion::SerializableToHexStr(
                             m_myShardMembers->back().first)
                      << " IP: "
                      << m_myShardMembers->back().second.GetPrintableIPAddress()
                      << " Port: "
                      << m_myShardMembers->back().second.m_listenPortHost);

        index++;
    }

    return true;
}

void Node::LoadTxnSharingInfo()
{
    if (LOOKUP_NODE_MODE)
    {
        LOG_GENERAL(WARNING,
                    "Node::LoadTxnSharingInfo not expected to be called from "
                    "LookUp node.");
        return;
    }

    LOG_MARKER();

    m_txnSharingIAmSender = false;
    m_txnSharingIAmForwarder = false;
    m_txnSharingAssignedNodes.clear();

    // m_txnSharingAssignedNodes below is basically just the combination of ds_receivers, shard_receivers, and shard_senders
    // We will get rid of this inefficiency eventually

    m_txnSharingAssignedNodes.emplace_back();

    for (auto& m_DSReceiver : m_mediator.m_ds->m_DSReceivers)
    {
        m_txnSharingAssignedNodes.back().emplace_back(m_DSReceiver);
    }

    for (unsigned int i = 0; i < m_mediator.m_ds->m_shardReceivers.size(); i++)
    {
        m_txnSharingAssignedNodes.emplace_back();

        for (unsigned int j = 0;
             j < m_mediator.m_ds->m_shardReceivers.at(i).size(); j++)
        {
            m_txnSharingAssignedNodes.back().emplace_back(
                m_mediator.m_ds->m_shardReceivers.at(i).at(j));

            if ((i == m_myShardID)
                && (m_txnSharingAssignedNodes.back().back()
                    == m_mediator.m_selfPeer))
            {
                m_txnSharingIAmForwarder = true;
            }
        }

        m_txnSharingAssignedNodes.emplace_back();

        for (unsigned int j = 0;
             j < m_mediator.m_ds->m_shardSenders.at(i).size(); j++)
        {
            m_txnSharingAssignedNodes.back().emplace_back(
                m_mediator.m_ds->m_shardSenders.at(i).at(j));

            if ((i == m_myShardID)
                && (m_txnSharingAssignedNodes.back().back()
                    == m_mediator.m_selfPeer))
            {
                m_txnSharingIAmSender = true;
            }
        }
    }
}

void Node::StartFirstTxEpoch()
{
    if (LOOKUP_NODE_MODE)
    {
        LOG_GENERAL(WARNING,
                    "Node::StartFirstTxEpoch not expected to be called from "
                    "LookUp node.");
        return;
    }

    LOG_MARKER();

    ResetConsensusId();

    // Check if I am the leader or backup of the shard
    if (m_mediator.m_selfKey.second
        == (*m_myShardMembers)[m_consensusLeaderID].first)
    {
        m_isPrimary = true;
        LOG_EPOCH(INFO, to_string(m_mediator.m_currentEpochNum).c_str(),
                  "I am leader of the sharded committee");

        LOG_STATE("[IDENT][" << std::setw(15) << std::left
                             << m_mediator.m_selfPeer.GetPrintableIPAddress()
                             << "][" << m_myShardID << "][0  ] SCLD");
    }
    else
    {
        m_isPrimary = false;

        LOG_EPOCH(INFO, to_string(m_mediator.m_currentEpochNum).c_str(),
                  "I am backup member of the sharded committee");

        LOG_STATE("[SHSTU][" << setw(15) << left
                             << m_mediator.m_selfPeer.GetPrintableIPAddress()
                             << "]["
                             << m_mediator.m_txBlockChain.GetLastBlock()
                                    .GetHeader()
                                    .GetBlockNum()
                      + 1 << "] RECEIVED SHARDING STRUCTURE");

        LOG_STATE("[IDENT][" << std::setw(15) << std::left
                             << m_mediator.m_selfPeer.GetPrintableIPAddress()
                             << "][" << m_myShardID << "][" << std::setw(3)
                             << std::left << m_consensusMyID << "] SCBK");
    }

    // Choose N other nodes to be sender of microblock to ds committee.
    // TODO: Randomly choose these nodes?
    m_isMBSender = false;
    unsigned int numOfMBSender = NUM_MICROBLOCK_SENDERS;
    if (m_myShardMembers->size() < numOfMBSender)
    {
        numOfMBSender = m_myShardMembers->size();
    }

    // Shard leader will not have the flag set
    for (unsigned int i = 1; i < numOfMBSender; i++)
    {
        if (m_mediator.m_selfKey.second == m_myShardMembers->at(i).first)
        {
            // Selected node to be sender of its shard's micrblock
            m_isMBSender = true;
            break;
        }
    }

    // Choose N other DS nodes to be recipient of microblock
    m_DSMBReceivers.clear();
    unsigned int numOfMBReceivers
        = std::min(NUM_MICROBLOCK_GOSSIP_RECEIVERS,
                   (uint32_t)m_mediator.m_DSCommittee->size());

    for (unsigned int i = 0; i < numOfMBReceivers; i++)
    {
        m_DSMBReceivers.emplace_back(m_mediator.m_DSCommittee->at(i).second);
    }

    m_justDidFallback = false;
    CommitTxnPacketBuffer();

    if (BROADCAST_GOSSIP_MODE)
    {
        std::vector<Peer> peers;
        for (const auto& i : *m_myShardMembers)
        {
            if (i.second.m_listenPortHost != 0)
            {
                peers.emplace_back(i.second);
            }
        }

        // Initialize every start of DS Epoch
        P2PComm::GetInstance().InitializeRumorManager(peers);
    }

    auto main_func3 = [this]() mutable -> void { RunConsensusOnMicroBlock(); };

    DetachedFunction(1, main_func3);

    FallbackTimerLaunch();
    FallbackTimerPulse();
}

void Node::ResetConsensusId()
{
    m_mediator.m_consensusID = m_mediator.m_currentEpochNum == 1 ? 1 : 0;
    m_consensusLeaderID = m_mediator.m_currentEpochNum == 1 ? 1 : 0;
}

bool Node::ProcessDSBlock(const vector<unsigned char>& message,
                          unsigned int cur_offset,
                          [[gnu::unused]] const Peer& from)
{
    LOG_MARKER();
    lock_guard<mutex> g(m_mutexDSBlock);

    if (!LOOKUP_NODE_MODE)
    {
        if (!CheckState(PROCESS_DSBLOCK))
        {
            return false;
        }

        // For running from genesis
        if (m_mediator.m_lookup->m_syncType != SyncType::NO_SYNC)
        {
            m_mediator.m_lookup->m_syncType = SyncType::NO_SYNC;
            if (m_fromNewProcess)
            {
                m_fromNewProcess = false;
            }

            // Are these necessary? Commented out for now
            //AccountStore::GetInstance().MoveUpdatesToDisk();
            //m_runFromLate = false;
        }
    }
    else
    {
        LOG_EPOCH(INFO, to_string(m_mediator.m_currentEpochNum).c_str(),
                  "I the lookup node have received the DS Block");
    }

    DSBlock dsblock;
    uint32_t shardID;
    Peer newleaderIP;

    m_mediator.m_ds->m_shards.clear();
    m_mediator.m_ds->m_DSReceivers.clear();
    m_mediator.m_ds->m_shardReceivers.clear();
    m_mediator.m_ds->m_shardSenders.clear();

    if (!Messenger::GetNodeDSBlock(
            message, cur_offset, shardID, dsblock, m_mediator.m_ds->m_shards,
            m_mediator.m_ds->m_DSReceivers, m_mediator.m_ds->m_shardReceivers,
            m_mediator.m_ds->m_shardSenders))
    {
        LOG_EPOCH(WARNING, to_string(m_mediator.m_currentEpochNum).c_str(),
                  "Messenger::GetNodeDSBlock failed.");
        return false;
    }

    auto func = [this, dsblock]() mutable -> void {
        lock_guard<mutex> g(m_mediator.m_mutexCurSWInfo);
        if (m_mediator.m_curSWInfo != dsblock.GetHeader().GetSWInfo())
        {
            if (UpgradeManager::GetInstance().DownloadSW())
            {
                m_mediator.m_curSWInfo
                    = *UpgradeManager::GetInstance().GetLatestSWInfo();
            }
        }
    };
    DetachedFunction(1, func);

    m_myShardID = shardID;

    LogReceivedDSBlockDetails(dsblock);

    // Checking for freshness of incoming DS Block
    if (!CheckWhetherDSBlockNumIsLatest(dsblock.GetHeader().GetBlockNum()))
    {
        return false;
    }

    // Check the signature of this DS block
    if (!VerifyDSBlockCoSignature(dsblock))
    {
        LOG_EPOCH(WARNING, to_string(m_mediator.m_currentEpochNum).c_str(),
                  "DSBlock co-sig verification failed");
        return false;
    }

    // Add to block chain and Store the DS block to disk.
    StoreDSBlockToDisk(dsblock);

    map<PubKey, Peer> dsPoWWinners = m_mediator.m_dsBlockChain.GetLastBlock()
                                         .GetHeader()
                                         .GetDSPoWWinners();

    LOG_STATE(
        "[DSBLK]["
        << setw(15) << left << m_mediator.m_selfPeer.GetPrintableIPAddress()
        << "]["
        << m_mediator.m_txBlockChain.GetLastBlock().GetHeader().GetBlockNum()
            + 1
        << "] RECEIVED DSBLOCK");

    if (LOOKUP_NODE_MODE)
    {
        LOG_EPOCH(INFO, to_string(m_mediator.m_currentEpochNum).c_str(),
                  "I the lookup node have stored the DS Block");
    }

    m_mediator.UpdateDSBlockRand(); // Update the rand1 value for next PoW
    UpdateDSCommiteeComposition();

    if (!LOOKUP_NODE_MODE)
    {
        uint32_t ds_size = m_mediator.m_DSCommittee->size();
        POW::GetInstance().StopMining();

        // Assign from size -1 as it will get pop and push into ds committee data structure,
        // Hence, the ordering is reverse.
        unsigned int newDSMemberIndex = dsPoWWinners.size() - 1;
        bool isNewDSMember = false;

        for (const auto& newDSMember : dsPoWWinners)
        {
            if (m_mediator.m_selfKey.second == newDSMember.first)
            {
                isNewDSMember = true;
                m_mediator.m_ds->m_consensusMyID = newDSMemberIndex;
                LOG_EPOCH(INFO, to_string(m_mediator.m_currentEpochNum).c_str(),
                          "I won DS PoW. Currently, one of the new ds "
                          "committee member with id "
                              << m_mediator.m_ds->m_consensusMyID);
            }
            newDSMemberIndex--;
        }

        // If I am the next DS leader -> need to set myself up as a DS node
        if (isNewDSMember)
        {
            // Process sharding structure as a DS node
            if (!m_mediator.m_ds->ProcessShardingStructure(
                    m_mediator.m_ds->m_shards,
                    m_mediator.m_ds->m_publicKeyToShardIdMap,
                    m_mediator.m_ds->m_mapNodeReputation))
            {
                return false;
            }

            // Process txn sharing assignments as a DS node
            m_mediator.m_ds->ProcessTxnBodySharingAssignment();

            // Update my ID
<<<<<<< HEAD
            m_mediator.m_ds->m_consensusID
                = m_mediator.m_currentEpochNum == 1 ? 1 : 0;
=======
            m_mediator.m_ds->m_consensusMyID = 0;
>>>>>>> a707cdeb

            ResetConsensusId();

            //(We're getting rid of this eventually Clean up my txns coz I am DS)
            m_mediator.m_node->CleanCreatedTransaction();

            uint16_t lastBlockHash = 0;
            if (m_mediator.m_currentEpochNum > 1)
            {
                lastBlockHash = HashUtils::SerializableToHash16Bits(
                    m_mediator.m_txBlockChain.GetLastBlock());
            }

            {
                lock_guard<mutex> g(m_mediator.m_mutexDSCommittee);
                unsigned int ds_size = (m_mediator.m_DSCommittee)->size();
                LOG_GENERAL(INFO,
                            "DS leader at is " << (lastBlockHash % ds_size));
                if (lastBlockHash % ds_size == m_mediator.m_ds->m_consensusMyID)
                {
                    //I am the new DS committee leader
                    m_mediator.m_ds->m_mode
                        = DirectoryService::Mode::PRIMARY_DS;
                    LOG_EPOCHINFO(
                        to_string(m_mediator.m_currentEpochNum).c_str(),
                        DS_LEADER_MSG);
                    LOG_STATE("[IDENT]["
                              << std::setw(15) << std::left
                              << m_mediator.m_selfPeer.GetPrintableIPAddress()
                              << "][0     ] DSLD");
                }
                else
                {
                    m_mediator.m_ds->m_mode = DirectoryService::Mode::BACKUP_DS;
                    LOG_EPOCHINFO(
                        to_string(m_mediator.m_currentEpochNum).c_str(),
                        DS_BACKUP_MSG);
                }
            }
            m_mediator.m_ds->m_consensusLeaderID = lastBlockHash % ds_size;
<<<<<<< HEAD
            LOG_GENERAL(WARNING,
                        "debug consensus leader index is at "
                            << m_mediator.m_ds->m_consensusLeaderID);
            m_mediator.m_ds->StartFirstTxEpoch();
=======

            m_mediator.m_ds->StartFirstTxEpoch();
            //m_mediator.m_ds->m_mode = DirectoryService::Mode::PRIMARY_DS;

            return true;
>>>>>>> a707cdeb
        }
        else
        {
            // If I am a shard node
            LOG_EPOCH(INFO, to_string(m_mediator.m_currentEpochNum).c_str(),
                      "I lost PoW (DS level) :-( Better luck next time!");

            // Process sharding structure as a shard node
            if (!LoadShardingStructure())
            {
                return false;
            }

            // Process txn sharing assignments as a shard node
            LoadTxnSharingInfo();

            // Finally, start as a shard node
            StartFirstTxEpoch();
        }
    }
    else
    {
        // Process sharding structure as a lookup node
        m_mediator.m_lookup->ProcessEntireShardingStructure();

        ResetConsensusId();

        if (m_mediator.m_lookup->GetIsServer() && USE_REMOTE_TXN_CREATOR)
        {
            m_mediator.m_lookup->SenderTxnBatchThread();
        }

        FallbackTimerLaunch();
        FallbackTimerPulse();
    }
<<<<<<< HEAD
    LOG_GENERAL(INFO, "DS committee");
    for (const auto& member : *m_mediator.m_DSCommittee)
    {
        LOG_GENERAL(INFO, member.second);
    }
=======

>>>>>>> a707cdeb
    return true;
}<|MERGE_RESOLUTION|>--- conflicted
+++ resolved
@@ -100,16 +100,6 @@
         }
         m_mediator.m_DSCommittee->pop_back();
     }
-<<<<<<< HEAD
-=======
-
-    lock_guard<mutex> g(m_mediator.m_mutexDSCommittee);
-
-    m_mediator.m_DSCommittee->emplace_front(make_pair(
-        m_mediator.m_dsBlockChain.GetLastBlock().GetHeader().GetMinerPubKey(),
-        peer));
-    m_mediator.m_DSCommittee->pop_back();
->>>>>>> a707cdeb
 }
 
 bool Node::CheckWhetherDSBlockNumIsLatest(const uint64_t dsblockNum)
@@ -600,12 +590,8 @@
             m_mediator.m_ds->ProcessTxnBodySharingAssignment();
 
             // Update my ID
-<<<<<<< HEAD
             m_mediator.m_ds->m_consensusID
                 = m_mediator.m_currentEpochNum == 1 ? 1 : 0;
-=======
-            m_mediator.m_ds->m_consensusMyID = 0;
->>>>>>> a707cdeb
 
             ResetConsensusId();
 
@@ -646,18 +632,13 @@
                 }
             }
             m_mediator.m_ds->m_consensusLeaderID = lastBlockHash % ds_size;
-<<<<<<< HEAD
             LOG_GENERAL(WARNING,
                         "debug consensus leader index is at "
                             << m_mediator.m_ds->m_consensusLeaderID);
             m_mediator.m_ds->StartFirstTxEpoch();
-=======
-
-            m_mediator.m_ds->StartFirstTxEpoch();
             //m_mediator.m_ds->m_mode = DirectoryService::Mode::PRIMARY_DS;
 
             return true;
->>>>>>> a707cdeb
         }
         else
         {
@@ -693,14 +674,12 @@
         FallbackTimerLaunch();
         FallbackTimerPulse();
     }
-<<<<<<< HEAD
+
     LOG_GENERAL(INFO, "DS committee");
     for (const auto& member : *m_mediator.m_DSCommittee)
     {
         LOG_GENERAL(INFO, member.second);
     }
-=======
-
->>>>>>> a707cdeb
+
     return true;
 }