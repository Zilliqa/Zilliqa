/**
* Copyright (c) 2018 Zilliqa 
* This source code is being disclosed to you solely for the purpose of your participation in 
* testing Zilliqa. You may view, compile and run the code for that purpose and pursuant to 
* the protocols and algorithms that are programmed into, and intended by, the code. You may 
* not do anything else with the code without express permission from Zilliqa Research Pte. Ltd., 
* including modifying or publishing the code (or any part of it), and developing or forming 
* another public or private blockchain network. This source code is provided ‘as is’ and no 
* warranties are given as to title or non-infringement, merchantability or fitness for purpose 
* and, to the extent permitted by law, all liability for your use of the code is disclaimed. 
* Some programs in this code are governed by the GNU General Public License v3.0 (available at 
* https://www.gnu.org/licenses/gpl-3.0.en.html) (‘GPLv3’). The programs that are governed by 
* GPLv3.0 are those programs that are located in the folders src/depends and tests/depends 
* and which include a reference to GPLv3 in their program files.
**/

#include <array>
#include <boost/multiprecision/cpp_int.hpp>
#include <chrono>
#include <functional>
#include <thread>

#include "Node.h"
#include "common/Constants.h"
#include "common/Messages.h"
#include "common/Serializable.h"
#include "depends/common/RLP.h"
#include "depends/libDatabase/MemoryDB.h"
#include "depends/libTrie/TrieDB.h"
#include "depends/libTrie/TrieHash.h"
#include "libConsensus/ConsensusUser.h"
#include "libCrypto/Sha2.h"
#include "libData/AccountData/Account.h"
#include "libData/AccountData/AccountStore.h"
#include "libData/AccountData/Transaction.h"
#include "libMediator/Mediator.h"
#include "libMessage/Messenger.h"
#include "libNetwork/Whitelist.h"
#include "libPOW/pow.h"
#include "libUtils/BitVector.h"
#include "libUtils/DataConversion.h"
#include "libUtils/DetachedFunction.h"
#include "libUtils/HashUtils.h"
#include "libUtils/Logger.h"
#include "libUtils/SanityChecks.h"
#include "libUtils/TimeLockedFunction.h"
#include "libUtils/TimeUtils.h"
#include "libUtils/UpgradeManager.h"

using namespace std;
using namespace boost::multiprecision;

void Node::StoreDSBlockToDisk(const DSBlock& dsblock)
{
    LOG_MARKER();

    m_mediator.m_dsBlockChain.AddBlock(dsblock);
    LOG_EPOCH(INFO, to_string(m_mediator.m_currentEpochNum).c_str(),
              "Storing DS Block Number: "
                  << dsblock.GetHeader().GetBlockNum() << " with Nonce: "
                  << dsblock.GetHeader().GetNonce() << ", DS PoW Difficulty: "
                  << to_string(dsblock.GetHeader().GetDSDifficulty())
                  << ", Difficulty: "
                  << to_string(dsblock.GetHeader().GetDifficulty())
                  << ", Timestamp: " << dsblock.GetHeader().GetTimestamp());

    // Update the rand1 value for next PoW
    m_mediator.UpdateDSBlockRand();

    // Store DS Block to disk
    vector<unsigned char> serializedDSBlock;
    dsblock.Serialize(serializedDSBlock, 0);

    BlockStorage::GetBlockStorage().PutDSBlock(
        dsblock.GetHeader().GetBlockNum(), serializedDSBlock);
    m_mediator.m_ds->m_latestActiveDSBlockNum
        = dsblock.GetHeader().GetBlockNum();
    BlockStorage::GetBlockStorage().PutMetadata(
        LATESTACTIVEDSBLOCKNUM,
        DataConversion::StringToCharArray(
            to_string(m_mediator.m_ds->m_latestActiveDSBlockNum)));
}

void Node::UpdateDSCommiteeComposition(const Peer& winnerpeer)
{
    LOG_MARKER();

    // Update my view of the DS committee
    // 1. Insert new leader at the head of the queue
    // 2. Pop out the oldest backup from the tail of the queue
    // Note: If I am the primary, push a placeholder with ip=0 and port=0 in place of my real port
    Peer peer;

    if (!(m_mediator.m_selfKey.second
          == m_mediator.m_dsBlockChain.GetLastBlock()
                 .GetHeader()
                 .GetMinerPubKey()))
    {
        peer = winnerpeer;
    }

    lock_guard<mutex> g(m_mediator.m_mutexDSCommittee);

    m_mediator.m_DSCommittee->emplace_front(make_pair(
        m_mediator.m_dsBlockChain.GetLastBlock().GetHeader().GetMinerPubKey(),
        peer));
    m_mediator.m_DSCommittee->pop_back();
}

bool Node::CheckWhetherDSBlockNumIsLatest(const uint64_t dsblockNum)
{
    LOG_MARKER();

    uint64_t latestBlockNumInBlockchain
        = m_mediator.m_dsBlockChain.GetLastBlock().GetHeader().GetBlockNum();

    if (dsblockNum < latestBlockNumInBlockchain + 1)
    {
        LOG_EPOCH(WARNING, to_string(m_mediator.m_currentEpochNum).c_str(),
                  "We are processing duplicated blocks\n"
                      << "cur block num: " << latestBlockNumInBlockchain << "\n"
                      << "incoming block num: " << dsblockNum);
        return false;
    }
    else if (dsblockNum > latestBlockNumInBlockchain + 1)
    {
        LOG_EPOCH(WARNING, to_string(m_mediator.m_currentEpochNum).c_str(),
                  "Missing of some DS blocks. Requested: "
                      << dsblockNum
                      << " while Present: " << latestBlockNumInBlockchain);
        // Todo: handle missing DS blocks.
        return false;
    }

    return true;
}

bool Node::VerifyDSBlockCoSignature(const DSBlock& dsblock)
{
    LOG_MARKER();

    unsigned int index = 0;
    unsigned int count = 0;

    const vector<bool>& B2 = dsblock.GetB2();
    if (m_mediator.m_DSCommittee->size() != B2.size())
    {
        LOG_GENERAL(WARNING,
                    "Mismatch: DS committee size = "
                        << m_mediator.m_DSCommittee->size()
                        << ", co-sig bitmap size = " << B2.size());
        return false;
    }

    // Generate the aggregated key
    vector<PubKey> keys;
    for (auto const& kv : *m_mediator.m_DSCommittee)
    {
        if (B2.at(index))
        {
            keys.emplace_back(kv.first);
            count++;
        }
        index++;
    }

    if (count != ConsensusCommon::NumForConsensus(B2.size()))
    {
        LOG_GENERAL(WARNING, "Cosig was not generated by enough nodes");
        return false;
    }

    shared_ptr<PubKey> aggregatedKey = MultiSig::AggregatePubKeys(keys);
    if (aggregatedKey == nullptr)
    {
        LOG_GENERAL(WARNING, "Aggregated key generation failed");
        return false;
    }

    // Verify the collective signature
    vector<unsigned char> message;
    dsblock.GetHeader().Serialize(message, 0);
    dsblock.GetCS1().Serialize(message, DSBlockHeader::SIZE);
    BitVector::SetBitVector(message, DSBlockHeader::SIZE + BLOCK_SIG_SIZE,
                            dsblock.GetB1());
    if (!Schnorr::GetInstance().Verify(message, 0, message.size(),
                                       dsblock.GetCS2(), *aggregatedKey))
    {
        LOG_GENERAL(WARNING, "Cosig verification failed");
        for (auto& kv : keys)
        {
            LOG_GENERAL(WARNING, kv);
        }
        return false;
    }

    return true;
}

void Node::LogReceivedDSBlockDetails([[gnu::unused]] const DSBlock& dsblock)
{
    if (LOOKUP_NODE_MODE)
    {
        LOG_EPOCH(INFO, to_string(m_mediator.m_currentEpochNum).c_str(),
                  "I the lookup node have deserialized the DS Block");
        LOG_EPOCH(INFO, to_string(m_mediator.m_currentEpochNum).c_str(),
                  "dsblock.GetHeader().GetDifficulty(): "
                      << (int)dsblock.GetHeader().GetDifficulty());
        LOG_EPOCH(INFO, to_string(m_mediator.m_currentEpochNum).c_str(),
                  "dsblock.GetHeader().GetNonce(): "
                      << dsblock.GetHeader().GetNonce());
        LOG_EPOCH(INFO, to_string(m_mediator.m_currentEpochNum).c_str(),
                  "dsblock.GetHeader().GetBlockNum(): "
                      << dsblock.GetHeader().GetBlockNum());
        LOG_EPOCH(INFO, to_string(m_mediator.m_currentEpochNum).c_str(),
                  "dsblock.GetHeader().GetMinerPubKey(): "
                      << dsblock.GetHeader().GetMinerPubKey());
        LOG_EPOCH(INFO, to_string(m_mediator.m_currentEpochNum).c_str(),
                  "dsblock.GetHeader().GetLeaderPubKey(): "
                      << dsblock.GetHeader().GetLeaderPubKey());
    }
}

bool Node::LoadShardingStructure()
{
    if (LOOKUP_NODE_MODE)
    {
        LOG_GENERAL(WARNING,
                    "Node::LoadShardingStructure not expected to be called "
                    "from LookUp node.");
        return true;
    }

    m_numShards = m_mediator.m_ds->m_shards.size();

    // Check the shard ID against the deserialized structure
    if (m_myShardID >= m_mediator.m_ds->m_shards.size())
    {
        LOG_EPOCH(WARNING, to_string(m_mediator.m_currentEpochNum).c_str(),
                  "Shard ID " << m_myShardID << " >= num shards "
                              << m_mediator.m_ds->m_shards.size());
        return false;
    }

    const auto& my_shard = m_mediator.m_ds->m_shards.at(m_myShardID);

    // m_myShardMembers->clear();
    m_myShardMembers.reset(new std::deque<pair<PubKey, Peer>>);

    // All nodes; first entry is leader
    unsigned int index = 0;
    for (const auto& shardNode : my_shard)
    {
        m_myShardMembers->emplace_back(std::get<SHARD_NODE_PUBKEY>(shardNode),
                                       std::get<SHARD_NODE_PEER>(shardNode));

        // Zero out my IP to avoid sending to myself
        if (m_mediator.m_selfPeer == m_myShardMembers->back().second)
        {
            m_consensusMyID = index; // Set my ID
            m_myShardMembers->back().second = Peer();
        }

        LOG_EPOCH(INFO, to_string(m_mediator.m_currentEpochNum).c_str(),
                  " PubKey: "
                      << DataConversion::SerializableToHexStr(
                             m_myShardMembers->back().first)
                      << " IP: "
                      << m_myShardMembers->back().second.GetPrintableIPAddress()
                      << " Port: "
                      << m_myShardMembers->back().second.m_listenPortHost);

        index++;
    }

    return true;
}

void Node::LoadTxnSharingInfo()
{
    if (LOOKUP_NODE_MODE)
    {
        LOG_GENERAL(WARNING,
                    "Node::LoadTxnSharingInfo not expected to be called from "
                    "LookUp node.");
        return;
    }

    LOG_MARKER();

    m_txnSharingIAmSender = false;
    m_txnSharingIAmForwarder = false;
    m_txnSharingAssignedNodes.clear();

    // m_txnSharingAssignedNodes below is basically just the combination of ds_receivers, shard_receivers, and shard_senders
    // We will get rid of this inefficiency eventually

    m_txnSharingAssignedNodes.emplace_back();

    for (auto& m_DSReceiver : m_mediator.m_ds->m_DSReceivers)
    {
        m_txnSharingAssignedNodes.back().emplace_back(m_DSReceiver);
    }

    for (unsigned int i = 0; i < m_mediator.m_ds->m_shardReceivers.size(); i++)
    {
        m_txnSharingAssignedNodes.emplace_back();

        for (unsigned int j = 0;
             j < m_mediator.m_ds->m_shardReceivers.at(i).size(); j++)
        {
            m_txnSharingAssignedNodes.back().emplace_back(
                m_mediator.m_ds->m_shardReceivers.at(i).at(j));

            if ((i == m_myShardID)
                && (m_txnSharingAssignedNodes.back().back()
                    == m_mediator.m_selfPeer))
            {
                m_txnSharingIAmForwarder = true;
            }
        }

        m_txnSharingAssignedNodes.emplace_back();

        for (unsigned int j = 0;
             j < m_mediator.m_ds->m_shardSenders.at(i).size(); j++)
        {
            m_txnSharingAssignedNodes.back().emplace_back(
                m_mediator.m_ds->m_shardSenders.at(i).at(j));

            if ((i == m_myShardID)
                && (m_txnSharingAssignedNodes.back().back()
                    == m_mediator.m_selfPeer))
            {
                m_txnSharingIAmSender = true;
            }
        }
    }
}

void Node::StartFirstTxEpoch()
{
    if (LOOKUP_NODE_MODE)
    {
        LOG_GENERAL(WARNING,
                    "Node::StartFirstTxEpoch not expected to be called from "
                    "LookUp node.");
        return;
    }

    LOG_MARKER();

    ResetConsensusId();

    // Check if I am the leader or backup of the shard
    if (m_mediator.m_selfKey.second
        == (*m_myShardMembers)[m_consensusLeaderID].first)
    {
        m_isPrimary = true;
        LOG_EPOCH(INFO, to_string(m_mediator.m_currentEpochNum).c_str(),
                  "I am leader of the sharded committee");

        LOG_STATE("[IDENT][" << std::setw(15) << std::left
                             << m_mediator.m_selfPeer.GetPrintableIPAddress()
                             << "][" << m_myShardID << "][0  ] SCLD");
    }
    else
    {
        m_isPrimary = false;

        LOG_EPOCH(INFO, to_string(m_mediator.m_currentEpochNum).c_str(),
                  "I am backup member of the sharded committee");

        LOG_STATE("[SHSTU][" << setw(15) << left
                             << m_mediator.m_selfPeer.GetPrintableIPAddress()
                             << "]["
                             << m_mediator.m_txBlockChain.GetLastBlock()
                                    .GetHeader()
                                    .GetBlockNum()
                      + 1 << "] RECEIVED SHARDING STRUCTURE");

        LOG_STATE("[IDENT][" << std::setw(15) << std::left
                             << m_mediator.m_selfPeer.GetPrintableIPAddress()
                             << "][" << m_myShardID << "][" << std::setw(3)
                             << std::left << m_consensusMyID << "] SCBK");
    }

    // Choose N other nodes to be sender of microblock to ds committee.
    // TODO: Randomly choose these nodes?
    m_isMBSender = false;
    unsigned int numOfMBSender = NUM_MICROBLOCK_SENDERS + 1;
    if (m_myShardMembers->size() < numOfMBSender)
    {
        numOfMBSender = m_myShardMembers->size();
    }

    // Shard leader will not have the flag set
    for (unsigned int i = 1; i < numOfMBSender; i++)
    {
        if (m_mediator.m_selfKey.second == m_myShardMembers->at(i).first)
        {
            // Selected node to be sender of its shard's micrblock
            m_isMBSender = true;
            break;
        }
    }

<<<<<<< HEAD
    // Choose N other DS nodes to be recipient of microblock
    m_DSMBReceivers.clear();
    unsigned int numOfMBReceivers = NUM_MICROBLOCK_GOSSIP_RECEIVERS;
    if (m_mediator.m_DSCommittee->size() < numOfMBReceivers)
    {
        numOfMBReceivers = m_mediator.m_DSCommittee->size();
    }

    for (unsigned int i = 0; i < numOfMBReceivers; i++)
    {
        m_DSMBReceivers.emplace_back(m_mediator.m_DSCommittee->at(i).second);
    }

    m_consensusLeaderID = 0;
=======
    m_justDidFallback = false;
>>>>>>> c3b44e4c
    CommitTxnPacketBuffer();

    if (BROADCAST_GOSSIP_MODE)
    {
        std::vector<Peer> peers;
        for (const auto& i : *m_myShardMembers)
        {
            if (i.second.m_listenPortHost != 0)
            {
                peers.push_back(i.second);
            }
        }

        // Set the peerlist for RumorSpreading protocol every start of DS Epoch - after DS block is confirmed
        P2PComm::GetInstance().InitializeRumorManager(peers);
    }

    auto main_func3 = [this]() mutable -> void { RunConsensusOnMicroBlock(); };

    DetachedFunction(1, main_func3);

    FallbackTimerLaunch();
    FallbackTimerPulse();
}

void Node::ResetConsensusId()
{
    m_mediator.m_consensusID = m_mediator.m_currentEpochNum == 1 ? 1 : 0;
    m_consensusLeaderID = m_mediator.m_currentEpochNum == 1 ? 1 : 0;
}

bool Node::ProcessDSBlock(const vector<unsigned char>& message,
                          unsigned int cur_offset,
                          [[gnu::unused]] const Peer& from)
{
    LOG_MARKER();

    lock_guard<mutex> g(m_mutexDSBlock);

    if (!LOOKUP_NODE_MODE)
    {
        if (!CheckState(PROCESS_DSBLOCK))
        {
            return false;
        }

        // For running from genesis
        if (m_mediator.m_lookup->m_syncType != SyncType::NO_SYNC)
        {
            m_mediator.m_lookup->m_syncType = SyncType::NO_SYNC;
            if (m_fromNewProcess)
            {
                m_fromNewProcess = false;
            }

            // Are these necessary? Commented out for now
            //AccountStore::GetInstance().MoveUpdatesToDisk();
            //m_runFromLate = false;
        }
    }
    else
    {
        LOG_EPOCH(INFO, to_string(m_mediator.m_currentEpochNum).c_str(),
                  "I the lookup node have received the DS Block");
    }

    DSBlock dsblock;
    uint32_t shardID;
    Peer newleaderIP;

    m_mediator.m_ds->m_shards.clear();
    m_mediator.m_ds->m_DSReceivers.clear();
    m_mediator.m_ds->m_shardReceivers.clear();
    m_mediator.m_ds->m_shardSenders.clear();

    if (!Messenger::GetNodeDSBlock(
            message, cur_offset, shardID, dsblock, newleaderIP,
            m_mediator.m_ds->m_shards, m_mediator.m_ds->m_DSReceivers,
            m_mediator.m_ds->m_shardReceivers, m_mediator.m_ds->m_shardSenders))
    {
        LOG_EPOCH(WARNING, to_string(m_mediator.m_currentEpochNum).c_str(),
                  "Messenger::GetNodeDSBlock failed.");
        return false;
    }

    auto func = [this, dsblock]() mutable -> void {
        lock_guard<mutex> g(m_mediator.m_mutexCurSWInfo);
        if (m_mediator.m_curSWInfo != dsblock.GetHeader().GetSWInfo())
        {
            if (UpgradeManager::GetInstance().DownloadSW())
            {
                m_mediator.m_curSWInfo
                    = *UpgradeManager::GetInstance().GetLatestSWInfo();
            }
        }
    };
    DetachedFunction(1, func);

    m_myShardID = shardID;

    LogReceivedDSBlockDetails(dsblock);

    // Checking for freshness of incoming DS Block
    if (!CheckWhetherDSBlockNumIsLatest(dsblock.GetHeader().GetBlockNum()))
    {
        return false;
    }

    // Check the signature of this DS block
    if (!VerifyDSBlockCoSignature(dsblock))
    {
        LOG_EPOCH(WARNING, to_string(m_mediator.m_currentEpochNum).c_str(),
                  "DSBlock co-sig verification failed");
        return false;
    }

    // Add to block chain and Store the DS block to disk.
    StoreDSBlockToDisk(dsblock);

    LOG_STATE(
        "[DSBLK]["
        << setw(15) << left << m_mediator.m_selfPeer.GetPrintableIPAddress()
        << "]["
        << m_mediator.m_txBlockChain.GetLastBlock().GetHeader().GetBlockNum()
            + 1
        << "] RECEIVED DSBLOCK");

    if (LOOKUP_NODE_MODE)
    {
        LOG_EPOCH(INFO, to_string(m_mediator.m_currentEpochNum).c_str(),
                  "I the lookup node have stored the DS Block");
    }

    m_mediator.UpdateDSBlockRand(); // Update the rand1 value for next PoW
    UpdateDSCommiteeComposition(newleaderIP);

    if (!LOOKUP_NODE_MODE)
    {
        uint32_t ds_size = m_mediator.m_DSCommittee->size();
        POW::GetInstance().StopMining();

        // If I am the next DS leader -> need to set myself up as a DS node
        if (m_mediator.m_selfKey.second
            == m_mediator.m_dsBlockChain.GetLastBlock()
                   .GetHeader()
                   .GetMinerPubKey())
        {
            LOG_EPOCH(INFO, to_string(m_mediator.m_currentEpochNum).c_str(),
                      "I won PoW :-) I am now in the DS committee !");

            // Process sharding structure as a DS node
            if (!m_mediator.m_ds->ProcessShardingStructure(
                    m_mediator.m_ds->m_shards,
                    m_mediator.m_ds->m_publicKeyToShardIdMap,
                    m_mediator.m_ds->m_mapNodeReputation))
            {
                return false;
            }

            // Process txn sharing assignments as a DS node
            m_mediator.m_ds->ProcessTxnBodySharingAssignment();

            // Update my ID
            m_mediator.m_ds->m_consensusMyID = 0;

            ResetConsensusId();

            //(We're getting rid of this eventually Clean up my txns coz I am DS)
            m_mediator.m_node->CleanCreatedTransaction();

            uint16_t lastBlockHash = 0;
            if (m_mediator.m_currentEpochNum > 1)
            {
                lastBlockHash = HashUtils::SerializableToHash16Bits(
                    m_mediator.m_txBlockChain.GetLastBlock());
            }

            {
                lock_guard<mutex> g(m_mediator.m_mutexDSCommittee);
                unsigned int ds_size = (m_mediator.m_DSCommittee)->size();

                if (lastBlockHash % ds_size == 0)
                {
                    //I am the new DS committee leader
                    m_mediator.m_ds->m_mode
                        = DirectoryService::Mode::PRIMARY_DS;
                    LOG_EPOCHINFO(
                        to_string(m_mediator.m_currentEpochNum).c_str(),
                        DS_LEADER_MSG);
                    LOG_STATE("[IDENT]["
                              << std::setw(15) << std::left
                              << m_mediator.m_selfPeer.GetPrintableIPAddress()
                              << "][0     ] DSLD");
                }
                else
                {
                    m_mediator.m_ds->m_mode = DirectoryService::Mode::BACKUP_DS;
                    LOG_EPOCHINFO(
                        to_string(m_mediator.m_currentEpochNum).c_str(),
                        DS_BACKUP_MSG);
                }
            }
            m_mediator.m_ds->m_consensusLeaderID = lastBlockHash % ds_size;

            // Finally, start as the DS leader
            m_mediator.m_ds->StartFirstTxEpoch();
            //m_mediator.m_ds->m_mode = DirectoryService::Mode::PRIMARY_DS;

            return true;
        }
        // If I am a shard node
        else
        {
            LOG_EPOCH(INFO, to_string(m_mediator.m_currentEpochNum).c_str(),
                      "I lost PoW :-( Better luck next time!");

            // Process sharding structure as a shard node
            if (!LoadShardingStructure())
            {
                return false;
            }

            // Process txn sharing assignments as a shard node
            LoadTxnSharingInfo();

            // Finally, start as a shard node
            StartFirstTxEpoch();
        }
    }
    else
    {
        // Process sharding structure as a lookup node
        m_mediator.m_lookup->ProcessEntireShardingStructure();

        ResetConsensusId();

        if (m_mediator.m_lookup->GetIsServer() && USE_REMOTE_TXN_CREATOR)
        {
            m_mediator.m_lookup->SenderTxnBatchThread();
        }

        FallbackTimerLaunch();
        FallbackTimerPulse();
    }

    return true;
}<|MERGE_RESOLUTION|>--- conflicted
+++ resolved
@@ -405,7 +405,6 @@
         }
     }
 
-<<<<<<< HEAD
     // Choose N other DS nodes to be recipient of microblock
     m_DSMBReceivers.clear();
     unsigned int numOfMBReceivers = NUM_MICROBLOCK_GOSSIP_RECEIVERS;
@@ -420,9 +419,7 @@
     }
 
     m_consensusLeaderID = 0;
-=======
     m_justDidFallback = false;
->>>>>>> c3b44e4c
     CommitTxnPacketBuffer();
 
     if (BROADCAST_GOSSIP_MODE)
