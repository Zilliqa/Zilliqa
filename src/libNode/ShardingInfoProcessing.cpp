/**
* Copyright (c) 2018 Zilliqa 
* This source code is being disclosed to you solely for the purpose of your participation in 
* testing Zilliqa. You may view, compile and run the code for that purpose and pursuant to 
* the protocols and algorithms that are programmed into, and intended by, the code. You may 
* not do anything else with the code without express permission from Zilliqa Research Pte. Ltd., 
* including modifying or publishing the code (or any part of it), and developing or forming 
* another public or private blockchain network. This source code is provided ‘as is’ and no 
* warranties are given as to title or non-infringement, merchantability or fitness for purpose 
* and, to the extent permitted by law, all liability for your use of the code is disclaimed. 
* Some programs in this code are governed by the GNU General Public License v3.0 (available at 
* https://www.gnu.org/licenses/gpl-3.0.en.html) (‘GPLv3’). The programs that are governed by 
* GPLv3.0 are those programs that are located in the folders src/depends and tests/depends 
* and which include a reference to GPLv3 in their program files.
**/

#include <array>
#include <boost/multiprecision/cpp_int.hpp>
#include <chrono>
#include <functional>
#include <thread>

#include "Node.h"
#include "common/Constants.h"
#include "common/Messages.h"
#include "common/Serializable.h"
#include "depends/common/RLP.h"
#include "depends/libDatabase/MemoryDB.h"
#include "depends/libTrie/TrieDB.h"
#include "depends/libTrie/TrieHash.h"
#include "libConsensus/ConsensusUser.h"
#include "libCrypto/Sha2.h"
#include "libData/AccountData/Account.h"
#include "libData/AccountData/AccountStore.h"
#include "libData/AccountData/Transaction.h"
#include "libMediator/Mediator.h"
#include "libPOW/pow.h"
#include "libUtils/DataConversion.h"
#include "libUtils/DetachedFunction.h"
#include "libUtils/Logger.h"
#include "libUtils/SanityChecks.h"
#include "libUtils/TimeLockedFunction.h"
#include "libUtils/TimeUtils.h"

using namespace std;
using namespace boost::multiprecision;

bool Node::ReadVariablesFromShardingMessage(
    const vector<unsigned char>& message, unsigned int cur_offset)
{
    LOG_MARKER();

    if (IsMessageSizeInappropriate(message.size(), cur_offset,
                                   sizeof(unsigned int) + UINT256_SIZE
                                       + sizeof(uint32_t) + sizeof(uint32_t)
                                       + sizeof(uint32_t)))
    {
        return false;
    }

    // 32-byte block number
    uint256_t dsBlockNum
        = Serializable::GetNumber<uint256_t>(message, cur_offset, UINT256_SIZE);
    cur_offset += UINT256_SIZE;

    // Check block number
    if (!CheckWhetherDSBlockNumIsLatest(dsBlockNum + 1))
    {
        return false;
    }

    // 4-byte shard ID
    m_myShardID = Serializable::GetNumber<uint32_t>(message, cur_offset,
                                                    sizeof(uint32_t));
    cur_offset += sizeof(uint32_t);

    // 4-byte number of shards
    m_numShards = Serializable::GetNumber<uint32_t>(message, cur_offset,
                                                    sizeof(uint32_t));
    cur_offset += sizeof(uint32_t);

    // 4-byte committee size
    uint32_t comm_size = Serializable::GetNumber<uint32_t>(message, cur_offset,
                                                           sizeof(uint32_t));
    cur_offset += sizeof(uint32_t);

    if (IsMessageSizeInappropriate(message.size(), cur_offset,
                                   (PUB_KEY_SIZE + IP_SIZE + PORT_SIZE)
                                       * comm_size))
    {
        return false;
    }

    LOG_EPOCH(INFO, to_string(m_mediator.m_currentEpochNum).c_str(),
              "Committee size = " << comm_size << "\n"
                                  << "Members:");

    m_myShardMembersPubKeys.clear();
    m_myShardMembersNetworkInfo.clear();

    // All nodes; first entry is leader
    for (uint32_t i = 0; i < comm_size; i++)
    {
        m_myShardMembersPubKeys.push_back(PubKey(message, cur_offset));
        cur_offset += PUB_KEY_SIZE;

        m_myShardMembersNetworkInfo.push_back(Peer(message, cur_offset));
        cur_offset += IP_SIZE + PORT_SIZE;

        // Zero out my IP to avoid sending to myself
        if (m_mediator.m_selfPeer == m_myShardMembersNetworkInfo.back())
        {
            m_consensusMyID = i; // Set my ID
            //m_myShardMembersNetworkInfo.back().m_ipAddress = 0;
            m_myShardMembersNetworkInfo.back().m_listenPortHost = 0;
        }

        LOG_EPOCH(
            INFO, to_string(m_mediator.m_currentEpochNum).c_str(),
            " PubKey: "
                << DataConversion::SerializableToHexStr(
                       m_myShardMembersPubKeys.back())
                << " IP: "
                << m_myShardMembersNetworkInfo.back().GetPrintableIPAddress()
                << " Port: "
                << m_myShardMembersNetworkInfo.back().m_listenPortHost);
    }

    return true;
}

bool Node::ProcessSharding(const vector<unsigned char>& message,
                           unsigned int offset, const Peer& from)
{
#ifndef IS_LOOKUP_NODE
    // Message = [32-byte DS blocknum] [4-byte shard ID] [4-byte committee size] [33-byte public key]
    // [16-byte ip] [4-byte port] ... (all nodes; first entry is leader)
    LOG_MARKER();

<<<<<<< HEAD
    POW::GetInstance().StopMining();

    /// if it is a node joining after finishing pow2, commit the state into db
    if (m_mediator.m_lookup->m_syncType != SyncType::NO_SYNC)
    {
        m_mediator.m_lookup->m_syncType = SyncType::NO_SYNC;
        AccountStore::GetInstance().MoveUpdatesToDisk();
        m_fromNewProcess = false;
        m_runFromLate = false;
    }

    m_cvFinishPOW.notify_all();

=======
>>>>>>> 64a1dcb0
    // if (m_state != TX_SUBMISSION)
    if (!CheckState(PROCESS_SHARDING))
    {
        // LOG_EPOCH(INFO, to_string(m_mediator.m_currentEpochNum).c_str(), "Valid SHARDING already received. Ignoring redundant SHARDING message.");
        LOG_EPOCH(WARNING, to_string(m_mediator.m_currentEpochNum).c_str(),
                  "Not in TX_SUBMISSION state");
        return false;
    }

    if (!ReadVariablesFromShardingMessage(message, offset))
    {
        return false;
    }

    POW::GetInstance().StopMining();
    /// if it is a node joining after finishing pow2, commit the state into db
    if (m_mediator.m_lookup->m_syncType != SyncType::NO_SYNC)
    {
        m_mediator.m_lookup->m_syncType = SyncType::NO_SYNC;
        AccountStore::GetInstance().MoveUpdatesToDisk();
        m_runFromLate = false;
    }
    m_fromNewProcess = false;

    if (m_mediator.m_selfKey.second == m_myShardMembersPubKeys.front())
    {
        m_isPrimary = true;
        LOG_EPOCH(INFO, to_string(m_mediator.m_currentEpochNum).c_str(),
                  "I am leader of the sharded committee");

        LOG_STATE("[IDENT][" << std::setw(15) << std::left
                             << m_mediator.m_selfPeer.GetPrintableIPAddress()
                             << "][" << m_myShardID << "][0  ] SCLD");
    }
    else
    {
        m_isPrimary = false;

        LOG_EPOCH(INFO, to_string(m_mediator.m_currentEpochNum).c_str(),
                  "I am backup member of the sharded committee");

        LOG_STATE("[SHSTU][" << setw(15) << left
                             << m_mediator.m_selfPeer.GetPrintableIPAddress()
                             << "]["
                             << m_mediator.m_txBlockChain.GetBlockCount()
                             << "] RECEIVED SHARDING STRUCTURE");

        LOG_STATE("[IDENT][" << std::setw(15) << std::left
                             << m_mediator.m_selfPeer.GetPrintableIPAddress()
                             << "][" << m_myShardID << "][" << std::setw(3)
                             << std::left << m_consensusMyID << "] SCBK");
    }

    // Choose 4 other node to be sender of microblock to ds committee.
    // TODO: Randomly choose these nodes?
    m_isMBSender = false;
    unsigned int numOfMBSender = 5;
    if (m_myShardMembersPubKeys.size() < numOfMBSender)
    {
        numOfMBSender = m_myShardMembersPubKeys.size();
    }

    // Shard leader will not have the flag set
    for (unsigned int i = 1; i < numOfMBSender; i++)
    {
        if (m_mediator.m_selfKey.second == m_myShardMembersPubKeys.at(i))
        {
            // Selected node to be sender of its shard's micrblock
            m_isMBSender = true;
        }
    }

    m_consensusLeaderID = 0;

    // SetState(TX_SUBMISSION);

    // auto main_func = [this]() mutable -> void { SubmitTransactions(); };
    // auto expiry_func = [this]() mutable -> void {
    //   auto main_func = [this]() mutable -> void {
    //     SetState(TX_SUBMISSION_BUFFER);
    //   };
    //   auto expiry_func = [this]() mutable -> void {
    //     RunConsensusOnMicroBlock();
    //   };

    //   TimeLockedFunction tlf(SUBMIT_TX_WINDOW_EXTENDED, main_func, expiry_func, true);
    // };

    // TimeLockedFunction tlf(SUBMIT_TX_WINDOW, main_func, expiry_func, true);

    auto main_func = [this]() mutable -> void { SubmitTransactions(); };

    {
        lock_guard<mutex> g2(m_mutexNewRoundStarted);
        if (!m_newRoundStarted)
        {
            m_newRoundStarted = true;
            m_cvNewRoundStarted.notify_all();
        }
    }

    DetachedFunction(1, main_func);

    LOG_GENERAL(INFO, "Entering sleep for " << TXN_SUBMISSION << " seconds");
    this_thread::sleep_for(chrono::seconds(TXN_SUBMISSION));
    LOG_GENERAL(INFO,
                "Woken up from the sleep of " << TXN_SUBMISSION << " seconds");

    auto main_func2
        = [this]() mutable -> void { SetState(TX_SUBMISSION_BUFFER); };

    DetachedFunction(1, main_func2);

    LOG_GENERAL(INFO,
                "Using conditional variable with timeout of  "
                    << TXN_BROADCAST << " seconds. It is ok to timeout here. ");
    std::unique_lock<std::mutex> cv_lk(m_MutexCVMicroblockConsensus);
    if (cv_microblockConsensus.wait_for(cv_lk,
                                        std::chrono::seconds(TXN_BROADCAST))
        == std::cv_status::timeout)
    {
        LOG_GENERAL(INFO,
                    "Woken up from the sleep (timeout) of " << TXN_BROADCAST
                                                            << " seconds");
    }
    else
    {
        LOG_GENERAL(
            INFO,
            "I have received announcement message. Time to run consensus.");
    }

    auto main_func3 = [this]() mutable -> void { RunConsensusOnMicroBlock(); };

    DetachedFunction(1, main_func3);

#endif // IS_LOOKUP_NODE
    return true;
}<|MERGE_RESOLUTION|>--- conflicted
+++ resolved
@@ -137,22 +137,6 @@
     // [16-byte ip] [4-byte port] ... (all nodes; first entry is leader)
     LOG_MARKER();
 
-<<<<<<< HEAD
-    POW::GetInstance().StopMining();
-
-    /// if it is a node joining after finishing pow2, commit the state into db
-    if (m_mediator.m_lookup->m_syncType != SyncType::NO_SYNC)
-    {
-        m_mediator.m_lookup->m_syncType = SyncType::NO_SYNC;
-        AccountStore::GetInstance().MoveUpdatesToDisk();
-        m_fromNewProcess = false;
-        m_runFromLate = false;
-    }
-
-    m_cvFinishPOW.notify_all();
-
-=======
->>>>>>> 64a1dcb0
     // if (m_state != TX_SUBMISSION)
     if (!CheckState(PROCESS_SHARDING))
     {
@@ -175,7 +159,9 @@
         AccountStore::GetInstance().MoveUpdatesToDisk();
         m_runFromLate = false;
     }
+
     m_fromNewProcess = false;
+    m_cvFinishPOW.notify_all();
 
     if (m_mediator.m_selfKey.second == m_myShardMembersPubKeys.front())
     {
