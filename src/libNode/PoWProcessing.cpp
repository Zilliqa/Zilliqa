--- conflicted
+++ resolved
@@ -138,12 +138,8 @@
     DetachedFunction(1, func);
   }
 
-<<<<<<< HEAD
   lock_guard<mutex> g(m_mutexGasPrice);
-=======
-  uint32_t gasPrice = 0;  //[ToDo] Change this dummy value
   bool sentToDs = false;
->>>>>>> fcd48b2a
 
   ethash_mining_result winning_result = POW::GetInstance().PoWMine(
       block_num, difficulty, rand1, rand2, m_mediator.m_selfPeer.m_ipAddress,
