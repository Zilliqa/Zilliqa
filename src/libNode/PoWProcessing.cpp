/*
 * Copyright (C) 2019 Zilliqa
 *
 * This program is free software: you can redistribute it and/or modify
 * it under the terms of the GNU General Public License as published by
 * the Free Software Foundation, either version 3 of the License, or
 * (at your option) any later version.
 *
 * This program is distributed in the hope that it will be useful,
 * but WITHOUT ANY WARRANTY; without even the implied warranty of
 * MERCHANTABILITY or FITNESS FOR A PARTICULAR PURPOSE.  See the
 * GNU General Public License for more details.
 *
 * You should have received a copy of the GNU General Public License
 * along with this program.  If not, see <https://www.gnu.org/licenses/>.
 */

#include <array>
#include <chrono>
#include <functional>
#include <thread>

#include <Schnorr.h>
#include "Node.h"
#include "common/Constants.h"
#include "common/Messages.h"
#include "common/Serializable.h"
#include "libData/AccountData/Account.h"
#include "libData/AccountData/Transaction.h"
#include "libData/AccountStore/AccountStore.h"
#include "libMediator/Mediator.h"
#include "libMessage/Messenger.h"
#include "libNetwork/Guard.h"
#include "libPOW/pow.h"
#include "libUtils/DataConversion.h"
#include "libUtils/DetachedFunction.h"
#include "libUtils/Logger.h"
#include "libUtils/TimeUtils.h"

using namespace std;
using namespace boost::multiprecision;

// TODO: only used in libNode. Move somewhere more appropriate.
<<<<<<< HEAD
extern bool IsMessageSizeInappropriate(unsigned int messageSize, unsigned int offset,
                                unsigned int minLengthNeeded,
                                unsigned int factor = 0,
                                const std::string& errMsg = "");
=======
extern bool IsMessageSizeInappropriate(unsigned int messageSize,
                                       unsigned int offset,
                                       unsigned int minLengthNeeded,
                                       unsigned int factor = 0,
                                       const std::string& errMsg = "");
>>>>>>> 49a4c862

bool Node::GetLatestDSBlock() {
  LOG_MARKER();
  unsigned int counter = 1;
  while (!m_mediator.m_lookup->m_fetchedLatestDSBlock &&
         counter <= FETCH_LOOKUP_MSG_MAX_RETRY) {
    m_synchronizer.FetchLatestDSBlocksSeed(
        m_mediator.m_lookup,
        m_mediator.m_dsBlockChain.GetLastBlock().GetHeader().GetBlockNum() + 1);
    {
      unique_lock<mutex> lock(
          m_mediator.m_lookup->m_mutexLatestDSBlockUpdation);
      if (m_mediator.m_lookup->cv_latestDSBlock.wait_for(
              lock, chrono::seconds(NEW_NODE_SYNC_INTERVAL)) ==
          std::cv_status::timeout) {
        LOG_GENERAL(WARNING, "FetchLatestDSBlocks Timeout... tried "
                                 << counter << "/" << FETCH_LOOKUP_MSG_MAX_RETRY
                                 << " times");
        counter++;
      } else {
        break;
      }
    }
  }
  if (!m_mediator.m_lookup->m_fetchedLatestDSBlock) {
    LOG_GENERAL(WARNING, "Fetch latest DS Block failed");
    return false;
  }
  m_mediator.m_lookup->m_fetchedLatestDSBlock = false;
  return true;
}

bool Node::StartPoW(const uint64_t& block_num, uint8_t ds_difficulty,
                    uint8_t difficulty,
                    const array<unsigned char, UINT256_SIZE>& rand1,
                    const array<unsigned char, UINT256_SIZE>& rand2,
                    const uint32_t lookupId) {
  LOG_MARKER();

  if (LOOKUP_NODE_MODE) {
    LOG_GENERAL(WARNING,
                "Node::StartPoW not expected to be called from LookUp node.");
    return true;
  }

  if (!CheckState(STARTPOW)) {
    LOG_EPOCH(WARNING, m_mediator.m_currentEpochNum,
              "Not in POW_SUBMISSION state");
    return false;
  }

  LOG_EPOCH(INFO, m_mediator.m_currentEpochNum,
            "Current dsblock is " << block_num);

  m_stillMiningPrimary = true;

  lock_guard<mutex> g(m_mutexGasPrice);

  EthashMiningResult winning_result;

  uint32_t shardGuardDiff = POW_DIFFICULTY / POW_DIFFICULTY;
  auto headerHash = POW::GenHeaderHash(rand1, rand2, m_mediator.m_selfPeer,
                                       m_mediator.m_selfKey.second, lookupId,
                                       m_proposedGasPrice);

  auto startTime = std::chrono::high_resolution_clock::now();
  int powTimeWindow = POW_WINDOW_IN_SECONDS;

  // Only in guard mode that shard guard can submit different PoW
  if (GUARD_MODE && Guard::GetInstance().IsNodeInShardGuardList(
                        m_mediator.m_selfKey.second)) {
    winning_result = POW::GetInstance().PoWMine(
        block_num, shardGuardDiff, m_mediator.m_selfKey, headerHash,
        FULL_DATASET_MINE, std::time(0), powTimeWindow);
  } else {
    winning_result = POW::GetInstance().PoWMine(
        block_num, difficulty, m_mediator.m_selfKey, headerHash,
        FULL_DATASET_MINE, std::time(0), powTimeWindow);
  }

  if (winning_result.success) {
    string rand1Str, rand2Str;
    if (!DataConversion::charArrToHexStr(rand1, rand1Str)) {
      LOG_GENERAL(WARNING, "rand1 is not a valid hex");
    }

    if (!DataConversion::charArrToHexStr(rand2, rand2Str)) {
      LOG_GENERAL(WARNING, "rand2 is not a valid hex");
    }

    LOG_GENERAL(INFO, "nonce   = " << hex << winning_result.winning_nonce);
    LOG_GENERAL(INFO, "result  = " << hex << winning_result.result);
    LOG_GENERAL(INFO, "mixhash = " << hex << winning_result.mix_hash);
    LOG_GENERAL(INFO, "rand1   = " << rand1Str);
    LOG_GENERAL(INFO, "rand2   = " << rand2Str);

    m_stillMiningPrimary = false;

    // Possible scenarios
    // 1. Found solution that meets ds difficulty and difficulty
    // - Submit solution
    // 2. Found solution that meets only difficulty
    // - Submit solution and continue to do PoW till DS difficulty met or
    //   ds block received. (stopmining())
    auto checkerThread = [this]() mutable -> void {
      unique_lock<mutex> lk(m_mutexCVWaitDSBlock);
      const unsigned int fixedDSNodesPoWTime =
          NEW_NODE_SYNC_INTERVAL + POW_WINDOW_IN_SECONDS +
          POWPACKETSUBMISSION_WINDOW_IN_SECONDS;
      const unsigned int fixedDSBlockDistributionDelayTime =
          DELAY_FIRSTXNEPOCH_IN_MS / 1000;
      const unsigned int extraWaitTime = DSBLOCK_EXTRA_WAIT_TIME;
      if (cv_waitDSBlock.wait_for(
              lk, chrono::seconds(fixedDSNodesPoWTime +
                                  fixedDSBlockDistributionDelayTime +
                                  extraWaitTime)) == cv_status::timeout) {
        lock_guard<mutex> g(m_mutexDSBlock);

        POW::GetInstance().StopMining();

        if (m_mediator.m_currentEpochNum ==
            m_mediator.m_dsBlockChain.GetLastBlock()
                .GetHeader()
                .GetEpochNum()) {
          LOG_GENERAL(WARNING, "DS was processed just now, ignore time out");
          return;
        }

        LOG_EPOCH(WARNING, m_mediator.m_currentEpochNum,
                  "Time out while waiting for DS Block");
        // notify wait in InitMining
        m_mediator.m_lookup->cv_waitJoined.notify_all();

        if (GetLatestDSBlock()) {
          LOG_GENERAL(INFO, "DS block created, means I lost PoW");
          if (m_mediator.m_lookup->GetSyncType() == SyncType::NO_SYNC) {
            // exciplitly declare in the same thread
            m_mediator.m_lookup->m_startedPoW = false;
          }
          m_mediator.m_lookup->SetSyncType(SyncType::NORMAL_SYNC);
          StartSynchronization();
        } else {
          LOG_GENERAL(WARNING, "DS block not recvd, will initiate rejoin");
          RejoinAsNormal();
        }
      }
    };

    // In guard mode, an additional scenario
    // 1. Shard guard submit pow with diff shardGuardDiff
    if (GUARD_MODE && Guard::GetInstance().IsNodeInShardGuardList(
                          m_mediator.m_selfKey.second)) {
      if (!SendPoWResultToDSComm(block_num, shardGuardDiff,
                                 winning_result.winning_nonce,
                                 winning_result.result, winning_result.mix_hash,
                                 lookupId, m_proposedGasPrice)) {
        return false;
      } else {
        DetachedFunction(1, checkerThread);
      }
    } else if (POW::GetInstance().CheckSolnAgainstsTargetedDifficulty(
                   winning_result.result, ds_difficulty)) {
      LOG_GENERAL(INFO,
                  "Found PoW solution that met requirement for both ds "
                  "commitee and shard.");

      if (!SendPoWResultToDSComm(block_num, ds_difficulty,
                                 winning_result.winning_nonce,
                                 winning_result.result, winning_result.mix_hash,
                                 lookupId, m_proposedGasPrice)) {
        return false;
      } else {
        DetachedFunction(1, checkerThread);
      }
    } else {
      // If solution does not meet targeted ds difficulty, send the initial
      // solution to ds commitee and continue to do PoW
      if (!SendPoWResultToDSComm(block_num, difficulty,
                                 winning_result.winning_nonce,
                                 winning_result.result, winning_result.mix_hash,
                                 lookupId, m_proposedGasPrice)) {
        return false;
      }

      DetachedFunction(1, checkerThread);

      if (SKIP_POW_REATTEMPT_FOR_DS_DIFF) {
        LOG_GENERAL(INFO, "Skipping PoW reattempt for DS difficulty");
      } else {
        LOG_GENERAL(INFO, "Mining again for DS diff");
        auto currentTime = std::chrono::high_resolution_clock::now();
        auto shardPoWTime = std::chrono::duration_cast<std::chrono::seconds>(
                                currentTime - startTime)
                                .count();
        powTimeWindow -= shardPoWTime;

        if (powTimeWindow > 1) {
          EthashMiningResult ds_pow_winning_result = POW::GetInstance().PoWMine(
              block_num, ds_difficulty, m_mediator.m_selfKey, headerHash,
              FULL_DATASET_MINE, winning_result.winning_nonce, powTimeWindow);

          if (ds_pow_winning_result.success) {
            LOG_GENERAL(INFO,
                        "DS diff soln = " << ds_pow_winning_result.result);

            // Submission of PoW for ds commitee
            if (!SendPoWResultToDSComm(block_num, ds_difficulty,
                                       ds_pow_winning_result.winning_nonce,
                                       ds_pow_winning_result.result,
                                       ds_pow_winning_result.mix_hash, lookupId,
                                       m_proposedGasPrice)) {
              return false;
            }
          } else {
            LOG_GENERAL(INFO, "Failed to find soln for DS diff");
          }
        } else {
          LOG_GENERAL(
              INFO, "Time window for DS diff is too short, skip DS diff mine");
        }
      }
    }
  } else {
    // If failed to do PoW, try to rejoin in next DS block
    LOG_GENERAL(INFO, "Failed to do PoW, will try to rejoin in next DS block!");
    m_mediator.m_lookup->m_startedPoW = false;
    m_mediator.m_lookup->SetSyncType(SyncType::NORMAL_SYNC);
    StartSynchronization();
    return false;
  }

  if (m_state != MICROBLOCK_CONSENSUS_PREP && m_state != MICROBLOCK_CONSENSUS) {
    SetState(WAITING_DSBLOCK);
  }

  return true;
}

bool Node::CheckIfGovProposalActive() {
  LOG_MARKER();

#ifdef GOVVC_TEST_DS_SUSPEND_3
  srand(time(0));
  m_govProposalInfo.startDSEpoch = 1;
  m_govProposalInfo.endDSEpoch = 5;
  m_govProposalInfo.remainingVoteCount = 3;
  m_govProposalInfo.proposal.first = rand() % 100;
  m_govProposalInfo.proposal.second = rand() % 10;
  LOG_GENERAL(
      INFO,
      "[GOVVCTEST] m_govProposalInfo startDSEpoch="
          << m_govProposalInfo.startDSEpoch
          << " endDSEpoch=" << m_govProposalInfo.endDSEpoch
          << " isGovProposalActive=" << m_govProposalInfo.isGovProposalActive
          << " remainingVoteCount=" << m_govProposalInfo.remainingVoteCount
          << " proposalId=" << m_govProposalInfo.proposal.first
          << " voteValue=" << m_govProposalInfo.proposal.second);
#endif

  uint64_t curDSEpochNo =
      m_mediator.m_dsBlockChain.GetLastBlock().GetHeader().GetBlockNum();
  curDSEpochNo++;
  if (curDSEpochNo >= m_govProposalInfo.startDSEpoch &&
      curDSEpochNo <= m_govProposalInfo.endDSEpoch) {
    m_govProposalInfo.isGovProposalActive = true;
    return true;
  } else {
    m_govProposalInfo.isGovProposalActive = false;
  }
  return false;
}

bool Node::SendPoWResultToDSComm(const uint64_t& block_num,
                                 const uint8_t& difficultyLevel,
                                 const uint64_t winningNonce,
                                 const string& powResultHash,
                                 const string& powMixhash,
                                 const uint32_t& lookupId,
                                 const uint128_t& gasPrice) {
  LOG_MARKER();

  // If governance proposal is active, send vote in DS epoch range POW
  GovProposalIdVotePair govProposal{0, 0};
  {
    lock_guard<mutex> g(m_mutexGovProposal);
    if (CheckIfGovProposalActive()) {
      govProposal = m_govProposalInfo.proposal;
      LOG_GENERAL(INFO, "[Gov] proposalId=" << govProposal.first
                                            << " vote=" << govProposal.second);
    }
  }

  zbytes powmessage = {MessageType::DIRECTORY,
                       DSInstructionType::POWSUBMISSION};

  if (!Messenger::SetDSPoWSubmission(
          powmessage, MessageOffset::BODY, block_num, difficultyLevel,
          m_mediator.m_selfPeer, m_mediator.m_selfKey, winningNonce,
          powResultHash, powMixhash, lookupId, gasPrice, govProposal,
          POW_SUBMISSION_VERSION_TAG == "" ? VERSION_TAG
                                           : POW_SUBMISSION_VERSION_TAG)) {
    LOG_EPOCH(WARNING, m_mediator.m_currentEpochNum,
              "Messenger::SetDSPoWSubmission failed.");
    return false;
  }

  vector<Peer> peerList;

  // Send to PoW PACKET_SENDERS which including DS leader
  PairOfNode dsLeader;
  if (!m_mediator.m_DSCommittee->empty()) {
    if (Node::GetDSLeader(m_mediator.m_blocklinkchain.GetLatestBlockLink(),
                          m_mediator.m_dsBlockChain.GetLastBlock(),
                          *m_mediator.m_DSCommittee, dsLeader)) {
      peerList.push_back(dsLeader.second);
    }
  }

  for (auto const& i : *m_mediator.m_DSCommittee) {
    if (peerList.size() < POW_PACKET_SENDERS && i.second != dsLeader.second) {
      peerList.push_back(i.second);
    }

    if (peerList.size() >= POW_PACKET_SENDERS) {
      break;
    }
  }

  // TODO use distributed traces from here?
  bool inject_trace_context = false;

  P2PComm::GetInstance().SendMessage(
      peerList, powmessage, zil::p2p::START_BYTE_NORMAL, inject_trace_context);
  return true;
}

bool Node::ReadVariablesFromStartPoWMessage(
    const zbytes& message, unsigned int cur_offset, uint64_t& block_num,
    uint8_t& ds_difficulty, uint8_t& difficulty,
    array<unsigned char, 32>& rand1, array<unsigned char, 32>& rand2) {
  if (LOOKUP_NODE_MODE) {
    LOG_GENERAL(WARNING,
                "Node::ReadVariablesFromStartPoWMessage not expected to be "
                "called from LookUp node.");
    return true;
  }

  if (IsMessageSizeInappropriate(message.size(), cur_offset,
                                 sizeof(uint64_t) + sizeof(uint8_t) +
                                     sizeof(uint8_t) + UINT256_SIZE +
                                     UINT256_SIZE,
                                 PUB_KEY_SIZE + IP_SIZE + PORT_SIZE)) {
    return false;
  }

  // 8-byte block num
  block_num =
      Serializable::GetNumber<uint64_t>(message, cur_offset, sizeof(uint64_t));
  cur_offset += sizeof(uint64_t);

  // 1-byte ds difficulty
  ds_difficulty =
      Serializable::GetNumber<uint8_t>(message, cur_offset, sizeof(uint8_t));
  cur_offset += sizeof(uint8_t);

  // 1-byte difficulty
  difficulty =
      Serializable::GetNumber<uint8_t>(message, cur_offset, sizeof(uint8_t));
  cur_offset += sizeof(uint8_t);

  // 32-byte rand1
  copy(message.begin() + cur_offset,
       message.begin() + cur_offset + UINT256_SIZE, rand1.begin());
  cur_offset += UINT256_SIZE;

  // 32-byte rand2
  copy(message.begin() + cur_offset,
       message.begin() + cur_offset + UINT256_SIZE, rand2.begin());
  cur_offset += UINT256_SIZE;
  LOG_STATE("[START][EPOCH][" << std::setw(15) << std::left
                              << m_mediator.m_selfPeer.GetPrintableIPAddress()
                              << "][" << block_num << "]");

  // Log all values
  /**
LOG_EPOCH(INFO,m_mediator.m_currentEpochNum,
            "My IP address     = "
                << m_mediator.m_selfPeer.GetPrintableIPAddress());
LOG_EPOCH(INFO,m_mediator.m_currentEpochNum,
            "My Listening Port = " << m_mediator.m_selfPeer.m_listenPortHost);
LOG_EPOCH(INFO,m_mediator.m_currentEpochNum,
            "DS Difficulty        = " << to_string(ds_difficulty));
LOG_EPOCH(INFO,m_mediator.m_currentEpochNum,
            "Difficulty        = " << to_string(difficulty));
LOG_EPOCH(INFO,m_mediator.m_currentEpochNum,
            "Rand1             = " << DataConversion::charArrToHexStr(rand1));
LOG_EPOCH(INFO,m_mediator.m_currentEpochNum,
            "Rand2             = " << DataConversion::charArrToHexStr(rand2));
LOG_EPOCH(INFO,m_mediator.m_currentEpochNum,
            "Pubkey            = " << DataConversion::SerializableToHexStr(
                m_mediator.m_selfKey.second));
  **/

  // DS nodes ip addr and port
  const unsigned int numDS =
      (message.size() - cur_offset) / (PUB_KEY_SIZE + IP_SIZE + PORT_SIZE);

  // Create and keep a view of the DS committee
  // We'll need this if we win PoW
  m_mediator.m_DSCommittee->clear();
  LOG_GENERAL(INFO, "DS count = " << numDS);

  for (unsigned int i = 0; i < numDS; i++) {
    PubKey pubkey(message, cur_offset);
    cur_offset += PUB_KEY_SIZE;

    m_mediator.m_DSCommittee->emplace_back(
        make_pair(pubkey, Peer(message, cur_offset)));

    LOG_GENERAL(INFO, "[" << PAD(i, 3, ' ') << "] "
                          << m_mediator.m_DSCommittee->back().second);
    cur_offset += IP_SIZE + PORT_SIZE;
  }

  {
    lock_guard<mutex> g(m_mediator.m_mutexInitialDSCommittee);
    if (m_mediator.m_DSCommittee->size() !=
        m_mediator.m_initialDSCommittee->size()) {
      LOG_CHECK_FAIL("DS committee size", m_mediator.m_DSCommittee->size(),
                     m_mediator.m_initialDSCommittee->size());
    }
    unsigned int i = 0;
    for (auto const& dsNode : *m_mediator.m_DSCommittee) {
      if (!(dsNode.first == m_mediator.m_initialDSCommittee->at(i))) {
        LOG_CHECK_FAIL("DS PubKey", dsNode.first,
                       m_mediator.m_initialDSCommittee->at(i));
      }
      i++;
    }
  }

  return true;
}

bool Node::ProcessStartPoW(const zbytes& message, unsigned int offset,
                           [[gnu::unused]] const Peer& from,
                           [[gnu::unused]] const unsigned char& startByte) {
  if (LOOKUP_NODE_MODE) {
    LOG_GENERAL(WARNING,
                "Node::ProcessStartPoW not expected to be called from "
                "LookUp node.");
    return true;
  }

  // Note: This function should only be invoked on a new node that was not part
  // of the sharding committees in previous epoch Message = [8-byte block num]
  // [1-byte ds difficulty]  [1-byte difficulty] [32-byte rand1] [32-byte rand2]
  // [33-byte pubkey] [16-byte ip] [4-byte port] ... (all the DS nodes)

  LOG_MARKER();
  LOG_EPOCH(INFO, m_mediator.m_currentEpochNum,
            "START OF EPOCH " << m_mediator.m_dsBlockChain.GetLastBlock()
                                         .GetHeader()
                                         .GetBlockNum() +
                                     1);

  if (m_mediator.m_currentEpochNum > 1) {
    // TODO:: Get the IP address of who send this message, and deduct its
    // reputation.
    LOG_GENERAL(WARNING,
                "Node::ProcessStartPoW is a bootstrap function, it "
                "shouldn't be called after blockchain started.");
    return false;
  }

  uint64_t block_num;
  uint8_t difficulty = POW_DIFFICULTY;
  uint8_t dsDifficulty = DS_POW_DIFFICULTY;

  array<unsigned char, 32> rand1{};
  array<unsigned char, 32> rand2{};

  if (!ReadVariablesFromStartPoWMessage(
          message, offset, block_num, dsDifficulty, difficulty, rand1, rand2)) {
    return false;
  }

  if (m_mediator.m_isRetrievedHistory) {
    block_num =
        m_mediator.m_dsBlockChain.GetLastBlock().GetHeader().GetBlockNum() + 1;
    dsDifficulty =
        m_mediator.m_dsBlockChain.GetLastBlock().GetHeader().GetDSDifficulty();
    difficulty =
        m_mediator.m_dsBlockChain.GetLastBlock().GetHeader().GetDifficulty();
    rand1 = m_mediator.m_dsBlockRand;
    rand2 = m_mediator.m_txBlockRand;
  }

  // Add ds guard to exclude list for new node
  Guard::GetInstance().AddDSGuardToBlacklistExcludeList(
      *m_mediator.m_DSCommittee);
  // Start mining
  StartPoW(block_num, dsDifficulty, difficulty, rand1, rand2);

  return true;
}<|MERGE_RESOLUTION|>--- conflicted
+++ resolved
@@ -41,18 +41,11 @@
 using namespace boost::multiprecision;
 
 // TODO: only used in libNode. Move somewhere more appropriate.
-<<<<<<< HEAD
-extern bool IsMessageSizeInappropriate(unsigned int messageSize, unsigned int offset,
-                                unsigned int minLengthNeeded,
-                                unsigned int factor = 0,
-                                const std::string& errMsg = "");
-=======
 extern bool IsMessageSizeInappropriate(unsigned int messageSize,
                                        unsigned int offset,
                                        unsigned int minLengthNeeded,
                                        unsigned int factor = 0,
                                        const std::string& errMsg = "");
->>>>>>> 49a4c862
 
 bool Node::GetLatestDSBlock() {
   LOG_MARKER();
