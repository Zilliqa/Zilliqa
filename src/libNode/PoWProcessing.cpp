--- conflicted
+++ resolved
@@ -63,10 +63,6 @@
         return true;
     }
 
-<<<<<<< HEAD
-=======
-    LOG_MARKER();
->>>>>>> 6d4fb9d8
     if (!CheckState(STARTPOW))
     {
         LOG_EPOCH(WARNING, to_string(m_mediator.m_currentEpochNum).c_str(),
@@ -90,12 +86,11 @@
                   "Winning result  = 0x" << hex << winning_result.result);
         LOG_EPOCH(INFO, to_string(m_mediator.m_currentEpochNum).c_str(),
                   "Winning mixhash = 0x" << hex << winning_result.mix_hash);
-<<<<<<< HEAD
-
-        // Possibles scenario
-        // 1. Found solution that meet ds difficulty and difficulty
+
+        // Possible scenarios
+        // 1. Found solution that meets ds difficulty and difficulty
         // - Submit solution
-        // 2. Found solution that met only diffiulty
+        // 2. Found solution that meets only diffiulty
         // - Submit solution and continue to do PoW till DS difficulty met or
         //   ds block received. (stopmining())
         if (POW::GetInstance().CheckSolnAgainstsTargetedDifficulty(
@@ -160,139 +155,10 @@
                             "requirement");
             }
         }
-=======
-        vector<unsigned char> result_vec
-            = DataConversion::HexStrToUint8Vec(winning_result.result);
-        vector<unsigned char> mixhash_vec
-            = DataConversion::HexStrToUint8Vec(winning_result.mix_hash);
-
-        // Possibles scenario
-        // 1. Found solution that meet ds difficulty and difficulty
-        // - Submit solution
-        // 2. Found solution that met only diffiulty
-        // - Submit solution and continue to do PoW till DS difficulty met or
-        //   ds block received. (stopmining())
-        if (POW::GetInstance().CheckSolnAgainstsTargetedDifficulty(
-                winning_result.result, ds_difficulty))
-        {
-            LOG_GENERAL(INFO,
-                        "Found PoW solution that met requirement for both ds "
-                        "commitee and shard.");
-            SendPoWResultToDSComm(block_num, ds_difficulty,
-                                  winning_result.winning_nonce, result_vec,
-                                  mixhash_vec);
-
-            if (m_state != MICROBLOCK_CONSENSUS)
-            {
-                SetState(MICROBLOCK_CONSENSUS_PREP);
-            }
-        }
-        else
-        {
-            // If solution does not meet targeted ds difficulty, send the initial solution to
-            // ds commitee and continue to do PoW
-            SendPoWResultToDSComm(block_num, difficulty,
-                                  winning_result.winning_nonce, result_vec,
-                                  mixhash_vec);
-
-            LOG_GENERAL(INFO,
-                        "soln does not meet ds committee criteria. Will keep "
-                        "doing more pow");
-
-            ethash_mining_result ds_pow_winning_result
-                = POW::GetInstance().PoWMine(
-                    block_num, ds_difficulty, rand1, rand2,
-                    m_mediator.m_selfPeer.m_ipAddress,
-                    m_mediator.m_selfKey.second, FULL_DATASET_MINE);
-
-            if (ds_pow_winning_result.success)
-            {
-                LOG_GENERAL(INFO,
-                            "Founds PoW solution that meet ds commitee "
-                            "requirement. 0x"
-                                << hex << ds_pow_winning_result.result);
-                result_vec = DataConversion::HexStrToUint8Vec(
-                    ds_pow_winning_result.result);
-                mixhash_vec = DataConversion::HexStrToUint8Vec(
-                    ds_pow_winning_result.mix_hash);
-
-                // Submission of PoW for ds commitee
-                SendPoWResultToDSComm(block_num, ds_difficulty,
-                                      ds_pow_winning_result.winning_nonce,
-                                      result_vec, mixhash_vec);
-            }
-            else
-            {
-                LOG_GENERAL(INFO,
-                            "Unable to find PoW solution that meet ds commitee "
-                            "requirement");
-            }
-        }
-    }
-
-    if (m_state != MICROBLOCK_CONSENSUS)
-    {
-        SetState(MICROBLOCK_CONSENSUS_PREP);
-    }
+    }
+
+    SetState(MICROBLOCK_CONSENSUS_PREP);
     return true;
-}
-
-void Node::SendPoWResultToDSComm(const uint64_t& block_num,
-                                 const uint8_t& difficultyLevel,
-                                 const uint64_t winningNonce,
-                                 const vector<unsigned char> powResultHash,
-                                 const vector<unsigned char> powMixhash)
-{
-    // Send PoW result
-    // Message = [8-byte block number] [1 byte difficulty level] [4-byte listening port] [33-byte public key]
-    // [8-byte nonce] [32-byte resulting hash] [32-byte mixhash] [64-byte Signature]
-    vector<unsigned char> powmessage
-        = {MessageType::DIRECTORY, DSInstructionType::POWSUBMISSION};
-    unsigned int cur_offset = MessageOffset::BODY;
-
-    Serializable::SetNumber<uint64_t>(powmessage, cur_offset, block_num,
-                                      sizeof(uint64_t));
-    cur_offset += sizeof(uint64_t);
-
-    Serializable::SetNumber<uint8_t>(powmessage, cur_offset, difficultyLevel,
-                                     sizeof(uint8_t));
-    cur_offset += sizeof(uint8_t);
-
-    Serializable::SetNumber<uint32_t>(powmessage, cur_offset,
-                                      m_mediator.m_selfPeer.m_listenPortHost,
-                                      sizeof(uint32_t));
-    cur_offset += sizeof(uint32_t);
-
-    m_mediator.m_selfKey.second.Serialize(powmessage, cur_offset);
-    cur_offset += PUB_KEY_SIZE;
-
-    Serializable::SetNumber<uint64_t>(powmessage, cur_offset, winningNonce,
-                                      sizeof(uint64_t));
-    cur_offset += sizeof(uint64_t);
-
-    powmessage.insert(powmessage.end(), powResultHash.begin(),
-                      powResultHash.end());
-    cur_offset += BLOCK_HASH_SIZE;
-    powmessage.insert(powmessage.end(), powMixhash.begin(), powMixhash.end());
-    cur_offset += BLOCK_HASH_SIZE;
-
-    Signature sign;
-    if (!Schnorr::GetInstance().Sign(powmessage, m_mediator.m_selfKey.first,
-                                     m_mediator.m_selfKey.second, sign))
-    {
-        LOG_GENERAL(WARNING, "Failed to sign PoW");
->>>>>>> 6d4fb9d8
-    }
-    sign.Serialize(powmessage, cur_offset);
-
-    vector<Peer> peerList;
-
-    for (auto const& i : *m_mediator.m_DSCommittee)
-    {
-        peerList.push_back(i.second);
-    }
-
-    P2PComm::GetInstance().SendMessage(peerList, powmessage);
 }
 
 bool Node::SendPoWResultToDSComm(const uint64_t& block_num,
