--- conflicted
+++ resolved
@@ -139,15 +139,9 @@
 void Node::Prepare(bool runInitializeGenesisBlocks)
 {
     LOG_MARKER();
-<<<<<<< HEAD
-    m_mediator.m_currentEpochNum = m_mediator.m_txBlockChain.GetBlockCount();
-=======
     m_mediator.m_currentEpochNum
-        = (uint64_t)m_mediator.m_txBlockChain.GetLastBlock()
-              .GetHeader()
-              .GetBlockNum()
+        = m_mediator.m_txBlockChain.GetLastBlock().GetHeader().GetBlockNum()
         + 1;
->>>>>>> f05fc4e8
     m_mediator.UpdateDSBlockRand(runInitializeGenesisBlocks);
     m_mediator.UpdateTxBlockRand(runInitializeGenesisBlocks);
     SetState(POW1_SUBMISSION);
