/*
 * Copyright (C) 2019 Zilliqa
 *
 * This program is free software: you can redistribute it and/or modify
 * it under the terms of the GNU General Public License as published by
 * the Free Software Foundation, either version 3 of the License, or
 * (at your option) any later version.
 *
 * This program is distributed in the hope that it will be useful,
 * but WITHOUT ANY WARRANTY; without even the implied warranty of
 * MERCHANTABILITY or FITNESS FOR A PARTICULAR PURPOSE.  See the
 * GNU General Public License for more details.
 *
 * You should have received a copy of the GNU General Public License
 * along with this program.  If not, see <https://www.gnu.org/licenses/>.
 */

#include <arpa/inet.h>
#include <array>
#include <chrono>
#include <functional>
#include <thread>
#include <tuple>

#include <boost/algorithm/string.hpp>
#include <boost/filesystem.hpp>
#include <boost/property_tree/ptree.hpp>
#include <boost/property_tree/xml_parser.hpp>

#include <Schnorr.h>
#include "Node.h"
#include "common/Constants.h"
#include "common/Messages.h"
#include "common/Serializable.h"
#include "libCrypto/Sha2.h"
#include "libData/AccountData/Account.h"
#include "libData/AccountData/Transaction.h"
#include "libData/AccountStore/AccountStore.h"
#include "libMediator/Mediator.h"
#include "libMessage/Messenger.h"
#include "libNetwork/Blacklist.h"
#include "libNetwork/Guard.h"
#include "libPOW/pow.h"
#include "libPersistence/Retriever.h"
#include "libPythonRunner/PythonRunner.h"
#include "libUtils/CommonUtils.h"
#include "libUtils/DataConversion.h"
#include "libUtils/DetachedFunction.h"
#include "libUtils/Logger.h"
#include "libUtils/Metrics.h"
#include "libUtils/ThreadPool.h"
#include "libUtils/TimeUtils.h"
#include "libUtils/Tracing.h"
#include "libValidator/Validator.h"

using namespace std;
using namespace boost::multiprecision;
using namespace boost::multi_index;

const unsigned int MIN_CLUSTER_SIZE = 2;
const unsigned int MIN_CHILD_CLUSTER_SIZE = 2;

#define IP_MAPPING_FILE_NAME "ipMapping.xml"

#ifndef PRODUCTION_BUILD
namespace {
// testing version
    [[maybe_unused]] int readAccountJsonFromFile(const string &path) {
        ifstream in(path.c_str());

        if (!in) {
            cerr << "Cannot open file \n" << path << endl;
            return -1;
        }
        Json::Value _json;
        in >> _json;

        try {
            for (const auto &i: _json.getMemberNames()) {
                Address addr(i);
                uint128_t balance(_json[i]["amount"].asString());
                if (AccountStore::GetInstance().AddAccount(
                        addr, {balance, _json[i]["nonce"].asUInt()})) {
                    LOG_GENERAL(INFO, "Added " << addr << " with balance " << balance);
                }
            }
        } catch (exception &e) {
            cout << "Unable to load data " << e.what() << endl;
            return -1;
        }
        AccountStore::GetInstance().UpdateStateTrieAll();
        return 0;
    }

}  // namespace
#endif

bool IsMessageSizeInappropriate(unsigned int messageSize, unsigned int offset,
                                unsigned int minLengthNeeded,
                                unsigned int factor = 0,
                                const string &errMsg = "") {
    if (minLengthNeeded > messageSize - offset) {
        LOG_GENERAL(WARNING, "[Message Size Insufficient] " << errMsg);
        return true;
    }

    if (factor != 0 && (messageSize - offset - minLengthNeeded) % factor != 0) {
        LOG_GENERAL(WARNING,
                    "[Message Size not a proper multiple of factor] " << errMsg);
        return true;
    }

    return false;
}

void Node::PopulateAccounts() {
    if (!ENABLE_ACCOUNTS_POPULATING) {
        LOG_GENERAL(INFO, "Accounts Pregen is not enabled");

        if (readAccountJsonFromFile("/etc/zilliqa/isolated-server-accounts.json") == 0) {
            LOG_GENERAL(INFO, "ADDED isolated-server-accounts.json")
        } else {
            LOG_GENERAL(INFO, "Not using isolated-server-accounts.json")
        }

        return;
    }

    LOG_MARKER();

    try {
        string line;
        fstream keys_file(PREGENED_ACCOUNTS_FILE, ios::in);

        unsigned int counter = m_accountPopulated;
        m_accountPopulated = 0;
        while (getline(keys_file, line) &&
               m_accountPopulated < (NUM_ACCOUNTS_PREGENERATE *
                                     (m_mediator.m_dsBlockChain.GetLastBlock()
                                              .GetHeader()
                                              .GetBlockNum() +
                                      1))) {
            m_accountPopulated++;
            if (m_accountPopulated <= counter) {
                continue;
            }
            vector<string> key_pair;  // pub/priv
            boost::algorithm::split(key_pair, line, boost::algorithm::is_any_of(" "));
            Address t_addr = Account::GetAddressFromPublicKey(
                    PubKey::GetPubKeyFromString(key_pair[0]));
            AccountStore::GetInstance().AddAccount(t_addr, {TOTAL_GENESIS_TOKEN, 0});
            m_populatedAddresses.emplace_back(t_addr);
        }

        LOG_GENERAL(INFO, "Prepopulated Accounts: " << m_populatedAddresses.size());
    } catch (std::exception &e) {
        LOG_GENERAL(WARNING, "Problem occured when processing keys on line: "
                << m_populatedAddresses.size() + 1);
    }
}

void Node::AddBalanceToGenesisAccount() {
    LOG_MARKER();

    dev::strings allGenesis;
    allGenesis.reserve(GENESIS_WALLETS.size() +
                       DS_GENESIS_WALLETS.size());  // preallocate memory
    allGenesis.insert(allGenesis.end(), GENESIS_WALLETS.begin(),
                      GENESIS_WALLETS.end());
    allGenesis.insert(allGenesis.end(), DS_GENESIS_WALLETS.begin(),
                      DS_GENESIS_WALLETS.end());

    const uint128_t balance_each = TOTAL_GENESIS_TOKEN / allGenesis.size();
    const uint128_t balance_left = TOTAL_GENESIS_TOKEN % (allGenesis.size());

    const uint64_t nonce{0};
    bool moduloCredited = false;

    for (auto &walletHexStr: allGenesis) {
        zbytes addrBytes;
        if (!DataConversion::HexStrToUint8Vec(walletHexStr, addrBytes)) {
            continue;
        }
        Address addr{addrBytes};
        uint128_t bal = 0;
        if (!moduloCredited) {
            bal = balance_each + balance_left;
            moduloCredited = true;
        } else {
            bal = balance_each;
        }
        AccountStore::GetInstance().AddAccount(addr, {bal, nonce});
        LOG_GENERAL(INFO,
                    "add genesis account " << addr << " with balance " << bal);
    }

    // Init account for issuing coinbase rewards
    AccountStore::GetInstance().AddAccount(Address(),
                                           {TOTAL_COINBASE_REWARD, nonce});
    PopulateAccounts();

    AccountStore::GetInstance().UpdateStateTrieAll();
}

Node::Node(Mediator &mediator, [[gnu::unused]] unsigned int syncType,
           [[gnu::unused]] bool toRetrieveHistory)
        : m_mediator(mediator) {}

Node::~Node() {}

bool Node::DownloadPersistenceFromS3() {
    LOG_MARKER();
    AccountStore::GetInstance().SetPurgeStopSignal();
    while (AccountStore::GetInstance().IsPurgeRunning()) {
        LOG_GENERAL(INFO, "Purge Already Running");
        this_thread::sleep_for(chrono::milliseconds(10));
    }
    string excludembtxns = LOOKUP_NODE_MODE ? "false" : "true";
    return PythonRunner::RunPyFunc("download_incr_DB", "start",
                                   {STORAGE_PATH + "/", excludembtxns},
                                   "py_download_incr_DB.log");
}

bool Node::Install(const SyncType syncType, const bool toRetrieveHistory,
                   bool rejoiningAfterRecover) {
    LOG_MARKER();

    m_txn_distribute_window_open = false;
    m_confirmedNotInNetwork = false;

    // m_state = IDLE;
    bool runInitializeGenesisBlocks = true;

    // We no longer use DB_VERIF for persistence checking
#if 0
    if (syncType == SyncType::DB_VERIF) {
      m_mediator.m_dsBlockChain.Reset();
      m_mediator.m_txBlockChain.Reset();

      m_synchronizer.InitializeGenesisBlocks(m_mediator.m_dsBlockChain,
                                             m_mediator.m_txBlockChain);
      const auto& dsBlock = m_mediator.m_dsBlockChain.GetBlock(0);
      m_mediator.m_blocklinkchain.AddBlockLink(0, 0, BlockType::DS,
                                               dsBlock.GetBlockHash());

      return true;
    }
#endif

    if (toRetrieveHistory) {
        if (!StartRetrieveHistory(syncType, rejoiningAfterRecover)) {
            AddGenesisInfo(SyncType::NO_SYNC);
            this->Prepare(runInitializeGenesisBlocks);
            return false;
        }

        if (!LOOKUP_NODE_MODE) {
            AccountStore::GetInstance().PurgeUnnecessary();
        }

        if (SyncType::NEW_SYNC == syncType ||
            SyncType::NEW_LOOKUP_SYNC == syncType ||
            (rejoiningAfterRecover && (SyncType::NORMAL_SYNC == syncType))) {
            return true;
        }

        runInitializeGenesisBlocks = false;

        /// When non-rejoin mode, call wake-up or recovery
        if (SyncType::NO_SYNC == m_mediator.m_lookup->GetSyncType() ||
            SyncType::RECOVERY_ALL_SYNC == syncType) {
            WakeupAtTxEpoch();
            return true;
        }
    }

    if (runInitializeGenesisBlocks) {
        AddGenesisInfo(syncType);
    }

    this->Prepare(runInitializeGenesisBlocks);
    return true;
}

void Node::Init() {
    // Zilliqa first epoch start from 1 not 0. So for the first DS epoch, there
    // will be 1 less mini epoch only for the first DS epoch. Hence, we have to
    // set consensusID for first epoch to 1.
    LOG_MARKER();

    if (m_retriever) {
        m_retriever->CleanAll();
        m_retriever.reset();
    }
    m_mediator.m_dsBlockChain.Reset();
    m_mediator.m_txBlockChain.Reset();
    m_mediator.m_blocklinkchain.Reset();
    {
        std::lock_guard<mutex> lock(m_mediator.m_mutexDSCommittee);
        m_mediator.m_DSCommittee->clear();
    }
    // m_committedTransactions.clear();
    AccountStore::GetInstance().Init();

    {
        DequeOfNode buildDSComm;
        lock_guard<mutex> lock(m_mediator.m_mutexInitialDSCommittee);
        if (m_mediator.m_initialDSCommittee->size() != 0) {
            for (const auto &initDSCommKey: *m_mediator.m_initialDSCommittee) {
                buildDSComm.emplace_back(initDSCommKey, Peer());
                // Set initial ds committee with null peer
            }
        } else {
            LOG_GENERAL(WARNING, "Initial DS comm size 0 ");
        }

        m_mediator.m_blocklinkchain.SetBuiltDSComm(buildDSComm);
    }

    m_synchronizer.InitializeGenesisBlocks(m_mediator.m_dsBlockChain,
                                           m_mediator.m_txBlockChain);
    const auto &dsBlock = m_mediator.m_dsBlockChain.GetBlock(0);
    m_mediator.m_blocklinkchain.AddBlockLink(0, 0, BlockType::DS,
                                             dsBlock.GetBlockHash());
}

void Node::AddGenesisInfo(SyncType syncType) {
    LOG_MARKER();

    this->Init();
    if (syncType == SyncType::NO_SYNC) {
        m_mediator.m_consensusID = 1;
        m_consensusLeaderID = 1;
        AddBalanceToGenesisAccount();
    } else {
        m_mediator.m_consensusID = 0;
        m_consensusLeaderID = 0;
    }
}

bool Node::CheckIntegrity(const bool fromValidateDBBinary) {
    LOG_MARKER();

    // Set validation state for StatusServer
    m_mediator.m_validateState = ValidateState::INPROGRESS;

    // Lambda for getting current time for logging
    auto getTime = []() -> string {
        auto cur_time_t =
                std::chrono::system_clock::to_time_t(std::chrono::system_clock::now());
        std::stringstream ss;
        ss << std::put_time(gmtime(&cur_time_t), "%y-%m-%dT%T");
        return ss.str();
    };

    // Retrieve the latest Tx block from storage
    // If using validateDB binary, we use GetLatestTxBlock
    // If using within zilliqa process, we need to avoid keeping the lock on
    // txBlocks DB
    TxBlock latestTxBlock;
    if (fromValidateDBBinary) {
        TxBlockSharedPtr latestTxBlockPtr;
        if (!BlockStorage::GetBlockStorage().GetLatestTxBlock(latestTxBlockPtr)) {
            LOG_GENERAL(WARNING, "BlockStorage::GetLatestTxBlock failed");
            return false;
        }
        latestTxBlock = *latestTxBlockPtr;
    } else {
        latestTxBlock = m_mediator.m_txBlockChain.GetLastBlock();
    }

    const uint64_t &latestTxBlockNum = latestTxBlock.GetHeader().GetBlockNum();
    const uint64_t &latestDSIndex = latestTxBlock.GetHeader().GetDSBlockNum();

    if (fromValidateDBBinary) {
        cout << "[" << getTime() << "] Latest Tx block = " << latestTxBlockNum
             << endl;
        cout << "[" << getTime() << "] Latest DS block = " << latestDSIndex << endl;
        cout << "[" << getTime() << "] Loading dir blocks" << endl;
    } else {
        LOG_GENERAL(INFO, "Latest Tx block = " << latestTxBlockNum);
        LOG_GENERAL(INFO, "Latest DS block = " << latestDSIndex);
        LOG_GENERAL(INFO, "Loading dir blocks");
    }

    // Load all dir blocks (until latestTxBlockNum) from blocklink chain
    std::list<BlockLink> blocklinks;

    // If using validateDB binary, we use GetAllBlockLink
    // If using within zilliqa process, we need to avoid keeping the lock on the
    // blocklink DB
    if (fromValidateDBBinary) {
        if (!BlockStorage::GetBlockStorage().GetAllBlockLink(blocklinks)) {
            LOG_GENERAL(WARNING, "GetAllBlockLink failed");
            return false;
        }
        blocklinks.sort([](const BlockLink &a, const BlockLink &b) {
            return std::get<BlockLinkIndex::INDEX>(a) <
                   std::get<BlockLinkIndex::INDEX>(b);
        });
    } else {
        // Get the blocklink size from m_blocklinkchain since we can't get it from
        // the database
        const unsigned int latestIndex =
                m_mediator.m_blocklinkchain.GetLatestIndex();
        for (unsigned int index = 0; index <= latestIndex; index++) {
            BlockLinkSharedPtr bl;
            if (!BlockStorage::GetBlockStorage().GetBlockLink(index, bl)) {
                LOG_GENERAL(WARNING, "GetBlockLink failed at index "
                        << index << " (latest=" << latestIndex << ")");
                // Set validation state for StatusServer
                m_mediator.m_validateState = ValidateState::ERROR;
                return false;
            }
            blocklinks.emplace_back(*bl);
        }
    }

    bool firstMinerInfoFound = false;

    // Load the stored data blocks based on the dir blocks
    vector<boost::variant<DSBlock, VCBlock>> dirBlocks;
    for (const auto &blocklink: blocklinks) {
        if (get<BlockLinkIndex::BLOCKTYPE>(blocklink) == BlockType::DS) {
            auto blockNum = get<BlockLinkIndex::DSINDEX>(blocklink);
            if (blockNum == 0) {
                continue;
            }
            DSBlockSharedPtr dsblock;
            if (!BlockStorage::GetBlockStorage().GetDSBlock(blockNum, dsblock)) {
                LOG_GENERAL(WARNING, "Could not retrieve DS Block " << blockNum);
                // Set validation state for StatusServer
                m_mediator.m_validateState = ValidateState::ERROR;
                return false;
            }
            if (latestTxBlockNum <= dsblock->GetHeader().GetEpochNum()) {
                LOG_GENERAL(INFO, "Break off at "
                        << latestTxBlockNum << " " << latestDSIndex << " "
                        << dsblock->GetHeader().GetBlockNum() << " "
                        << dsblock->GetHeader().GetEpochNum());
                break;
            }
            dirBlocks.emplace_back(*dsblock);

            if (fromValidateDBBinary) {
                // Once the first miner info data is found, every subsequent DS block
                // should also have one
                MinerInfoDSComm dummyDSComm;
                const bool hasMinerInfoDSComm =
                        BlockStorage::GetBlockStorage().GetMinerInfoDSComm(blockNum,
                                                                           dummyDSComm);
                if (!firstMinerInfoFound) {
                    firstMinerInfoFound = hasMinerInfoDSComm;
                    if (firstMinerInfoFound) {
                        LOG_GENERAL(INFO, "First miner info at DS=" << blockNum);
                    }
                }
                if (firstMinerInfoFound) {
                    MinerInfoShards dummyShards;
                    const bool hasMinerInfoShards =
                            BlockStorage::GetBlockStorage().GetMinerInfoShards(blockNum,
                                                                               dummyShards);
                    // Don't use "missing" in log messages below because we use that
                    // keyword for filtering missing Tx blocks and microblocks
                    if (!hasMinerInfoDSComm) {
                        LOG_GENERAL(WARNING, "No MinerInfoDSComm at DS=" << blockNum);
                    }
                    if (!hasMinerInfoShards) {
                        LOG_GENERAL(WARNING, "No MinerInfoShards at DS=" << blockNum);
                    }
                }
            }

        } else if (get<BlockLinkIndex::BLOCKTYPE>(blocklink) == BlockType::VC) {
            auto blockHash = get<BlockLinkIndex::BLOCKHASH>(blocklink);
            VCBlockSharedPtr vcblock;
            if (!BlockStorage::GetBlockStorage().GetVCBlock(blockHash, vcblock)) {
                LOG_GENERAL(WARNING, "Could not retrieve VC Block " << blockHash);
                // Set validation state for StatusServer
                m_mediator.m_validateState = ValidateState::ERROR;
                return false;
            }
            if (latestTxBlockNum <= vcblock->GetHeader().GetViewChangeEpochNo()) {
                break;
            }
            dirBlocks.emplace_back(*vcblock);
        }
    }

    // Clear blocklinks - no longer used hereon
    blocklinks.clear();

    if (fromValidateDBBinary) {
        cout << "[" << getTime() << "] Checking dir blocks" << endl;
    } else {
        LOG_GENERAL(INFO, "Checking dir blocks");
    }

    // Check the dir blocks and reconstruct latest DS committee
    DequeOfNode dsComm;
    for (const auto &dsKey: *m_mediator.m_initialDSCommittee) {
        dsComm.emplace_back(dsKey, Peer());
    }

    if (fromValidateDBBinary) {
        if (!m_mediator.m_validator->CheckDirBlocks(dirBlocks, dsComm, 1, dsComm)) {
            LOG_GENERAL(WARNING, "Failed to verify Dir Blocks");
            return false;
        }
    } else {
        if (!m_mediator.m_validator->CheckDirBlocksNoUpdate(dirBlocks, dsComm, 1,
                                                            dsComm)) {
            LOG_GENERAL(WARNING, "Failed to verify Dir Blocks");
            // Set validation state for StatusServer
            m_mediator.m_validateState = ValidateState::ERROR;
            return false;
        }
    }

    // Clear dirBlocks - no longer used hereon
    dirBlocks.clear();

    if (fromValidateDBBinary) {
        cout << "[" << getTime() << "] Checking Tx blocks" << endl;
    } else {
        LOG_GENERAL(INFO, "Checking Tx blocks");
    }

    // Check the latest Tx Block
    if (!IGNORE_BLOCKCOSIG_CHECK &&
        !m_mediator.m_validator->CheckBlockCosignature(latestTxBlock, dsComm)) {
        LOG_GENERAL(WARNING, "CheckBlockCosignature failed");
        // Set validation state for StatusServer
        m_mediator.m_validateState = ValidateState::ERROR;
        return false;
    }

    // Check the other Tx blocks
    shared_ptr<bool> result = make_shared<bool>(new bool(true));

    // This lambda performs all the checks on one Tx block
    auto validateOneTxBlock =
            [&, result, fromValidateDBBinary](uint64_t blockNum) mutable -> void {
                // Abort checking if overall result is false already
                if (!*result && !fromValidateDBBinary) {
                    return;
                }
                if (blockNum % 1000 == 0) {
                    if (fromValidateDBBinary) {
                        cout << "[" << getTime() << "] On Tx block " << blockNum << endl;
                    } else {
                        LOG_GENERAL(INFO, "On Tx block " << blockNum);
                    }
                }

                // Fetch the block
                TxBlockSharedPtr txBlock;
                if (!BlockStorage::GetBlockStorage().GetTxBlock(blockNum, txBlock)) {
                    LOG_GENERAL(WARNING, "Missing FB: " << blockNum);
                    *result = false;
                    return;
                }

                // Check that prevHash field == hash of previous Tx block
                if (blockNum > 0 && !IGNORE_BLOCKCOSIG_CHECK) {
                    TxBlockSharedPtr txBlockPrev;
                    if (!BlockStorage::GetBlockStorage().GetTxBlock(blockNum - 1,
                                                                    txBlockPrev)) {
                        LOG_GENERAL(WARNING, "Missing FB: " << blockNum - 1);
                        *result = false;
                        return;
                    }
                    const BlockHash &prevHash = txBlock->GetHeader().GetPrevHash();
                    const BlockHash &prevBlockHash = txBlockPrev->GetHeader().GetMyHash();
                    if (prevHash != prevBlockHash) {
                        LOG_CHECK_FAIL("Prev hash for block " << blockNum, prevHash,
                                       prevBlockHash);
                        *result = false;
                        return;
                    }
                }

                // Check the microblocks
                const auto &microblockInfos = txBlock->GetMicroBlockInfos();
                for (const auto &mbInfo: microblockInfos) {
                    MicroBlockSharedPtr mbptr;
                    // Skip because empty microblocks are not stored
                    if (mbInfo.m_txnRootHash == TxnHash()) {
                        continue;
                    }
                    if (BlockStorage::GetBlockStorage().GetMicroBlock(mbInfo.m_microBlockHash,
                                                                      mbptr)) {
                        if (find(VERIFIER_EXCLUSION_LIST.begin(), VERIFIER_EXCLUSION_LIST.end(),
                                 make_pair(blockNum, mbInfo.m_shardId)) !=
                            VERIFIER_EXCLUSION_LIST.end()) {
                            continue;
                        }
                        // Check the transactions
                        const auto &tranHashes = mbptr->GetTranHashes();
                        for (const auto &tranHash: tranHashes) {
                            TxBodySharedPtr tx;
                            if (!BlockStorage::GetBlockStorage().CheckTxBody(tranHash)) {
                                LOG_GENERAL(WARNING, "FB: " << blockNum
                                                            << " MB: " << mbInfo.m_shardId
                                                            << " Missing Tx: " << tranHash);
                                *result = false;
                            }
                        }
                    } else {
                        LOG_GENERAL(WARNING,
                                    "FB: " << blockNum
                                           << " Missing MB: " << mbInfo.m_microBlockHash
                                           << " Check if MB is in microblock exclusion list");
                        if (find(VERIFIER_MICROBLOCK_EXCLUSION_LIST.begin(),
                                 VERIFIER_MICROBLOCK_EXCLUSION_LIST.end(),
                                 make_pair(blockNum, mbInfo.m_shardId)) !=
                            VERIFIER_MICROBLOCK_EXCLUSION_LIST.end()) {
                            continue;
                        }
                        *result = false;
                    }
                }
            };

    // If using validateDB binary, we use a thread pool to get fast results
    // If using within zilliqa process, we do block validation sequentially to
    // control resource consumption
    uint64_t blockNum = 0;
    if (fromValidateDBBinary) {
        const unsigned int NUMTHREADS = 10;
        const int MAXJOBSLEFT = NUMTHREADS * 3;
        ThreadPool validatePool(NUMTHREADS, "ValidatePool");

        while (blockNum <= latestTxBlockNum) {
            validatePool.AddJob([validateOneTxBlock, blockNum]() mutable -> void {
                validateOneTxBlock(blockNum);
            });

            while (validatePool.GetJobsLeft() > MAXJOBSLEFT) {
            }

            blockNum++;
        }

        while (validatePool.GetJobsLeft() > 0) {
            std::this_thread::sleep_for(std::chrono::seconds(1));
        }

        cout << "[" << getTime() << "] Done" << endl;
    } else {
        while (blockNum <= latestTxBlockNum) {
            validateOneTxBlock(blockNum);
            if (!*result) {
                break;
            }
            blockNum++;
        }
        LOG_GENERAL(INFO, "Done");
    }

    // Set validation state for StatusServer
    m_mediator.m_validateState =
            *result ? ValidateState::DONE : ValidateState::ERROR;

    return *result;
}

void Node::ClearUnconfirmedTxn() {
    LOG_MARKER();
    {
        unique_lock<shared_timed_mutex> g(m_unconfirmedTxnsMutex);
        m_unconfirmedTxns.clear();
    }
}

bool Node::ValidateDB() {
    LOG_MARKER();

    if (!LOOKUP_NODE_MODE) {
        LOG_GENERAL(WARNING,
                    "Node::ValidateDB not expected to be called from non-lookup.");
        return false;
    }

    auto validate_func = [this]() mutable -> void {
        try {
            CheckIntegrity();
        } catch (...) {
            LOG_GENERAL(WARNING, "Node::CheckIntegrity failed.");
            // Set validation state for StatusServer
            m_mediator.m_validateState = ValidateState::ERROR;
        }
    };
    DetachedFunction(1, validate_func);

    return true;
}

void Node::Prepare(bool runInitializeGenesisBlocks) {
    LOG_MARKER();
    m_mediator.m_currentEpochNum =
            m_mediator.m_txBlockChain.GetLastBlock().GetHeader().GetBlockNum() + 1;
    m_mediator.UpdateDSBlockRand(runInitializeGenesisBlocks);
    m_mediator.UpdateTxBlockRand(runInitializeGenesisBlocks);
    SetState(POW_SUBMISSION);
    POW::GetInstance().EthashConfigureClient(
            m_mediator.m_dsBlockChain.GetLastBlock().GetHeader().GetBlockNum() + 1,
            FULL_DATASET_MINE);
}

void Node::WaitForNextTwoBlocksBeforeRejoin() {
    // wait until next two txblocks are mined to give lookup enough time to
    // upload incr data to S3.
    unique_lock<mutex> lock(m_mediator.m_lookup->m_MutexCVSetTxBlockFromSeed);
    m_mediator.m_lookup->SetSyncType(SyncType::RECOVERY_ALL_SYNC);

    uint64_t oldBlkCount = m_mediator.m_txBlockChain.GetBlockCount();
    LOG_GENERAL(INFO, "Wait until next two txblock are recvd from lookup..");
    while (true) {
        do {
            m_mediator.m_lookup->GetTxBlockFromSeedNodes(
                    m_mediator.m_txBlockChain.GetBlockCount(), 0);
        } while (m_mediator.m_lookup->cv_setTxBlockFromSeed.wait_for(
                lock, chrono::seconds(RECOVERY_SYNC_TIMEOUT)) ==
                 cv_status::timeout);
        if (m_mediator.m_txBlockChain.GetBlockCount() > oldBlkCount + 1) {
            LOG_GENERAL(INFO, "Received next two txblocks. Ok to rejoin now!")
            break;
        }
        this_thread::sleep_for(chrono::seconds(RECOVERY_SYNC_TIMEOUT));
    }

    m_mediator.m_lookup->SetSyncType(SyncType::NO_SYNC);
}

bool Node::StartRetrieveHistory(const SyncType syncType,
                                bool rejoiningAfterRecover) {
    LOG_MARKER();

    m_mediator.m_txBlockChain.Reset();
    m_mediator.m_dsBlockChain.Reset();
    m_mediator.m_blocklinkchain.Reset();
    {
        DequeOfNode buildDSComm;
        lock_guard<mutex> lock(m_mediator.m_mutexInitialDSCommittee);
        if (m_mediator.m_initialDSCommittee->size() != 0) {
            for (const auto &initDSCommKey: *m_mediator.m_initialDSCommittee) {
                buildDSComm.emplace_back(initDSCommKey, Peer());
                // Set initial ds committee with null peer
            }
        } else {
            LOG_GENERAL(FATAL, "Initial DS comm size 0 ");
        }

        m_mediator.m_blocklinkchain.SetBuiltDSComm(buildDSComm);
    }

    m_mediator.m_DSCommittee->clear();

    uint16_t ds_consensusLeaderID = 0;

    if (!BlockStorage::GetBlockStorage().GetDSCommittee(m_mediator.m_DSCommittee,
                                                        ds_consensusLeaderID)) {
        LOG_GENERAL(WARNING,
                    "Retrieve history error due to failed to get ds committee.");
        return false;
    }

    m_mediator.m_ds->SetConsensusLeaderID(ds_consensusLeaderID);

    unordered_map<string, Peer> ipMapping;
    GetIpMapping(ipMapping);

    if (!ipMapping.empty()) {
        for (auto &ds: *m_mediator.m_DSCommittee) {
            string pubKey;
            if (!DataConversion::SerializableToHexStr(ds.first, pubKey)) {
                LOG_GENERAL(WARNING, "Error converting pubkey to string");
                continue;
            }

            if (ipMapping.find(pubKey) != ipMapping.end()) {
                ds.second = ipMapping.at(pubKey);
            }
        }
    }

    bool bDS = false;
    for (auto &i: *m_mediator.m_DSCommittee) {
        if (i.first == m_mediator.m_selfKey.second) {
            if (syncType == NEW_SYNC &&
                i.second != m_mediator.m_selfPeer) {  // IP of restarted ds node has
                // to be same as in committee
                LOG_GENERAL(WARNING,
                            "Seems different IP-Port is used by this ds node after "
                            "being restarted!")
                break;
            } else {
                i.second = Peer();
                bDS = true;
                break;
            }
        }
    }

    // Add ds guard nodes to blacklist exclusion list
    Guard::GetInstance().AddDSGuardToBlacklistExcludeList(
            *m_mediator.m_DSCommittee);
    m_mediator.m_lookup->RemoveSeedNodesFromBlackList();

    if (SyncType::RECOVERY_ALL_SYNC == syncType) {
        Blacklist::GetInstance().Enable(false);
    }

    if (!LOOKUP_NODE_MODE && SyncType::RECOVERY_ALL_SYNC == syncType) {
        LOG_GENERAL(INFO, "Non-lookup node, wait "
                << WAIT_LOOKUP_WAKEUP_IN_SECONDS
                << " seconds for lookup wakeup...");
        this_thread::sleep_for(chrono::seconds(WAIT_LOOKUP_WAKEUP_IN_SECONDS));
    }

    m_retriever = std::make_shared<Retriever>(m_mediator);

    /// Retrieve block link
    bool ds_result = m_retriever->RetrieveBlockLink();

    /// Retrieve Tx blocks, relative final-block state-delta from persistence
    bool st_result = m_retriever->RetrieveStates();
    bool tx_result = m_retriever->RetrieveTxBlocks();

    if (!tx_result) {
        return false;
    }

    if ((LOOKUP_NODE_MODE && ARCHIVAL_LOOKUP &&
         SyncType::NEW_LOOKUP_SYNC == syncType) ||
        (LOOKUP_NODE_MODE && SyncType::RECOVERY_ALL_SYNC == syncType) ||
        (LOOKUP_NODE_MODE && !ARCHIVAL_LOOKUP &&
         SyncType::LOOKUP_SYNC == syncType)) {
        // Additional safe-guard mechanism, find if have not received any MBs from
        // last N txblks in persistence from S3.
        m_mediator.m_lookup->FindMissingMBsForLastNTxBlks(
                LAST_N_TXBLKS_TOCHECK_FOR_MISSINGMBS);
        m_mediator.m_lookup->CheckAndFetchUnavailableMBs(false);

        // Pull the extseed pubkeys to local store from persistence DB
        lock_guard<mutex> g(m_mediator.m_lookup->m_mutexExtSeedWhitelisted);
        BlockStorage::GetBlockStorage().GetAllExtSeedPubKeys(
                m_mediator.m_lookup->m_extSeedWhitelisted);
    }

    // fetch vcblocks from disk
    if (LOOKUP_NODE_MODE && ARCHIVAL_LOOKUP && MULTIPLIER_SYNC_MODE) {
        std::list<VCBlockSharedPtr> vcblocks;
        if (!BlockStorage::GetBlockStorage().GetAllVCBlocks(vcblocks)) {
            LOG_GENERAL(WARNING, "Failed to get vcBlocks");
            return false;
        }

        lock(m_mutexhistVCBlkForDSBlock, m_mutexhistVCBlkForTxBlock);
        lock_guard<mutex> g(m_mutexhistVCBlkForDSBlock, adopt_lock);
        lock_guard<mutex> g2(m_mutexhistVCBlkForTxBlock, adopt_lock);
        m_histVCBlocksForDSBlock.clear();
        m_histVCBlocksForTxBlock.clear();
        for (const auto &block: vcblocks) {
            if (m_mediator.m_ds->IsDSBlockVCState(
                    block->GetHeader().GetViewChangeState())) {
                // this vcblock belongs to dsepoch (some dsblock)
                auto dsEpoch = block->GetHeader().GetViewChangeDSEpochNo();
                m_histVCBlocksForDSBlock[dsEpoch].emplace_back(block);
            } else {
                // this vc blocks belongs to tx epoch (some txblock)
                auto txEpoch = block->GetHeader().GetViewChangeEpochNo();
                m_histVCBlocksForTxBlock[txEpoch].emplace_back(block);
            }
        }

        // sorted map values by vccounter
        for (auto it: m_histVCBlocksForTxBlock) {
            sort(it.second.begin(), it.second.end(),
                 [](const VCBlockSharedPtr &a, const VCBlockSharedPtr &b) {
                     return a->GetHeader().GetViewChangeCounter() <
                            b->GetHeader().GetViewChangeCounter();
                 });
        }

        for (auto it: m_histVCBlocksForDSBlock) {
            sort(it.second.begin(), it.second.end(),
                 [](const VCBlockSharedPtr &a, const VCBlockSharedPtr &b) {
                     return a->GetHeader().GetViewChangeCounter() <
                            b->GetHeader().GetViewChangeCounter();
                 });
        }
    }

    if (/* new node not part of ds committee */ (SyncType::NEW_SYNC == syncType &&
                                                 !bDS) ||
                                                SyncType::NEW_LOOKUP_SYNC == syncType ||
                                                (rejoiningAfterRecover &&
                                                 (SyncType::NORMAL_SYNC == syncType || SyncType::DS_SYNC == syncType ||
                                                  SyncType::LOOKUP_SYNC == syncType))) {
        return true;
    }

    /// Retrieve lacked Tx blocks from lookup nodes
    if (SyncType::NO_SYNC == m_mediator.m_lookup->GetSyncType() &&
        SyncType::RECOVERY_ALL_SYNC != syncType &&
        SyncType::NEW_SYNC != syncType) {
        uint64_t oldTxNum = m_mediator.m_txBlockChain.GetBlockCount();

        if (LOOKUP_NODE_MODE) {
            if (!ARCHIVAL_LOOKUP && !m_mediator.m_lookup->GetMyLookupOffline()) {
                LOG_GENERAL(WARNING, "Cannot fetch data from off-line lookup node!");
                return false;
            }
        } else {
            if (!GetOfflineLookups()) {
                LOG_GENERAL(WARNING, "Cannot fetch data from lookup node!");
                return false;
            }

            unique_lock<mutex> lock(m_mediator.m_lookup->m_MutexCVSetTxBlockFromSeed);
            m_mediator.m_lookup->SetSyncType(SyncType::LOOKUP_SYNC);

            do {
                m_mediator.m_lookup->GetTxBlockFromSeedNodes(
                        m_mediator.m_txBlockChain.GetBlockCount(), 0);
                LOG_GENERAL(INFO,
                            "Retrieve final block from lookup node, please wait...");
            } while (m_mediator.m_lookup->cv_setTxBlockFromSeed.wait_for(
                    lock, chrono::seconds(RECOVERY_SYNC_TIMEOUT)) ==
                     cv_status::timeout);

            m_mediator.m_lookup->SetSyncType(SyncType::NO_SYNC);

            /// If node recovery lagging behind too much, apply re-join
            /// process instead of node recovery
            if (m_mediator.m_txBlockChain.GetBlockCount() > oldTxNum + 1) {
                LOG_GENERAL(WARNING,
                            "Node recovery lagging behind too much, apply re-join "
                            "process instead");
                return false;
            }
        }

        /// Retrieve lacked final-block state-delta from lookup nodes
        if (m_mediator.m_txBlockChain.GetBlockCount() > oldTxNum) {
            unique_lock<mutex> lock(
                    m_mediator.m_lookup->m_mutexSetStateDeltaFromSeed);
            m_mediator.m_lookup->SetSyncType(SyncType::LOOKUP_SYNC);
            m_mediator.m_lookup->m_skipAddStateDeltaToAccountStore = false;
            do {
                m_mediator.m_lookup->GetStateDeltaFromSeedNodes(
                        m_mediator.m_txBlockChain.GetLastBlock().GetHeader().GetBlockNum());
                LOG_GENERAL(INFO,
                            "Retrieve final block state delta from lookup node, please "
                            "wait...");
            } while (m_mediator.m_lookup->cv_setStateDeltaFromSeed.wait_for(
                    lock, chrono::seconds(RECOVERY_SYNC_TIMEOUT)) ==
                     cv_status::timeout);

            m_mediator.m_lookup->SetSyncType(SyncType::NO_SYNC);
        }
    }

    /// Rejoin will be applied following below rules:
    /// 1. Non-lookup node &&
    /// 2. Not from upgrading mode &&
    /// 3. Not from re-join mode &&
    /// 4. Not from recovery-all mode &&
    /// 5. Still in first DS epoch, or in vacuous epoch
    if (!LOOKUP_NODE_MODE &&
        SyncType::NO_SYNC == m_mediator.m_lookup->GetSyncType() &&
        SyncType::RECOVERY_ALL_SYNC != syncType &&
        (m_mediator.m_txBlockChain.GetLastBlock().GetHeader().GetBlockNum() <
         NUM_FINAL_BLOCK_PER_POW ||
         CommonUtils::IsVacuousEpoch(
                 m_mediator.m_txBlockChain.GetLastBlock().GetHeader().GetBlockNum() +
                 1))) {
        LOG_GENERAL(WARNING,
                    "Node recovery with vacuous epoch or in first DS epoch, apply "
                    "re-join process instead");
        return false;
    }

    /// Save coin base for final block, from last DS epoch to current TX epoch
    /// However, if the last tx block is one from vacaous epoch, its already too
    /// late and coinbase info is of no use. so skip saving coinbase
    if (bDS &&
        (m_mediator.m_txBlockChain.GetLastBlock().GetHeader().GetBlockNum() + 1) %
        NUM_FINAL_BLOCK_PER_POW !=
        0) {
        for (uint64_t blockNum =
                m_mediator.m_dsBlockChain.GetLastBlock().GetHeader().GetEpochNum();
             blockNum <=
             m_mediator.m_txBlockChain.GetLastBlock().GetHeader().GetBlockNum();
             ++blockNum) {
            LOG_GENERAL(INFO, "Update coin base for finalblock with blockNum: "
                    << blockNum << ", reward: "
                    << m_mediator.m_txBlockChain.GetBlock(blockNum)
                            .GetHeader()
                            .GetRewards());
            m_mediator.m_ds->SaveCoinbase(
                    m_mediator.m_txBlockChain.GetBlock(blockNum).GetB1(),
                    m_mediator.m_txBlockChain.GetBlock(blockNum).GetB2(),
                    CoinbaseReward::FINALBLOCK_REWARD, blockNum + 1);
            m_mediator.m_ds->m_totalTxnFees +=
                    m_mediator.m_txBlockChain.GetBlock(blockNum).GetHeader().GetRewards();
        }
    }

    /// Retrieve sharding structure and setup relative variables
    if (!BlockStorage::GetBlockStorage().GetShardStructure(
            m_mediator.m_ds->m_shards)) {
        LOG_GENERAL(WARNING, "BlockStorage::GetShardStructure failed");
    }

    if (!ipMapping.empty()) {
        for (auto &shard: m_mediator.m_ds->m_shards) {
            for (auto &node: shard) {
                string pubKey;
                if (!DataConversion::SerializableToHexStr(get<SHARD_NODE_PUBKEY>(node),
                                                          pubKey)) {
                    LOG_GENERAL(WARNING, "Error converting pubkey to string");
                    continue;
                }

                if (ipMapping.find(pubKey) != ipMapping.end()) {
                    get<SHARD_NODE_PEER>(node) = ipMapping.at(pubKey);
                }
            }
        }
    }

    bool bInShardStructure = false;
    bool bIpChanged = false;

    if (bDS) {
        m_myshardId = m_mediator.m_ds->m_shards.size();
    } else {
        for (unsigned int i = 0;
             i < m_mediator.m_ds->m_shards.size() && !bInShardStructure; ++i) {
            for (const auto &shardNode: m_mediator.m_ds->m_shards.at(i)) {
                if (get<SHARD_NODE_PUBKEY>(shardNode) == m_mediator.m_selfKey.second) {
                    SetMyshardId(i);
                    LOG_GENERAL(
                            INFO, "This node belongs to sharding structure #" << m_myshardId);
                    bInShardStructure = true;
                    if (get<SHARD_NODE_PEER>(shardNode).m_ipAddress !=
                        m_mediator.m_selfPeer.m_ipAddress) {
                        bIpChanged = true;
                    }
                    break;
                }
            }
        }
    }

    if (LOOKUP_NODE_MODE) {
        m_mediator.m_lookup->ProcessEntireShardingStructure();
    } else {
        LoadShardingStructure(true);
        lock_guard<mutex> g(m_mediator.m_ds->m_mutexMapNodeReputation);
        m_mediator.m_ds->ProcessShardingStructure(
                m_mediator.m_ds->m_shards, m_mediator.m_ds->m_publicKeyToshardIdMap,
                m_mediator.m_ds->m_mapNodeReputation);
    }

    if (REJOIN_NODE_NOT_IN_NETWORK && !LOOKUP_NODE_MODE && !bDS) {
        if (!bInShardStructure) {
            LOG_GENERAL(
                    WARNING,
                    "Node " << m_mediator.m_selfKey.second
                            << " is not in network, apply re-join process instead");
            WaitForNextTwoBlocksBeforeRejoin();
            return false;
        } else if (bIpChanged) {
            LOG_GENERAL(
                    INFO,
                    "My IP has been changed. So will broadcast my new IP to network");
            if (!UpdateShardNodeIdentity()) {
                WaitForNextTwoBlocksBeforeRejoin();
                return false;
            }
        }
    }

    m_mediator.m_consensusID =
            (m_mediator.m_txBlockChain.GetBlockCount()) % NUM_FINAL_BLOCK_PER_POW;

    /// Save coin base for micro block, from last DS epoch to current TX epoch
    /// However, if the last tx block is one from vacaous epoch, its already too
    /// late and coinbase info is of no use. so skip saving coinbase
    if (bDS &&
        (m_mediator.m_txBlockChain.GetLastBlock().GetHeader().GetBlockNum() + 1) %
        NUM_FINAL_BLOCK_PER_POW !=
        0) {
        m_mediator.m_ds->SetState(DirectoryService::DirState::SYNC);
        std::list<MicroBlockSharedPtr> microBlocks;
        if (BlockStorage::GetBlockStorage().GetRangeMicroBlocks(
                m_mediator.m_dsBlockChain.GetLastBlock().GetHeader().GetEpochNum(),
                m_mediator.m_txBlockChain.GetLastBlock().GetHeader().GetBlockNum() +
                1,
                0, m_mediator.m_ds->m_shards.size(), microBlocks)) {
            for (const auto &microBlock: microBlocks) {
                LOG_GENERAL(INFO,
                            "Retrieve microblock with epochNum: "
                                    << microBlock->GetHeader().GetEpochNum()
                                    << ", shardId: " << microBlock->GetHeader().GetShardId()
                                    << ", reward: " << microBlock->GetHeader().GetRewards()
                                    << " from persistence, and update coin base");
                m_mediator.m_ds->SaveCoinbase(microBlock->GetB1(), microBlock->GetB2(),
                                              microBlock->GetHeader().GetShardId(),
                                              microBlock->GetHeader().GetEpochNum());
            }
        }

        // Send whitelist request to seeds, in case it was blacklisted if was
        // restarted.
        if (ComposeAndSendRemoveNodeFromBlacklist(LOOKUP)) {
            this_thread::sleep_for(
                    chrono::seconds(REMOVENODEFROMBLACKLIST_DELAY_IN_SECONDS));
        }

        // failed to fetch mbs/coinbase info from local disk for any epoch
        std::map<uint64_t, std::map<int32_t, std::vector<PubKey>>>
                coinbaseRewardeesTmp;
        m_mediator.m_ds->GetCoinbaseRewardees(coinbaseRewardeesTmp);
        for (auto blockNum =
                m_mediator.m_dsBlockChain.GetLastBlock().GetHeader().GetEpochNum();
             blockNum <=
             m_mediator.m_txBlockChain.GetLastBlock().GetHeader().GetBlockNum();
             blockNum++) {
            const auto &it = coinbaseRewardeesTmp.find(blockNum);
            if (it == coinbaseRewardeesTmp.end() ||
                (it->second.size() <= m_mediator.m_txBlockChain.GetBlock(blockNum)
                        .GetMicroBlockInfos()
                        .size())) {
                m_mediator.m_lookup->ComposeAndSendGetCosigsRewardsFromSeed(blockNum);
                this_thread::sleep_for(chrono::milliseconds(100));
            }
        }
    }

    bool res = false;

    if (st_result && ds_result && tx_result) {
        if (m_retriever->ValidateStates()) {
            LOG_GENERAL(INFO, "RetrieveHistory Success");
            m_mediator.m_isRetrievedHistory = true;
            res = true;
        }
    }

    if ((bDS && SyncType::NEW_SYNC == syncType) ||
        SyncType::RECOVERY_ALL_SYNC == syncType) {
        m_mediator.m_currentEpochNum =
                m_mediator.m_txBlockChain.GetLastBlock().GetHeader().GetBlockNum();
        m_mediator.IncreaseEpochNum();

        m_consensusLeaderID = 0;
        m_mediator.UpdateDSBlockRand();
        m_mediator.UpdateTxBlockRand();
        m_mediator.m_ds->m_mode = DirectoryService::IDLE;

        for (const auto &ds: *m_mediator.m_DSCommittee) {
            if (ds.first == m_mediator.m_selfKey.second) {
                m_mediator.m_ds->SetConsensusMyID(0);

                for (auto const &i: *m_mediator.m_DSCommittee) {
                    if (i.first == m_mediator.m_selfKey.second) {
                        LOG_EPOCH(INFO, m_mediator.m_currentEpochNum,
                                  "My node ID for this PoW consensus is "
                                          << m_mediator.m_ds->GetConsensusMyID());
                        break;
                    }

                    m_mediator.m_ds->IncrementConsensusMyID();
                }

                m_consensusMyID = m_mediator.m_ds->GetConsensusMyID();

                if (m_mediator.m_DSCommittee
                            ->at(m_mediator.m_ds->GetConsensusLeaderID())
                            .first == m_mediator.m_selfKey.second) {
                    m_mediator.m_ds->m_mode = DirectoryService::PRIMARY_DS;
                    LOG_GENERAL(INFO, "Set as DS leader: "
                            << m_mediator.m_selfPeer.GetPrintableIPAddress()
                            << ":"
                            << m_mediator.m_selfPeer.m_listenPortHost);
                    LOG_STATE("[IDENT][" << std::setw(15) << std::left
                                         << m_mediator.m_selfPeer.GetPrintableIPAddress()
                                         << "][" << m_mediator.m_currentEpochNum
                                         << "] DSLD");
                } else {
                    m_mediator.m_ds->m_mode = DirectoryService::BACKUP_DS;
                    LOG_GENERAL(INFO, "Set as DS backup: "
                            << m_mediator.m_selfPeer.GetPrintableIPAddress()
                            << ":"
                            << m_mediator.m_selfPeer.m_listenPortHost);
                    LOG_STATE("[IDENT][" << std::setw(15) << std::left
                                         << m_mediator.m_selfPeer.GetPrintableIPAddress()
                                         << "][" << std::setw(6) << std::left
                                         << m_mediator.m_ds->GetConsensusMyID()
                                         << "] DSBK");
                }

                break;
            }
        }
    }

    return res;
}

void Node::GetIpMapping(unordered_map<string, Peer> &ipMapping) {
    LOG_MARKER();

    if (!boost::filesystem::exists(IP_MAPPING_FILE_NAME)) {
        LOG_GENERAL(WARNING, IP_MAPPING_FILE_NAME << " not existed!");
        return;
    }

    using boost::property_tree::ptree;
    ptree pt;
    read_xml(IP_MAPPING_FILE_NAME, pt);
    struct in_addr ip_addr{};

    for (const ptree::value_type &v: pt.get_child("mapping")) {
        if (v.first == "peer") {
            inet_pton(AF_INET, v.second.get<string>("ip").c_str(), &ip_addr);
            ipMapping[v.second.get<std::string>("pubkey")] =
                    Peer((uint128_t) ip_addr.s_addr, v.second.get<uint32_t>("port"));
        }
    }
}

void Node::RemoveIpMapping() {
    LOG_MARKER();

    if (boost::filesystem::exists(IP_MAPPING_FILE_NAME)) {
        if (boost::filesystem::remove(IP_MAPPING_FILE_NAME)) {
            LOG_GENERAL(INFO,
                        IP_MAPPING_FILE_NAME << " has been removed successfully.");
        } else {
            LOG_GENERAL(WARNING, IP_MAPPING_FILE_NAME << " cannot be removed!");
        }
    }
}

void Node::WakeupAtTxEpoch() {
    LOG_MARKER();

    if (LOOKUP_NODE_MODE) {
        return;
    }

    lock_guard<mutex> g(m_mutexShardMember);
    if (DirectoryService::IDLE != m_mediator.m_ds->m_mode) {
        m_myShardMembers = m_mediator.m_DSCommittee;
    }

    m_consensusLeaderID =
            DataConversion::charArrTo16Bits(
                    m_mediator.m_txBlockChain.GetLastBlock().GetBlockHash().asBytes()) %
            m_myShardMembers->size();

    if (DirectoryService::IDLE != m_mediator.m_ds->m_mode) {
        if (BROADCAST_GOSSIP_MODE) {
            m_mediator.m_ds->m_forceMulticast = true;
            VectorOfNode peers;
            std::vector<PubKey> pubKeys;
            m_mediator.m_ds->GetEntireNetworkPeerInfo(peers, pubKeys);

            P2PComm::GetInstance().InitializeRumorManager(peers, pubKeys);
        }
        m_mediator.m_ds->SetState(
                DirectoryService::DirState::MICROBLOCK_SUBMISSION);
        auto func = [this]() mutable -> void {
            m_mediator.m_ds->RunConsensusOnFinalBlock();
        };
        DetachedFunction(1, func);
        return;
    }

    if (BROADCAST_GOSSIP_MODE) {
        VectorOfNode peers;
        std::vector<PubKey> pubKeys;
        GetEntireNetworkPeerInfo(peers, pubKeys);

        // Initialize every start of DS Epoch
        P2PComm::GetInstance().InitializeRumorManager(peers, pubKeys);
    }

    SetState(WAITING_FINALBLOCK);
}

bool Node::GetOfflineLookups(bool endless) {
    unsigned int counter = 1;
    while (!m_mediator.m_lookup->m_fetchedOfflineLookups &&
           (counter <= FETCH_LOOKUP_MSG_MAX_RETRY || endless)) {
        m_synchronizer.FetchOfflineLookups(m_mediator.m_lookup);

        {
            unique_lock<mutex> lock(
                    m_mediator.m_lookup->m_mutexOfflineLookupsUpdation);
            if (m_mediator.m_lookup->cv_offlineLookups.wait_for(
                    lock, chrono::seconds(NEW_NODE_SYNC_INTERVAL)) ==
                std::cv_status::timeout) {
                if (!endless) {
                    LOG_GENERAL(WARNING, "FetchOfflineLookups Timeout... tried "
                            << counter << "/"
                            << FETCH_LOOKUP_MSG_MAX_RETRY << " times");
                    counter++;
                }
            } else {
                break;
            }
        }
    }
    if (!m_mediator.m_lookup->m_fetchedOfflineLookups) {
        LOG_GENERAL(WARNING, "Fetch offline lookup nodes failed");
        return false;
    }
    m_mediator.m_lookup->m_fetchedOfflineLookups = false;
    return true;
}

void Node::StartSynchronization() {
    if (LOOKUP_NODE_MODE) {
        LOG_GENERAL(WARNING,
                    "Node::StartSynchronization not expected to be called from "
                    "LookUp node.");
        return;
    }
    LOG_MARKER();

    SetState(SYNC);

    // Send whitelist request to seeds, in case it was blacklisted if was
    // restarted.
    if (ComposeAndSendRemoveNodeFromBlacklist(LOOKUP)) {
        this_thread::sleep_for(
                chrono::seconds(REMOVENODEFROMBLACKLIST_DELAY_IN_SECONDS));
    }

    auto func = [this]() -> void {
        if (!GetOfflineLookups()) {
            LOG_GENERAL(WARNING, "Cannot rejoin currently");
            return;
        }

        while (m_mediator.m_lookup->GetSyncType() != SyncType::NO_SYNC) {
            m_mediator.m_lookup->ComposeAndSendGetDirectoryBlocksFromSeed(
                    m_mediator.m_blocklinkchain.GetLatestIndex() + 1);
            m_synchronizer.FetchLatestTxBlockSeed(
                    m_mediator.m_lookup,
                    // m_mediator.m_txBlockChain.GetBlockCount());
                    m_mediator.m_txBlockChain.GetLastBlock().GetHeader().GetBlockNum() +
                    1);
            this_thread::sleep_for(chrono::seconds(m_mediator.m_lookup->m_startedPoW
                                                   ? POW_WINDOW_IN_SECONDS
                                                   : NEW_NODE_SYNC_INTERVAL));
        }
    };

    DetachedFunction(1, func);
}

uint32_t Node::CalculateShardLeaderFromDequeOfNode(
        uint16_t lastBlockHash, uint32_t sizeOfShard,
        const DequeOfNode &shardMembers) {
    LOG_MARKER();
    if (GUARD_MODE) {
        uint32_t consensusLeaderIndex = lastBlockHash % sizeOfShard;

        unsigned int iterationCount = 0;
        while (!Guard::GetInstance().IsNodeInShardGuardList(
                shardMembers.at(consensusLeaderIndex).first) &&
               (iterationCount < SHARD_LEADER_SELECT_TOL)) {
            LOG_EPOCH(WARNING, m_mediator.m_currentEpochNum,
                      "consensusLeaderIndex " << consensusLeaderIndex
                                              << " is not a shard guard.");
            SHA256Calculator sha2;
            sha2.Update(DataConversion::IntegerToBytes<uint16_t, sizeof(uint16_t)>(
                    lastBlockHash));
            lastBlockHash = DataConversion::charArrTo16Bits(sha2.Finalize());
            consensusLeaderIndex = lastBlockHash % sizeOfShard;
            iterationCount++;
        }
        return consensusLeaderIndex;
    } else {
        return lastBlockHash % sizeOfShard;
    }
}

uint32_t Node::CalculateShardLeaderFromShard(uint16_t lastBlockHash,
                                             uint32_t sizeOfShard,
                                             const Shard &shardMembers,
                                             PairOfNode &shardLeader) {
    LOG_MARKER();
    uint32_t consensusLeaderIndex = lastBlockHash % sizeOfShard;
    if (GUARD_MODE) {
        unsigned int iterationCount = 0;
        while (!Guard::GetInstance().IsNodeInShardGuardList(
                std::get<SHARD_NODE_PUBKEY>(
                        shardMembers.at(consensusLeaderIndex))) &&
               (iterationCount < SHARD_LEADER_SELECT_TOL)) {
            LOG_EPOCH(WARNING, m_mediator.m_currentEpochNum,
                      "consensusLeaderIndex " << consensusLeaderIndex
                                              << " is not a shard guard.");
            SHA256Calculator sha2;
            sha2.Update(DataConversion::IntegerToBytes<uint16_t, sizeof(uint16_t)>(
                    lastBlockHash));
            lastBlockHash = DataConversion::charArrTo16Bits(sha2.Finalize());
            consensusLeaderIndex = lastBlockHash % sizeOfShard;
            iterationCount++;
        }
        shardLeader = make_pair(
                std::get<SHARD_NODE_PUBKEY>(shardMembers.at(consensusLeaderIndex)),
                std::get<SHARD_NODE_PEER>(shardMembers.at(consensusLeaderIndex)));
        return consensusLeaderIndex;
    } else {
        shardLeader = make_pair(
                std::get<SHARD_NODE_PUBKEY>(shardMembers.at(consensusLeaderIndex)),
                std::get<SHARD_NODE_PEER>(shardMembers.at(consensusLeaderIndex)));
        return consensusLeaderIndex;
    }
}

bool Node::CheckState(Action action) {
    if (m_mediator.m_ds->m_mode != DirectoryService::Mode::IDLE &&
        action != PROCESS_MICROBLOCKCONSENSUS) {
        LOG_EPOCH(WARNING, m_mediator.m_currentEpochNum,
                  "I am a DS node. Why am I getting this message? Action: "
                          << GetActionString(action));
        return false;
    }

    static const std::multimap<NodeState, Action> ACTIONS_FOR_STATE = {
            {POW_SUBMISSION,       STARTPOW},
            {POW_SUBMISSION,       PROCESS_DSBLOCK},
            {WAITING_DSBLOCK,      PROCESS_DSBLOCK},
            {MICROBLOCK_CONSENSUS, PROCESS_MICROBLOCKCONSENSUS},
            {WAITING_FINALBLOCK,   PROCESS_FINALBLOCK}};

    bool found = false;

    for (auto pos = ACTIONS_FOR_STATE.lower_bound(m_state);
         pos != ACTIONS_FOR_STATE.upper_bound(m_state); pos++) {
        if (pos->second == action) {
            found = true;
            break;
        }
    }

    if (!found) {
        LOG_EPOCH(WARNING, m_mediator.m_currentEpochNum,
                  GetActionString(action)
                          << " not allowed in " << GetStateString());
        return false;
    }

    return true;
}

bool GetOneGenesisAddress(Address &oAddr) {
    if (GENESIS_WALLETS.empty()) {
        LOG_GENERAL(INFO, "could not get one genensis address");
        return false;
    }

    zbytes oAddrBytes;
    if (!DataConversion::HexStrToUint8Vec(GENESIS_WALLETS.front(), oAddrBytes)) {
        LOG_GENERAL(INFO, "invalid genesis key");
        return false;
    }
    oAddr = Address{oAddrBytes};
    return true;
}

bool Node::ProcessSubmitMissingTxn(const zbytes &message, unsigned int offset,
                                   [[gnu::unused]] const Peer &from) {
    if (LOOKUP_NODE_MODE) {
        LOG_GENERAL(WARNING,
                    "Node::ProcessSubmitMissingTxn not expected to be called "
                    "from LookUp node.");
        return true;
    }

    if (offset >= message.size()) {
        LOG_GENERAL(WARNING, "Invalid txn message, message size: "
                << message.size()
                << ", txn data offset: " << offset);
        // TODO: Punish the node send invalid message
        return true;
    }

    unsigned int cur_offset = offset;

    auto msgBlockNum =
            Serializable::GetNumber<uint64_t>(message, offset, sizeof(uint64_t));
    cur_offset += sizeof(uint64_t);

    if (msgBlockNum != m_mediator.m_currentEpochNum) {
        LOG_EPOCH(INFO, m_mediator.m_currentEpochNum,
                  "untimely delivery of "
                          << "missing txns. received: " << msgBlockNum
                          << " , local: " << m_mediator.m_currentEpochNum);
    }

    if (CommonUtils::IsVacuousEpoch(msgBlockNum)) {
        LOG_GENERAL(WARNING, "Get missing txn from vacuous epoch, why?");
        return false;
    }

    std::vector<Transaction> txns;
    if (!Messenger::GetTransactionArray(message, cur_offset, txns)) {
        LOG_GENERAL(WARNING, "Messenger::GetTransactionArray failed.");
        return false;
    }

    if (m_prePrepRunning) {
        lock_guard<mutex> g(m_mutexPrePrepMissingTxnhashes);
        if (txns.size() != m_prePrepMissingTxnhashes.size()) {
            LOG_GENERAL(WARNING,
                        "Expected and received number of missing txns mismatched!");
            return false;
        }

        std::sort(m_prePrepMissingTxnhashes.begin(),
                  m_prePrepMissingTxnhashes.end());
        std::sort(txns.begin(), txns.end(), [](const auto &l, const auto &r) {
            return l.GetTranID() < r.GetTranID();
        });
        vector<TxnHash> receivedTxnHashes;
        receivedTxnHashes.reserve(txns.size());
        for (auto &h: txns) {
            receivedTxnHashes.emplace_back(h.GetTranID());
        }

        if (!std::equal(m_prePrepMissingTxnhashes.begin(),
                        m_prePrepMissingTxnhashes.end(),
                        receivedTxnHashes.begin())) {
            LOG_GENERAL(WARNING, "Didn't received all missing txns!");
            return false;
        }

        m_prePrepMissingTxnhashes.clear();
    } else {
        LOG_GENERAL(WARNING,
                    "Submission of missing txns expected only in preprepare phase "
                    "- Rejecting submission");
        return false;
    }

    lock_guard<mutex> g(m_mutexCreatedTransactions);
    for (const auto &submittedTxn: txns) {
        MempoolInsertionStatus status;
        m_createdTxns.insert(submittedTxn, status);
    }

    cv_MicroBlockMissingTxn.notify_all();
    return true;
}

bool Node::ProcessSubmitTransaction(
        const zbytes &message, unsigned int offset,
        [[gnu::unused]] const Peer &from,
        [[gnu::unused]] const unsigned char &startByte) {
    if (LOOKUP_NODE_MODE) {
        LOG_GENERAL(WARNING,
                    "Node::ProcessSubmitTransaction not expected to be called "
                    "from LookUp node.");
        return true;
    }
    // This message is sent by my shard peers
    // Message = [204-byte transaction]

    LOG_MARKER();

    unsigned int cur_offset = offset;

    unsigned char submitTxnType = message[cur_offset];
    cur_offset += MessageOffset::INST;

    if (submitTxnType == SUBMITTRANSACTIONTYPE::MISSINGTXN) {
        if (m_mediator.m_ds->m_mode == DirectoryService::IDLE) {
            if (m_state != MICROBLOCK_CONSENSUS) {
                LOG_EPOCH(INFO, m_mediator.m_currentEpochNum,
                          "As a shard node not in a microblock consensus state: don't "
                          "want missing txns")
                return false;
            }
        } else {
            if (m_mediator.m_ds->m_state != DirectoryService::FINALBLOCK_CONSENSUS) {
                LOG_EPOCH(INFO, m_mediator.m_currentEpochNum,
                          "As a ds node not in a finalblock consensus state: don't "
                          "want missing txns");
                return false;
            }
        }

        ProcessSubmitMissingTxn(message, cur_offset, from);
    }
    return true;
}

bool Node::ProcessTxnPacketFromLookup(
        [[gnu::unused]] const zbytes &message, [[gnu::unused]] unsigned int offset,
        [[gnu::unused]] const Peer &from,
        [[gnu::unused]] const unsigned char &startByte) {
    LOG_MARKER();

    if (LOOKUP_NODE_MODE) {
        LOG_GENERAL(WARNING,
                    "Node::ProcessTxnPacketFromLookup not expected to "
                    "be called from LookUp node.");
        return true;
    }
<<<<<<< HEAD

    // check it's at inappropriate timing
    // vacuous epoch -> reject
    // new ds epoch but didn't received ds block yet -> buffer
    // else -> process
    if (m_mediator.GetIsVacuousEpoch()) {
        LOG_GENERAL(WARNING,
                    "In vacuous epoch now, shouldn't accept any Txn Packet");
        return false;
    }

    uint64_t epochNumber = 0, dsBlockNum = 0;
    uint32_t shardId = 0;
    PubKey lookupPubKey;
    vector<Transaction> transactions;
    Signature signature;

=======

    // check it's at inappropriate timing
    // vacuous epoch -> reject
    // new ds epoch but didn't received ds block yet -> buffer
    // else -> process
    if (m_mediator.GetIsVacuousEpoch()) {
        LOG_GENERAL(WARNING,
                    "In vacuous epoch now, shouldn't accept any Txn Packet");
        return false;
    }

    uint64_t epochNumber = 0, dsBlockNum = 0;
    uint32_t shardId = 0;
    PubKey lookupPubKey;
    vector<Transaction> transactions;
    Signature signature;

>>>>>>> 3a74793a
    if (!Messenger::GetNodeForwardTxnBlock(message, offset, epochNumber,
                                           dsBlockNum, shardId, lookupPubKey,
                                           transactions, signature)) {
        LOG_EPOCH(WARNING, m_mediator.m_currentEpochNum,
                  "Messenger::GetNodeForwardTxnBlock failed.");
        return false;
    }

    if (!Lookup::VerifySenderNode(m_mediator.m_lookup->GetLookupNodesStatic(),
                                  lookupPubKey)) {
        LOG_EPOCH(WARNING, m_mediator.m_currentEpochNum,
                  "Sender pubkey " << lookupPubKey << " not in lookup list");
        return false;
    }

    LOG_GENERAL(INFO, "Received from " << from);

    {
        // The check here is in case the lookup send the packet
        // earlier than the node receiving DS block, need to wait the
        // node finish processing DS block and update its sharding structure

        lock_guard<mutex> g1(m_mutexDSBlock);

        // Situation 1:
        // Epoch later than genesis epoch, two sub situations:
        // a : Normal DS Block (after vacuous epoch)
        // b : DS Block after fallback (removed)
        // Situation 2:
        // Genesis Epoch 1, two sub situations:
        // a : Normal DS Block (after genesis)
        // b : Fallback happened in epoch 1 when waiting for finalblock (removed)
        if (((m_mediator.m_currentEpochNum % NUM_FINAL_BLOCK_PER_POW == 0) &&
             (m_mediator.m_consensusID != 0)) ||
            ((m_mediator.m_currentEpochNum == 1) &&
             (m_mediator.m_dsBlockChain.GetLastBlock().GetHeader().GetBlockNum() ==
              0))) {
            SHA256Calculator sha256;
            sha256.Update(message);  // message hash
            zbytes msg_hash = sha256.Finalize();
            lock_guard<mutex> g2(m_mutexTxnPacketBuffer);
            m_txnPacketBuffer.emplace(msg_hash, message);
            return true;
        }
    }

    // for shard:
    // 1. DS epoch: lookup dispatch in new DS epoch, distribute immediately until
    // mb consensus started.
    // 2. FB epoch: saying the 2nd epoch after ds epoch, lookup dispatch txn upon
    // mb soft confirmation. Shard node then distribute right away until mb
    // consensus started. During the mb consensus, all the packet received should
    // be buffered

    // for DS:
    // 1. DS epoch: lookup dispatch in new DS epoch, distribute immediately until
    // DSMB started, during DSMB and FB consensus, all packet should be buffered
    // until the next epoch

    bool fromLookup = m_mediator.m_lookup->IsLookupNode(from) &&
                      from.GetPrintableIPAddress() != "127.0.0.1";

    bool properState =
            (m_mediator.m_ds->m_mode != DirectoryService::Mode::IDLE &&
             m_mediator.m_ds->m_state == DirectoryService::MICROBLOCK_SUBMISSION) ||

            (m_mediator.m_ds->m_mode != DirectoryService::Mode::IDLE &&
             m_mediator.m_node->m_myshardId == 0 && m_txn_distribute_window_open &&
             m_mediator.m_ds->m_state ==
             DirectoryService::FINALBLOCK_CONSENSUS_PREP) ||

            (m_mediator.m_ds->m_mode == DirectoryService::Mode::IDLE &&
             m_txn_distribute_window_open &&
             (m_state == MICROBLOCK_CONSENSUS_PREP ||
              m_state == MICROBLOCK_CONSENSUS || m_state == WAITING_FINALBLOCK));

    if (!properState) {
        if ((epochNumber + (fromLookup ? 0 : 1)) < m_mediator.m_currentEpochNum) {
            LOG_GENERAL(WARNING, "Txn packet from older epoch, discard");
            return false;
        }
        lock_guard<mutex> g(m_mutexTxnPacketBuffer);
        LOG_GENERAL(INFO,
                    "Received not in the proper state, store txn packet to buffer");
        if (fromLookup) {
            LOG_STATE("[TXNPKTPROC]["
                              << std::setw(15) << std::left
                              << m_mediator.m_selfPeer.GetPrintableIPAddress() << "]["
                              << m_mediator.m_currentEpochNum << "][" << shardId << "]["
                              << string(lookupPubKey).substr(0, 6) << "][" << message.size()
                              << "] RECVFROMLOOKUP");
        }
        SHA256Calculator sha256;
        sha256.Update(message);  // message hash
        zbytes msg_hash = sha256.Finalize();
        m_txnPacketBuffer.emplace(msg_hash, message);
    } else {
        // not from lookup and in proper state
        if (fromLookup) {
            LOG_GENERAL(INFO, "Packet received from a lookup node");
        } else {
            LOG_GENERAL(INFO, "Packet received from a non-lookup node");
        }

        return ProcessTxnPacketFromLookupCore(message, epochNumber, dsBlockNum,
                                              shardId, lookupPubKey, transactions);
    }

    return true;
}

bool Node::ProcessTxnPacketFromLookupCore(const zbytes &message,
                                          const uint64_t &epochNum,
                                          const uint64_t &dsBlockNum,
                                          const uint32_t &shardId,
                                          const PubKey &lookupPubKey,
                                          const vector<Transaction> &txns) {
    LOG_MARKER();

    if (LOOKUP_NODE_MODE) {
        LOG_GENERAL(WARNING,
                    "Node::ProcessTxnPacketFromLookupCore not expected to "
                    "be called from LookUp node.");
        return true;
    }

    SHA256Calculator sha256;
    sha256.Update(message);  // message hash
    zbytes msg_hash = sha256.Finalize();
<<<<<<< HEAD

    {
        lock_guard<mutex> g(m_mutexTxnPktInProcess);
        if (!m_txnPktInProcess.emplace(msg_hash).second) {
            // Already added to buffer until ready to be processed.
            // This message could be duplicate one received from peer
            // while we were waiting for original one to be signalled(cv_txnPacket)
            // after FB is received.
            LOG_GENERAL(
                    INFO,
                    "Already have txnpkt to be processed. So ignoring duplicate one!")
            return false;
        }
    }

    if (LOG_PARAMETERS) {
        int64_t epoch = (m_mediator.m_ds->m_mode == DirectoryService::Mode::IDLE)
                        ? epochNum
                        : m_mediator.m_currentEpochNum;
        LOG_STATE("[TXNPKT-RCVD]["
                          << epoch << "] PktEpoch=" << epochNum
                          << " PktSize=" << message.size() << " Shard=" << shardId
                          << " Lookup=" << string(lookupPubKey).substr(0, 8));
    }

    if (m_mediator.m_lookup->GetSyncType() != SyncType::NO_SYNC) {
        LOG_GENERAL(WARNING, "This node already started rejoin, ignore txn packet");
        return false;
    }

    if (epochNum + PACKET_EPOCH_LATE_ALLOW < m_mediator.m_currentEpochNum) {
        LOG_EPOCH(WARNING, m_mediator.m_currentEpochNum,
                  "The epoch when the packet from is too late (" << epochNum
                                                                 << "), reject");
        return false;
    }

=======

    {
        lock_guard<mutex> g(m_mutexTxnPktInProcess);
        if (!m_txnPktInProcess.emplace(msg_hash).second) {
            // Already added to buffer until ready to be processed.
            // This message could be duplicate one received from peer
            // while we were waiting for original one to be signalled(cv_txnPacket)
            // after FB is received.
            LOG_GENERAL(
                    INFO,
                    "Already have txnpkt to be processed. So ignoring duplicate one!")
            return false;
        }
    }

    if (m_mediator.m_lookup->GetSyncType() != SyncType::NO_SYNC) {
        LOG_GENERAL(WARNING, "This node already started rejoin, ignore txn packet");
        return false;
    }

    if (epochNum + PACKET_EPOCH_LATE_ALLOW < m_mediator.m_currentEpochNum) {
        LOG_EPOCH(WARNING, m_mediator.m_currentEpochNum,
                  "The epoch when the packet from is too late (" << epochNum
                                                                 << "), reject");
        return false;
    }

>>>>>>> 3a74793a
    if (dsBlockNum !=
        m_mediator.m_dsBlockChain.GetLastBlock().GetHeader().GetBlockNum()) {
        LOG_GENERAL(WARNING, "Wrong DS block num ("
                << dsBlockNum << "), expected ("
                << m_mediator.m_dsBlockChain.GetLastBlock()
                        .GetHeader()
                        .GetBlockNum()
                << ")");
        return false;
    }

    if (shardId != m_myshardId) {
        LOG_GENERAL(WARNING, "Wrong Shard (" << shardId << "), m_myshardId ("
                                             << m_myshardId << ")");
        return false;
    }

    if (m_mediator.GetIsVacuousEpoch()) {
        LOG_GENERAL(WARNING, "Already in vacuous epoch, stop proc txn");
        return false;
    }

    if (BROADCAST_GOSSIP_MODE) {
        LOG_STATE("[TXNPKTPROC-CORE]["
                          << std::setw(15) << std::left
                          << m_mediator.m_selfPeer.GetPrintableIPAddress() << "]["
                          << m_mediator.m_currentEpochNum << "][" << shardId << "]["
                          << string(lookupPubKey).substr(0, 6) << "][" << message.size()
                          << "] BEGN");
        if (P2PComm::GetInstance().SpreadRumor(message)) {
            LOG_STATE("[TXNPKTPROC-INITIATE]["
                              << std::setw(15) << std::left
                              << m_mediator.m_selfPeer.GetPrintableIPAddress() << "]["
                              << m_mediator.m_currentEpochNum << "][" << shardId << "]["
                              << string(lookupPubKey).substr(0, 6) << "][" << message.size()
                              << "] BEGN");
        } else {
            LOG_STATE("[TXNPKTPROC]["
                              << std::setw(15) << std::left
                              << m_mediator.m_selfPeer.GetPrintableIPAddress() << "]["
                              << m_mediator.m_currentEpochNum << "][" << shardId << "]["
                              << string(lookupPubKey).substr(0, 6) << "][" << message.size()
                              << "] BEGN");
        }
    } else {
        vector<Peer> toSend;
        {
            lock_guard<mutex> g(m_mutexShardMember);
            for (auto &it: *m_myShardMembers) {
                toSend.push_back(it.second);
            }
        }
        LOG_GENERAL(INFO, "[Batching] Broadcast my txns to other shard members");

        P2PComm::GetInstance().SendBroadcastMessage(toSend, message);
    }

#ifdef DM_TEST_DM_LESSTXN_ONE
    uint32_t dm_test_id = (m_mediator.m_ds->GetConsensusLeaderID() + 1) %
                          m_mediator.m_DSCommittee->size();
    LOG_EPOCH(WARNING, m_mediator.m_currentEpochNum,
              "Consensus ID for DM1 test is " << dm_test_id);
    if (m_mediator.m_ds->m_mode != DirectoryService::Mode::IDLE &&
        m_mediator.m_ds->GetConsensusMyID() == dm_test_id) {
      LOG_EPOCH(WARNING, m_mediator.m_currentEpochNum,
                "Letting one of the backups accept less txns from lookup "
                "comparing to the others (DM_TEST_DM_LESSTXN_ONE)");
      return false;
    } else {
      LOG_EPOCH(WARNING, m_mediator.m_currentEpochNum,
                "The node triggered DM_TEST_DM_LESSTXN_ONE is "
                    << m_mediator.m_DSCommittee->at(dm_test_id).second);
    }
#endif  // DM_TEST_DM_LESSTXN_ONE

#ifdef DM_TEST_DM_LESSTXN_ALL
    if (m_mediator.m_ds->m_mode == DirectoryService::Mode::BACKUP_DS) {
      LOG_EPOCH(WARNING, m_mediator.m_currentEpochNum,
                "Letting all of the backups accept less txns from lookup "
                "comparing to the leader (DM_TEST_DM_LESSTXN_ALL)");
      return false;
    }
#endif  // DM_TEST_DM_LESSTXN_ALL

#ifdef DM_TEST_DM_MORETXN_LEADER
    if (m_mediator.m_ds->m_mode == DirectoryService::Mode::PRIMARY_DS) {
      LOG_EPOCH(WARNING, m_mediator.m_currentEpochNum,
                "I the DS leader triggered DM_TEST_DM_MORETXN_LEADER");
      return false;
    }
#endif  // DM_TEST_DM_MORETXN_LEADER

#ifdef DM_TEST_DM_MORETXN_HALF
    if (m_mediator.m_ds->m_mode != DirectoryService::Mode::IDLE &&
        (m_mediator.m_ds->m_mode == DirectoryService::Mode::PRIMARY_DS ||
         (m_mediator.m_ds->GetConsensusMyID() % 2 == 0))) {
      if (m_mediator.m_ds->m_mode == DirectoryService::Mode::PRIMARY_DS) {
        LOG_EPOCH(WARNING, m_mediator.m_currentEpochNum,
                  "I the DS leader triggered DM_TEST_DM_MORETXN_HALF");
      } else {
        LOG_EPOCH(WARNING, m_mediator.m_currentEpochNum,
                  "My consensus id " << m_mediator.m_ds->GetConsensusMyID()
                                     << " triggered DM_TEST_DM_MORETXN_HALF");
      }
      return false;
    }
#endif  // DM_TEST_DM_MORETXN_HALF

    if (m_mediator.m_ds->m_mode == DirectoryService::Mode::IDLE &&
        m_state != MICROBLOCK_CONSENSUS_PREP) {
        unique_lock<mutex> lk(m_mutexCVTxnPacket);
        m_txnPacketThreadOnHold++;
        cv_txnPacket.wait(lk,
                          [this] { return m_state == MICROBLOCK_CONSENSUS_PREP; });
<<<<<<< HEAD
    }

    if (LOG_PARAMETERS) {
        int64_t epoch = (m_mediator.m_ds->m_mode == DirectoryService::Mode::IDLE)
                        ? epochNum
                        : m_mediator.m_currentEpochNum;
        LOG_STATE("[TXNPKTPROC-BEG]["
                          << epoch << "] PktEpoch=" << epochNum
                          << " PktSize=" << message.size() << " Shard=" << shardId
                          << " Lookup=" << string(lookupPubKey).substr(0, 8));
=======
>>>>>>> 3a74793a
    }

    // Process the txns
    unsigned int processed_count = 0;

    LOG_GENERAL(INFO, "Start check txn packet from lookup");

    std::vector<Transaction> checkedTxns;
    vector<pair<TxnHash, TxnStatus>> rejectTxns;
    for (const auto &txn: txns) {
        TxnStatus error;
        if (m_mediator.m_validator->CheckCreatedTransactionFromLookup(txn, error)) {
            checkedTxns.push_back(txn);
        } else {
            LOG_GENERAL(WARNING, "Txn " << txn.GetTranID().hex() << " is not valid.");
            rejectTxns.emplace_back(txn.GetTranID(), error);
        }

        processed_count++;

        if (processed_count % 100 == 0) {
            LOG_GENERAL(INFO, processed_count << " txns from packet processed");
        }
    }

    {
        lock_guard<mutex> g(m_mutexCreatedTransactions);
        LOG_GENERAL(INFO,
                    "TxnPool size before processing: " << m_createdTxns.size());

        for (const auto &txn: checkedTxns) {
            MempoolInsertionStatus status;
            if (!m_createdTxns.insert(txn, status)) {
                {
                    if (status.first != TxnStatus::MEMPOOL_ALREADY_PRESENT) {
                        // Skipping MEMPOOL_ALREADY_PRESENT because this is a duplicate
                        // issue, hence if this comes, either the txn should be confirmed or
                        // if it is pending/dropped there should be some other cause which
                        // is primary.
                        rejectTxns.emplace_back(status.second, status.first);
                    }
                    LOG_GENERAL(INFO, "Txn " << txn.GetTranID().hex()
                                             << " rejected by pool due to "
                                             << status.first);
                }
            } else {
                if (status.first != TxnStatus::NOT_PRESENT) {
                    // Txn added with deletion of some previous txn
                    rejectTxns.emplace_back(status.second, status.first);
                    LOG_GENERAL(INFO, "Txn " << status.second
                                             << " removed from pool due to "
                                             << status.first);
                }
                LOG_GENERAL(INFO, "Txn " << txn.GetTranID().hex() << " added to pool");
            }
        }

        LOG_GENERAL(INFO, "Txn processed: " << processed_count
                                            << " TxnPool size after processing: "
                                            << m_createdTxns.size());
    }

    {
        unique_lock<shared_timed_mutex> g(m_unconfirmedTxnsMutex);
        for (const auto &txnhashStatus: rejectTxns) {
            m_unconfirmedTxns.emplace(txnhashStatus);
        }
    }

<<<<<<< HEAD
    if (LOG_PARAMETERS) {
        LOG_STATE("[TXNPKTPROC-END]["
                          << m_mediator.m_currentEpochNum << "] PktEpoch=" << epochNum
                          << " PktSize=" << message.size() << " Shard=" << shardId
                          << " Lookup=" << string(lookupPubKey).substr(0, 8));
    } else {
        LOG_STATE("[TXNPKTPROC][" << std::setw(15) << std::left
                                  << m_mediator.m_selfPeer.GetPrintableIPAddress()
                                  << "][" << m_mediator.m_currentEpochNum << "]["
                                  << shardId << "]["
                                  << string(lookupPubKey).substr(0, 6) << "] DONE ["
                                  << processed_count << "]");
    }
=======
    LOG_STATE("[TXNPKTPROC][" << std::setw(15) << std::left
                              << m_mediator.m_selfPeer.GetPrintableIPAddress()
                              << "][" << m_mediator.m_currentEpochNum << "]["
                              << shardId << "]["
                              << string(lookupPubKey).substr(0, 6) << "] DONE ["
                              << processed_count << "]");
>>>>>>> 3a74793a

    if (m_txnPacketThreadOnHold > 0) {
        m_txnPacketThreadOnHold--;
    }

    return true;
}

bool Node::ProcessProposeGasPrice(
        [[gnu::unused]] const zbytes &message, [[gnu::unused]] unsigned int offset,
        [[gnu::unused]] const Peer &from,
        [[gnu::unused]] const unsigned char &startByte) {
    LOG_MARKER();

    if (LOOKUP_NODE_MODE) {
        LOG_GENERAL(WARNING,
                    "Node::ProcessProposeGasPrice not expected to "
                    "be called from LookUp node.");
        return true;
    }

    if (IsMessageSizeInappropriate(message.size(), offset, UINT128_SIZE)) {
        LOG_GENERAL(WARNING,
                    "Message size for ProcessProposeGasPrice is too short");
        return false;
    }

    if (string(from.GetPrintableIPAddress()) != LEGAL_GAS_PRICE_IP) {
        LOG_GENERAL(WARNING, "Sender " << from << " is not from localhost");
        return false;
    }

    lock(m_mutexDSBlock, m_mutexGasPrice);
    lock_guard<mutex> g(m_mutexDSBlock, adopt_lock);
    lock_guard<mutex> g2(m_mutexGasPrice, adopt_lock);

    uint128_t gasPriceProposal =
            Serializable::GetNumber<uint128_t>(message, offset, UINT128_SIZE);
    offset += UINT128_SIZE;
    LOG_GENERAL(INFO, "Received gas price proposal: " << gasPriceProposal
                                                      << " Current GasPrice "
                                                      << m_proposedGasPrice);
    m_proposedGasPrice = max(m_proposedGasPrice, gasPriceProposal);
    LOG_GENERAL(INFO, "Newly proposed gas price: " << m_proposedGasPrice);

    return true;
}

void Node::CommitTxnPacketBuffer(bool ignorePktForPrevEpoch) {
    LOG_MARKER();

    if (LOOKUP_NODE_MODE) {
        LOG_GENERAL(WARNING,
                    "Node::CommitTxnPacketBuffer not expected to "
                    "be called from LookUp node.");
        return;
    }

    lock_guard<mutex> g(m_mutexTxnPacketBuffer);
    for (const auto &entry: m_txnPacketBuffer) {
        uint64_t epochNumber = 0, dsBlockNum = 0;
        uint32_t shardId = 0;
        PubKey lookupPubKey;
        vector<Transaction> transactions;
        Signature signature;
        const auto &message = entry.second;

        if (!Messenger::GetNodeForwardTxnBlock(
                message, MessageOffset::BODY, epochNumber, dsBlockNum, shardId,
                lookupPubKey, transactions, signature)) {
            LOG_EPOCH(WARNING, m_mediator.m_currentEpochNum,
                      "Messenger::GetNodeForwardTxnBlock failed.");
            continue;
        }
        if (!(ignorePktForPrevEpoch &&
              (epochNumber < m_mediator.m_currentEpochNum))) {
            ProcessTxnPacketFromLookupCore(message, epochNumber, dsBlockNum, shardId,
                                           lookupPubKey, transactions);
        }
    }
    m_txnPacketBuffer.clear();
}

// Used by Zilliqa in pow branch. This will be useful for us when doing the
// accounts and wallet in the future. bool Node::ProcessCreateAccounts(const
// bytes & message, unsigned int offset, const Peer & from)
// {
// #ifndef IS_LOOKUP_NODE
//     // Message = [117-byte account 1] ... [117-byte account n]

//     LOG_MARKER();

//     if (IsMessageSizeInappropriate(message.size(), offset, 0, ACCOUNT_SIZE))
//     {
//         return false;
//     }

//     const unsigned int numOfAccounts = (message.size() - offset) /
//     ACCOUNT_SIZE; unsigned int cur_offset = offset;

//     for (unsigned int i = 0; i < numOfAccounts; i++)
//     {
//         AccountStore::GetInstance().AddAccount(Account(message, cur_offset));
//         cur_offset += ACCOUNT_SIZE;
//     }
// #endif // IS_LOOKUP_NODE
//     // Do any post-processing on the final block
//     return true;
// }

void Node::SetState(NodeState state) {
    m_state = state;
    LOG_EPOCH(INFO, m_mediator.m_currentEpochNum,
              "Node State = " << GetStateString());
}

// Set m_consensusMyID
void Node::SetConsensusMyID(uint16_t id) { m_consensusMyID = id; }

// Get m_consensusMyID
uint16_t Node::GetConsensusMyID() const { return m_consensusMyID.load(); }

// Set m_consensusLeaderID
void Node::SetConsensusLeaderID(uint16_t id) { m_consensusLeaderID = id; }

// Get m_consensusLeaderID
uint16_t Node::GetConsensusLeaderID() const {
    return m_consensusLeaderID.load();
}

void Node::AddBlock(const TxBlock &block) {
    m_mediator.m_txBlockChain.AddBlock(block);
}

void Node::RejoinAsNormal() {
    if (LOOKUP_NODE_MODE) {
        LOG_GENERAL(
                WARNING,
                "Node::RejoinAsNormal not expected to be called from LookUp node.");
        return;
    }

    LOG_MARKER();
    if (m_mediator.m_lookup->GetSyncType() == SyncType::NO_SYNC) {
        auto func = [this]() mutable -> void {
            while (true) {
                m_mediator.m_lookup->SetSyncType(SyncType::NORMAL_SYNC);
                this->CleanVariables();
                this->m_mediator.m_ds->CleanVariables();
                while (!this->DownloadPersistenceFromS3()) {
                    LOG_GENERAL(
                            WARNING,
                            "Downloading persistence from S3 has failed. Will try again!");
                    this_thread::sleep_for(chrono::seconds(RETRY_REJOINING_TIMEOUT));
                }
                if (!BlockStorage::GetBlockStorage().RefreshAll()) {
                    LOG_GENERAL(WARNING, "BlockStorage::RefreshAll failed");
                    return;
                }
                if (!AccountStore::GetInstance().RefreshDB()) {
                    LOG_GENERAL(WARNING, "AccountStore::RefreshDB failed");
                    return;
                }

                if (this->Install(SyncType::NORMAL_SYNC, true, true)) {
                    break;
                };
                this_thread::sleep_for(chrono::seconds(RETRY_REJOINING_TIMEOUT));
            }
            this->StartSynchronization();
        };
        DetachedFunction(1, func);
    }
}

void Node::ResetRejoinFlags() {
    if (LOOKUP_NODE_MODE) {
        LOG_GENERAL(WARNING,
                    "Node::ResetRejoinFlags not expected to be called from "
                    "LookUp node.");
        return;
    }

    m_doRejoinAtNextRound = false;
    m_doRejoinAtStateRoot = false;
    m_doRejoinAtFinalBlock = false;

    m_mediator.m_ds->m_doRejoinAtDSConsensus = false;
    m_mediator.m_ds->m_doRejoinAtFinalConsensus = false;
}

bool Node::CleanVariables() {
    if (LOOKUP_NODE_MODE) {
        LOG_GENERAL(
                WARNING,
                "Node::CleanVariables not expected to be called from LookUp node.");
        return true;
    }

    AccountStore::GetInstance().Init();
    {
        lock_guard<mutex> g(m_mutexShardMember);
        m_myShardMembers.reset(new DequeOfNode);
    }
    m_isPrimary = false;
    m_stillMiningPrimary = false;
    m_myshardId = 0;
    m_proposedGasPrice = PRECISION_MIN_VALUE;
    m_lastMicroBlockCoSig = {0, CoSignatures()};
    CleanCreatedTransaction();
    CleanMicroblockConsensusBuffer();
    P2PComm::GetInstance().InitializeRumorManager({}, {});
    this->ResetRejoinFlags();
<<<<<<< HEAD

    {
        std::lock_guard<mutex> lock(m_mutexConsensus);
        m_consensusObject.reset();
    }

    m_consensusBlockHash.clear();
    {
        std::lock_guard<mutex> lock(m_mutexMicroBlock);
        m_microblock.reset();
        m_gasUsedTotal = 0;
        m_txnFees = 0;
    }
    // {
    //     std::lock_guard<mutex> lock(m_mutexCommittedTransactions);
    //     m_committedTransactions.clear();
    // }
    CleanUnavailableMicroBlocks();
    // On Lookup
    {
        std::lock_guard<mutex> lock(
                m_mediator.m_lookup->m_mutexOfflineLookupsUpdation);
        m_mediator.m_lookup->m_fetchedOfflineLookups = false;
    }
    m_mediator.m_lookup->m_startedPoW = false;
    m_mediator.m_ds->m_powSubmissionWindowExpired = false;

    CleanWhitelistReqs();

    m_mediator.m_ds->m_dsEpochAfterUpgrade = false;

    {
        lock_guard<mutex> g(m_mutexIPChangeRequestStore);
        m_ipChangeRequestStore.clear();
    }

=======

    {
        std::lock_guard<mutex> lock(m_mutexConsensus);
        m_consensusObject.reset();
    }

    m_consensusBlockHash.clear();
    {
        std::lock_guard<mutex> lock(m_mutexMicroBlock);
        m_microblock.reset();
        m_gasUsedTotal = 0;
        m_txnFees = 0;
    }
    // {
    //     std::lock_guard<mutex> lock(m_mutexCommittedTransactions);
    //     m_committedTransactions.clear();
    // }
    CleanUnavailableMicroBlocks();
    // On Lookup
    {
        std::lock_guard<mutex> lock(
                m_mediator.m_lookup->m_mutexOfflineLookupsUpdation);
        m_mediator.m_lookup->m_fetchedOfflineLookups = false;
    }
    m_mediator.m_lookup->m_startedPoW = false;
    m_mediator.m_ds->m_powSubmissionWindowExpired = false;

    CleanWhitelistReqs();

    m_mediator.m_ds->m_dsEpochAfterUpgrade = false;

    {
        lock_guard<mutex> g(m_mutexIPChangeRequestStore);
        m_ipChangeRequestStore.clear();
    }

>>>>>>> 3a74793a
    return true;
}

void Node::CleanWhitelistReqs() {
    lock_guard<mutex> g(m_mutexWhitelistReqs);
    m_whitelistReqs.clear();
}

void Node::CleanUnavailableMicroBlocks() {
    std::lock_guard<mutex> lock(m_mutexUnavailableMicroBlocks);
    m_unavailableMicroBlocks.clear();
}

void Node::SetMyshardId(uint32_t shardId) {
    if (LOOKUP_NODE_MODE) {
        LOG_GENERAL(
                WARNING,
                "Node::SetMyshardId not expected to be called from LookUp node.");
        return;
    }
    m_myshardId = shardId;
}

void Node::CleanMBConsensusAndTxnBuffers() {
    LOG_MARKER();
    {
        std::lock_guard<mutex> g(m_mutexCreatedTransactions);
        m_createdTxns.clear();
        t_createdTxns.clear();
    }
    {
        std::lock_guard<mutex> lock(m_mutexProcessedTransactions);
        t_processedTransactions.clear();
    }
    CleanMicroblockConsensusBuffer();
}

void Node::CleanCreatedTransaction() {
    LOG_MARKER();
    {
        std::lock_guard<mutex> g(m_mutexCreatedTransactions);
        m_createdTxns.clear();
        t_createdTxns.clear();
        LOG_GENERAL(INFO, "Cleaned created txns!");
    }
    // Avoid cleaning when buffer already have packets waiting to be picked up for
    // distribution. Thus avoid deadlock.
    if (m_txnPacketThreadOnHold == 0) {
        {
            // extra safety
            std::unique_lock<std::mutex> lock(m_mutexTxnPacketBuffer,
                                              std::try_to_lock);
            if (lock.owns_lock()) {
                m_txnPacketBuffer.clear();
                LOG_GENERAL(INFO, "Cleaned txn pkt buffer!");
            }
        }
        {
            std::lock_guard<mutex> g(m_mutexTxnPktInProcess);
            m_txnPktInProcess.clear();
            LOG_GENERAL(INFO, "Cleaned txnPktInProcess buffer!");
        }
<<<<<<< HEAD
    }
    {
        std::lock_guard<mutex> lock(m_mutexProcessedTransactions);
        m_processedTransactions.clear();
        t_processedTransactions.clear();
        LOG_GENERAL(INFO, "Cleaned processed txns!");
    }
    {
=======
    }
    {
        std::lock_guard<mutex> lock(m_mutexProcessedTransactions);
        m_processedTransactions.clear();
        t_processedTransactions.clear();
        LOG_GENERAL(INFO, "Cleaned processed txns!");
    }
    {
>>>>>>> 3a74793a
        std::unique_lock<shared_timed_mutex> lock(m_unconfirmedTxnsMutex);
        m_unconfirmedTxns.clear();
        LOG_GENERAL(INFO, "Cleaned unconfirmed txns!");
    }
    m_TxnOrder.clear();
    m_gasUsedTotal = 0;
    m_txnFees = 0;
}

bool Node::IsShardNode(const PubKey &pubKey) {
    lock_guard<mutex> lock(m_mutexShardMember);
    if (m_myShardMembers != nullptr) {
        return std::find_if(m_myShardMembers->begin(), m_myShardMembers->end(),
                            [&pubKey](const PairOfNode &node) {
                                return node.first == pubKey;
                            }) != m_myShardMembers->end();
    }
    return false;
}

bool Node::IsShardNode(const Peer &peerInfo) {
    lock_guard<mutex> lock(m_mutexShardMember);
    if (m_myShardMembers != nullptr) {
        return std::find_if(m_myShardMembers->begin(), m_myShardMembers->end(),
                            [&peerInfo](const PairOfNode &node) {
                                return node.second.GetIpAddress() ==
                                       peerInfo.GetIpAddress();
                            }) != m_myShardMembers->end();
    }
    return false;
}

bool Node::ComposeAndSendRemoveNodeFromBlacklist(const RECEIVERTYPE receiver) {
    LOG_MARKER();
    if (Guard::GetInstance().IsNodeInDSGuardList(m_mediator.m_selfKey.second)) {
        LOG_GENERAL(INFO, "I am a ds guard node. So skipping sending...");
        return false;
    }
    zbytes message = {MessageType::NODE,
                      NodeInstructionType::REMOVENODEFROMBLACKLIST};

    uint64_t curDSEpochNo =
            m_mediator.m_dsBlockChain.GetLastBlock().GetHeader().GetBlockNum() + 1;

    if (!Messenger::SetNodeRemoveFromBlacklist(
            message, MessageOffset::BODY, m_mediator.m_selfKey,
            m_mediator.m_selfPeer.GetIpAddress(), curDSEpochNo)) {
        LOG_GENERAL(WARNING, "Messenger::SetNodeRemoveFromBlacklist");
        return false;
    }

    if (!LOOKUP_NODE_MODE &&
        (receiver == RECEIVERTYPE::PEER || receiver == RECEIVERTYPE::BOTH)) {
        // Send the peers
        VectorOfPeer peerList;
        if (m_mediator.m_ds->m_mode != DirectoryService::Mode::IDLE)  // DS node
        {
            lock_guard<mutex> g(m_mediator.m_mutexDSCommittee);
            if (m_mediator.m_DSCommittee != nullptr) {
                for (const auto &i: *m_mediator.m_DSCommittee) {
                    peerList.push_back(i.second);
                }
            }
        } else {
            lock_guard<mutex> g(m_mutexShardMember);
            if (m_myShardMembers != nullptr) {
                for (const auto &i: *m_myShardMembers) {
                    peerList.push_back(i.second);
                }
            }
        }
        P2PComm::GetInstance().SendMessage(peerList, message);
    }

    if (receiver == RECEIVERTYPE::LOOKUP || receiver == RECEIVERTYPE::BOTH) {
        // send to upper seeds
        m_mediator.m_lookup->SendMessageToSeedNodes(message);
    }
    return true;
}

bool Node::WhitelistReqsValidator(const uint128_t &ipAddress) {
    std::lock_guard<mutex> lock(m_mutexWhitelistReqs);
    auto it = m_whitelistReqs.find(ipAddress);
    if (it != m_whitelistReqs.end()) {
        if (it->second >= MAX_WHITELISTREQ_LIMIT) {
            LOG_GENERAL(WARNING, "WhitelistRequest sender "
                    << Peer(ipAddress, 0).GetPrintableIPAddress()
                    << " exceed max allowed request limit of "
                    << MAX_WHITELISTREQ_LIMIT);
            return false;
        } else {
            it->second++;
        }
    } else {
        m_whitelistReqs.emplace(ipAddress, 1);
    }
    return true;
}

bool Node::ProcessRemoveNodeFromBlacklist(
        const zbytes &message, unsigned int offset, const Peer &from,
        [[gnu::unused]] const unsigned char &startByte) {
    LOG_MARKER();

    if (!WhitelistReqsValidator(from.GetIpAddress())) {
        // Blacklist - strict one - since too many whitelist request in current ds
        // epoch.
        Blacklist::GetInstance().Add(from.GetIpAddress());
        return false;
    }

    if (IsMessageSizeInappropriate(message.size(), offset, UINT128_SIZE)) {
        LOG_GENERAL(WARNING, "Message size for IP ADDRESS is too short");
        return false;
    }

    PubKey senderPubKey;
    uint128_t ipAddress;
    uint64_t dsEpochNumber;
    if (!Messenger::GetNodeRemoveFromBlacklist(message, offset, senderPubKey,
                                               ipAddress, dsEpochNumber)) {
        LOG_EPOCH(WARNING, m_mediator.m_currentEpochNum,
                  "Messenger::GetNodeRemoveFromBlacklist failed.");
        return false;
    }

    // No check on dsepoch if i am lookup. Node not yet synced won't have latest
    // dsepoch.
    if (!LOOKUP_NODE_MODE) {
        uint64_t currentDSEpochNumber =
                m_mediator.m_dsBlockChain.GetLastBlock().GetHeader().GetBlockNum() + 1;
        if (dsEpochNumber != currentDSEpochNumber) {
            LOG_CHECK_FAIL("DS Epoch", dsEpochNumber, currentDSEpochNumber);
            return false;
        }
    }

    if (from.GetIpAddress() != ipAddress) {
        LOG_CHECK_FAIL("IP Address", Peer(ipAddress, 0).GetPrintableIPAddress(),
                       from.GetPrintableIPAddress());
        return false;
    }

    Blacklist::GetInstance().Remove(ipAddress);
    return true;
}

bool Node::NoOp([[gnu::unused]] const zbytes &message,
                [[gnu::unused]] unsigned int offset,
                [[gnu::unused]] const Peer &from,
                [[gnu::unused]] const unsigned char &startByte) {
    LOG_MARKER();
    return true;
}

bool Node::ProcessDoRejoin(const zbytes &message, unsigned int offset,
                           [[gnu::unused]] const Peer &from,
                           [[gnu::unused]] const unsigned char &startByte) {
    if (LOOKUP_NODE_MODE) {
        LOG_GENERAL(WARNING,
                    "Node::ProcessDoRejoin not expected to be called from "
                    "LookUp node.");
        return true;
    }

    LOG_MARKER();

    if (!ENABLE_DO_REJOIN) {
        return false;
    }

    if (m_mediator.m_lookup->GetSyncType() != SyncType::NO_SYNC) {
        LOG_GENERAL(WARNING, "Already in rejoining!");
        return false;
    }

    unsigned int cur_offset = offset;

    if (IsMessageSizeInappropriate(message.size(), cur_offset,
                                   MessageOffset::INST)) {
        return false;
    }

    unsigned char rejoinType = message[cur_offset];
    cur_offset += MessageOffset::INST;

    switch (rejoinType) {
        case REJOINTYPE::ATFINALBLOCK:
            m_doRejoinAtFinalBlock = true;
            break;
        case REJOINTYPE::ATNEXTROUND:
            m_doRejoinAtNextRound = true;
            break;
        case REJOINTYPE::ATSTATEROOT:
            m_doRejoinAtStateRoot = true;
            break;
        case REJOINTYPE::ATDSCONSENSUS:
            m_mediator.m_ds->m_doRejoinAtDSConsensus = true;
            break;
        case REJOINTYPE::ATFINALCONSENSUS:
            m_mediator.m_ds->m_doRejoinAtFinalConsensus = true;
            break;
        default:
            return false;
    }
    return true;
}

// This feature is only available to shard node. This allows shard node to
// change it's network information (IP and/or port).
// Pre-condition: Must still have access to existing public and private keypair
bool Node::UpdateShardNodeIdentity() {
    LOG_MARKER();

    if (!IsShardNode(m_mediator.m_selfKey.second)) {
        return false;
    }

    LOG_GENERAL(WARNING,
                "Current node is a shard node. Updating "
                "network info.");

    // To provide current pubkey, new IP, new Port and current timestamp
    zbytes updateShardNodeIdentitymessage = {
            MessageType::NODE, NodeInstructionType::NEWSHARDNODEIDENTITY};

    uint64_t curDSEpochNo =
            m_mediator.m_dsBlockChain.GetLastBlock().GetHeader().GetBlockNum() + 1;

    if (!Messenger::SetNodeNewShardNodeNetworkInfo(
            updateShardNodeIdentitymessage, MessageOffset::BODY, curDSEpochNo,
            m_mediator.m_selfPeer, get_time_as_int(), m_mediator.m_selfKey)) {
        LOG_EPOCH(WARNING, m_mediator.m_currentEpochNum,
                  "Messenger::SetNodeNewShardNodeNetworkInfo failed.");
        return false;
    }

    // Send to all lookups
    m_mediator.m_lookup->SendMessageToLookupNodesSerial(
            updateShardNodeIdentitymessage);

    // Send to all upper seed nodes
    m_mediator.m_lookup->SendMessageToSeedNodes(updateShardNodeIdentitymessage);

    vector<Peer> peerInfo;
    {
        // Multicast to all my shard peers
        lock_guard<mutex> g(m_mutexShardMember);
        for (auto &it: *m_myShardMembers) {
            peerInfo.push_back(it.second);
        }
    }

    {
        // Multicast to all DS committee
        lock_guard<mutex> lock(m_mediator.m_mutexDSCommittee);
        for (auto const &i: *m_mediator.m_DSCommittee) {
            peerInfo.push_back(i.second);
        }
    }

    P2PComm::GetInstance().SendMessage(peerInfo, updateShardNodeIdentitymessage);

    return true;
}

bool Node::ProcessNewShardNodeNetworkInfo(
        const zbytes &message, unsigned int offset, const Peer &from,
        [[gnu::unused]] const unsigned char &startByte) {
    LOG_MARKER();

    uint64_t dsEpochNumber;
    Peer shardNodeNewNetworkInfo;
    uint64_t timestamp;
    PubKey shardNodePubkey;

    if (!Messenger::GetNodeNewShardNodeNetworkInfo(message, offset, dsEpochNumber,
                                                   shardNodeNewNetworkInfo,
                                                   timestamp, shardNodePubkey)) {
        LOG_EPOCH(WARNING, m_mediator.m_currentEpochNum,
                  "Messenger::GetNodeNewShardNodeNetworkInfo failed.");
        return false;
    }

    if (!ValidateAndUpdateIPChangeRequestStore(shardNodePubkey)) {
        return false;
    }

    if (from.GetIpAddress() != shardNodeNewNetworkInfo.GetIpAddress()) {
        LOG_CHECK_FAIL("IP Address",
                       shardNodeNewNetworkInfo.GetPrintableIPAddress(),
                       from.GetPrintableIPAddress());
        return false;
    }

    if (m_mediator.m_selfKey.second == shardNodePubkey) {
        LOG_GENERAL(INFO,
                    "[update shard node] Node to be updated is current node. No "
                    "update needed.");
        return false;
    }

    uint64_t currentDSEpochNumber =
            m_mediator.m_dsBlockChain.GetLastBlock().GetHeader().GetBlockNum() + 1;

    if (dsEpochNumber != currentDSEpochNumber) {
        LOG_GENERAL(
                WARNING,
                "Update of shard node network info failure  - dsepoch in message: "
                        << dsEpochNumber
                        << " does not match current dsepoch: " << currentDSEpochNumber);
        return false;
    }

    // I am lookup node
    if (LOOKUP_NODE_MODE) {
        m_mediator.m_ds->UpdateShardNodeNetworkInfo(shardNodeNewNetworkInfo,
                                                    shardNodePubkey);
        if (!BlockStorage::GetBlockStorage().PutShardStructure(
                m_mediator.m_ds->m_shards, 0)) {
            LOG_GENERAL(WARNING, "BlockStorage::PutShardStructure failed");
        }
    }
        // I am sharded node and requestor is also from my shard
    else if (m_mediator.m_ds->m_mode == DirectoryService::IDLE) {
        // update requestor's ( ShardNode ) new IP
        lock_guard<mutex> g(m_mutexShardMember);

        unsigned int indexOfShardNode;
        for (indexOfShardNode = 0; indexOfShardNode < m_myShardMembers->size();
             indexOfShardNode++) {
            if (m_myShardMembers->at(indexOfShardNode).first == shardNodePubkey) {
                LOG_GENERAL(
                        INFO, "[update shard Node] shard node to be updated is at index "
                        << indexOfShardNode << " "
                        << m_myShardMembers->at(indexOfShardNode).second << " -> "
                        << shardNodeNewNetworkInfo);
                m_myShardMembers->at(indexOfShardNode).second = shardNodeNewNetworkInfo;
                if (BROADCAST_GOSSIP_MODE) {
                    // Update peer info for gossip
                    P2PComm::GetInstance().UpdatePeerInfoInRumorManager(
                            shardNodeNewNetworkInfo, shardNodePubkey);
                }

                // Put the sharding structure to disk
                if (!BlockStorage::GetBlockStorage().PutShardStructure(
                        m_mediator.m_ds->m_shards, m_mediator.m_node->m_myshardId)) {
                    LOG_GENERAL(WARNING, "BlockStorage::PutShardStructure failed");
                }
                break;
            }
        }
        if (indexOfShardNode == m_myShardMembers->size()) {
            LOG_GENERAL(WARNING, "PubKey of sender "
                    << from
                    << " does not match any of my shard members");
            return false;
        }
    }
        // I am ds node and requestor is from one of shards
    else if (m_mediator.m_ds->m_mode != DirectoryService::IDLE) {
        if (!m_mediator.m_ds->UpdateShardNodeNetworkInfo(shardNodeNewNetworkInfo,
                                                         shardNodePubkey)) {
            LOG_GENERAL(WARNING, "PubKey of sender "
                    << from
                    << " does not match any of my shard members");
            return false;
        }

        // Put the sharding structure to disk
        if (!BlockStorage::GetBlockStorage().PutShardStructure(
                m_mediator.m_ds->m_shards, m_mediator.m_node->m_myshardId)) {
            LOG_GENERAL(WARNING, "BlockStorage::PutShardStructure failed");
        }
    }

    return true;
}

bool Node::ProcessGetVersion(const zbytes &message, unsigned int offset,
                             const Peer &from,
                             [[gnu::unused]] const unsigned char &startByte) {
    LOG_MARKER();

    if (!m_versionChecked) {
        uint32_t portNo = 0;
        if (!Messenger::GetNodeGetVersion(message, offset, portNo)) {
            LOG_GENERAL(WARNING, "Messenger::GetNodeGetVersion failed");
            return false;
        }
        zbytes response = {MessageType::NODE, NodeInstructionType::SETVERSION};
        if (!Messenger::SetNodeSetVersion(response, MessageOffset::BODY,
                                          VERSION_TAG)) {
            LOG_GENERAL(WARNING, "Messenger::SetNodeSetVersion failed");
            return false;
        }
        P2PComm::GetInstance().SendMessage(Peer(from.m_ipAddress, portNo),
                                           response);
        m_versionChecked = true;
    }

    return true;
}

bool Node::ProcessSetVersion(const zbytes &message, unsigned int offset,
                             const Peer &from,
                             [[gnu::unused]] const unsigned char &startByte) {
    LOG_MARKER();

    string version_tag;
    if (!Messenger::GetNodeSetVersion(message, offset, version_tag)) {
        LOG_GENERAL(WARNING, "Messenger::GetNodeSetVersion failed");
        return false;
    }
    LOG_GENERAL(INFO, "Peer=" << from.GetPrintableIPAddress()
                              << " Version=" << version_tag);

    return true;
}

bool Node::ValidateAndUpdateIPChangeRequestStore(
        const PubKey &shardNodePubkey) {
    if (Guard::GetInstance().IsNodeInShardGuardList(shardNodePubkey)) {
        // shardguards are relaxed from the MAX_IPCHANGE_REQUEST_LIMIT check.
        return true;
    }

    // Check if requestor is requesting for network info (IP) change within
    // expected requests limit.
    lock_guard<mutex> g(m_mutexIPChangeRequestStore);
    auto it = m_ipChangeRequestStore.find(shardNodePubkey);
    if (it != m_ipChangeRequestStore.end()) {
        if (it->second >= MAX_IPCHANGE_REQUEST_LIMIT) {
            LOG_GENERAL(WARNING, "Shard node update requested over "
                    << MAX_IPCHANGE_REQUEST_LIMIT
                    << " times by sender :" << shardNodePubkey);
            return false;
        }
        it->second++;
    } else {
        m_ipChangeRequestStore.emplace(shardNodePubkey, 1);
    }
    return true;
}

void Node::QueryLookupForDSGuardNetworkInfoUpdate() {
    if (!GUARD_MODE) {
        LOG_GENERAL(WARNING,
                    "Not in guard mode. Unable to query from lookup for ds guard "
                    "network information update.");
        return;
    }

    LOG_MARKER();

    zbytes queryLookupForDSGuardNetworkInfoUpdate = {
            MessageType::LOOKUP,
            LookupInstructionType::GETGUARDNODENETWORKINFOUPDATE};
    uint64_t dsEpochNum =
            m_mediator.m_dsBlockChain.GetLastBlock().GetHeader().GetBlockNum();

    LOG_GENERAL(INFO,
                "Querying the lookup for any ds guard node network info change "
                "for ds epoch "
                        << dsEpochNum);

    if (!Messenger::SetLookupGetNewDSGuardNetworkInfoFromLookup(
            queryLookupForDSGuardNetworkInfoUpdate, MessageOffset::BODY,
            m_mediator.m_selfPeer.m_listenPortHost, dsEpochNum,
            m_mediator.m_selfKey)) {
        LOG_EPOCH(WARNING, m_mediator.m_currentEpochNum,
                  "Messenger::SetLookupGetNewDSGuardNetworkInfoFromLookup failed.");
        return;
    }
    m_requestedForDSGuardNetworkInfoUpdate = true;
    m_mediator.m_lookup->SendMessageToRandomSeedNode(
            queryLookupForDSGuardNetworkInfoUpdate);
}

bool Node::ProcessDSGuardNetworkInfoUpdate(
        const zbytes &message, unsigned int offset,
        [[gnu::unused]] const Peer &from,
        [[gnu::unused]] const unsigned char &startByte) {
    if (LOOKUP_NODE_MODE) {
        LOG_GENERAL(
                WARNING,
                "Node::ProcessDSGuardNetworkInfoUpdate not expected to be called from "
                "LookUp node.");
        return true;
    }

    if (!GUARD_MODE) {
        LOG_GENERAL(WARNING,
                    "Not in guard mode. Unable to process from lookup for ds guard "
                    "network information update.");
        return false;
    }

    if (!m_requestedForDSGuardNetworkInfoUpdate) {
        LOG_GENERAL(WARNING,
                    "Did not request for DS Guard node network info update");
        return false;
    }

    LOG_MARKER();

    vector<DSGuardUpdateStruct> vecOfDSGuardUpdateStruct;
    PubKey lookupPubkey;
    if (!Messenger::SetNodeGetNewDSGuardNetworkInfo(
            message, offset, vecOfDSGuardUpdateStruct, lookupPubkey)) {
        LOG_EPOCH(WARNING, m_mediator.m_currentEpochNum,
                  "Messenger::SetNodeGetNewDSGuardNetworkInfo failed.");
        return false;
    }

    if (!Lookup::VerifySenderNode(m_mediator.m_lookup->GetSeedNodes(),
                                  lookupPubkey)) {
        LOG_EPOCH(WARNING, m_mediator.m_currentEpochNum,
                  "The message sender pubkey: "
                          << lookupPubkey << " is not in my lookup node list.");
        return false;
    }

    LOG_GENERAL(INFO, "Received from lookup " << from);

    {
        lock_guard<mutex> lock(m_mediator.m_mutexDSCommittee);
        for (const auto &dsguardupdate: vecOfDSGuardUpdateStruct) {
            // Remove old ds guard IP info from blacklist exclude list
            if (GUARD_MODE) {
                auto it =
                        find_if(m_mediator.m_DSCommittee->begin(),
                                m_mediator.m_DSCommittee->begin() +
                                Guard::GetInstance().GetNumOfDSGuard(),
                                [&dsguardupdate](const PairOfNode &element) {
                                    return element.first == dsguardupdate.m_dsGuardPubkey;
                                });

                if (it != m_mediator.m_DSCommittee->end()) {
                    Blacklist::GetInstance().RemoveFromWhitelist(it->second.m_ipAddress);
                    LOG_GENERAL(INFO, "Removed " << it->second.m_ipAddress
                                                 << " from blacklist exclude list");
                }
            }

            // Process and update ds committee network info
            replace_if(
                    m_mediator.m_DSCommittee->begin(),
                    m_mediator.m_DSCommittee->begin() +
                    Guard::GetInstance().GetNumOfDSGuard(),
                    [&dsguardupdate](const PairOfNode &element) {
                        return element.first == dsguardupdate.m_dsGuardPubkey;
                    },
                    make_pair(dsguardupdate.m_dsGuardPubkey,
                              dsguardupdate.m_dsGuardNewNetworkInfo));
            LOG_GENERAL(INFO, "[update ds guard] "
                    << dsguardupdate.m_dsGuardPubkey
                    << " new network info is "
                    << dsguardupdate.m_dsGuardNewNetworkInfo)
            if (GUARD_MODE) {
                Blacklist::GetInstance().Whitelist(
                        dsguardupdate.m_dsGuardNewNetworkInfo.m_ipAddress);
                LOG_GENERAL(INFO,
                            "Added ds guard "
                                    << dsguardupdate.m_dsGuardNewNetworkInfo.m_ipAddress
                                    << " to blacklist exclude list");
            }
        }
    }

    m_requestedForDSGuardNetworkInfoUpdate = false;
    return true;
}

bool Node::ToBlockMessage([[gnu::unused]] unsigned char ins_byte) {
    if (m_mediator.m_lookup->GetSyncType() != SyncType::NO_SYNC) {
        if (!LOOKUP_NODE_MODE) {
            if (m_mediator.m_lookup->GetSyncType() == SyncType::DS_SYNC) {
                return true;
            } else if (m_mediator.m_lookup->GetSyncType() ==
                       SyncType::GUARD_DS_SYNC &&
                       GUARD_MODE) {
                return true;
            } else if (m_mediator.m_lookup->GetSyncType() == SyncType::NORMAL_SYNC &&
                       (ins_byte == NodeInstructionType::DSBLOCK ||
                        ins_byte == NodeInstructionType::FINALBLOCK)) {
                return true;
            }
            if (!m_fromNewProcess) {
                if (ins_byte != NodeInstructionType::DSBLOCK &&
                    ins_byte != NodeInstructionType::FORWARDTXNPACKET) {
                    return true;
                }
            } else {
                if (m_runFromLate && ins_byte != NodeInstructionType::DSBLOCK &&
                    ins_byte != NodeInstructionType::FORWARDTXNPACKET) {
                    return true;
                }
            }
        } else if (LOOKUP_NODE_MODE &&
                   (ins_byte == NodeInstructionType::FINALBLOCK ||
                    ins_byte ==
                    NodeInstructionType::MBNFORWARDTRANSACTION))  // Is seed
            // or lookup
            // node
        {
            return false;
        } else  // Any other message types
        {
            return true;
        }
    }
    return false;
}

void Node::GetNodesToBroadCastUsingTreeBasedClustering(
        uint32_t cluster_size, uint32_t num_of_child_clusters, uint32_t &nodes_lo,
        uint32_t &nodes_hi) {
    // make sure cluster_size is with-in the valid range
    cluster_size = std::max(cluster_size, MIN_CLUSTER_SIZE);
    cluster_size = std::min(cluster_size, (uint32_t) m_myShardMembers->size());

    uint32_t num_of_total_clusters =
            std::ceil((double) m_myShardMembers->size() / cluster_size);

    // make sure child_cluster_size is within valid range
    num_of_child_clusters =
            std::max(num_of_child_clusters, MIN_CHILD_CLUSTER_SIZE);
    num_of_child_clusters =
            std::min(num_of_child_clusters, num_of_total_clusters - 1);

    uint32_t my_cluster_num = m_consensusMyID / cluster_size;

    LOG_GENERAL(INFO, "cluster_size :"
            << cluster_size
            << ", num_of_child_clusters : " << num_of_child_clusters
            << ", num_of_total_clusters : " << num_of_total_clusters
            << ", my_cluster_num : " << my_cluster_num);

    nodes_lo = (my_cluster_num * num_of_child_clusters + 1) * cluster_size;
    nodes_hi =
            ((my_cluster_num + 1) * num_of_child_clusters + 1) * cluster_size - 1;
}

// Tree-Based Clustering decision
//  --  Should I broadcast the message to some-one from my shard.
//  --  If yes, To whom-all should i broadcast the message.
void Node::SendBlockToOtherShardNodes(const zbytes &message,
                                      uint32_t cluster_size,
                                      uint32_t num_of_child_clusters) {
    LOG_MARKER();

    uint32_t nodes_lo, nodes_hi;

    SHA256Calculator sha256;
    sha256.Update(message);  // raw_message hash
    zbytes this_msg_hash = sha256.Finalize();

    lock_guard<mutex> g(m_mutexShardMember);

    GetNodesToBroadCastUsingTreeBasedClustering(
            cluster_size, num_of_child_clusters, nodes_lo, nodes_hi);

    string hashStr;
    if (!DataConversion::Uint8VecToHexStr(this_msg_hash, hashStr)) {
        return;
    }

    VectorOfPeer shardBlockReceivers;
    if (nodes_lo >= m_myShardMembers->size()) {
        // I am at last level in tree.
        LOG_GENERAL(INFO,
                    "Terminating broadcast for [" << hashStr.substr(0, 6) << "]");
        return;
    }

    // set to max valid node index, if upperbound is invalid.
    nodes_hi = std::min(nodes_hi, (uint32_t) m_myShardMembers->size() - 1);

    LOG_GENERAL(INFO, "Broadcasting [" << hashStr.substr(0, 6) << "] to "
                                       << nodes_hi - nodes_lo + 1 << " peers "
                                       << "(" << nodes_lo << "~" << nodes_hi
                                       << ")");

    for (uint32_t i = nodes_lo; i <= nodes_hi; i++) {
        const auto &kv = m_myShardMembers->at(i);
        shardBlockReceivers.emplace_back(std::get<SHARD_NODE_PEER>(kv));
        LOG_GENERAL(INFO, "[" << PAD(i, 3, ' ') << "] "
                              << std::get<SHARD_NODE_PUBKEY>(kv) << " "
                              << std::get<SHARD_NODE_PEER>(kv));
    }
    P2PComm::GetInstance().SendBroadcastMessage(shardBlockReceivers, message);
}

bool Node::RecalculateMyShardId(bool &ipChanged) {
    lock_guard<mutex> g(m_mediator.m_ds->m_mutexShards);
    uint32_t shardId = -1;
    m_myshardId = -1;
    ipChanged = false;
    for (const auto &shard: m_mediator.m_ds->m_shards) {
        shardId++;
        for (const auto &node: shard) {
            if (std::get<SHARD_NODE_PUBKEY>(node) == m_mediator.m_selfKey.second) {
                m_myshardId = shardId;
                if (get<SHARD_NODE_PEER>(node).m_ipAddress !=
                    m_mediator.m_selfPeer.m_ipAddress) {
                    ipChanged = true;
                }
                return true;
            }
        }
    }
    return false;
}

bool Node::Execute(const zbytes &message, unsigned int offset, const Peer &from,
                   const unsigned char &startByte) {
    // LOG_MARKER();

    bool result = true;

    typedef bool (Node::*InstructionHandler)(
            const zbytes &, unsigned int, const Peer &, const unsigned char &startByte);

    InstructionHandler ins_handlers[] = {
            &Node::ProcessStartPoW,
            &Node::ProcessVCDSBlocksMessage,
            &Node::ProcessSubmitTransaction,
            &Node::ProcessMicroBlockConsensus,
            &Node::ProcessFinalBlock,
            &Node::ProcessMBnForwardTransaction,
            &Node::ProcessVCBlock,
            &Node::ProcessDoRejoin,
            &Node::ProcessTxnPacketFromLookup,
            &Node::NoOp,  // Previously for FALLBACKCONSENSUS
            &Node::NoOp,  // Previously for FALLBACKBLOCK
            &Node::ProcessProposeGasPrice,
            &Node::ProcessDSGuardNetworkInfoUpdate,
            &Node::ProcessRemoveNodeFromBlacklist,
            &Node::ProcessPendingTxn,
            &Node::ProcessVCFinalBlock,
            &Node::ProcessNewShardNodeNetworkInfo,
            &Node::ProcessGetVersion,
            &Node::ProcessSetVersion};

    const unsigned char ins_byte = message.at(offset);
    const unsigned int ins_handlers_count =
            sizeof(ins_handlers) / sizeof(InstructionHandler);

    // If the node failed and waiting for recovery, block the unwanted msg
    if (ToBlockMessage(ins_byte)) {
        LOG_EPOCH(INFO, m_mediator.m_currentEpochNum,
                  "Node not connected to network yet, ignore message");
        return false;
    }

    if (ins_byte < ins_handlers_count) {
        result =
                (this->*ins_handlers[ins_byte])(message, offset + 1, from, startByte);
        if (!result) {
            // To-do: Error recovery
        }
    } else {
        LOG_EPOCH(WARNING, m_mediator.m_currentEpochNum,
                  "Unknown instruction byte " << hex << (unsigned int) ins_byte
                                              << " from " << from);
        LOG_PAYLOAD(WARNING, "Unknown payload is ", message, message.size());
    }

    return result;
}

#define MAKE_LITERAL_PAIR(s) \
  { s, #s }

map<Node::NodeState, string> Node::NodeStateStrings = {
        MAKE_LITERAL_PAIR(POW_SUBMISSION),
        MAKE_LITERAL_PAIR(WAITING_DSBLOCK),
        MAKE_LITERAL_PAIR(MICROBLOCK_CONSENSUS_PREP),
        MAKE_LITERAL_PAIR(MICROBLOCK_CONSENSUS),
        MAKE_LITERAL_PAIR(WAITING_FINALBLOCK),
        MAKE_LITERAL_PAIR(SYNC)};

string Node::GetStateString() const {
    if (NodeStateStrings.find(m_state) == NodeStateStrings.end()) {
        return "Unknown";
    } else {
        return NodeStateStrings.at(m_state);
    }
}

map<Node::Action, string> Node::ActionStrings = {
        MAKE_LITERAL_PAIR(STARTPOW),
        MAKE_LITERAL_PAIR(PROCESS_DSBLOCK),
        MAKE_LITERAL_PAIR(PROCESS_MICROBLOCKCONSENSUS),
        MAKE_LITERAL_PAIR(PROCESS_FINALBLOCK),
        MAKE_LITERAL_PAIR(PROCESS_TXNBODY),
        MAKE_LITERAL_PAIR(NUM_ACTIONS)};

std::string Node::GetActionString(Action action) const {
    return (ActionStrings.find(action) == ActionStrings.end())
           ? "UNKNOWN"
           : ActionStrings.at(action);
}

bool Node::GetDSLeader(const BlockLink &lastBlockLink,
                       const DSBlock &latestDSBlock,
                       const DequeOfNode &dsCommittee, PairOfNode &dsLeader) {
    const auto &blocktype = get<BlockLinkIndex::BLOCKTYPE>(lastBlockLink);
    if (blocktype == BlockType::DS) {
        uint16_t lastBlockHash = 0;
        // To cater for boostrap of blockchain. The zero and first epoch the DS
        // leader is at index0
        if (latestDSBlock.GetHeader().GetBlockNum() > 1) {
            lastBlockHash = DataConversion::charArrTo16Bits(
                    latestDSBlock.GetHeader().GetHashForRandom().asBytes());
        }

        uint32_t leader_id = 0;
        if (!GUARD_MODE) {
            leader_id = lastBlockHash % dsCommittee.size();
        } else {
            leader_id = lastBlockHash % Guard::GetInstance().GetNumOfDSGuard();
        }
        dsLeader = make_pair(dsCommittee.at(leader_id).first,
                             dsCommittee.at(leader_id).second);
        LOG_GENERAL(INFO, "lastBlockHash = " << lastBlockHash);
        LOG_GENERAL(INFO, "DS leader ID  = " << leader_id);
        LOG_GENERAL(INFO, "Leader PubKey = " << dsLeader.first);
        LOG_GENERAL(INFO, "Leader Peer   = " << dsLeader.second);
    } else if (blocktype == BlockType::VC) {
        VCBlockSharedPtr VCBlockptr;
        if (!BlockStorage::GetBlockStorage().GetVCBlock(
                get<BlockLinkIndex::BLOCKHASH>(lastBlockLink), VCBlockptr)) {
            LOG_GENERAL(WARNING, "Failed to get VC block");
            return false;
        } else {
            dsLeader =
                    make_pair(VCBlockptr->GetHeader().GetCandidateLeaderPubKey(),
                              VCBlockptr->GetHeader().GetCandidateLeaderNetworkInfo());
        }
    } else {
        return false;
    }
    return true;
}

void Node::GetEntireNetworkPeerInfo(VectorOfNode &peers,
                                    std::vector<PubKey> &pubKeys) {
    peers.clear();
    pubKeys.clear();

    for (const auto &i: *m_myShardMembers) {
        if (i.second.m_listenPortHost != 0) {
            peers.emplace_back(i);
            // Get the pubkeys for my shard member
            pubKeys.emplace_back(i.first);
        }
    }

    // Get the pubkeys for ds committee
    for (const auto &i: *m_mediator.m_DSCommittee) {
        pubKeys.emplace_back(i.first);
    }

    // Get the pubKeys for lookup nodes
    for (const auto &i: m_mediator.m_lookup->GetLookupNodes()) {
        pubKeys.emplace_back(i.first);
    }
}

UnavailableMicroBlockList &Node::GetUnavailableMicroBlocks() {
    return m_unavailableMicroBlocks;
}

void Node::CleanLocalRawStores() {
    LOG_MARKER();

    uint64_t key_txepoch = m_mediator.m_currentEpochNum - NUM_FINAL_BLOCK_PER_POW;
    uint64_t key_dsepoch =
            m_mediator.m_dsBlockChain.GetLastBlock().GetHeader().GetBlockNum() - 1;

    // Clear VCStore
    {
        std::lock_guard<mutex> g1(m_mutexvcBlocksStore);
        m_vcBlockStore.clear();
    }

    // Clear VCDSBlock message store
    {
        std::lock_guard<mutex> g1(m_mutexVCDSBlockStore);
        for (auto iter = m_vcDSBlockStore.begin();
             iter != m_vcDSBlockStore.end();) {
            if (iter->first < key_dsepoch) {
                iter = m_vcDSBlockStore.erase(iter);
            } else {
                ++iter;
            }
        }
    }

    // Clear VCFinalBlock message store
    std::lock_guard<mutex> g1(m_mutexVCFinalBlockStore);
    {
        for (auto iter = m_vcFinalBlockStore.begin();
             iter != m_vcFinalBlockStore.end();) {
            if (iter->first < key_txepoch) {
                iter = m_vcFinalBlockStore.erase(iter);
            } else {
                ++iter;
            }
        }
    }

    // Clear MBnForwardedTxn message store
    {
        std::lock_guard<mutex> g1(m_mutexMBnForwardedTxnStore);
        for (auto iter = m_mbnForwardedTxnStore.begin();
             iter != m_mbnForwardedTxnStore.end();) {
            if (iter->first < key_txepoch) {
                iter = m_mbnForwardedTxnStore.erase(iter);
            } else {
                ++iter;
            }
        }
    }
}

bool Node::StoreVoteUntilPow(const std::string &proposalId,
                             const std::string &voteValue,
                             const std::string &remainingVoteCount,
                             const std::string &startDSEpoch,
                             const std::string &endDSEpoch) {
    try {
        lock_guard<mutex> g(m_mutexGovProposal);
        m_govProposalInfo.proposal =
                make_pair(static_cast<uint32_t>(std::stoul(proposalId)),
                          static_cast<uint32_t>(std::stoul(voteValue)));
        m_govProposalInfo.remainingVoteCount =
                static_cast<int32_t>(std::stoul(remainingVoteCount));
        m_govProposalInfo.startDSEpoch =
                static_cast<uint32_t>(std::stoul(startDSEpoch));
        m_govProposalInfo.endDSEpoch =
                static_cast<uint32_t>(std::stoul(endDSEpoch));
        m_govProposalInfo.isGovProposalActive = false;
        LOG_GENERAL(INFO, "[Gov] StoreVoteUntilPow proposalId="
                << m_govProposalInfo.proposal.first
                << " vote=" << m_govProposalInfo.proposal.second
                << " remainingVoteCount="
                << m_govProposalInfo.remainingVoteCount
                << " startDSEpoch=" << m_govProposalInfo.startDSEpoch
                << " endDSEpoch=" << m_govProposalInfo.endDSEpoch);
    } catch (const std::exception &e) {
        LOG_GENERAL(WARNING, "Exception raised!!!" << e.what());
        return false;
    }
    return true;
}

void Node::CheckPeers(const vector<Peer> &peers) {
    LOG_MARKER();

    zbytes message = {MessageType::NODE, NodeInstructionType::GETVERSION};
    if (!Messenger::SetNodeGetVersion(message, MessageOffset::BODY,
                                      m_mediator.m_selfPeer.m_listenPortHost)) {
        LOG_GENERAL(WARNING, "Messenger::SetNodeGetVersion failed.");
    }
    P2PComm::GetInstance().SendMessage(peers, message);
}<|MERGE_RESOLUTION|>--- conflicted
+++ resolved
@@ -1618,7 +1618,6 @@
                     "be called from LookUp node.");
         return true;
     }
-<<<<<<< HEAD
 
     // check it's at inappropriate timing
     // vacuous epoch -> reject
@@ -1636,25 +1635,6 @@
     vector<Transaction> transactions;
     Signature signature;
 
-=======
-
-    // check it's at inappropriate timing
-    // vacuous epoch -> reject
-    // new ds epoch but didn't received ds block yet -> buffer
-    // else -> process
-    if (m_mediator.GetIsVacuousEpoch()) {
-        LOG_GENERAL(WARNING,
-                    "In vacuous epoch now, shouldn't accept any Txn Packet");
-        return false;
-    }
-
-    uint64_t epochNumber = 0, dsBlockNum = 0;
-    uint32_t shardId = 0;
-    PubKey lookupPubKey;
-    vector<Transaction> transactions;
-    Signature signature;
-
->>>>>>> 3a74793a
     if (!Messenger::GetNodeForwardTxnBlock(message, offset, epochNumber,
                                            dsBlockNum, shardId, lookupPubKey,
                                            transactions, signature)) {
@@ -1784,7 +1764,6 @@
     SHA256Calculator sha256;
     sha256.Update(message);  // message hash
     zbytes msg_hash = sha256.Finalize();
-<<<<<<< HEAD
 
     {
         lock_guard<mutex> g(m_mutexTxnPktInProcess);
@@ -1800,16 +1779,6 @@
         }
     }
 
-    if (LOG_PARAMETERS) {
-        int64_t epoch = (m_mediator.m_ds->m_mode == DirectoryService::Mode::IDLE)
-                        ? epochNum
-                        : m_mediator.m_currentEpochNum;
-        LOG_STATE("[TXNPKT-RCVD]["
-                          << epoch << "] PktEpoch=" << epochNum
-                          << " PktSize=" << message.size() << " Shard=" << shardId
-                          << " Lookup=" << string(lookupPubKey).substr(0, 8));
-    }
-
     if (m_mediator.m_lookup->GetSyncType() != SyncType::NO_SYNC) {
         LOG_GENERAL(WARNING, "This node already started rejoin, ignore txn packet");
         return false;
@@ -1822,35 +1791,6 @@
         return false;
     }
 
-=======
-
-    {
-        lock_guard<mutex> g(m_mutexTxnPktInProcess);
-        if (!m_txnPktInProcess.emplace(msg_hash).second) {
-            // Already added to buffer until ready to be processed.
-            // This message could be duplicate one received from peer
-            // while we were waiting for original one to be signalled(cv_txnPacket)
-            // after FB is received.
-            LOG_GENERAL(
-                    INFO,
-                    "Already have txnpkt to be processed. So ignoring duplicate one!")
-            return false;
-        }
-    }
-
-    if (m_mediator.m_lookup->GetSyncType() != SyncType::NO_SYNC) {
-        LOG_GENERAL(WARNING, "This node already started rejoin, ignore txn packet");
-        return false;
-    }
-
-    if (epochNum + PACKET_EPOCH_LATE_ALLOW < m_mediator.m_currentEpochNum) {
-        LOG_EPOCH(WARNING, m_mediator.m_currentEpochNum,
-                  "The epoch when the packet from is too late (" << epochNum
-                                                                 << "), reject");
-        return false;
-    }
-
->>>>>>> 3a74793a
     if (dsBlockNum !=
         m_mediator.m_dsBlockChain.GetLastBlock().GetHeader().GetBlockNum()) {
         LOG_GENERAL(WARNING, "Wrong DS block num ("
@@ -1965,19 +1905,6 @@
         m_txnPacketThreadOnHold++;
         cv_txnPacket.wait(lk,
                           [this] { return m_state == MICROBLOCK_CONSENSUS_PREP; });
-<<<<<<< HEAD
-    }
-
-    if (LOG_PARAMETERS) {
-        int64_t epoch = (m_mediator.m_ds->m_mode == DirectoryService::Mode::IDLE)
-                        ? epochNum
-                        : m_mediator.m_currentEpochNum;
-        LOG_STATE("[TXNPKTPROC-BEG]["
-                          << epoch << "] PktEpoch=" << epochNum
-                          << " PktSize=" << message.size() << " Shard=" << shardId
-                          << " Lookup=" << string(lookupPubKey).substr(0, 8));
-=======
->>>>>>> 3a74793a
     }
 
     // Process the txns
@@ -2047,28 +1974,12 @@
         }
     }
 
-<<<<<<< HEAD
-    if (LOG_PARAMETERS) {
-        LOG_STATE("[TXNPKTPROC-END]["
-                          << m_mediator.m_currentEpochNum << "] PktEpoch=" << epochNum
-                          << " PktSize=" << message.size() << " Shard=" << shardId
-                          << " Lookup=" << string(lookupPubKey).substr(0, 8));
-    } else {
-        LOG_STATE("[TXNPKTPROC][" << std::setw(15) << std::left
-                                  << m_mediator.m_selfPeer.GetPrintableIPAddress()
-                                  << "][" << m_mediator.m_currentEpochNum << "]["
-                                  << shardId << "]["
-                                  << string(lookupPubKey).substr(0, 6) << "] DONE ["
-                                  << processed_count << "]");
-    }
-=======
     LOG_STATE("[TXNPKTPROC][" << std::setw(15) << std::left
                               << m_mediator.m_selfPeer.GetPrintableIPAddress()
                               << "][" << m_mediator.m_currentEpochNum << "]["
                               << shardId << "]["
                               << string(lookupPubKey).substr(0, 6) << "] DONE ["
                               << processed_count << "]");
->>>>>>> 3a74793a
 
     if (m_txnPacketThreadOnHold > 0) {
         m_txnPacketThreadOnHold--;
@@ -2282,7 +2193,6 @@
     CleanMicroblockConsensusBuffer();
     P2PComm::GetInstance().InitializeRumorManager({}, {});
     this->ResetRejoinFlags();
-<<<<<<< HEAD
 
     {
         std::lock_guard<mutex> lock(m_mutexConsensus);
@@ -2319,44 +2229,6 @@
         m_ipChangeRequestStore.clear();
     }
 
-=======
-
-    {
-        std::lock_guard<mutex> lock(m_mutexConsensus);
-        m_consensusObject.reset();
-    }
-
-    m_consensusBlockHash.clear();
-    {
-        std::lock_guard<mutex> lock(m_mutexMicroBlock);
-        m_microblock.reset();
-        m_gasUsedTotal = 0;
-        m_txnFees = 0;
-    }
-    // {
-    //     std::lock_guard<mutex> lock(m_mutexCommittedTransactions);
-    //     m_committedTransactions.clear();
-    // }
-    CleanUnavailableMicroBlocks();
-    // On Lookup
-    {
-        std::lock_guard<mutex> lock(
-                m_mediator.m_lookup->m_mutexOfflineLookupsUpdation);
-        m_mediator.m_lookup->m_fetchedOfflineLookups = false;
-    }
-    m_mediator.m_lookup->m_startedPoW = false;
-    m_mediator.m_ds->m_powSubmissionWindowExpired = false;
-
-    CleanWhitelistReqs();
-
-    m_mediator.m_ds->m_dsEpochAfterUpgrade = false;
-
-    {
-        lock_guard<mutex> g(m_mutexIPChangeRequestStore);
-        m_ipChangeRequestStore.clear();
-    }
-
->>>>>>> 3a74793a
     return true;
 }
 
@@ -2419,7 +2291,6 @@
             m_txnPktInProcess.clear();
             LOG_GENERAL(INFO, "Cleaned txnPktInProcess buffer!");
         }
-<<<<<<< HEAD
     }
     {
         std::lock_guard<mutex> lock(m_mutexProcessedTransactions);
@@ -2428,16 +2299,6 @@
         LOG_GENERAL(INFO, "Cleaned processed txns!");
     }
     {
-=======
-    }
-    {
-        std::lock_guard<mutex> lock(m_mutexProcessedTransactions);
-        m_processedTransactions.clear();
-        t_processedTransactions.clear();
-        LOG_GENERAL(INFO, "Cleaned processed txns!");
-    }
-    {
->>>>>>> 3a74793a
         std::unique_lock<shared_timed_mutex> lock(m_unconfirmedTxnsMutex);
         m_unconfirmedTxns.clear();
         LOG_GENERAL(INFO, "Cleaned unconfirmed txns!");
