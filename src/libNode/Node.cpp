--- conflicted
+++ resolved
@@ -99,2050 +99,1989 @@
 bool IsMessageSizeInappropriate(unsigned int messageSize, unsigned int offset,
                                 unsigned int minLengthNeeded,
                                 unsigned int factor = 0,
-<<<<<<< HEAD
-                                const string &errMsg = "") {
-    if (minLengthNeeded > messageSize - offset) {
-        LOG_GENERAL(WARNING, "[Message Size Insufficient] " << errMsg);
-        return true;
-    }
-=======
                                 const string& errMsg = "") {
   if (minLengthNeeded > messageSize - offset) {
     LOG_GENERAL(WARNING, "[Message Size Insufficient] " << errMsg);
     return true;
   }
->>>>>>> 535222f2
-
-    if (factor != 0 && (messageSize - offset - minLengthNeeded) % factor != 0) {
-        LOG_GENERAL(WARNING,
-                    "[Message Size not a proper multiple of factor] " << errMsg);
-        return true;
-    }
-
-    return false;
+
+  if (factor != 0 && (messageSize - offset - minLengthNeeded) % factor != 0) {
+    LOG_GENERAL(WARNING,
+                "[Message Size not a proper multiple of factor] " << errMsg);
+    return true;
+  }
+
+  return false;
 }
 
 void Node::PopulateAccounts() {
-
-    auto span = START_SPAN(NODE, {});
-    SCOPED_SPAN(NODE, scope, span);
-
-    if (!ENABLE_ACCOUNTS_POPULATING) {
-        auto constexpr str = "Accounts Pregen is not enabled";
-        LOG_GENERAL(INFO, str);
-        TRACE_ATTRIBUTE msg{{"reason", str}};
-        TRACE_EVENT(span, NODE, "return", msg);
-        return;
-    }
-
-    LOG_MARKER();
-
-    try {
-        string line;
-        fstream keys_file(PREGENED_ACCOUNTS_FILE, ios::in);
-
-        unsigned int counter = m_accountPopulated;
-        m_accountPopulated = 0;
-        while (getline(keys_file, line) &&
-               m_accountPopulated < (NUM_ACCOUNTS_PREGENERATE *
-                                     (m_mediator.m_dsBlockChain.GetLastBlock()
-                                              .GetHeader()
-                                              .GetBlockNum() +
-                                      1))) {
-            m_accountPopulated++;
-            if (m_accountPopulated <= counter) {
-                continue;
-            }
-            vector<string> key_pair;  // pub/priv
-            boost::algorithm::split(key_pair, line, boost::algorithm::is_any_of(" "));
-            Address t_addr = Account::GetAddressFromPublicKey(
-                    PubKey::GetPubKeyFromString(key_pair[0]));
-            AccountStore::GetInstance().AddAccount(t_addr, {TOTAL_GENESIS_TOKEN, 0});
-            m_populatedAddresses.emplace_back(t_addr);
-        }
-
-        LOG_GENERAL(INFO, "Prepopulated Accounts: " << m_populatedAddresses.size());
-    } catch (std::exception &e) {
-        LOG_GENERAL(WARNING, "Problem occured when processing keys on line: "
-                << m_populatedAddresses.size() + 1);
-    }
+  if (!ENABLE_ACCOUNTS_POPULATING) {
+    LOG_GENERAL(INFO, "Accounts Pregen is not enabled");
+    return;
+  }
+
+  LOG_MARKER();
+
+  try {
+    string line;
+    fstream keys_file(PREGENED_ACCOUNTS_FILE, ios::in);
+
+    unsigned int counter = m_accountPopulated;
+    m_accountPopulated = 0;
+    while (getline(keys_file, line) &&
+           m_accountPopulated < (NUM_ACCOUNTS_PREGENERATE *
+                                 (m_mediator.m_dsBlockChain.GetLastBlock()
+                                      .GetHeader()
+                                      .GetBlockNum() +
+                                  1))) {
+      m_accountPopulated++;
+      if (m_accountPopulated <= counter) {
+        continue;
+      }
+      vector<string> key_pair;  // pub/priv
+      boost::algorithm::split(key_pair, line, boost::algorithm::is_any_of(" "));
+      Address t_addr = Account::GetAddressFromPublicKey(
+          PubKey::GetPubKeyFromString(key_pair[0]));
+      AccountStore::GetInstance().AddAccount(t_addr, {TOTAL_GENESIS_TOKEN, 0});
+      m_populatedAddresses.emplace_back(t_addr);
+    }
+
+    LOG_GENERAL(INFO, "Prepopulated Accounts: " << m_populatedAddresses.size());
+  } catch (std::exception& e) {
+    LOG_GENERAL(WARNING, "Problem occured when processing keys on line: "
+                             << m_populatedAddresses.size() + 1);
+  }
 }
 
 void Node::AddBalanceToGenesisAccount() {
-    LOG_MARKER();
-
-    dev::strings allGenesis;
-    allGenesis.reserve(GENESIS_WALLETS.size() +
-                       DS_GENESIS_WALLETS.size());  // preallocate memory
-    allGenesis.insert(allGenesis.end(), GENESIS_WALLETS.begin(),
-                      GENESIS_WALLETS.end());
-    allGenesis.insert(allGenesis.end(), DS_GENESIS_WALLETS.begin(),
-                      DS_GENESIS_WALLETS.end());
-
-    const uint128_t balance_each = TOTAL_GENESIS_TOKEN / allGenesis.size();
-    const uint128_t balance_left = TOTAL_GENESIS_TOKEN % (allGenesis.size());
-
-    const uint64_t nonce{0};
-    bool moduloCredited = false;
-
-    for (auto &walletHexStr: allGenesis) {
-        zbytes addrBytes;
-        if (!DataConversion::HexStrToUint8Vec(walletHexStr, addrBytes)) {
-            continue;
-        }
-        Address addr{addrBytes};
-        uint128_t bal = 0;
-        if (!moduloCredited) {
-            bal = balance_each + balance_left;
-            moduloCredited = true;
-        } else {
-            bal = balance_each;
-        }
-        AccountStore::GetInstance().AddAccount(addr, {bal, nonce});
-        LOG_GENERAL(INFO,
-                    "add genesis account " << addr << " with balance " << bal);
-    }
-
-    // Init account for issuing coinbase rewards
-    AccountStore::GetInstance().AddAccount(Address(),
-                                           {TOTAL_COINBASE_REWARD, nonce});
-    PopulateAccounts();
-
-    AccountStore::GetInstance().UpdateStateTrieAll();
-}
-
-Node::Node(Mediator &mediator, [[gnu::unused]] unsigned int syncType,
+  LOG_MARKER();
+
+  dev::strings allGenesis;
+  allGenesis.reserve(GENESIS_WALLETS.size() +
+                     DS_GENESIS_WALLETS.size());  // preallocate memory
+  allGenesis.insert(allGenesis.end(), GENESIS_WALLETS.begin(),
+                    GENESIS_WALLETS.end());
+  allGenesis.insert(allGenesis.end(), DS_GENESIS_WALLETS.begin(),
+                    DS_GENESIS_WALLETS.end());
+
+  const uint128_t balance_each = TOTAL_GENESIS_TOKEN / allGenesis.size();
+  const uint128_t balance_left = TOTAL_GENESIS_TOKEN % (allGenesis.size());
+
+  const uint64_t nonce{0};
+  bool moduloCredited = false;
+
+  for (auto& walletHexStr : allGenesis) {
+    zbytes addrBytes;
+    if (!DataConversion::HexStrToUint8Vec(walletHexStr, addrBytes)) {
+      continue;
+    }
+    Address addr{addrBytes};
+    uint128_t bal = 0;
+    if (!moduloCredited) {
+      bal = balance_each + balance_left;
+      moduloCredited = true;
+    } else {
+      bal = balance_each;
+    }
+    AccountStore::GetInstance().AddAccount(addr, {bal, nonce});
+    LOG_GENERAL(INFO,
+                "add genesis account " << addr << " with balance " << bal);
+  }
+
+  // Init account for issuing coinbase rewards
+  AccountStore::GetInstance().AddAccount(Address(),
+                                         {TOTAL_COINBASE_REWARD, nonce});
+  PopulateAccounts();
+
+  AccountStore::GetInstance().UpdateStateTrieAll();
+}
+
+Node::Node(Mediator& mediator, [[gnu::unused]] unsigned int syncType,
            [[gnu::unused]] bool toRetrieveHistory)
-        : m_mediator(mediator) {}
+    : m_mediator(mediator) {}
 
 Node::~Node() {}
 
 bool Node::DownloadPersistenceFromS3() {
-    LOG_MARKER();
-    auto span = START_SPAN(NODE, {});
-    SCOPED_SPAN(NODE, scope, span);
-    AccountStore::GetInstance().SetPurgeStopSignal();
-    while (AccountStore::GetInstance().IsPurgeRunning()) {
-        LOG_GENERAL(INFO, "Purge Already Running");
-        this_thread::sleep_for(chrono::milliseconds(10));
-    }
-    string excludembtxns = LOOKUP_NODE_MODE ? "false" : "true";
-    return PythonRunner::RunPyFunc("download_incr_DB", "start",
-                                   {STORAGE_PATH + "/", excludembtxns},
-                                   "py_download_incr_DB.log");
+  LOG_MARKER();
+  AccountStore::GetInstance().SetPurgeStopSignal();
+  while (AccountStore::GetInstance().IsPurgeRunning()) {
+    LOG_GENERAL(INFO, "Purge Already Running");
+    this_thread::sleep_for(chrono::milliseconds(10));
+  }
+  string excludembtxns = LOOKUP_NODE_MODE ? "false" : "true";
+  return PythonRunner::RunPyFunc("download_incr_DB", "start",
+                                 {STORAGE_PATH + "/", excludembtxns},
+                                 "py_download_incr_DB.log");
 }
 
 bool Node::Install(const SyncType syncType, const bool toRetrieveHistory,
                    bool rejoiningAfterRecover) {
-    LOG_MARKER();
-    auto span = START_SPAN(NODE, {});
-    SCOPED_SPAN(NODE, scope, span);
-
-    m_txn_distribute_window_open = false;
-    m_confirmedNotInNetwork = false;
-
-    // m_state = IDLE;
-    bool runInitializeGenesisBlocks = true;
-
-    // We no longer use DB_VERIF for persistence checking
+  LOG_MARKER();
+
+  m_txn_distribute_window_open = false;
+  m_confirmedNotInNetwork = false;
+
+  // m_state = IDLE;
+  bool runInitializeGenesisBlocks = true;
+
+  // We no longer use DB_VERIF for persistence checking
 #if 0
-    if (syncType == SyncType::DB_VERIF) {
-      m_mediator.m_dsBlockChain.Reset();
-      m_mediator.m_txBlockChain.Reset();
-
-      m_synchronizer.InitializeGenesisBlocks(m_mediator.m_dsBlockChain,
-                                             m_mediator.m_txBlockChain);
-      const auto& dsBlock = m_mediator.m_dsBlockChain.GetBlock(0);
-      m_mediator.m_blocklinkchain.AddBlockLink(0, 0, BlockType::DS,
-                                               dsBlock.GetBlockHash());
-
-      return true;
-    }
-#endif
-
-    if (toRetrieveHistory) {
-        if (!StartRetrieveHistory(syncType, rejoiningAfterRecover)) {
-            AddGenesisInfo(SyncType::NO_SYNC);
-            this->Prepare(runInitializeGenesisBlocks);
-            return false;
-        }
-
-        if (!LOOKUP_NODE_MODE) {
-            AccountStore::GetInstance().PurgeUnnecessary();
-        }
-
-        if (SyncType::NEW_SYNC == syncType ||
-            SyncType::NEW_LOOKUP_SYNC == syncType ||
-            (rejoiningAfterRecover && (SyncType::NORMAL_SYNC == syncType))) {
-            return true;
-        }
-
-        runInitializeGenesisBlocks = false;
-
-        /// When non-rejoin mode, call wake-up or recovery
-        if (SyncType::NO_SYNC == m_mediator.m_lookup->GetSyncType() ||
-            SyncType::RECOVERY_ALL_SYNC == syncType) {
-            WakeupAtTxEpoch();
-            return true;
-        }
-    }
-
-    if (runInitializeGenesisBlocks) {
-        AddGenesisInfo(syncType);
-    }
-
-    this->Prepare(runInitializeGenesisBlocks);
-    return true;
-}
-
-void Node::Init() {
-    // Zilliqa first epoch start from 1 not 0. So for the first DS epoch, there
-    // will be 1 less mini epoch only for the first DS epoch. Hence, we have to
-    // set consensusID for first epoch to 1.
-    LOG_MARKER();
-    auto span = START_SPAN(NODE, {});
-    SCOPED_SPAN(NODE, scope, span);
-
-    if (m_retriever) {
-        m_retriever->CleanAll();
-        m_retriever.reset();
-    }
+  if (syncType == SyncType::DB_VERIF) {
     m_mediator.m_dsBlockChain.Reset();
     m_mediator.m_txBlockChain.Reset();
-    m_mediator.m_blocklinkchain.Reset();
-    {
-        std::lock_guard<mutex> lock(m_mediator.m_mutexDSCommittee);
-        m_mediator.m_DSCommittee->clear();
-    }
-    // m_committedTransactions.clear();
-    AccountStore::GetInstance().Init();
-
-    {
-        DequeOfNode buildDSComm;
-        lock_guard<mutex> lock(m_mediator.m_mutexInitialDSCommittee);
-        if (m_mediator.m_initialDSCommittee->size() != 0) {
-            for (const auto &initDSCommKey: *m_mediator.m_initialDSCommittee) {
-                buildDSComm.emplace_back(initDSCommKey, Peer());
-                // Set initial ds committee with null peer
-            }
-        } else {
-            LOG_GENERAL(WARNING, "Initial DS comm size 0 ");
-        }
-
-        m_mediator.m_blocklinkchain.SetBuiltDSComm(buildDSComm);
-    }
 
     m_synchronizer.InitializeGenesisBlocks(m_mediator.m_dsBlockChain,
                                            m_mediator.m_txBlockChain);
-    const auto &dsBlock = m_mediator.m_dsBlockChain.GetBlock(0);
+    const auto& dsBlock = m_mediator.m_dsBlockChain.GetBlock(0);
     m_mediator.m_blocklinkchain.AddBlockLink(0, 0, BlockType::DS,
                                              dsBlock.GetBlockHash());
-#ifndef PRODUCTION_VERSION
-    auto returnVal =
-            readAccountJsonFromFile("/etc/zilliqa/isolated-server-accounts.json");
-
-    LOG_GENERAL(INFO,
-                "Read Accounts file supplied by isolated-server-accounts.json :"
-                        << returnVal);
+
+    return true;
+  }
 #endif
+
+  if (toRetrieveHistory) {
+    if (!StartRetrieveHistory(syncType, rejoiningAfterRecover)) {
+      AddGenesisInfo(SyncType::NO_SYNC);
+      this->Prepare(runInitializeGenesisBlocks);
+      return false;
+    }
+
+    if (!LOOKUP_NODE_MODE) {
+      AccountStore::GetInstance().PurgeUnnecessary();
+    }
+
+    if (SyncType::NEW_SYNC == syncType ||
+        SyncType::NEW_LOOKUP_SYNC == syncType ||
+        (rejoiningAfterRecover && (SyncType::NORMAL_SYNC == syncType))) {
+      return true;
+    }
+
+    runInitializeGenesisBlocks = false;
+
+    /// When non-rejoin mode, call wake-up or recovery
+    if (SyncType::NO_SYNC == m_mediator.m_lookup->GetSyncType() ||
+        SyncType::RECOVERY_ALL_SYNC == syncType) {
+      WakeupAtTxEpoch();
+      return true;
+    }
+  }
+
+  if (runInitializeGenesisBlocks) {
+    AddGenesisInfo(syncType);
+  }
+
+  this->Prepare(runInitializeGenesisBlocks);
+  return true;
+}
+
+void Node::Init() {
+  // Zilliqa first epoch start from 1 not 0. So for the first DS epoch, there
+  // will be 1 less mini epoch only for the first DS epoch. Hence, we have to
+  // set consensusID for first epoch to 1.
+  LOG_MARKER();
+
+  if (m_retriever) {
+    m_retriever->CleanAll();
+    m_retriever.reset();
+  }
+  m_mediator.m_dsBlockChain.Reset();
+  m_mediator.m_txBlockChain.Reset();
+  m_mediator.m_blocklinkchain.Reset();
+  {
+    std::lock_guard<mutex> lock(m_mediator.m_mutexDSCommittee);
+    m_mediator.m_DSCommittee->clear();
+  }
+  // m_committedTransactions.clear();
+  AccountStore::GetInstance().Init();
+
+  {
+    DequeOfNode buildDSComm;
+    lock_guard<mutex> lock(m_mediator.m_mutexInitialDSCommittee);
+    if (m_mediator.m_initialDSCommittee->size() != 0) {
+      for (const auto& initDSCommKey : *m_mediator.m_initialDSCommittee) {
+        buildDSComm.emplace_back(initDSCommKey, Peer());
+        // Set initial ds committee with null peer
+      }
+    } else {
+      LOG_GENERAL(WARNING, "Initial DS comm size 0 ");
+    }
+
+    m_mediator.m_blocklinkchain.SetBuiltDSComm(buildDSComm);
+  }
+
+  m_synchronizer.InitializeGenesisBlocks(m_mediator.m_dsBlockChain,
+                                         m_mediator.m_txBlockChain);
+  const auto& dsBlock = m_mediator.m_dsBlockChain.GetBlock(0);
+  m_mediator.m_blocklinkchain.AddBlockLink(0, 0, BlockType::DS,
+                                           dsBlock.GetBlockHash());
 }
 
 void Node::AddGenesisInfo(SyncType syncType) {
-    LOG_MARKER();
-    auto span = START_SPAN(NODE, {});
-    SCOPED_SPAN(NODE, scope, span);
-    this->Init();
-    if (syncType == SyncType::NO_SYNC) {
-        m_mediator.m_consensusID = 1;
-        m_consensusLeaderID = 1;
-        AddBalanceToGenesisAccount();
-    } else {
-        m_mediator.m_consensusID = 0;
-        m_consensusLeaderID = 0;
-    }
+  LOG_MARKER();
+
+  this->Init();
+  if (syncType == SyncType::NO_SYNC) {
+    m_mediator.m_consensusID = 1;
+    m_consensusLeaderID = 1;
+    AddBalanceToGenesisAccount();
+  } else {
+    m_mediator.m_consensusID = 0;
+    m_consensusLeaderID = 0;
+  }
 }
 
 bool Node::CheckIntegrity(const bool fromValidateDBBinary) {
-    LOG_MARKER();
-    auto span = START_SPAN(NODE, {});
-    SCOPED_SPAN(NODE, scope, span);
-    // Set validation state for StatusServer
-    m_mediator.m_validateState = ValidateState::INPROGRESS;
-
-    // Lambda for getting current time for logging
-    auto getTime = []() -> string {
-        auto cur_time_t =
-                std::chrono::system_clock::to_time_t(std::chrono::system_clock::now());
-        std::stringstream ss;
-        ss << std::put_time(gmtime(&cur_time_t), "%y-%m-%dT%T");
-        return ss.str();
-    };
-
-    // Retrieve the latest Tx block from storage
-    // If using validateDB binary, we use GetLatestTxBlock
-    // If using within zilliqa process, we need to avoid keeping the lock on
-    // txBlocks DB
-    TxBlock latestTxBlock;
-    if (fromValidateDBBinary) {
-        TxBlockSharedPtr latestTxBlockPtr;
-        if (!BlockStorage::GetBlockStorage().GetLatestTxBlock(latestTxBlockPtr)) {
-            LOG_GENERAL(WARNING, "BlockStorage::GetLatestTxBlock failed");
-            return false;
-        }
-        latestTxBlock = *latestTxBlockPtr;
-    } else {
-        latestTxBlock = m_mediator.m_txBlockChain.GetLastBlock();
-    }
-
-    const uint64_t &latestTxBlockNum = latestTxBlock.GetHeader().GetBlockNum();
-    const uint64_t &latestDSIndex = latestTxBlock.GetHeader().GetDSBlockNum();
-
-    if (fromValidateDBBinary) {
-        cout << "[" << getTime() << "] Latest Tx block = " << latestTxBlockNum
-             << endl;
-        cout << "[" << getTime() << "] Latest DS block = " << latestDSIndex << endl;
-        cout << "[" << getTime() << "] Loading dir blocks" << endl;
-    } else {
-        LOG_GENERAL(INFO, "Latest Tx block = " << latestTxBlockNum);
-        LOG_GENERAL(INFO, "Latest DS block = " << latestDSIndex);
-        LOG_GENERAL(INFO, "Loading dir blocks");
-    }
-
-    // Load all dir blocks (until latestTxBlockNum) from blocklink chain
-    std::list<BlockLink> blocklinks;
-
-    // If using validateDB binary, we use GetAllBlockLink
-    // If using within zilliqa process, we need to avoid keeping the lock on the
-    // blocklink DB
-    if (fromValidateDBBinary) {
-        if (!BlockStorage::GetBlockStorage().GetAllBlockLink(blocklinks)) {
-            LOG_GENERAL(WARNING, "GetAllBlockLink failed");
-            return false;
-        }
-        blocklinks.sort([](const BlockLink &a, const BlockLink &b) {
-            return std::get<BlockLinkIndex::INDEX>(a) <
-                   std::get<BlockLinkIndex::INDEX>(b);
-        });
-    } else {
-        // Get the blocklink size from m_blocklinkchain since we can't get it from
-        // the database
-        const unsigned int latestIndex =
-                m_mediator.m_blocklinkchain.GetLatestIndex();
-        for (unsigned int index = 0; index <= latestIndex; index++) {
-            BlockLinkSharedPtr bl;
-            if (!BlockStorage::GetBlockStorage().GetBlockLink(index, bl)) {
-                LOG_GENERAL(WARNING, "GetBlockLink failed at index "
-                        << index << " (latest=" << latestIndex << ")");
-                // Set validation state for StatusServer
-                m_mediator.m_validateState = ValidateState::ERROR;
-                return false;
-            }
-            blocklinks.emplace_back(*bl);
-        }
-    }
-
-    bool firstMinerInfoFound = false;
-
-    // Load the stored data blocks based on the dir blocks
-    vector<boost::variant<DSBlock, VCBlock>> dirBlocks;
-    for (const auto &blocklink: blocklinks) {
-        if (get<BlockLinkIndex::BLOCKTYPE>(blocklink) == BlockType::DS) {
-            auto blockNum = get<BlockLinkIndex::DSINDEX>(blocklink);
-            if (blockNum == 0) {
-                continue;
-            }
-            DSBlockSharedPtr dsblock;
-            if (!BlockStorage::GetBlockStorage().GetDSBlock(blockNum, dsblock)) {
-                LOG_GENERAL(WARNING, "Could not retrieve DS Block " << blockNum);
-                // Set validation state for StatusServer
-                m_mediator.m_validateState = ValidateState::ERROR;
-                return false;
-            }
-            if (latestTxBlockNum <= dsblock->GetHeader().GetEpochNum()) {
-                LOG_GENERAL(INFO, "Break off at "
-                        << latestTxBlockNum << " " << latestDSIndex << " "
-                        << dsblock->GetHeader().GetBlockNum() << " "
-                        << dsblock->GetHeader().GetEpochNum());
-                break;
-            }
-            dirBlocks.emplace_back(*dsblock);
-
-            if (fromValidateDBBinary) {
-                // Once the first miner info data is found, every subsequent DS block
-                // should also have one
-                MinerInfoDSComm dummyDSComm;
-                const bool hasMinerInfoDSComm =
-                        BlockStorage::GetBlockStorage().GetMinerInfoDSComm(blockNum,
-                                                                           dummyDSComm);
-                if (!firstMinerInfoFound) {
-                    firstMinerInfoFound = hasMinerInfoDSComm;
-                    if (firstMinerInfoFound) {
-                        LOG_GENERAL(INFO, "First miner info at DS=" << blockNum);
-                    }
-                }
-                if (firstMinerInfoFound) {
-                    MinerInfoShards dummyShards;
-                    const bool hasMinerInfoShards =
-                            BlockStorage::GetBlockStorage().GetMinerInfoShards(blockNum,
-                                                                               dummyShards);
-                    // Don't use "missing" in log messages below because we use that
-                    // keyword for filtering missing Tx blocks and microblocks
-                    if (!hasMinerInfoDSComm) {
-                        LOG_GENERAL(WARNING, "No MinerInfoDSComm at DS=" << blockNum);
-                    }
-                    if (!hasMinerInfoShards) {
-                        LOG_GENERAL(WARNING, "No MinerInfoShards at DS=" << blockNum);
-                    }
-                }
-            }
-
-        } else if (get<BlockLinkIndex::BLOCKTYPE>(blocklink) == BlockType::VC) {
-            auto blockHash = get<BlockLinkIndex::BLOCKHASH>(blocklink);
-            VCBlockSharedPtr vcblock;
-            if (!BlockStorage::GetBlockStorage().GetVCBlock(blockHash, vcblock)) {
-                LOG_GENERAL(WARNING, "Could not retrieve VC Block " << blockHash);
-                // Set validation state for StatusServer
-                m_mediator.m_validateState = ValidateState::ERROR;
-                return false;
-            }
-            if (latestTxBlockNum <= vcblock->GetHeader().GetViewChangeEpochNo()) {
-                break;
-            }
-            dirBlocks.emplace_back(*vcblock);
-        }
-    }
-
-    // Clear blocklinks - no longer used hereon
-    blocklinks.clear();
-
-    if (fromValidateDBBinary) {
-        cout << "[" << getTime() << "] Checking dir blocks" << endl;
-    } else {
-        LOG_GENERAL(INFO, "Checking dir blocks");
-    }
-
-    // Check the dir blocks and reconstruct latest DS committee
-    DequeOfNode dsComm;
-    for (const auto &dsKey: *m_mediator.m_initialDSCommittee) {
-        dsComm.emplace_back(dsKey, Peer());
-    }
-
-    if (fromValidateDBBinary) {
-        if (!m_mediator.m_validator->CheckDirBlocks(dirBlocks, dsComm, 1, dsComm)) {
-            LOG_GENERAL(WARNING, "Failed to verify Dir Blocks");
-            return false;
-        }
-    } else {
-        if (!m_mediator.m_validator->CheckDirBlocksNoUpdate(dirBlocks, dsComm, 1,
-                                                            dsComm)) {
-            LOG_GENERAL(WARNING, "Failed to verify Dir Blocks");
-            // Set validation state for StatusServer
-            m_mediator.m_validateState = ValidateState::ERROR;
-            return false;
-        }
-    }
-
-    // Clear dirBlocks - no longer used hereon
-    dirBlocks.clear();
-
-    if (fromValidateDBBinary) {
-        cout << "[" << getTime() << "] Checking Tx blocks" << endl;
-    } else {
-        LOG_GENERAL(INFO, "Checking Tx blocks");
-    }
-
-    // Check the latest Tx Block
-    if (!IGNORE_BLOCKCOSIG_CHECK &&
-        !m_mediator.m_validator->CheckBlockCosignature(latestTxBlock, dsComm)) {
-        LOG_GENERAL(WARNING, "CheckBlockCosignature failed");
+  LOG_MARKER();
+
+  // Set validation state for StatusServer
+  m_mediator.m_validateState = ValidateState::INPROGRESS;
+
+  // Lambda for getting current time for logging
+  auto getTime = []() -> string {
+    auto cur_time_t =
+        std::chrono::system_clock::to_time_t(std::chrono::system_clock::now());
+    std::stringstream ss;
+    ss << std::put_time(gmtime(&cur_time_t), "%y-%m-%dT%T");
+    return ss.str();
+  };
+
+  // Retrieve the latest Tx block from storage
+  // If using validateDB binary, we use GetLatestTxBlock
+  // If using within zilliqa process, we need to avoid keeping the lock on
+  // txBlocks DB
+  TxBlock latestTxBlock;
+  if (fromValidateDBBinary) {
+    TxBlockSharedPtr latestTxBlockPtr;
+    if (!BlockStorage::GetBlockStorage().GetLatestTxBlock(latestTxBlockPtr)) {
+      LOG_GENERAL(WARNING, "BlockStorage::GetLatestTxBlock failed");
+      return false;
+    }
+    latestTxBlock = *latestTxBlockPtr;
+  } else {
+    latestTxBlock = m_mediator.m_txBlockChain.GetLastBlock();
+  }
+
+  const uint64_t& latestTxBlockNum = latestTxBlock.GetHeader().GetBlockNum();
+  const uint64_t& latestDSIndex = latestTxBlock.GetHeader().GetDSBlockNum();
+
+  if (fromValidateDBBinary) {
+    cout << "[" << getTime() << "] Latest Tx block = " << latestTxBlockNum
+         << endl;
+    cout << "[" << getTime() << "] Latest DS block = " << latestDSIndex << endl;
+    cout << "[" << getTime() << "] Loading dir blocks" << endl;
+  } else {
+    LOG_GENERAL(INFO, "Latest Tx block = " << latestTxBlockNum);
+    LOG_GENERAL(INFO, "Latest DS block = " << latestDSIndex);
+    LOG_GENERAL(INFO, "Loading dir blocks");
+  }
+
+  // Load all dir blocks (until latestTxBlockNum) from blocklink chain
+  std::list<BlockLink> blocklinks;
+
+  // If using validateDB binary, we use GetAllBlockLink
+  // If using within zilliqa process, we need to avoid keeping the lock on the
+  // blocklink DB
+  if (fromValidateDBBinary) {
+    if (!BlockStorage::GetBlockStorage().GetAllBlockLink(blocklinks)) {
+      LOG_GENERAL(WARNING, "GetAllBlockLink failed");
+      return false;
+    }
+    blocklinks.sort([](const BlockLink& a, const BlockLink& b) {
+      return std::get<BlockLinkIndex::INDEX>(a) <
+             std::get<BlockLinkIndex::INDEX>(b);
+    });
+  } else {
+    // Get the blocklink size from m_blocklinkchain since we can't get it from
+    // the database
+    const unsigned int latestIndex =
+        m_mediator.m_blocklinkchain.GetLatestIndex();
+    for (unsigned int index = 0; index <= latestIndex; index++) {
+      BlockLinkSharedPtr bl;
+      if (!BlockStorage::GetBlockStorage().GetBlockLink(index, bl)) {
+        LOG_GENERAL(WARNING, "GetBlockLink failed at index "
+                                 << index << " (latest=" << latestIndex << ")");
         // Set validation state for StatusServer
         m_mediator.m_validateState = ValidateState::ERROR;
         return false;
-    }
-
-    // Check the other Tx blocks
-    shared_ptr<bool> result = make_shared<bool>(new bool(true));
-
-    // This lambda performs all the checks on one Tx block
-    auto validateOneTxBlock =
-            [&, result, fromValidateDBBinary](uint64_t blockNum) mutable -> void {
-                // Abort checking if overall result is false already
-                if (!*result && !fromValidateDBBinary) {
-                    return;
-                }
-                if (blockNum % 1000 == 0) {
-                    if (fromValidateDBBinary) {
-                        cout << "[" << getTime() << "] On Tx block " << blockNum << endl;
-                    } else {
-                        LOG_GENERAL(INFO, "On Tx block " << blockNum);
-                    }
-                }
-
-                // Fetch the block
-                TxBlockSharedPtr txBlock;
-                if (!BlockStorage::GetBlockStorage().GetTxBlock(blockNum, txBlock)) {
-                    LOG_GENERAL(WARNING, "Missing FB: " << blockNum);
-                    *result = false;
-                    return;
-                }
-
-                // Check that prevHash field == hash of previous Tx block
-                if (blockNum > 0 && !IGNORE_BLOCKCOSIG_CHECK) {
-                    TxBlockSharedPtr txBlockPrev;
-                    if (!BlockStorage::GetBlockStorage().GetTxBlock(blockNum - 1,
-                                                                    txBlockPrev)) {
-                        LOG_GENERAL(WARNING, "Missing FB: " << blockNum - 1);
-                        *result = false;
-                        return;
-                    }
-                    const BlockHash &prevHash = txBlock->GetHeader().GetPrevHash();
-                    const BlockHash &prevBlockHash = txBlockPrev->GetHeader().GetMyHash();
-                    if (prevHash != prevBlockHash) {
-                        LOG_CHECK_FAIL("Prev hash for block " << blockNum, prevHash,
-                                       prevBlockHash);
-                        *result = false;
-                        return;
-                    }
-                }
-
-                // Check the microblocks
-                const auto &microblockInfos = txBlock->GetMicroBlockInfos();
-                for (const auto &mbInfo: microblockInfos) {
-                    MicroBlockSharedPtr mbptr;
-                    // Skip because empty microblocks are not stored
-                    if (mbInfo.m_txnRootHash == TxnHash()) {
-                        continue;
-                    }
-                    if (BlockStorage::GetBlockStorage().GetMicroBlock(mbInfo.m_microBlockHash,
-                                                                      mbptr)) {
-                        if (find(VERIFIER_EXCLUSION_LIST.begin(), VERIFIER_EXCLUSION_LIST.end(),
-                                 make_pair(blockNum, mbInfo.m_shardId)) !=
-                            VERIFIER_EXCLUSION_LIST.end()) {
-                            continue;
-                        }
-                        // Check the transactions
-                        const auto &tranHashes = mbptr->GetTranHashes();
-                        for (const auto &tranHash: tranHashes) {
-                            TxBodySharedPtr tx;
-                            if (!BlockStorage::GetBlockStorage().CheckTxBody(tranHash)) {
-                                LOG_GENERAL(WARNING, "FB: " << blockNum
-                                                            << " MB: " << mbInfo.m_shardId
-                                                            << " Missing Tx: " << tranHash);
-                                *result = false;
-                            }
-                        }
-                    } else {
-                        LOG_GENERAL(WARNING,
-                                    "FB: " << blockNum
-                                           << " Missing MB: " << mbInfo.m_microBlockHash
-                                           << " Check if MB is in microblock exclusion list");
-                        if (find(VERIFIER_MICROBLOCK_EXCLUSION_LIST.begin(),
-                                 VERIFIER_MICROBLOCK_EXCLUSION_LIST.end(),
-                                 make_pair(blockNum, mbInfo.m_shardId)) !=
-                            VERIFIER_MICROBLOCK_EXCLUSION_LIST.end()) {
-                            continue;
-                        }
-                        *result = false;
-                    }
-                }
-            };
-
-    // If using validateDB binary, we use a thread pool to get fast results
-    // If using within zilliqa process, we do block validation sequentially to
-    // control resource consumption
-    uint64_t blockNum = 0;
-    if (fromValidateDBBinary) {
-        const unsigned int NUMTHREADS = 10;
-        const int MAXJOBSLEFT = NUMTHREADS * 3;
-        ThreadPool validatePool(NUMTHREADS, "ValidatePool");
-
-        while (blockNum <= latestTxBlockNum) {
-            validatePool.AddJob([validateOneTxBlock, blockNum]() mutable -> void {
-                validateOneTxBlock(blockNum);
-            });
-
-            while (validatePool.GetJobsLeft() > MAXJOBSLEFT) {
-            }
-
-            blockNum++;
+      }
+      blocklinks.emplace_back(*bl);
+    }
+  }
+
+  bool firstMinerInfoFound = false;
+
+  // Load the stored data blocks based on the dir blocks
+  vector<boost::variant<DSBlock, VCBlock>> dirBlocks;
+  for (const auto& blocklink : blocklinks) {
+    if (get<BlockLinkIndex::BLOCKTYPE>(blocklink) == BlockType::DS) {
+      auto blockNum = get<BlockLinkIndex::DSINDEX>(blocklink);
+      if (blockNum == 0) {
+        continue;
+      }
+      DSBlockSharedPtr dsblock;
+      if (!BlockStorage::GetBlockStorage().GetDSBlock(blockNum, dsblock)) {
+        LOG_GENERAL(WARNING, "Could not retrieve DS Block " << blockNum);
+        // Set validation state for StatusServer
+        m_mediator.m_validateState = ValidateState::ERROR;
+        return false;
+      }
+      if (latestTxBlockNum <= dsblock->GetHeader().GetEpochNum()) {
+        LOG_GENERAL(INFO, "Break off at "
+                              << latestTxBlockNum << " " << latestDSIndex << " "
+                              << dsblock->GetHeader().GetBlockNum() << " "
+                              << dsblock->GetHeader().GetEpochNum());
+        break;
+      }
+      dirBlocks.emplace_back(*dsblock);
+
+      if (fromValidateDBBinary) {
+        // Once the first miner info data is found, every subsequent DS block
+        // should also have one
+        MinerInfoDSComm dummyDSComm;
+        const bool hasMinerInfoDSComm =
+            BlockStorage::GetBlockStorage().GetMinerInfoDSComm(blockNum,
+                                                               dummyDSComm);
+        if (!firstMinerInfoFound) {
+          firstMinerInfoFound = hasMinerInfoDSComm;
+          if (firstMinerInfoFound) {
+            LOG_GENERAL(INFO, "First miner info at DS=" << blockNum);
+          }
         }
-
-        while (validatePool.GetJobsLeft() > 0) {
-            std::this_thread::sleep_for(std::chrono::seconds(1));
+        if (firstMinerInfoFound) {
+          MinerInfoShards dummyShards;
+          const bool hasMinerInfoShards =
+              BlockStorage::GetBlockStorage().GetMinerInfoShards(blockNum,
+                                                                 dummyShards);
+          // Don't use "missing" in log messages below because we use that
+          // keyword for filtering missing Tx blocks and microblocks
+          if (!hasMinerInfoDSComm) {
+            LOG_GENERAL(WARNING, "No MinerInfoDSComm at DS=" << blockNum);
+          }
+          if (!hasMinerInfoShards) {
+            LOG_GENERAL(WARNING, "No MinerInfoShards at DS=" << blockNum);
+          }
         }
-
-        cout << "[" << getTime() << "] Done" << endl;
-    } else {
-        while (blockNum <= latestTxBlockNum) {
-            validateOneTxBlock(blockNum);
-            if (!*result) {
-                break;
-            }
-            blockNum++;
+      }
+
+    } else if (get<BlockLinkIndex::BLOCKTYPE>(blocklink) == BlockType::VC) {
+      auto blockHash = get<BlockLinkIndex::BLOCKHASH>(blocklink);
+      VCBlockSharedPtr vcblock;
+      if (!BlockStorage::GetBlockStorage().GetVCBlock(blockHash, vcblock)) {
+        LOG_GENERAL(WARNING, "Could not retrieve VC Block " << blockHash);
+        // Set validation state for StatusServer
+        m_mediator.m_validateState = ValidateState::ERROR;
+        return false;
+      }
+      if (latestTxBlockNum <= vcblock->GetHeader().GetViewChangeEpochNo()) {
+        break;
+      }
+      dirBlocks.emplace_back(*vcblock);
+    }
+  }
+
+  // Clear blocklinks - no longer used hereon
+  blocklinks.clear();
+
+  if (fromValidateDBBinary) {
+    cout << "[" << getTime() << "] Checking dir blocks" << endl;
+  } else {
+    LOG_GENERAL(INFO, "Checking dir blocks");
+  }
+
+  // Check the dir blocks and reconstruct latest DS committee
+  DequeOfNode dsComm;
+  for (const auto& dsKey : *m_mediator.m_initialDSCommittee) {
+    dsComm.emplace_back(dsKey, Peer());
+  }
+
+  if (fromValidateDBBinary) {
+    if (!m_mediator.m_validator->CheckDirBlocks(dirBlocks, dsComm, 1, dsComm)) {
+      LOG_GENERAL(WARNING, "Failed to verify Dir Blocks");
+      return false;
+    }
+  } else {
+    if (!m_mediator.m_validator->CheckDirBlocksNoUpdate(dirBlocks, dsComm, 1,
+                                                        dsComm)) {
+      LOG_GENERAL(WARNING, "Failed to verify Dir Blocks");
+      // Set validation state for StatusServer
+      m_mediator.m_validateState = ValidateState::ERROR;
+      return false;
+    }
+  }
+
+  // Clear dirBlocks - no longer used hereon
+  dirBlocks.clear();
+
+  if (fromValidateDBBinary) {
+    cout << "[" << getTime() << "] Checking Tx blocks" << endl;
+  } else {
+    LOG_GENERAL(INFO, "Checking Tx blocks");
+  }
+
+  // Check the latest Tx Block
+  if (!IGNORE_BLOCKCOSIG_CHECK &&
+      !m_mediator.m_validator->CheckBlockCosignature(latestTxBlock, dsComm)) {
+    LOG_GENERAL(WARNING, "CheckBlockCosignature failed");
+    // Set validation state for StatusServer
+    m_mediator.m_validateState = ValidateState::ERROR;
+    return false;
+  }
+
+  // Check the other Tx blocks
+  shared_ptr<bool> result = make_shared<bool>(new bool(true));
+
+  // This lambda performs all the checks on one Tx block
+  auto validateOneTxBlock =
+      [&, result, fromValidateDBBinary](uint64_t blockNum) mutable -> void {
+    // Abort checking if overall result is false already
+    if (!*result && !fromValidateDBBinary) {
+      return;
+    }
+    if (blockNum % 1000 == 0) {
+      if (fromValidateDBBinary) {
+        cout << "[" << getTime() << "] On Tx block " << blockNum << endl;
+      } else {
+        LOG_GENERAL(INFO, "On Tx block " << blockNum);
+      }
+    }
+
+    // Fetch the block
+    TxBlockSharedPtr txBlock;
+    if (!BlockStorage::GetBlockStorage().GetTxBlock(blockNum, txBlock)) {
+      LOG_GENERAL(WARNING, "Missing FB: " << blockNum);
+      *result = false;
+      return;
+    }
+
+    // Check that prevHash field == hash of previous Tx block
+    if (blockNum > 0 && !IGNORE_BLOCKCOSIG_CHECK) {
+      TxBlockSharedPtr txBlockPrev;
+      if (!BlockStorage::GetBlockStorage().GetTxBlock(blockNum - 1,
+                                                      txBlockPrev)) {
+        LOG_GENERAL(WARNING, "Missing FB: " << blockNum - 1);
+        *result = false;
+        return;
+      }
+      const BlockHash& prevHash = txBlock->GetHeader().GetPrevHash();
+      const BlockHash& prevBlockHash = txBlockPrev->GetHeader().GetMyHash();
+      if (prevHash != prevBlockHash) {
+        LOG_CHECK_FAIL("Prev hash for block " << blockNum, prevHash,
+                       prevBlockHash);
+        *result = false;
+        return;
+      }
+    }
+
+    // Check the microblocks
+    const auto& microblockInfos = txBlock->GetMicroBlockInfos();
+    for (const auto& mbInfo : microblockInfos) {
+      MicroBlockSharedPtr mbptr;
+      // Skip because empty microblocks are not stored
+      if (mbInfo.m_txnRootHash == TxnHash()) {
+        continue;
+      }
+      if (BlockStorage::GetBlockStorage().GetMicroBlock(mbInfo.m_microBlockHash,
+                                                        mbptr)) {
+        if (find(VERIFIER_EXCLUSION_LIST.begin(), VERIFIER_EXCLUSION_LIST.end(),
+                 make_pair(blockNum, mbInfo.m_shardId)) !=
+            VERIFIER_EXCLUSION_LIST.end()) {
+          continue;
         }
-        LOG_GENERAL(INFO, "Done");
-    }
-
-    // Set validation state for StatusServer
-    m_mediator.m_validateState =
-            *result ? ValidateState::DONE : ValidateState::ERROR;
-
-    return *result;
+        // Check the transactions
+        const auto& tranHashes = mbptr->GetTranHashes();
+        for (const auto& tranHash : tranHashes) {
+          TxBodySharedPtr tx;
+          if (!BlockStorage::GetBlockStorage().CheckTxBody(tranHash)) {
+            LOG_GENERAL(WARNING, "FB: " << blockNum
+                                        << " MB: " << mbInfo.m_shardId
+                                        << " Missing Tx: " << tranHash);
+            *result = false;
+          }
+        }
+      } else {
+        LOG_GENERAL(WARNING,
+                    "FB: " << blockNum
+                           << " Missing MB: " << mbInfo.m_microBlockHash
+                           << " Check if MB is in microblock exclusion list");
+        if (find(VERIFIER_MICROBLOCK_EXCLUSION_LIST.begin(),
+                 VERIFIER_MICROBLOCK_EXCLUSION_LIST.end(),
+                 make_pair(blockNum, mbInfo.m_shardId)) !=
+            VERIFIER_MICROBLOCK_EXCLUSION_LIST.end()) {
+          continue;
+        }
+        *result = false;
+      }
+    }
+  };
+
+  // If using validateDB binary, we use a thread pool to get fast results
+  // If using within zilliqa process, we do block validation sequentially to
+  // control resource consumption
+  uint64_t blockNum = 0;
+  if (fromValidateDBBinary) {
+    const unsigned int NUMTHREADS = 10;
+    const int MAXJOBSLEFT = NUMTHREADS * 3;
+    ThreadPool validatePool(NUMTHREADS, "ValidatePool");
+
+    while (blockNum <= latestTxBlockNum) {
+      validatePool.AddJob([validateOneTxBlock, blockNum]() mutable -> void {
+        validateOneTxBlock(blockNum);
+      });
+
+      while (validatePool.GetJobsLeft() > MAXJOBSLEFT) {
+      }
+
+      blockNum++;
+    }
+
+    while (validatePool.GetJobsLeft() > 0) {
+      std::this_thread::sleep_for(std::chrono::seconds(1));
+    }
+
+    cout << "[" << getTime() << "] Done" << endl;
+  } else {
+    while (blockNum <= latestTxBlockNum) {
+      validateOneTxBlock(blockNum);
+      if (!*result) {
+        break;
+      }
+      blockNum++;
+    }
+    LOG_GENERAL(INFO, "Done");
+  }
+
+  // Set validation state for StatusServer
+  m_mediator.m_validateState =
+      *result ? ValidateState::DONE : ValidateState::ERROR;
+
+  return *result;
 }
 
 void Node::ClearUnconfirmedTxn() {
-    LOG_MARKER();
-    auto span = START_SPAN(NODE, {});
-    SCOPED_SPAN(NODE, scope, span);
-    {
-        unique_lock<shared_timed_mutex> g(m_unconfirmedTxnsMutex);
-        m_unconfirmedTxns.clear();
-    }
+  LOG_MARKER();
+  {
+    unique_lock<shared_timed_mutex> g(m_unconfirmedTxnsMutex);
+    m_unconfirmedTxns.clear();
+  }
 }
 
 bool Node::ValidateDB() {
-    LOG_MARKER();
-    auto span = START_SPAN(NODE, {});
-    SCOPED_SPAN(NODE, scope, span);
-    if (!LOOKUP_NODE_MODE) {
-        LOG_GENERAL(WARNING,
-                    "Node::ValidateDB not expected to be called from non-lookup.");
-        return false;
-    }
-
-    auto validate_func = [this]() mutable -> void {
-        try {
-            CheckIntegrity();
-        } catch (...) {
-            LOG_GENERAL(WARNING, "Node::CheckIntegrity failed.");
-            // Set validation state for StatusServer
-            m_mediator.m_validateState = ValidateState::ERROR;
-        }
-    };
-    DetachedFunction(1, validate_func);
-
-    return true;
+  LOG_MARKER();
+
+  if (!LOOKUP_NODE_MODE) {
+    LOG_GENERAL(WARNING,
+                "Node::ValidateDB not expected to be called from non-lookup.");
+    return false;
+  }
+
+  auto validate_func = [this]() mutable -> void {
+    try {
+      CheckIntegrity();
+    } catch (...) {
+      LOG_GENERAL(WARNING, "Node::CheckIntegrity failed.");
+      // Set validation state for StatusServer
+      m_mediator.m_validateState = ValidateState::ERROR;
+    }
+  };
+  DetachedFunction(1, validate_func);
+
+  return true;
 }
 
 void Node::Prepare(bool runInitializeGenesisBlocks) {
-    LOG_MARKER();
-    auto span = START_SPAN(NODE, {});
-    SCOPED_SPAN(NODE, scope, span);
-    m_mediator.m_currentEpochNum =
-            m_mediator.m_txBlockChain.GetLastBlock().GetHeader().GetBlockNum() + 1;
-    m_mediator.UpdateDSBlockRand(runInitializeGenesisBlocks);
-    m_mediator.UpdateTxBlockRand(runInitializeGenesisBlocks);
-    SetState(POW_SUBMISSION);
-    POW::GetInstance().EthashConfigureClient(
-            m_mediator.m_dsBlockChain.GetLastBlock().GetHeader().GetBlockNum() + 1,
-            FULL_DATASET_MINE);
+  LOG_MARKER();
+  m_mediator.m_currentEpochNum =
+      m_mediator.m_txBlockChain.GetLastBlock().GetHeader().GetBlockNum() + 1;
+  m_mediator.UpdateDSBlockRand(runInitializeGenesisBlocks);
+  m_mediator.UpdateTxBlockRand(runInitializeGenesisBlocks);
+  SetState(POW_SUBMISSION);
+  POW::GetInstance().EthashConfigureClient(
+      m_mediator.m_dsBlockChain.GetLastBlock().GetHeader().GetBlockNum() + 1,
+      FULL_DATASET_MINE);
 }
 
 void Node::WaitForNextTwoBlocksBeforeRejoin() {
-    // wait until next two txblocks are mined to give lookup enough time to
-    // upload incr data to S3.
-    auto span = START_SPAN(NODE, {});
-    SCOPED_SPAN(NODE, scope, span);
-    unique_lock<mutex> lock(m_mediator.m_lookup->m_MutexCVSetTxBlockFromSeed);
-    m_mediator.m_lookup->SetSyncType(SyncType::RECOVERY_ALL_SYNC);
-
-    uint64_t oldBlkCount = m_mediator.m_txBlockChain.GetBlockCount();
-    LOG_GENERAL(INFO, "Wait until next two txblock are recvd from lookup..");
-    while (true) {
-        do {
-            m_mediator.m_lookup->GetTxBlockFromSeedNodes(
-                    m_mediator.m_txBlockChain.GetBlockCount(), 0);
-        } while (m_mediator.m_lookup->cv_setTxBlockFromSeed.wait_for(
-                lock, chrono::seconds(RECOVERY_SYNC_TIMEOUT)) ==
-                 cv_status::timeout);
-        if (m_mediator.m_txBlockChain.GetBlockCount() > oldBlkCount + 1) {
-            LOG_GENERAL(INFO, "Received next two txblocks. Ok to rejoin now!")
-            break;
-        }
-        this_thread::sleep_for(chrono::seconds(RECOVERY_SYNC_TIMEOUT));
-    }
-
-    m_mediator.m_lookup->SetSyncType(SyncType::NO_SYNC);
+  // wait until next two txblocks are mined to give lookup enough time to
+  // upload incr data to S3.
+  unique_lock<mutex> lock(m_mediator.m_lookup->m_MutexCVSetTxBlockFromSeed);
+  m_mediator.m_lookup->SetSyncType(SyncType::RECOVERY_ALL_SYNC);
+
+  uint64_t oldBlkCount = m_mediator.m_txBlockChain.GetBlockCount();
+  LOG_GENERAL(INFO, "Wait until next two txblock are recvd from lookup..");
+  while (true) {
+    do {
+      m_mediator.m_lookup->GetTxBlockFromSeedNodes(
+          m_mediator.m_txBlockChain.GetBlockCount(), 0);
+    } while (m_mediator.m_lookup->cv_setTxBlockFromSeed.wait_for(
+                 lock, chrono::seconds(RECOVERY_SYNC_TIMEOUT)) ==
+             cv_status::timeout);
+    if (m_mediator.m_txBlockChain.GetBlockCount() > oldBlkCount + 1) {
+      LOG_GENERAL(INFO, "Received next two txblocks. Ok to rejoin now!")
+      break;
+    }
+    this_thread::sleep_for(chrono::seconds(RECOVERY_SYNC_TIMEOUT));
+  }
+
+  m_mediator.m_lookup->SetSyncType(SyncType::NO_SYNC);
 }
 
 bool Node::StartRetrieveHistory(const SyncType syncType,
                                 bool rejoiningAfterRecover) {
-    LOG_MARKER();
-    auto span = START_SPAN(NODE, {});
-    SCOPED_SPAN(NODE, scope, span);
-    m_mediator.m_txBlockChain.Reset();
-    m_mediator.m_dsBlockChain.Reset();
-    m_mediator.m_blocklinkchain.Reset();
-    {
-        DequeOfNode buildDSComm;
-        lock_guard<mutex> lock(m_mediator.m_mutexInitialDSCommittee);
-        if (m_mediator.m_initialDSCommittee->size() != 0) {
-            for (const auto &initDSCommKey: *m_mediator.m_initialDSCommittee) {
-                buildDSComm.emplace_back(initDSCommKey, Peer());
-                // Set initial ds committee with null peer
-            }
-        } else {
-            LOG_GENERAL(FATAL, "Initial DS comm size 0 ");
+  LOG_MARKER();
+
+  m_mediator.m_txBlockChain.Reset();
+  m_mediator.m_dsBlockChain.Reset();
+  m_mediator.m_blocklinkchain.Reset();
+  {
+    DequeOfNode buildDSComm;
+    lock_guard<mutex> lock(m_mediator.m_mutexInitialDSCommittee);
+    if (m_mediator.m_initialDSCommittee->size() != 0) {
+      for (const auto& initDSCommKey : *m_mediator.m_initialDSCommittee) {
+        buildDSComm.emplace_back(initDSCommKey, Peer());
+        // Set initial ds committee with null peer
+      }
+    } else {
+      LOG_GENERAL(FATAL, "Initial DS comm size 0 ");
+    }
+
+    m_mediator.m_blocklinkchain.SetBuiltDSComm(buildDSComm);
+  }
+
+  m_mediator.m_DSCommittee->clear();
+
+  uint16_t ds_consensusLeaderID = 0;
+
+  if (!BlockStorage::GetBlockStorage().GetDSCommittee(m_mediator.m_DSCommittee,
+                                                      ds_consensusLeaderID)) {
+    LOG_GENERAL(WARNING,
+                "Retrieve history error due to failed to get ds committee.");
+    return false;
+  }
+
+  m_mediator.m_ds->SetConsensusLeaderID(ds_consensusLeaderID);
+
+  unordered_map<string, Peer> ipMapping;
+  GetIpMapping(ipMapping);
+
+  if (!ipMapping.empty()) {
+    for (auto& ds : *m_mediator.m_DSCommittee) {
+      string pubKey;
+      if (!DataConversion::SerializableToHexStr(ds.first, pubKey)) {
+        LOG_GENERAL(WARNING, "Error converting pubkey to string");
+        continue;
+      }
+
+      if (ipMapping.find(pubKey) != ipMapping.end()) {
+        ds.second = ipMapping.at(pubKey);
+      }
+    }
+  }
+
+  bool bDS = false;
+  for (auto& i : *m_mediator.m_DSCommittee) {
+    if (i.first == m_mediator.m_selfKey.second) {
+      if (syncType == NEW_SYNC &&
+          i.second != m_mediator.m_selfPeer) {  // IP of restarted ds node has
+                                                // to be same as in committee
+        LOG_GENERAL(WARNING,
+                    "Seems different IP-Port is used by this ds node after "
+                    "being restarted!")
+        break;
+      } else {
+        i.second = Peer();
+        bDS = true;
+        break;
+      }
+    }
+  }
+
+  // Add ds guard nodes to blacklist exclusion list
+  Guard::GetInstance().AddDSGuardToBlacklistExcludeList(
+      *m_mediator.m_DSCommittee);
+  m_mediator.m_lookup->RemoveSeedNodesFromBlackList();
+
+  if (SyncType::RECOVERY_ALL_SYNC == syncType) {
+    Blacklist::GetInstance().Enable(false);
+  }
+
+  if (!LOOKUP_NODE_MODE && SyncType::RECOVERY_ALL_SYNC == syncType) {
+    LOG_GENERAL(INFO, "Non-lookup node, wait "
+                          << WAIT_LOOKUP_WAKEUP_IN_SECONDS
+                          << " seconds for lookup wakeup...");
+    this_thread::sleep_for(chrono::seconds(WAIT_LOOKUP_WAKEUP_IN_SECONDS));
+  }
+
+  m_retriever = std::make_shared<Retriever>(m_mediator);
+
+  /// Retrieve block link
+  bool ds_result = m_retriever->RetrieveBlockLink();
+
+  /// Retrieve Tx blocks, relative final-block state-delta from persistence
+  bool st_result = m_retriever->RetrieveStates();
+  bool tx_result = m_retriever->RetrieveTxBlocks();
+
+  if (!tx_result) {
+    return false;
+  }
+
+  if ((LOOKUP_NODE_MODE && ARCHIVAL_LOOKUP &&
+       SyncType::NEW_LOOKUP_SYNC == syncType) ||
+      (LOOKUP_NODE_MODE && SyncType::RECOVERY_ALL_SYNC == syncType) ||
+      (LOOKUP_NODE_MODE && !ARCHIVAL_LOOKUP &&
+       SyncType::LOOKUP_SYNC == syncType)) {
+    // Additional safe-guard mechanism, find if have not received any MBs from
+    // last N txblks in persistence from S3.
+    m_mediator.m_lookup->FindMissingMBsForLastNTxBlks(
+        LAST_N_TXBLKS_TOCHECK_FOR_MISSINGMBS);
+    m_mediator.m_lookup->CheckAndFetchUnavailableMBs(false);
+
+    // Pull the extseed pubkeys to local store from persistence DB
+    lock_guard<mutex> g(m_mediator.m_lookup->m_mutexExtSeedWhitelisted);
+    BlockStorage::GetBlockStorage().GetAllExtSeedPubKeys(
+        m_mediator.m_lookup->m_extSeedWhitelisted);
+  }
+
+  // fetch vcblocks from disk
+  if (LOOKUP_NODE_MODE && ARCHIVAL_LOOKUP && MULTIPLIER_SYNC_MODE) {
+    std::list<VCBlockSharedPtr> vcblocks;
+    if (!BlockStorage::GetBlockStorage().GetAllVCBlocks(vcblocks)) {
+      LOG_GENERAL(WARNING, "Failed to get vcBlocks");
+      return false;
+    }
+
+    lock(m_mutexhistVCBlkForDSBlock, m_mutexhistVCBlkForTxBlock);
+    lock_guard<mutex> g(m_mutexhistVCBlkForDSBlock, adopt_lock);
+    lock_guard<mutex> g2(m_mutexhistVCBlkForTxBlock, adopt_lock);
+    m_histVCBlocksForDSBlock.clear();
+    m_histVCBlocksForTxBlock.clear();
+    for (const auto& block : vcblocks) {
+      if (m_mediator.m_ds->IsDSBlockVCState(
+              block->GetHeader().GetViewChangeState())) {
+        // this vcblock belongs to dsepoch (some dsblock)
+        auto dsEpoch = block->GetHeader().GetViewChangeDSEpochNo();
+        m_histVCBlocksForDSBlock[dsEpoch].emplace_back(block);
+      } else {
+        // this vc blocks belongs to tx epoch (some txblock)
+        auto txEpoch = block->GetHeader().GetViewChangeEpochNo();
+        m_histVCBlocksForTxBlock[txEpoch].emplace_back(block);
+      }
+    }
+
+    // sorted map values by vccounter
+    for (auto it : m_histVCBlocksForTxBlock) {
+      sort(it.second.begin(), it.second.end(),
+           [](const VCBlockSharedPtr& a, const VCBlockSharedPtr& b) {
+             return a->GetHeader().GetViewChangeCounter() <
+                    b->GetHeader().GetViewChangeCounter();
+           });
+    }
+
+    for (auto it : m_histVCBlocksForDSBlock) {
+      sort(it.second.begin(), it.second.end(),
+           [](const VCBlockSharedPtr& a, const VCBlockSharedPtr& b) {
+             return a->GetHeader().GetViewChangeCounter() <
+                    b->GetHeader().GetViewChangeCounter();
+           });
+    }
+  }
+
+  if (/* new node not part of ds committee */ (SyncType::NEW_SYNC == syncType &&
+                                               !bDS) ||
+      SyncType::NEW_LOOKUP_SYNC == syncType ||
+      (rejoiningAfterRecover &&
+       (SyncType::NORMAL_SYNC == syncType || SyncType::DS_SYNC == syncType ||
+        SyncType::LOOKUP_SYNC == syncType))) {
+    return true;
+  }
+
+  /// Retrieve lacked Tx blocks from lookup nodes
+  if (SyncType::NO_SYNC == m_mediator.m_lookup->GetSyncType() &&
+      SyncType::RECOVERY_ALL_SYNC != syncType &&
+      SyncType::NEW_SYNC != syncType) {
+    uint64_t oldTxNum = m_mediator.m_txBlockChain.GetBlockCount();
+
+    if (LOOKUP_NODE_MODE) {
+      if (!ARCHIVAL_LOOKUP && !m_mediator.m_lookup->GetMyLookupOffline()) {
+        LOG_GENERAL(WARNING, "Cannot fetch data from off-line lookup node!");
+        return false;
+      }
+    } else {
+      if (!GetOfflineLookups()) {
+        LOG_GENERAL(WARNING, "Cannot fetch data from lookup node!");
+        return false;
+      }
+
+      unique_lock<mutex> lock(m_mediator.m_lookup->m_MutexCVSetTxBlockFromSeed);
+      m_mediator.m_lookup->SetSyncType(SyncType::LOOKUP_SYNC);
+
+      do {
+        m_mediator.m_lookup->GetTxBlockFromSeedNodes(
+            m_mediator.m_txBlockChain.GetBlockCount(), 0);
+        LOG_GENERAL(INFO,
+                    "Retrieve final block from lookup node, please wait...");
+      } while (m_mediator.m_lookup->cv_setTxBlockFromSeed.wait_for(
+                   lock, chrono::seconds(RECOVERY_SYNC_TIMEOUT)) ==
+               cv_status::timeout);
+
+      m_mediator.m_lookup->SetSyncType(SyncType::NO_SYNC);
+
+      /// If node recovery lagging behind too much, apply re-join
+      /// process instead of node recovery
+      if (m_mediator.m_txBlockChain.GetBlockCount() > oldTxNum + 1) {
+        LOG_GENERAL(WARNING,
+                    "Node recovery lagging behind too much, apply re-join "
+                    "process instead");
+        return false;
+      }
+    }
+
+    /// Retrieve lacked final-block state-delta from lookup nodes
+    if (m_mediator.m_txBlockChain.GetBlockCount() > oldTxNum) {
+      unique_lock<mutex> lock(
+          m_mediator.m_lookup->m_mutexSetStateDeltaFromSeed);
+      m_mediator.m_lookup->SetSyncType(SyncType::LOOKUP_SYNC);
+      m_mediator.m_lookup->m_skipAddStateDeltaToAccountStore = false;
+      do {
+        m_mediator.m_lookup->GetStateDeltaFromSeedNodes(
+            m_mediator.m_txBlockChain.GetLastBlock().GetHeader().GetBlockNum());
+        LOG_GENERAL(INFO,
+                    "Retrieve final block state delta from lookup node, please "
+                    "wait...");
+      } while (m_mediator.m_lookup->cv_setStateDeltaFromSeed.wait_for(
+                   lock, chrono::seconds(RECOVERY_SYNC_TIMEOUT)) ==
+               cv_status::timeout);
+
+      m_mediator.m_lookup->SetSyncType(SyncType::NO_SYNC);
+    }
+  }
+
+  /// Rejoin will be applied following below rules:
+  /// 1. Non-lookup node &&
+  /// 2. Not from upgrading mode &&
+  /// 3. Not from re-join mode &&
+  /// 4. Not from recovery-all mode &&
+  /// 5. Still in first DS epoch, or in vacuous epoch
+  if (!LOOKUP_NODE_MODE &&
+      SyncType::NO_SYNC == m_mediator.m_lookup->GetSyncType() &&
+      SyncType::RECOVERY_ALL_SYNC != syncType &&
+      (m_mediator.m_txBlockChain.GetLastBlock().GetHeader().GetBlockNum() <
+           NUM_FINAL_BLOCK_PER_POW ||
+       CommonUtils::IsVacuousEpoch(
+           m_mediator.m_txBlockChain.GetLastBlock().GetHeader().GetBlockNum() +
+           1))) {
+    LOG_GENERAL(WARNING,
+                "Node recovery with vacuous epoch or in first DS epoch, apply "
+                "re-join process instead");
+    return false;
+  }
+
+  /// Save coin base for final block, from last DS epoch to current TX epoch
+  /// However, if the last tx block is one from vacaous epoch, its already too
+  /// late and coinbase info is of no use. so skip saving coinbase
+  if (bDS &&
+      (m_mediator.m_txBlockChain.GetLastBlock().GetHeader().GetBlockNum() + 1) %
+              NUM_FINAL_BLOCK_PER_POW !=
+          0) {
+    for (uint64_t blockNum =
+             m_mediator.m_dsBlockChain.GetLastBlock().GetHeader().GetEpochNum();
+         blockNum <=
+         m_mediator.m_txBlockChain.GetLastBlock().GetHeader().GetBlockNum();
+         ++blockNum) {
+      LOG_GENERAL(INFO, "Update coin base for finalblock with blockNum: "
+                            << blockNum << ", reward: "
+                            << m_mediator.m_txBlockChain.GetBlock(blockNum)
+                                   .GetHeader()
+                                   .GetRewards());
+      m_mediator.m_ds->SaveCoinbase(
+          m_mediator.m_txBlockChain.GetBlock(blockNum).GetB1(),
+          m_mediator.m_txBlockChain.GetBlock(blockNum).GetB2(),
+          CoinbaseReward::FINALBLOCK_REWARD, blockNum + 1);
+      m_mediator.m_ds->m_totalTxnFees +=
+          m_mediator.m_txBlockChain.GetBlock(blockNum).GetHeader().GetRewards();
+    }
+  }
+
+  /// Retrieve sharding structure and setup relative variables
+  if (!BlockStorage::GetBlockStorage().GetShardStructure(
+          m_mediator.m_ds->m_shards)) {
+    LOG_GENERAL(WARNING, "BlockStorage::GetShardStructure failed");
+  }
+
+  if (!ipMapping.empty()) {
+    for (auto& shard : m_mediator.m_ds->m_shards) {
+      for (auto& node : shard) {
+        string pubKey;
+        if (!DataConversion::SerializableToHexStr(get<SHARD_NODE_PUBKEY>(node),
+                                                  pubKey)) {
+          LOG_GENERAL(WARNING, "Error converting pubkey to string");
+          continue;
         }
 
-        m_mediator.m_blocklinkchain.SetBuiltDSComm(buildDSComm);
-    }
-
-    m_mediator.m_DSCommittee->clear();
-
-    uint16_t ds_consensusLeaderID = 0;
-
-    if (!BlockStorage::GetBlockStorage().GetDSCommittee(m_mediator.m_DSCommittee,
-                                                        ds_consensusLeaderID)) {
-        LOG_GENERAL(WARNING,
-                    "Retrieve history error due to failed to get ds committee.");
+        if (ipMapping.find(pubKey) != ipMapping.end()) {
+          get<SHARD_NODE_PEER>(node) = ipMapping.at(pubKey);
+        }
+      }
+    }
+  }
+
+  bool bInShardStructure = false;
+  bool bIpChanged = false;
+
+  if (bDS) {
+    m_myshardId = m_mediator.m_ds->m_shards.size();
+  } else {
+    for (unsigned int i = 0;
+         i < m_mediator.m_ds->m_shards.size() && !bInShardStructure; ++i) {
+      for (const auto& shardNode : m_mediator.m_ds->m_shards.at(i)) {
+        if (get<SHARD_NODE_PUBKEY>(shardNode) == m_mediator.m_selfKey.second) {
+          SetMyshardId(i);
+          LOG_GENERAL(
+              INFO, "This node belongs to sharding structure #" << m_myshardId);
+          bInShardStructure = true;
+          if (get<SHARD_NODE_PEER>(shardNode).m_ipAddress !=
+              m_mediator.m_selfPeer.m_ipAddress) {
+            bIpChanged = true;
+          }
+          break;
+        }
+      }
+    }
+  }
+
+  if (LOOKUP_NODE_MODE) {
+    m_mediator.m_lookup->ProcessEntireShardingStructure();
+  } else {
+    LoadShardingStructure(true);
+    lock_guard<mutex> g(m_mediator.m_ds->m_mutexMapNodeReputation);
+    m_mediator.m_ds->ProcessShardingStructure(
+        m_mediator.m_ds->m_shards, m_mediator.m_ds->m_publicKeyToshardIdMap,
+        m_mediator.m_ds->m_mapNodeReputation);
+  }
+
+  if (REJOIN_NODE_NOT_IN_NETWORK && !LOOKUP_NODE_MODE && !bDS) {
+    if (!bInShardStructure) {
+      LOG_GENERAL(
+          WARNING,
+          "Node " << m_mediator.m_selfKey.second
+                  << " is not in network, apply re-join process instead");
+      WaitForNextTwoBlocksBeforeRejoin();
+      return false;
+    } else if (bIpChanged) {
+      LOG_GENERAL(
+          INFO,
+          "My IP has been changed. So will broadcast my new IP to network");
+      if (!UpdateShardNodeIdentity()) {
+        WaitForNextTwoBlocksBeforeRejoin();
         return false;
-    }
-
-    m_mediator.m_ds->SetConsensusLeaderID(ds_consensusLeaderID);
-
-    unordered_map<string, Peer> ipMapping;
-    GetIpMapping(ipMapping);
-
-    if (!ipMapping.empty()) {
-        for (auto &ds: *m_mediator.m_DSCommittee) {
-            string pubKey;
-            if (!DataConversion::SerializableToHexStr(ds.first, pubKey)) {
-                LOG_GENERAL(WARNING, "Error converting pubkey to string");
-                continue;
-            }
-
-            if (ipMapping.find(pubKey) != ipMapping.end()) {
-                ds.second = ipMapping.at(pubKey);
-            }
-        }
-    }
-
-    bool bDS = false;
-    for (auto &i: *m_mediator.m_DSCommittee) {
-        if (i.first == m_mediator.m_selfKey.second) {
-            if (syncType == NEW_SYNC &&
-                i.second != m_mediator.m_selfPeer) {  // IP of restarted ds node has
-                // to be same as in committee
-                LOG_GENERAL(WARNING,
-                            "Seems different IP-Port is used by this ds node after "
-                            "being restarted!")
-                break;
-            } else {
-                i.second = Peer();
-                bDS = true;
-                break;
-            }
-        }
-    }
-
-    // Add ds guard nodes to blacklist exclusion list
-    Guard::GetInstance().AddDSGuardToBlacklistExcludeList(
-            *m_mediator.m_DSCommittee);
-    m_mediator.m_lookup->RemoveSeedNodesFromBlackList();
-
-    if (SyncType::RECOVERY_ALL_SYNC == syncType) {
-        Blacklist::GetInstance().Enable(false);
-    }
-
-    if (!LOOKUP_NODE_MODE && SyncType::RECOVERY_ALL_SYNC == syncType) {
-        LOG_GENERAL(INFO, "Non-lookup node, wait "
-                << WAIT_LOOKUP_WAKEUP_IN_SECONDS
-                << " seconds for lookup wakeup...");
-        this_thread::sleep_for(chrono::seconds(WAIT_LOOKUP_WAKEUP_IN_SECONDS));
-    }
-
-    m_retriever = std::make_shared<Retriever>(m_mediator);
-
-    /// Retrieve block link
-    bool ds_result = m_retriever->RetrieveBlockLink();
-
-    /// Retrieve Tx blocks, relative final-block state-delta from persistence
-    bool st_result = m_retriever->RetrieveStates();
-    bool tx_result = m_retriever->RetrieveTxBlocks();
-
-    if (!tx_result) {
-        return false;
-    }
-
-    if ((LOOKUP_NODE_MODE && ARCHIVAL_LOOKUP &&
-         SyncType::NEW_LOOKUP_SYNC == syncType) ||
-        (LOOKUP_NODE_MODE && SyncType::RECOVERY_ALL_SYNC == syncType) ||
-        (LOOKUP_NODE_MODE && !ARCHIVAL_LOOKUP &&
-         SyncType::LOOKUP_SYNC == syncType)) {
-        // Additional safe-guard mechanism, find if have not received any MBs from
-        // last N txblks in persistence from S3.
-        m_mediator.m_lookup->FindMissingMBsForLastNTxBlks(
-                LAST_N_TXBLKS_TOCHECK_FOR_MISSINGMBS);
-        m_mediator.m_lookup->CheckAndFetchUnavailableMBs(false);
-
-        // Pull the extseed pubkeys to local store from persistence DB
-        lock_guard<mutex> g(m_mediator.m_lookup->m_mutexExtSeedWhitelisted);
-        BlockStorage::GetBlockStorage().GetAllExtSeedPubKeys(
-                m_mediator.m_lookup->m_extSeedWhitelisted);
-    }
-
-    // fetch vcblocks from disk
-    if (LOOKUP_NODE_MODE && ARCHIVAL_LOOKUP && MULTIPLIER_SYNC_MODE) {
-        std::list<VCBlockSharedPtr> vcblocks;
-        if (!BlockStorage::GetBlockStorage().GetAllVCBlocks(vcblocks)) {
-            LOG_GENERAL(WARNING, "Failed to get vcBlocks");
-            return false;
-        }
-
-        lock(m_mutexhistVCBlkForDSBlock, m_mutexhistVCBlkForTxBlock);
-        lock_guard<mutex> g(m_mutexhistVCBlkForDSBlock, adopt_lock);
-        lock_guard<mutex> g2(m_mutexhistVCBlkForTxBlock, adopt_lock);
-        m_histVCBlocksForDSBlock.clear();
-        m_histVCBlocksForTxBlock.clear();
-        for (const auto &block: vcblocks) {
-            if (m_mediator.m_ds->IsDSBlockVCState(
-                    block->GetHeader().GetViewChangeState())) {
-                // this vcblock belongs to dsepoch (some dsblock)
-                auto dsEpoch = block->GetHeader().GetViewChangeDSEpochNo();
-                m_histVCBlocksForDSBlock[dsEpoch].emplace_back(block);
-            } else {
-                // this vc blocks belongs to tx epoch (some txblock)
-                auto txEpoch = block->GetHeader().GetViewChangeEpochNo();
-                m_histVCBlocksForTxBlock[txEpoch].emplace_back(block);
-            }
-        }
-
-        // sorted map values by vccounter
-        for (auto it: m_histVCBlocksForTxBlock) {
-            sort(it.second.begin(), it.second.end(),
-                 [](const VCBlockSharedPtr &a, const VCBlockSharedPtr &b) {
-                     return a->GetHeader().GetViewChangeCounter() <
-                            b->GetHeader().GetViewChangeCounter();
-                 });
-        }
-
-        for (auto it: m_histVCBlocksForDSBlock) {
-            sort(it.second.begin(), it.second.end(),
-                 [](const VCBlockSharedPtr &a, const VCBlockSharedPtr &b) {
-                     return a->GetHeader().GetViewChangeCounter() <
-                            b->GetHeader().GetViewChangeCounter();
-                 });
-        }
-    }
-
-    if (/* new node not part of ds committee */ (SyncType::NEW_SYNC == syncType &&
-                                                 !bDS) ||
-                                                SyncType::NEW_LOOKUP_SYNC == syncType ||
-                                                (rejoiningAfterRecover &&
-                                                 (SyncType::NORMAL_SYNC == syncType || SyncType::DS_SYNC == syncType ||
-                                                  SyncType::LOOKUP_SYNC == syncType))) {
-        return true;
-    }
-
-    /// Retrieve lacked Tx blocks from lookup nodes
-    if (SyncType::NO_SYNC == m_mediator.m_lookup->GetSyncType() &&
-        SyncType::RECOVERY_ALL_SYNC != syncType &&
-        SyncType::NEW_SYNC != syncType) {
-        uint64_t oldTxNum = m_mediator.m_txBlockChain.GetBlockCount();
-
-        if (LOOKUP_NODE_MODE) {
-            if (!ARCHIVAL_LOOKUP && !m_mediator.m_lookup->GetMyLookupOffline()) {
-                LOG_GENERAL(WARNING, "Cannot fetch data from off-line lookup node!");
-                return false;
-            }
-        } else {
-            if (!GetOfflineLookups()) {
-                LOG_GENERAL(WARNING, "Cannot fetch data from lookup node!");
-                return false;
-            }
-
-            unique_lock<mutex> lock(m_mediator.m_lookup->m_MutexCVSetTxBlockFromSeed);
-            m_mediator.m_lookup->SetSyncType(SyncType::LOOKUP_SYNC);
-
-            do {
-                m_mediator.m_lookup->GetTxBlockFromSeedNodes(
-                        m_mediator.m_txBlockChain.GetBlockCount(), 0);
-                LOG_GENERAL(INFO,
-                            "Retrieve final block from lookup node, please wait...");
-            } while (m_mediator.m_lookup->cv_setTxBlockFromSeed.wait_for(
-                    lock, chrono::seconds(RECOVERY_SYNC_TIMEOUT)) ==
-                     cv_status::timeout);
-
-            m_mediator.m_lookup->SetSyncType(SyncType::NO_SYNC);
-
-            /// If node recovery lagging behind too much, apply re-join
-            /// process instead of node recovery
-            if (m_mediator.m_txBlockChain.GetBlockCount() > oldTxNum + 1) {
-                LOG_GENERAL(WARNING,
-                            "Node recovery lagging behind too much, apply re-join "
-                            "process instead");
-                return false;
-            }
-        }
-
-        /// Retrieve lacked final-block state-delta from lookup nodes
-        if (m_mediator.m_txBlockChain.GetBlockCount() > oldTxNum) {
-            unique_lock<mutex> lock(
-                    m_mediator.m_lookup->m_mutexSetStateDeltaFromSeed);
-            m_mediator.m_lookup->SetSyncType(SyncType::LOOKUP_SYNC);
-            m_mediator.m_lookup->m_skipAddStateDeltaToAccountStore = false;
-            do {
-                m_mediator.m_lookup->GetStateDeltaFromSeedNodes(
-                        m_mediator.m_txBlockChain.GetLastBlock().GetHeader().GetBlockNum());
-                LOG_GENERAL(INFO,
-                            "Retrieve final block state delta from lookup node, please "
-                            "wait...");
-            } while (m_mediator.m_lookup->cv_setStateDeltaFromSeed.wait_for(
-                    lock, chrono::seconds(RECOVERY_SYNC_TIMEOUT)) ==
-                     cv_status::timeout);
-
-            m_mediator.m_lookup->SetSyncType(SyncType::NO_SYNC);
-        }
-    }
-
-    /// Rejoin will be applied following below rules:
-    /// 1. Non-lookup node &&
-    /// 2. Not from upgrading mode &&
-    /// 3. Not from re-join mode &&
-    /// 4. Not from recovery-all mode &&
-    /// 5. Still in first DS epoch, or in vacuous epoch
-    if (!LOOKUP_NODE_MODE &&
-        SyncType::NO_SYNC == m_mediator.m_lookup->GetSyncType() &&
-        SyncType::RECOVERY_ALL_SYNC != syncType &&
-        (m_mediator.m_txBlockChain.GetLastBlock().GetHeader().GetBlockNum() <
-         NUM_FINAL_BLOCK_PER_POW ||
-         CommonUtils::IsVacuousEpoch(
-                 m_mediator.m_txBlockChain.GetLastBlock().GetHeader().GetBlockNum() +
-                 1))) {
-        LOG_GENERAL(WARNING,
-                    "Node recovery with vacuous epoch or in first DS epoch, apply "
-                    "re-join process instead");
-        return false;
-    }
-
-    /// Save coin base for final block, from last DS epoch to current TX epoch
-    /// However, if the last tx block is one from vacaous epoch, its already too
-    /// late and coinbase info is of no use. so skip saving coinbase
-    if (bDS &&
-        (m_mediator.m_txBlockChain.GetLastBlock().GetHeader().GetBlockNum() + 1) %
-        NUM_FINAL_BLOCK_PER_POW !=
-        0) {
-        for (uint64_t blockNum =
-                m_mediator.m_dsBlockChain.GetLastBlock().GetHeader().GetEpochNum();
-             blockNum <=
-             m_mediator.m_txBlockChain.GetLastBlock().GetHeader().GetBlockNum();
-             ++blockNum) {
-            LOG_GENERAL(INFO, "Update coin base for finalblock with blockNum: "
-                    << blockNum << ", reward: "
-                    << m_mediator.m_txBlockChain.GetBlock(blockNum)
-                            .GetHeader()
-                            .GetRewards());
-            m_mediator.m_ds->SaveCoinbase(
-                    m_mediator.m_txBlockChain.GetBlock(blockNum).GetB1(),
-                    m_mediator.m_txBlockChain.GetBlock(blockNum).GetB2(),
-                    CoinbaseReward::FINALBLOCK_REWARD, blockNum + 1);
-            m_mediator.m_ds->m_totalTxnFees +=
-                    m_mediator.m_txBlockChain.GetBlock(blockNum).GetHeader().GetRewards();
-        }
-    }
-
-    /// Retrieve sharding structure and setup relative variables
-    if (!BlockStorage::GetBlockStorage().GetShardStructure(
-            m_mediator.m_ds->m_shards)) {
-        LOG_GENERAL(WARNING, "BlockStorage::GetShardStructure failed");
-    }
-
-    if (!ipMapping.empty()) {
-        for (auto &shard: m_mediator.m_ds->m_shards) {
-            for (auto &node: shard) {
-                string pubKey;
-                if (!DataConversion::SerializableToHexStr(get<SHARD_NODE_PUBKEY>(node),
-                                                          pubKey)) {
-                    LOG_GENERAL(WARNING, "Error converting pubkey to string");
-                    continue;
-                }
-
-                if (ipMapping.find(pubKey) != ipMapping.end()) {
-                    get<SHARD_NODE_PEER>(node) = ipMapping.at(pubKey);
-                }
-            }
-        }
-    }
-
-    bool bInShardStructure = false;
-    bool bIpChanged = false;
-
-    if (bDS) {
-        m_myshardId = m_mediator.m_ds->m_shards.size();
-    } else {
-        for (unsigned int i = 0;
-             i < m_mediator.m_ds->m_shards.size() && !bInShardStructure; ++i) {
-            for (const auto &shardNode: m_mediator.m_ds->m_shards.at(i)) {
-                if (get<SHARD_NODE_PUBKEY>(shardNode) == m_mediator.m_selfKey.second) {
-                    SetMyshardId(i);
-                    LOG_GENERAL(
-                            INFO, "This node belongs to sharding structure #" << m_myshardId);
-                    bInShardStructure = true;
-                    if (get<SHARD_NODE_PEER>(shardNode).m_ipAddress !=
-                        m_mediator.m_selfPeer.m_ipAddress) {
-                        bIpChanged = true;
-                    }
-                    break;
-                }
-            }
-        }
-    }
-
-    if (LOOKUP_NODE_MODE) {
-        m_mediator.m_lookup->ProcessEntireShardingStructure();
-    } else {
-        LoadShardingStructure(true);
-        lock_guard<mutex> g(m_mediator.m_ds->m_mutexMapNodeReputation);
-        m_mediator.m_ds->ProcessShardingStructure(
-                m_mediator.m_ds->m_shards, m_mediator.m_ds->m_publicKeyToshardIdMap,
-                m_mediator.m_ds->m_mapNodeReputation);
-    }
-
-    if (REJOIN_NODE_NOT_IN_NETWORK && !LOOKUP_NODE_MODE && !bDS) {
-        if (!bInShardStructure) {
-            LOG_GENERAL(
-                    WARNING,
-                    "Node " << m_mediator.m_selfKey.second
-                            << " is not in network, apply re-join process instead");
-            WaitForNextTwoBlocksBeforeRejoin();
-            return false;
-        } else if (bIpChanged) {
-            LOG_GENERAL(
-                    INFO,
-                    "My IP has been changed. So will broadcast my new IP to network");
-            if (!UpdateShardNodeIdentity()) {
-                WaitForNextTwoBlocksBeforeRejoin();
-                return false;
-            }
-        }
-    }
-
-    m_mediator.m_consensusID =
-            (m_mediator.m_txBlockChain.GetBlockCount()) % NUM_FINAL_BLOCK_PER_POW;
-
-    /// Save coin base for micro block, from last DS epoch to current TX epoch
-    /// However, if the last tx block is one from vacaous epoch, its already too
-    /// late and coinbase info is of no use. so skip saving coinbase
-    if (bDS &&
-        (m_mediator.m_txBlockChain.GetLastBlock().GetHeader().GetBlockNum() + 1) %
-        NUM_FINAL_BLOCK_PER_POW !=
-        0) {
-        m_mediator.m_ds->SetState(DirectoryService::DirState::SYNC);
-        std::list<MicroBlockSharedPtr> microBlocks;
-        if (BlockStorage::GetBlockStorage().GetRangeMicroBlocks(
-                m_mediator.m_dsBlockChain.GetLastBlock().GetHeader().GetEpochNum(),
-                m_mediator.m_txBlockChain.GetLastBlock().GetHeader().GetBlockNum() +
+      }
+    }
+  }
+
+  m_mediator.m_consensusID =
+      (m_mediator.m_txBlockChain.GetBlockCount()) % NUM_FINAL_BLOCK_PER_POW;
+
+  /// Save coin base for micro block, from last DS epoch to current TX epoch
+  /// However, if the last tx block is one from vacaous epoch, its already too
+  /// late and coinbase info is of no use. so skip saving coinbase
+  if (bDS &&
+      (m_mediator.m_txBlockChain.GetLastBlock().GetHeader().GetBlockNum() + 1) %
+              NUM_FINAL_BLOCK_PER_POW !=
+          0) {
+    m_mediator.m_ds->SetState(DirectoryService::DirState::SYNC);
+    std::list<MicroBlockSharedPtr> microBlocks;
+    if (BlockStorage::GetBlockStorage().GetRangeMicroBlocks(
+            m_mediator.m_dsBlockChain.GetLastBlock().GetHeader().GetEpochNum(),
+            m_mediator.m_txBlockChain.GetLastBlock().GetHeader().GetBlockNum() +
                 1,
-                0, m_mediator.m_ds->m_shards.size(), microBlocks)) {
-            for (const auto &microBlock: microBlocks) {
-                LOG_GENERAL(INFO,
-                            "Retrieve microblock with epochNum: "
-                                    << microBlock->GetHeader().GetEpochNum()
-                                    << ", shardId: " << microBlock->GetHeader().GetShardId()
-                                    << ", reward: " << microBlock->GetHeader().GetRewards()
-                                    << " from persistence, and update coin base");
-                m_mediator.m_ds->SaveCoinbase(microBlock->GetB1(), microBlock->GetB2(),
-                                              microBlock->GetHeader().GetShardId(),
-                                              microBlock->GetHeader().GetEpochNum());
-            }
-        }
-
-        // Send whitelist request to seeds, in case it was blacklisted if was
-        // restarted.
-        if (ComposeAndSendRemoveNodeFromBlacklist(LOOKUP)) {
-            this_thread::sleep_for(
-                    chrono::seconds(REMOVENODEFROMBLACKLIST_DELAY_IN_SECONDS));
-        }
-
-        // failed to fetch mbs/coinbase info from local disk for any epoch
-        std::map<uint64_t, std::map<int32_t, std::vector<PubKey>>>
-                coinbaseRewardeesTmp;
-        m_mediator.m_ds->GetCoinbaseRewardees(coinbaseRewardeesTmp);
-        for (auto blockNum =
-                m_mediator.m_dsBlockChain.GetLastBlock().GetHeader().GetEpochNum();
-             blockNum <=
-             m_mediator.m_txBlockChain.GetLastBlock().GetHeader().GetBlockNum();
-             blockNum++) {
-            const auto &it = coinbaseRewardeesTmp.find(blockNum);
-            if (it == coinbaseRewardeesTmp.end() ||
-                (it->second.size() <= m_mediator.m_txBlockChain.GetBlock(blockNum)
-                        .GetMicroBlockInfos()
-                        .size())) {
-                m_mediator.m_lookup->ComposeAndSendGetCosigsRewardsFromSeed(blockNum);
-                this_thread::sleep_for(chrono::milliseconds(100));
-            }
-        }
-    }
-
-    bool res = false;
-
-    if (st_result && ds_result && tx_result) {
-        if (m_retriever->ValidateStates()) {
-            LOG_GENERAL(INFO, "RetrieveHistory Success");
-            m_mediator.m_isRetrievedHistory = true;
-            res = true;
-        }
-    }
-
-    if ((bDS && SyncType::NEW_SYNC == syncType) ||
-        SyncType::RECOVERY_ALL_SYNC == syncType) {
-        m_mediator.m_currentEpochNum =
-                m_mediator.m_txBlockChain.GetLastBlock().GetHeader().GetBlockNum();
-        m_mediator.IncreaseEpochNum();
-
-        m_consensusLeaderID = 0;
-        m_mediator.UpdateDSBlockRand();
-        m_mediator.UpdateTxBlockRand();
-        m_mediator.m_ds->m_mode = DirectoryService::IDLE;
-
-        for (const auto &ds: *m_mediator.m_DSCommittee) {
-            if (ds.first == m_mediator.m_selfKey.second) {
-                m_mediator.m_ds->SetConsensusMyID(0);
-
-                for (auto const &i: *m_mediator.m_DSCommittee) {
-                    if (i.first == m_mediator.m_selfKey.second) {
-                        LOG_EPOCH(INFO, m_mediator.m_currentEpochNum,
-                                  "My node ID for this PoW consensus is "
-                                          << m_mediator.m_ds->GetConsensusMyID());
-                        break;
-                    }
-
-                    m_mediator.m_ds->IncrementConsensusMyID();
-                }
-
-                m_consensusMyID = m_mediator.m_ds->GetConsensusMyID();
-
-                if (m_mediator.m_DSCommittee
-                            ->at(m_mediator.m_ds->GetConsensusLeaderID())
-                            .first == m_mediator.m_selfKey.second) {
-                    m_mediator.m_ds->m_mode = DirectoryService::PRIMARY_DS;
-                    LOG_GENERAL(INFO, "Set as DS leader: "
-                            << m_mediator.m_selfPeer.GetPrintableIPAddress()
-                            << ":"
-                            << m_mediator.m_selfPeer.m_listenPortHost);
-                    LOG_STATE("[IDENT][" << std::setw(15) << std::left
-                                         << m_mediator.m_selfPeer.GetPrintableIPAddress()
-                                         << "][" << m_mediator.m_currentEpochNum
-                                         << "] DSLD");
-                } else {
-                    m_mediator.m_ds->m_mode = DirectoryService::BACKUP_DS;
-                    LOG_GENERAL(INFO, "Set as DS backup: "
-                            << m_mediator.m_selfPeer.GetPrintableIPAddress()
-                            << ":"
-                            << m_mediator.m_selfPeer.m_listenPortHost);
-                    LOG_STATE("[IDENT][" << std::setw(15) << std::left
-                                         << m_mediator.m_selfPeer.GetPrintableIPAddress()
-                                         << "][" << std::setw(6) << std::left
-                                         << m_mediator.m_ds->GetConsensusMyID()
-                                         << "] DSBK");
-                }
-
-                break;
-            }
-        }
-    }
-
-    return res;
-}
-
-void Node::GetIpMapping(unordered_map<string, Peer> &ipMapping) {
-    LOG_MARKER();
-    auto span = START_SPAN(NODE, {});
-    SCOPED_SPAN(NODE, scope, span);
-    if (!boost::filesystem::exists(IP_MAPPING_FILE_NAME)) {
-        LOG_GENERAL(WARNING, IP_MAPPING_FILE_NAME << " not existed!");
-        return;
-    }
-
-    using boost::property_tree::ptree;
-    ptree pt;
-    read_xml(IP_MAPPING_FILE_NAME, pt);
-    struct in_addr ip_addr{};
-
-    for (const ptree::value_type &v: pt.get_child("mapping")) {
-        if (v.first == "peer") {
-            inet_pton(AF_INET, v.second.get<string>("ip").c_str(), &ip_addr);
-            ipMapping[v.second.get<std::string>("pubkey")] =
-                    Peer((uint128_t) ip_addr.s_addr, v.second.get<uint32_t>("port"));
-        }
-    }
-}
-
-void Node::RemoveIpMapping() {
-    LOG_MARKER();
-    auto span = START_SPAN(NODE, {});
-    SCOPED_SPAN(NODE, scope, span);
-    if (boost::filesystem::exists(IP_MAPPING_FILE_NAME)) {
-        if (boost::filesystem::remove(IP_MAPPING_FILE_NAME)) {
-            LOG_GENERAL(INFO,
-                        IP_MAPPING_FILE_NAME << " has been removed successfully.");
-        } else {
-            LOG_GENERAL(WARNING, IP_MAPPING_FILE_NAME << " cannot be removed!");
-        }
-    }
-}
-
-void Node::WakeupAtTxEpoch() {
-    LOG_MARKER();
-    auto span = START_SPAN(NODE, {});
-    SCOPED_SPAN(NODE, scope, span);
-    if (LOOKUP_NODE_MODE) {
-        return;
-    }
-
-    lock_guard<mutex> g(m_mutexShardMember);
-    if (DirectoryService::IDLE != m_mediator.m_ds->m_mode) {
-        m_myShardMembers = m_mediator.m_DSCommittee;
-    }
-
-    m_consensusLeaderID =
-            DataConversion::charArrTo16Bits(
-                    m_mediator.m_txBlockChain.GetLastBlock().GetBlockHash().asBytes()) %
-            m_myShardMembers->size();
-
-    if (DirectoryService::IDLE != m_mediator.m_ds->m_mode) {
-        if (BROADCAST_GOSSIP_MODE) {
-            m_mediator.m_ds->m_forceMulticast = true;
-            VectorOfNode peers;
-            std::vector<PubKey> pubKeys;
-            m_mediator.m_ds->GetEntireNetworkPeerInfo(peers, pubKeys);
-
-            P2PComm::GetInstance().InitializeRumorManager(peers, pubKeys);
-        }
-        m_mediator.m_ds->SetState(
-                DirectoryService::DirState::MICROBLOCK_SUBMISSION);
-        auto func = [this]() mutable -> void {
-            m_mediator.m_ds->RunConsensusOnFinalBlock();
-        };
-        DetachedFunction(1, func);
-        return;
-    }
-
-    if (BROADCAST_GOSSIP_MODE) {
-        VectorOfNode peers;
-        std::vector<PubKey> pubKeys;
-        GetEntireNetworkPeerInfo(peers, pubKeys);
-
-        // Initialize every start of DS Epoch
-        P2PComm::GetInstance().InitializeRumorManager(peers, pubKeys);
-    }
-
-    SetState(WAITING_FINALBLOCK);
-}
-
-bool Node::GetOfflineLookups(bool endless) {
-    auto span = START_SPAN(NODE, {});
-    SCOPED_SPAN(NODE, scope, span);
-    unsigned int counter = 1;
-    while (!m_mediator.m_lookup->m_fetchedOfflineLookups &&
-           (counter <= FETCH_LOOKUP_MSG_MAX_RETRY || endless)) {
-        m_synchronizer.FetchOfflineLookups(m_mediator.m_lookup);
-
-        {
-            unique_lock<mutex> lock(
-                    m_mediator.m_lookup->m_mutexOfflineLookupsUpdation);
-            if (m_mediator.m_lookup->cv_offlineLookups.wait_for(
-                    lock, chrono::seconds(NEW_NODE_SYNC_INTERVAL)) ==
-                std::cv_status::timeout) {
-                if (!endless) {
-                    LOG_GENERAL(WARNING, "FetchOfflineLookups Timeout... tried "
-                            << counter << "/"
-                            << FETCH_LOOKUP_MSG_MAX_RETRY << " times");
-                    counter++;
-                }
-            } else {
-                break;
-            }
-        }
-    }
-    if (!m_mediator.m_lookup->m_fetchedOfflineLookups) {
-        LOG_GENERAL(WARNING, "Fetch offline lookup nodes failed");
-        return false;
-    }
-    m_mediator.m_lookup->m_fetchedOfflineLookups = false;
-    return true;
-}
-
-void Node::StartSynchronization() {
-    auto span = START_SPAN(NODE, {});
-    SCOPED_SPAN(NODE, scope, span);
-    if (LOOKUP_NODE_MODE) {
-        LOG_GENERAL(WARNING,
-                    "Node::StartSynchronization not expected to be called from "
-                    "LookUp node.");
-        return;
-    }
-    LOG_MARKER();
-
-    SetState(SYNC);
+            0, m_mediator.m_ds->m_shards.size(), microBlocks)) {
+      for (const auto& microBlock : microBlocks) {
+        LOG_GENERAL(INFO,
+                    "Retrieve microblock with epochNum: "
+                        << microBlock->GetHeader().GetEpochNum()
+                        << ", shardId: " << microBlock->GetHeader().GetShardId()
+                        << ", reward: " << microBlock->GetHeader().GetRewards()
+                        << " from persistence, and update coin base");
+        m_mediator.m_ds->SaveCoinbase(microBlock->GetB1(), microBlock->GetB2(),
+                                      microBlock->GetHeader().GetShardId(),
+                                      microBlock->GetHeader().GetEpochNum());
+      }
+    }
 
     // Send whitelist request to seeds, in case it was blacklisted if was
     // restarted.
     if (ComposeAndSendRemoveNodeFromBlacklist(LOOKUP)) {
-        this_thread::sleep_for(
-                chrono::seconds(REMOVENODEFROMBLACKLIST_DELAY_IN_SECONDS));
-    }
-
-    auto func = [this]() -> void {
-        if (!GetOfflineLookups()) {
-            LOG_GENERAL(WARNING, "Cannot rejoin currently");
-            return;
+      this_thread::sleep_for(
+          chrono::seconds(REMOVENODEFROMBLACKLIST_DELAY_IN_SECONDS));
+    }
+
+    // failed to fetch mbs/coinbase info from local disk for any epoch
+    std::map<uint64_t, std::map<int32_t, std::vector<PubKey>>>
+        coinbaseRewardeesTmp;
+    m_mediator.m_ds->GetCoinbaseRewardees(coinbaseRewardeesTmp);
+    for (auto blockNum =
+             m_mediator.m_dsBlockChain.GetLastBlock().GetHeader().GetEpochNum();
+         blockNum <=
+         m_mediator.m_txBlockChain.GetLastBlock().GetHeader().GetBlockNum();
+         blockNum++) {
+      const auto& it = coinbaseRewardeesTmp.find(blockNum);
+      if (it == coinbaseRewardeesTmp.end() ||
+          (it->second.size() <= m_mediator.m_txBlockChain.GetBlock(blockNum)
+                                    .GetMicroBlockInfos()
+                                    .size())) {
+        m_mediator.m_lookup->ComposeAndSendGetCosigsRewardsFromSeed(blockNum);
+        this_thread::sleep_for(chrono::milliseconds(100));
+      }
+    }
+  }
+
+  bool res = false;
+
+  if (st_result && ds_result && tx_result) {
+    if (m_retriever->ValidateStates()) {
+      LOG_GENERAL(INFO, "RetrieveHistory Success");
+      m_mediator.m_isRetrievedHistory = true;
+      res = true;
+    }
+  }
+
+  if ((bDS && SyncType::NEW_SYNC == syncType) ||
+      SyncType::RECOVERY_ALL_SYNC == syncType) {
+    m_mediator.m_currentEpochNum =
+        m_mediator.m_txBlockChain.GetLastBlock().GetHeader().GetBlockNum();
+    m_mediator.IncreaseEpochNum();
+
+    m_consensusLeaderID = 0;
+    m_mediator.UpdateDSBlockRand();
+    m_mediator.UpdateTxBlockRand();
+    m_mediator.m_ds->m_mode = DirectoryService::IDLE;
+
+    for (const auto& ds : *m_mediator.m_DSCommittee) {
+      if (ds.first == m_mediator.m_selfKey.second) {
+        m_mediator.m_ds->SetConsensusMyID(0);
+
+        for (auto const& i : *m_mediator.m_DSCommittee) {
+          if (i.first == m_mediator.m_selfKey.second) {
+            LOG_EPOCH(INFO, m_mediator.m_currentEpochNum,
+                      "My node ID for this PoW consensus is "
+                          << m_mediator.m_ds->GetConsensusMyID());
+            break;
+          }
+
+          m_mediator.m_ds->IncrementConsensusMyID();
         }
 
-        while (m_mediator.m_lookup->GetSyncType() != SyncType::NO_SYNC) {
-            m_mediator.m_lookup->ComposeAndSendGetDirectoryBlocksFromSeed(
-                    m_mediator.m_blocklinkchain.GetLatestIndex() + 1);
-            m_synchronizer.FetchLatestTxBlockSeed(
-                    m_mediator.m_lookup,
-                    // m_mediator.m_txBlockChain.GetBlockCount());
-                    m_mediator.m_txBlockChain.GetLastBlock().GetHeader().GetBlockNum() +
-                    1);
-            this_thread::sleep_for(chrono::seconds(m_mediator.m_lookup->m_startedPoW
-                                                   ? POW_WINDOW_IN_SECONDS
-                                                   : NEW_NODE_SYNC_INTERVAL));
+        m_consensusMyID = m_mediator.m_ds->GetConsensusMyID();
+
+        if (m_mediator.m_DSCommittee
+                ->at(m_mediator.m_ds->GetConsensusLeaderID())
+                .first == m_mediator.m_selfKey.second) {
+          m_mediator.m_ds->m_mode = DirectoryService::PRIMARY_DS;
+          LOG_GENERAL(INFO, "Set as DS leader: "
+                                << m_mediator.m_selfPeer.GetPrintableIPAddress()
+                                << ":"
+                                << m_mediator.m_selfPeer.m_listenPortHost);
+          LOG_STATE("[IDENT][" << std::setw(15) << std::left
+                               << m_mediator.m_selfPeer.GetPrintableIPAddress()
+                               << "][" << m_mediator.m_currentEpochNum
+                               << "] DSLD");
+        } else {
+          m_mediator.m_ds->m_mode = DirectoryService::BACKUP_DS;
+          LOG_GENERAL(INFO, "Set as DS backup: "
+                                << m_mediator.m_selfPeer.GetPrintableIPAddress()
+                                << ":"
+                                << m_mediator.m_selfPeer.m_listenPortHost);
+          LOG_STATE("[IDENT][" << std::setw(15) << std::left
+                               << m_mediator.m_selfPeer.GetPrintableIPAddress()
+                               << "][" << std::setw(6) << std::left
+                               << m_mediator.m_ds->GetConsensusMyID()
+                               << "] DSBK");
         }
+
+        break;
+      }
+    }
+  }
+
+  return res;
+}
+
+void Node::GetIpMapping(unordered_map<string, Peer>& ipMapping) {
+  LOG_MARKER();
+
+  if (!boost::filesystem::exists(IP_MAPPING_FILE_NAME)) {
+    LOG_GENERAL(WARNING, IP_MAPPING_FILE_NAME << " not existed!");
+    return;
+  }
+
+  using boost::property_tree::ptree;
+  ptree pt;
+  read_xml(IP_MAPPING_FILE_NAME, pt);
+  struct in_addr ip_addr {};
+
+  for (const ptree::value_type& v : pt.get_child("mapping")) {
+    if (v.first == "peer") {
+      inet_pton(AF_INET, v.second.get<string>("ip").c_str(), &ip_addr);
+      ipMapping[v.second.get<std::string>("pubkey")] =
+          Peer((uint128_t)ip_addr.s_addr, v.second.get<uint32_t>("port"));
+    }
+  }
+}
+
+void Node::RemoveIpMapping() {
+  LOG_MARKER();
+
+  if (boost::filesystem::exists(IP_MAPPING_FILE_NAME)) {
+    if (boost::filesystem::remove(IP_MAPPING_FILE_NAME)) {
+      LOG_GENERAL(INFO,
+                  IP_MAPPING_FILE_NAME << " has been removed successfully.");
+    } else {
+      LOG_GENERAL(WARNING, IP_MAPPING_FILE_NAME << " cannot be removed!");
+    }
+  }
+}
+
+void Node::WakeupAtTxEpoch() {
+  LOG_MARKER();
+
+  if (LOOKUP_NODE_MODE) {
+    return;
+  }
+
+  lock_guard<mutex> g(m_mutexShardMember);
+  if (DirectoryService::IDLE != m_mediator.m_ds->m_mode) {
+    m_myShardMembers = m_mediator.m_DSCommittee;
+  }
+
+  m_consensusLeaderID =
+      DataConversion::charArrTo16Bits(
+          m_mediator.m_txBlockChain.GetLastBlock().GetBlockHash().asBytes()) %
+      m_myShardMembers->size();
+
+  if (DirectoryService::IDLE != m_mediator.m_ds->m_mode) {
+    if (BROADCAST_GOSSIP_MODE) {
+      m_mediator.m_ds->m_forceMulticast = true;
+      VectorOfNode peers;
+      std::vector<PubKey> pubKeys;
+      m_mediator.m_ds->GetEntireNetworkPeerInfo(peers, pubKeys);
+
+      P2PComm::GetInstance().InitializeRumorManager(peers, pubKeys);
+    }
+    m_mediator.m_ds->SetState(
+        DirectoryService::DirState::MICROBLOCK_SUBMISSION);
+    auto func = [this]() mutable -> void {
+      m_mediator.m_ds->RunConsensusOnFinalBlock();
     };
-
     DetachedFunction(1, func);
+    return;
+  }
+
+  if (BROADCAST_GOSSIP_MODE) {
+    VectorOfNode peers;
+    std::vector<PubKey> pubKeys;
+    GetEntireNetworkPeerInfo(peers, pubKeys);
+
+    // Initialize every start of DS Epoch
+    P2PComm::GetInstance().InitializeRumorManager(peers, pubKeys);
+  }
+
+  SetState(WAITING_FINALBLOCK);
+}
+
+bool Node::GetOfflineLookups(bool endless) {
+  unsigned int counter = 1;
+  while (!m_mediator.m_lookup->m_fetchedOfflineLookups &&
+         (counter <= FETCH_LOOKUP_MSG_MAX_RETRY || endless)) {
+    m_synchronizer.FetchOfflineLookups(m_mediator.m_lookup);
+
+    {
+      unique_lock<mutex> lock(
+          m_mediator.m_lookup->m_mutexOfflineLookupsUpdation);
+      if (m_mediator.m_lookup->cv_offlineLookups.wait_for(
+              lock, chrono::seconds(NEW_NODE_SYNC_INTERVAL)) ==
+          std::cv_status::timeout) {
+        if (!endless) {
+          LOG_GENERAL(WARNING, "FetchOfflineLookups Timeout... tried "
+                                   << counter << "/"
+                                   << FETCH_LOOKUP_MSG_MAX_RETRY << " times");
+          counter++;
+        }
+      } else {
+        break;
+      }
+    }
+  }
+  if (!m_mediator.m_lookup->m_fetchedOfflineLookups) {
+    LOG_GENERAL(WARNING, "Fetch offline lookup nodes failed");
+    return false;
+  }
+  m_mediator.m_lookup->m_fetchedOfflineLookups = false;
+  return true;
+}
+
+void Node::StartSynchronization() {
+  if (LOOKUP_NODE_MODE) {
+    LOG_GENERAL(WARNING,
+                "Node::StartSynchronization not expected to be called from "
+                "LookUp node.");
+    return;
+  }
+  LOG_MARKER();
+
+  SetState(SYNC);
+
+  // Send whitelist request to seeds, in case it was blacklisted if was
+  // restarted.
+  if (ComposeAndSendRemoveNodeFromBlacklist(LOOKUP)) {
+    this_thread::sleep_for(
+        chrono::seconds(REMOVENODEFROMBLACKLIST_DELAY_IN_SECONDS));
+  }
+
+  auto func = [this]() -> void {
+    if (!GetOfflineLookups()) {
+      LOG_GENERAL(WARNING, "Cannot rejoin currently");
+      return;
+    }
+
+    while (m_mediator.m_lookup->GetSyncType() != SyncType::NO_SYNC) {
+      m_mediator.m_lookup->ComposeAndSendGetDirectoryBlocksFromSeed(
+          m_mediator.m_blocklinkchain.GetLatestIndex() + 1);
+      m_synchronizer.FetchLatestTxBlockSeed(
+          m_mediator.m_lookup,
+          // m_mediator.m_txBlockChain.GetBlockCount());
+          m_mediator.m_txBlockChain.GetLastBlock().GetHeader().GetBlockNum() +
+              1);
+      this_thread::sleep_for(chrono::seconds(m_mediator.m_lookup->m_startedPoW
+                                                 ? POW_WINDOW_IN_SECONDS
+                                                 : NEW_NODE_SYNC_INTERVAL));
+    }
+  };
+
+  DetachedFunction(1, func);
 }
 
 uint32_t Node::CalculateShardLeaderFromDequeOfNode(
-        uint16_t lastBlockHash, uint32_t sizeOfShard,
-        const DequeOfNode &shardMembers) {
-    LOG_MARKER();
-    auto span = START_SPAN(NODE, {});
-    SCOPED_SPAN(NODE, scope, span);
-    if (GUARD_MODE) {
-        uint32_t consensusLeaderIndex = lastBlockHash % sizeOfShard;
-
-        unsigned int iterationCount = 0;
-        while (!Guard::GetInstance().IsNodeInShardGuardList(
-                shardMembers.at(consensusLeaderIndex).first) &&
-               (iterationCount < SHARD_LEADER_SELECT_TOL)) {
-            LOG_EPOCH(WARNING, m_mediator.m_currentEpochNum,
-                      "consensusLeaderIndex " << consensusLeaderIndex
-                                              << " is not a shard guard.");
-            SHA256Calculator sha2;
-            sha2.Update(DataConversion::IntegerToBytes<uint16_t, sizeof(uint16_t)>(
-                    lastBlockHash));
-            lastBlockHash = DataConversion::charArrTo16Bits(sha2.Finalize());
-            consensusLeaderIndex = lastBlockHash % sizeOfShard;
-            iterationCount++;
-        }
-        return consensusLeaderIndex;
-    } else {
-        return lastBlockHash % sizeOfShard;
-    }
+    uint16_t lastBlockHash, uint32_t sizeOfShard,
+    const DequeOfNode& shardMembers) {
+  LOG_MARKER();
+  if (GUARD_MODE) {
+    uint32_t consensusLeaderIndex = lastBlockHash % sizeOfShard;
+
+    unsigned int iterationCount = 0;
+    while (!Guard::GetInstance().IsNodeInShardGuardList(
+               shardMembers.at(consensusLeaderIndex).first) &&
+           (iterationCount < SHARD_LEADER_SELECT_TOL)) {
+      LOG_EPOCH(WARNING, m_mediator.m_currentEpochNum,
+                "consensusLeaderIndex " << consensusLeaderIndex
+                                        << " is not a shard guard.");
+      SHA256Calculator sha2;
+      sha2.Update(DataConversion::IntegerToBytes<uint16_t, sizeof(uint16_t)>(
+          lastBlockHash));
+      lastBlockHash = DataConversion::charArrTo16Bits(sha2.Finalize());
+      consensusLeaderIndex = lastBlockHash % sizeOfShard;
+      iterationCount++;
+    }
+    return consensusLeaderIndex;
+  } else {
+    return lastBlockHash % sizeOfShard;
+  }
 }
 
 uint32_t Node::CalculateShardLeaderFromShard(uint16_t lastBlockHash,
                                              uint32_t sizeOfShard,
-                                             const Shard &shardMembers,
-                                             PairOfNode &shardLeader) {
-    LOG_MARKER();
-    auto span = START_SPAN(NODE, {});
-    SCOPED_SPAN(NODE, scope, span);
-    uint32_t consensusLeaderIndex = lastBlockHash % sizeOfShard;
-    if (GUARD_MODE) {
-        unsigned int iterationCount = 0;
-        while (!Guard::GetInstance().IsNodeInShardGuardList(
-                std::get<SHARD_NODE_PUBKEY>(
-                        shardMembers.at(consensusLeaderIndex))) &&
-               (iterationCount < SHARD_LEADER_SELECT_TOL)) {
-            LOG_EPOCH(WARNING, m_mediator.m_currentEpochNum,
-                      "consensusLeaderIndex " << consensusLeaderIndex
-                                              << " is not a shard guard.");
-            SHA256Calculator sha2;
-            sha2.Update(DataConversion::IntegerToBytes<uint16_t, sizeof(uint16_t)>(
-                    lastBlockHash));
-            lastBlockHash = DataConversion::charArrTo16Bits(sha2.Finalize());
-            consensusLeaderIndex = lastBlockHash % sizeOfShard;
-            iterationCount++;
+                                             const Shard& shardMembers,
+                                             PairOfNode& shardLeader) {
+  LOG_MARKER();
+  uint32_t consensusLeaderIndex = lastBlockHash % sizeOfShard;
+  if (GUARD_MODE) {
+    unsigned int iterationCount = 0;
+    while (!Guard::GetInstance().IsNodeInShardGuardList(
+               std::get<SHARD_NODE_PUBKEY>(
+                   shardMembers.at(consensusLeaderIndex))) &&
+           (iterationCount < SHARD_LEADER_SELECT_TOL)) {
+      LOG_EPOCH(WARNING, m_mediator.m_currentEpochNum,
+                "consensusLeaderIndex " << consensusLeaderIndex
+                                        << " is not a shard guard.");
+      SHA256Calculator sha2;
+      sha2.Update(DataConversion::IntegerToBytes<uint16_t, sizeof(uint16_t)>(
+          lastBlockHash));
+      lastBlockHash = DataConversion::charArrTo16Bits(sha2.Finalize());
+      consensusLeaderIndex = lastBlockHash % sizeOfShard;
+      iterationCount++;
+    }
+    shardLeader = make_pair(
+        std::get<SHARD_NODE_PUBKEY>(shardMembers.at(consensusLeaderIndex)),
+        std::get<SHARD_NODE_PEER>(shardMembers.at(consensusLeaderIndex)));
+    return consensusLeaderIndex;
+  } else {
+    shardLeader = make_pair(
+        std::get<SHARD_NODE_PUBKEY>(shardMembers.at(consensusLeaderIndex)),
+        std::get<SHARD_NODE_PEER>(shardMembers.at(consensusLeaderIndex)));
+    return consensusLeaderIndex;
+  }
+}
+
+bool Node::CheckState(Action action) {
+  if (m_mediator.m_ds->m_mode != DirectoryService::Mode::IDLE &&
+      action != PROCESS_MICROBLOCKCONSENSUS) {
+    LOG_EPOCH(WARNING, m_mediator.m_currentEpochNum,
+              "I am a DS node. Why am I getting this message? Action: "
+                  << GetActionString(action));
+    return false;
+  }
+
+  static const std::multimap<NodeState, Action> ACTIONS_FOR_STATE = {
+      {POW_SUBMISSION, STARTPOW},
+      {POW_SUBMISSION, PROCESS_DSBLOCK},
+      {WAITING_DSBLOCK, PROCESS_DSBLOCK},
+      {MICROBLOCK_CONSENSUS, PROCESS_MICROBLOCKCONSENSUS},
+      {WAITING_FINALBLOCK, PROCESS_FINALBLOCK}};
+
+  bool found = false;
+
+  for (auto pos = ACTIONS_FOR_STATE.lower_bound(m_state);
+       pos != ACTIONS_FOR_STATE.upper_bound(m_state); pos++) {
+    if (pos->second == action) {
+      found = true;
+      break;
+    }
+  }
+
+  if (!found) {
+    LOG_EPOCH(WARNING, m_mediator.m_currentEpochNum,
+              GetActionString(action)
+                  << " not allowed in " << GetStateString());
+    return false;
+  }
+
+  return true;
+}
+
+bool GetOneGenesisAddress(Address& oAddr) {
+  if (GENESIS_WALLETS.empty()) {
+    LOG_GENERAL(INFO, "could not get one genensis address");
+    return false;
+  }
+
+  zbytes oAddrBytes;
+  if (!DataConversion::HexStrToUint8Vec(GENESIS_WALLETS.front(), oAddrBytes)) {
+    LOG_GENERAL(INFO, "invalid genesis key");
+    return false;
+  }
+  oAddr = Address{oAddrBytes};
+  return true;
+}
+
+bool Node::ProcessSubmitMissingTxn(const zbytes& message, unsigned int offset,
+                                   [[gnu::unused]] const Peer& from) {
+  if (LOOKUP_NODE_MODE) {
+    LOG_GENERAL(WARNING,
+                "Node::ProcessSubmitMissingTxn not expected to be called "
+                "from LookUp node.");
+    return true;
+  }
+
+  if (offset >= message.size()) {
+    LOG_GENERAL(WARNING, "Invalid txn message, message size: "
+                             << message.size()
+                             << ", txn data offset: " << offset);
+    // TODO: Punish the node send invalid message
+    return true;
+  }
+
+  unsigned int cur_offset = offset;
+
+  auto msgBlockNum =
+      Serializable::GetNumber<uint64_t>(message, offset, sizeof(uint64_t));
+  cur_offset += sizeof(uint64_t);
+
+  if (msgBlockNum != m_mediator.m_currentEpochNum) {
+    LOG_EPOCH(INFO, m_mediator.m_currentEpochNum,
+              "untimely delivery of "
+                  << "missing txns. received: " << msgBlockNum
+                  << " , local: " << m_mediator.m_currentEpochNum);
+  }
+
+  if (CommonUtils::IsVacuousEpoch(msgBlockNum)) {
+    LOG_GENERAL(WARNING, "Get missing txn from vacuous epoch, why?");
+    return false;
+  }
+
+  std::vector<Transaction> txns;
+  if (!Messenger::GetTransactionArray(message, cur_offset, txns)) {
+    LOG_GENERAL(WARNING, "Messenger::GetTransactionArray failed.");
+    return false;
+  }
+
+  if (m_prePrepRunning) {
+    lock_guard<mutex> g(m_mutexPrePrepMissingTxnhashes);
+    if (txns.size() != m_prePrepMissingTxnhashes.size()) {
+      LOG_GENERAL(WARNING,
+                  "Expected and received number of missing txns mismatched!");
+      return false;
+    }
+
+    std::sort(m_prePrepMissingTxnhashes.begin(),
+              m_prePrepMissingTxnhashes.end());
+    std::sort(txns.begin(), txns.end(), [](const auto& l, const auto& r) {
+      return l.GetTranID() < r.GetTranID();
+    });
+    vector<TxnHash> receivedTxnHashes;
+    receivedTxnHashes.reserve(txns.size());
+    for (auto& h : txns) {
+      receivedTxnHashes.emplace_back(h.GetTranID());
+    }
+
+    if (!std::equal(m_prePrepMissingTxnhashes.begin(),
+                    m_prePrepMissingTxnhashes.end(),
+                    receivedTxnHashes.begin())) {
+      LOG_GENERAL(WARNING, "Didn't received all missing txns!");
+      return false;
+    }
+
+    m_prePrepMissingTxnhashes.clear();
+  } else {
+    LOG_GENERAL(WARNING,
+                "Submission of missing txns expected only in preprepare phase "
+                "- Rejecting submission");
+    return false;
+  }
+
+  lock_guard<mutex> g(m_mutexCreatedTransactions);
+  for (const auto& submittedTxn : txns) {
+    MempoolInsertionStatus status;
+    m_createdTxns.insert(submittedTxn, status);
+  }
+
+  cv_MicroBlockMissingTxn.notify_all();
+  return true;
+}
+
+bool Node::ProcessSubmitTransaction(
+    const zbytes& message, unsigned int offset,
+    [[gnu::unused]] const Peer& from,
+    [[gnu::unused]] const unsigned char& startByte) {
+  if (LOOKUP_NODE_MODE) {
+    LOG_GENERAL(WARNING,
+                "Node::ProcessSubmitTransaction not expected to be called "
+                "from LookUp node.");
+    return true;
+  }
+  // This message is sent by my shard peers
+  // Message = [204-byte transaction]
+
+  LOG_MARKER();
+
+  unsigned int cur_offset = offset;
+
+  unsigned char submitTxnType = message[cur_offset];
+  cur_offset += MessageOffset::INST;
+
+  if (submitTxnType == SUBMITTRANSACTIONTYPE::MISSINGTXN) {
+    if (m_mediator.m_ds->m_mode == DirectoryService::IDLE) {
+      if (m_state != MICROBLOCK_CONSENSUS) {
+        LOG_EPOCH(INFO, m_mediator.m_currentEpochNum,
+                  "As a shard node not in a microblock consensus state: don't "
+                  "want missing txns")
+        return false;
+      }
+    } else {
+      if (m_mediator.m_ds->m_state != DirectoryService::FINALBLOCK_CONSENSUS) {
+        LOG_EPOCH(INFO, m_mediator.m_currentEpochNum,
+                  "As a ds node not in a finalblock consensus state: don't "
+                  "want missing txns");
+        return false;
+      }
+    }
+
+    ProcessSubmitMissingTxn(message, cur_offset, from);
+  }
+  return true;
+}
+
+bool Node::ProcessTxnPacketFromLookup(
+    [[gnu::unused]] const zbytes& message, [[gnu::unused]] unsigned int offset,
+    [[gnu::unused]] const Peer& from,
+    [[gnu::unused]] const unsigned char& startByte) {
+  LOG_MARKER();
+
+  if (LOOKUP_NODE_MODE) {
+    LOG_GENERAL(WARNING,
+                "Node::ProcessTxnPacketFromLookup not expected to "
+                "be called from LookUp node.");
+    return true;
+  }
+
+  // check it's at inappropriate timing
+  // vacuous epoch -> reject
+  // new ds epoch but didn't received ds block yet -> buffer
+  // else -> process
+  if (m_mediator.GetIsVacuousEpoch()) {
+    LOG_GENERAL(WARNING,
+                "In vacuous epoch now, shouldn't accept any Txn Packet");
+    return false;
+  }
+
+  uint64_t epochNumber = 0, dsBlockNum = 0;
+  uint32_t shardId = 0;
+  PubKey lookupPubKey;
+  vector<Transaction> transactions;
+  Signature signature;
+
+  if (!Messenger::GetNodeForwardTxnBlock(message, offset, epochNumber,
+                                         dsBlockNum, shardId, lookupPubKey,
+                                         transactions, signature)) {
+    LOG_EPOCH(WARNING, m_mediator.m_currentEpochNum,
+              "Messenger::GetNodeForwardTxnBlock failed.");
+    return false;
+  }
+
+  if (!Lookup::VerifySenderNode(m_mediator.m_lookup->GetLookupNodesStatic(),
+                                lookupPubKey)) {
+    LOG_EPOCH(WARNING, m_mediator.m_currentEpochNum,
+              "Sender pubkey " << lookupPubKey << " not in lookup list");
+    return false;
+  }
+
+  LOG_GENERAL(INFO, "Received from " << from);
+
+  {
+    // The check here is in case the lookup send the packet
+    // earlier than the node receiving DS block, need to wait the
+    // node finish processing DS block and update its sharding structure
+
+    lock_guard<mutex> g1(m_mutexDSBlock);
+
+    // Situation 1:
+    // Epoch later than genesis epoch, two sub situations:
+    // a : Normal DS Block (after vacuous epoch)
+    // b : DS Block after fallback (removed)
+    // Situation 2:
+    // Genesis Epoch 1, two sub situations:
+    // a : Normal DS Block (after genesis)
+    // b : Fallback happened in epoch 1 when waiting for finalblock (removed)
+    if (((m_mediator.m_currentEpochNum % NUM_FINAL_BLOCK_PER_POW == 0) &&
+         (m_mediator.m_consensusID != 0)) ||
+        ((m_mediator.m_currentEpochNum == 1) &&
+         (m_mediator.m_dsBlockChain.GetLastBlock().GetHeader().GetBlockNum() ==
+          0))) {
+      SHA256Calculator sha256;
+      sha256.Update(message);  // message hash
+      zbytes msg_hash = sha256.Finalize();
+      lock_guard<mutex> g2(m_mutexTxnPacketBuffer);
+      m_txnPacketBuffer.emplace(msg_hash, message);
+      return true;
+    }
+  }
+
+  // for shard:
+  // 1. DS epoch: lookup dispatch in new DS epoch, distribute immediately until
+  // mb consensus started.
+  // 2. FB epoch: saying the 2nd epoch after ds epoch, lookup dispatch txn upon
+  // mb soft confirmation. Shard node then distribute right away until mb
+  // consensus started. During the mb consensus, all the packet received should
+  // be buffered
+
+  // for DS:
+  // 1. DS epoch: lookup dispatch in new DS epoch, distribute immediately until
+  // DSMB started, during DSMB and FB consensus, all packet should be buffered
+  // until the next epoch
+
+  bool fromLookup = m_mediator.m_lookup->IsLookupNode(from) &&
+                    from.GetPrintableIPAddress() != "127.0.0.1";
+
+  bool properState =
+      (m_mediator.m_ds->m_mode != DirectoryService::Mode::IDLE &&
+       m_mediator.m_ds->m_state == DirectoryService::MICROBLOCK_SUBMISSION) ||
+
+      (m_mediator.m_ds->m_mode != DirectoryService::Mode::IDLE &&
+       m_mediator.m_node->m_myshardId == 0 && m_txn_distribute_window_open &&
+       m_mediator.m_ds->m_state ==
+           DirectoryService::FINALBLOCK_CONSENSUS_PREP) ||
+
+      (m_mediator.m_ds->m_mode == DirectoryService::Mode::IDLE &&
+       m_txn_distribute_window_open &&
+       (m_state == MICROBLOCK_CONSENSUS_PREP ||
+        m_state == MICROBLOCK_CONSENSUS || m_state == WAITING_FINALBLOCK));
+
+  if (!properState) {
+    if ((epochNumber + (fromLookup ? 0 : 1)) < m_mediator.m_currentEpochNum) {
+      LOG_GENERAL(WARNING, "Txn packet from older epoch, discard");
+      return false;
+    }
+    lock_guard<mutex> g(m_mutexTxnPacketBuffer);
+    LOG_GENERAL(INFO,
+                "Received not in the proper state, store txn packet to buffer");
+    if (fromLookup) {
+      LOG_STATE("[TXNPKTPROC]["
+                << std::setw(15) << std::left
+                << m_mediator.m_selfPeer.GetPrintableIPAddress() << "]["
+                << m_mediator.m_currentEpochNum << "][" << shardId << "]["
+                << string(lookupPubKey).substr(0, 6) << "][" << message.size()
+                << "] RECVFROMLOOKUP");
+    }
+    SHA256Calculator sha256;
+    sha256.Update(message);  // message hash
+    zbytes msg_hash = sha256.Finalize();
+    m_txnPacketBuffer.emplace(msg_hash, message);
+  } else {
+    // not from lookup and in proper state
+    if (fromLookup) {
+      LOG_GENERAL(INFO, "Packet received from a lookup node");
+    } else {
+      LOG_GENERAL(INFO, "Packet received from a non-lookup node");
+    }
+
+    return ProcessTxnPacketFromLookupCore(message, epochNumber, dsBlockNum,
+                                          shardId, lookupPubKey, transactions);
+  }
+
+  return true;
+}
+
+bool Node::ProcessTxnPacketFromLookupCore(const zbytes& message,
+                                          const uint64_t& epochNum,
+                                          const uint64_t& dsBlockNum,
+                                          const uint32_t& shardId,
+                                          const PubKey& lookupPubKey,
+                                          const vector<Transaction>& txns) {
+  LOG_MARKER();
+
+  if (LOOKUP_NODE_MODE) {
+    LOG_GENERAL(WARNING,
+                "Node::ProcessTxnPacketFromLookupCore not expected to "
+                "be called from LookUp node.");
+    return true;
+  }
+
+  SHA256Calculator sha256;
+  sha256.Update(message);  // message hash
+  zbytes msg_hash = sha256.Finalize();
+
+  {
+    lock_guard<mutex> g(m_mutexTxnPktInProcess);
+    if (!m_txnPktInProcess.emplace(msg_hash).second) {
+      // Already added to buffer until ready to be processed.
+      // This message could be duplicate one received from peer
+      // while we were waiting for original one to be signalled(cv_txnPacket)
+      // after FB is received.
+      LOG_GENERAL(
+          INFO,
+          "Already have txnpkt to be processed. So ignoring duplicate one!")
+      return false;
+    }
+  }
+
+  if (LOG_PARAMETERS) {
+    int64_t epoch = (m_mediator.m_ds->m_mode == DirectoryService::Mode::IDLE)
+                        ? epochNum
+                        : m_mediator.m_currentEpochNum;
+    LOG_STATE("[TXNPKT-RCVD]["
+              << epoch << "] PktEpoch=" << epochNum
+              << " PktSize=" << message.size() << " Shard=" << shardId
+              << " Lookup=" << string(lookupPubKey).substr(0, 8));
+  }
+
+  if (m_mediator.m_lookup->GetSyncType() != SyncType::NO_SYNC) {
+    LOG_GENERAL(WARNING, "This node already started rejoin, ignore txn packet");
+    return false;
+  }
+
+  if (epochNum + PACKET_EPOCH_LATE_ALLOW < m_mediator.m_currentEpochNum) {
+    LOG_EPOCH(WARNING, m_mediator.m_currentEpochNum,
+              "The epoch when the packet from is too late (" << epochNum
+                                                             << "), reject");
+    return false;
+  }
+
+  if (dsBlockNum !=
+      m_mediator.m_dsBlockChain.GetLastBlock().GetHeader().GetBlockNum()) {
+    LOG_GENERAL(WARNING, "Wrong DS block num ("
+                             << dsBlockNum << "), expected ("
+                             << m_mediator.m_dsBlockChain.GetLastBlock()
+                                    .GetHeader()
+                                    .GetBlockNum()
+                             << ")");
+    return false;
+  }
+
+  if (shardId != m_myshardId) {
+    LOG_GENERAL(WARNING, "Wrong Shard (" << shardId << "), m_myshardId ("
+                                         << m_myshardId << ")");
+    return false;
+  }
+
+  if (m_mediator.GetIsVacuousEpoch()) {
+    LOG_GENERAL(WARNING, "Already in vacuous epoch, stop proc txn");
+    return false;
+  }
+
+  if (BROADCAST_GOSSIP_MODE) {
+    LOG_STATE("[TXNPKTPROC-CORE]["
+              << std::setw(15) << std::left
+              << m_mediator.m_selfPeer.GetPrintableIPAddress() << "]["
+              << m_mediator.m_currentEpochNum << "][" << shardId << "]["
+              << string(lookupPubKey).substr(0, 6) << "][" << message.size()
+              << "] BEGN");
+    if (P2PComm::GetInstance().SpreadRumor(message)) {
+      LOG_STATE("[TXNPKTPROC-INITIATE]["
+                << std::setw(15) << std::left
+                << m_mediator.m_selfPeer.GetPrintableIPAddress() << "]["
+                << m_mediator.m_currentEpochNum << "][" << shardId << "]["
+                << string(lookupPubKey).substr(0, 6) << "][" << message.size()
+                << "] BEGN");
+    } else {
+      LOG_STATE("[TXNPKTPROC]["
+                << std::setw(15) << std::left
+                << m_mediator.m_selfPeer.GetPrintableIPAddress() << "]["
+                << m_mediator.m_currentEpochNum << "][" << shardId << "]["
+                << string(lookupPubKey).substr(0, 6) << "][" << message.size()
+                << "] BEGN");
+    }
+  } else {
+    vector<Peer> toSend;
+    {
+      lock_guard<mutex> g(m_mutexShardMember);
+      for (auto& it : *m_myShardMembers) {
+        toSend.push_back(it.second);
+      }
+    }
+    LOG_GENERAL(INFO, "[Batching] Broadcast my txns to other shard members");
+
+    P2PComm::GetInstance().SendBroadcastMessage(toSend, message);
+  }
+
+#ifdef DM_TEST_DM_LESSTXN_ONE
+  uint32_t dm_test_id = (m_mediator.m_ds->GetConsensusLeaderID() + 1) %
+                        m_mediator.m_DSCommittee->size();
+  LOG_EPOCH(WARNING, m_mediator.m_currentEpochNum,
+            "Consensus ID for DM1 test is " << dm_test_id);
+  if (m_mediator.m_ds->m_mode != DirectoryService::Mode::IDLE &&
+      m_mediator.m_ds->GetConsensusMyID() == dm_test_id) {
+    LOG_EPOCH(WARNING, m_mediator.m_currentEpochNum,
+              "Letting one of the backups accept less txns from lookup "
+              "comparing to the others (DM_TEST_DM_LESSTXN_ONE)");
+    return false;
+  } else {
+    LOG_EPOCH(WARNING, m_mediator.m_currentEpochNum,
+              "The node triggered DM_TEST_DM_LESSTXN_ONE is "
+                  << m_mediator.m_DSCommittee->at(dm_test_id).second);
+  }
+#endif  // DM_TEST_DM_LESSTXN_ONE
+
+#ifdef DM_TEST_DM_LESSTXN_ALL
+  if (m_mediator.m_ds->m_mode == DirectoryService::Mode::BACKUP_DS) {
+    LOG_EPOCH(WARNING, m_mediator.m_currentEpochNum,
+              "Letting all of the backups accept less txns from lookup "
+              "comparing to the leader (DM_TEST_DM_LESSTXN_ALL)");
+    return false;
+  }
+#endif  // DM_TEST_DM_LESSTXN_ALL
+
+#ifdef DM_TEST_DM_MORETXN_LEADER
+  if (m_mediator.m_ds->m_mode == DirectoryService::Mode::PRIMARY_DS) {
+    LOG_EPOCH(WARNING, m_mediator.m_currentEpochNum,
+              "I the DS leader triggered DM_TEST_DM_MORETXN_LEADER");
+    return false;
+  }
+#endif  // DM_TEST_DM_MORETXN_LEADER
+
+#ifdef DM_TEST_DM_MORETXN_HALF
+  if (m_mediator.m_ds->m_mode != DirectoryService::Mode::IDLE &&
+      (m_mediator.m_ds->m_mode == DirectoryService::Mode::PRIMARY_DS ||
+       (m_mediator.m_ds->GetConsensusMyID() % 2 == 0))) {
+    if (m_mediator.m_ds->m_mode == DirectoryService::Mode::PRIMARY_DS) {
+      LOG_EPOCH(WARNING, m_mediator.m_currentEpochNum,
+                "I the DS leader triggered DM_TEST_DM_MORETXN_HALF");
+    } else {
+      LOG_EPOCH(WARNING, m_mediator.m_currentEpochNum,
+                "My consensus id " << m_mediator.m_ds->GetConsensusMyID()
+                                   << " triggered DM_TEST_DM_MORETXN_HALF");
+    }
+    return false;
+  }
+#endif  // DM_TEST_DM_MORETXN_HALF
+
+  if (m_mediator.m_ds->m_mode == DirectoryService::Mode::IDLE &&
+      m_state != MICROBLOCK_CONSENSUS_PREP) {
+    unique_lock<mutex> lk(m_mutexCVTxnPacket);
+    m_txnPacketThreadOnHold++;
+    cv_txnPacket.wait(lk,
+                      [this] { return m_state == MICROBLOCK_CONSENSUS_PREP; });
+  }
+
+  if (LOG_PARAMETERS) {
+    int64_t epoch = (m_mediator.m_ds->m_mode == DirectoryService::Mode::IDLE)
+                        ? epochNum
+                        : m_mediator.m_currentEpochNum;
+    LOG_STATE("[TXNPKTPROC-BEG]["
+              << epoch << "] PktEpoch=" << epochNum
+              << " PktSize=" << message.size() << " Shard=" << shardId
+              << " Lookup=" << string(lookupPubKey).substr(0, 8));
+  }
+
+  // Process the txns
+  unsigned int processed_count = 0;
+
+  LOG_GENERAL(INFO, "Start check txn packet from lookup");
+
+  std::vector<Transaction> checkedTxns;
+  vector<pair<TxnHash, TxnStatus>> rejectTxns;
+  for (const auto& txn : txns) {
+    TxnStatus error;
+    if (m_mediator.m_validator->CheckCreatedTransactionFromLookup(txn, error)) {
+      checkedTxns.push_back(txn);
+    } else {
+      LOG_GENERAL(WARNING, "Txn " << txn.GetTranID().hex() << " is not valid.");
+      rejectTxns.emplace_back(txn.GetTranID(), error);
+    }
+
+    processed_count++;
+
+    if (processed_count % 100 == 0) {
+      LOG_GENERAL(INFO, processed_count << " txns from packet processed");
+    }
+  }
+
+  {
+    lock_guard<mutex> g(m_mutexCreatedTransactions);
+    LOG_GENERAL(INFO,
+                "TxnPool size before processing: " << m_createdTxns.size());
+
+    for (const auto& txn : checkedTxns) {
+      MempoolInsertionStatus status;
+      if (!m_createdTxns.insert(txn, status)) {
+        {
+          if (status.first != TxnStatus::MEMPOOL_ALREADY_PRESENT) {
+            // Skipping MEMPOOL_ALREADY_PRESENT because this is a duplicate
+            // issue, hence if this comes, either the txn should be confirmed or
+            // if it is pending/dropped there should be some other cause which
+            // is primary.
+            rejectTxns.emplace_back(status.second, status.first);
+          }
+          LOG_GENERAL(INFO, "Txn " << txn.GetTranID().hex()
+                                   << " rejected by pool due to "
+                                   << status.first);
         }
-        shardLeader = make_pair(
-                std::get<SHARD_NODE_PUBKEY>(shardMembers.at(consensusLeaderIndex)),
-                std::get<SHARD_NODE_PEER>(shardMembers.at(consensusLeaderIndex)));
-        return consensusLeaderIndex;
-    } else {
-        shardLeader = make_pair(
-                std::get<SHARD_NODE_PUBKEY>(shardMembers.at(consensusLeaderIndex)),
-                std::get<SHARD_NODE_PEER>(shardMembers.at(consensusLeaderIndex)));
-        return consensusLeaderIndex;
-    }
-}
-
-bool Node::CheckState(Action action) {
-    auto span = START_SPAN(NODE, {});
-    SCOPED_SPAN(NODE, scope, span);
-    if (m_mediator.m_ds->m_mode != DirectoryService::Mode::IDLE &&
-        action != PROCESS_MICROBLOCKCONSENSUS) {
-        LOG_EPOCH(WARNING, m_mediator.m_currentEpochNum,
-                  "I am a DS node. Why am I getting this message? Action: "
-                          << GetActionString(action));
-        return false;
-    }
-
-    static const std::multimap<NodeState, Action> ACTIONS_FOR_STATE = {
-            {POW_SUBMISSION,       STARTPOW},
-            {POW_SUBMISSION,       PROCESS_DSBLOCK},
-            {WAITING_DSBLOCK,      PROCESS_DSBLOCK},
-            {MICROBLOCK_CONSENSUS, PROCESS_MICROBLOCKCONSENSUS},
-            {WAITING_FINALBLOCK,   PROCESS_FINALBLOCK}};
-
-    bool found = false;
-
-    for (auto pos = ACTIONS_FOR_STATE.lower_bound(m_state);
-         pos != ACTIONS_FOR_STATE.upper_bound(m_state); pos++) {
-        if (pos->second == action) {
-            found = true;
-            break;
+      } else {
+        if (status.first != TxnStatus::NOT_PRESENT) {
+          // Txn added with deletion of some previous txn
+          rejectTxns.emplace_back(status.second, status.first);
+          LOG_GENERAL(INFO, "Txn " << status.second
+                                   << " removed from pool due to "
+                                   << status.first);
         }
-    }
-
-    if (!found) {
-        LOG_EPOCH(WARNING, m_mediator.m_currentEpochNum,
-                  GetActionString(action)
-                          << " not allowed in " << GetStateString());
-        return false;
-    }
-
+        LOG_GENERAL(INFO, "Txn " << txn.GetTranID().hex() << " added to pool");
+      }
+    }
+
+    LOG_GENERAL(INFO, "Txn processed: " << processed_count
+                                        << " TxnPool size after processing: "
+                                        << m_createdTxns.size());
+  }
+
+  {
+    unique_lock<shared_timed_mutex> g(m_unconfirmedTxnsMutex);
+    for (const auto& txnhashStatus : rejectTxns) {
+      m_unconfirmedTxns.emplace(txnhashStatus);
+    }
+  }
+
+  if (LOG_PARAMETERS) {
+    LOG_STATE("[TXNPKTPROC-END]["
+              << m_mediator.m_currentEpochNum << "] PktEpoch=" << epochNum
+              << " PktSize=" << message.size() << " Shard=" << shardId
+              << " Lookup=" << string(lookupPubKey).substr(0, 8));
+  } else {
+    LOG_STATE("[TXNPKTPROC][" << std::setw(15) << std::left
+                              << m_mediator.m_selfPeer.GetPrintableIPAddress()
+                              << "][" << m_mediator.m_currentEpochNum << "]["
+                              << shardId << "]["
+                              << string(lookupPubKey).substr(0, 6) << "] DONE ["
+                              << processed_count << "]");
+  }
+
+  if (m_txnPacketThreadOnHold > 0) {
+    m_txnPacketThreadOnHold--;
+  }
+
+  return true;
+}
+
+bool Node::ProcessProposeGasPrice(
+    [[gnu::unused]] const zbytes& message, [[gnu::unused]] unsigned int offset,
+    [[gnu::unused]] const Peer& from,
+    [[gnu::unused]] const unsigned char& startByte) {
+  LOG_MARKER();
+
+  if (LOOKUP_NODE_MODE) {
+    LOG_GENERAL(WARNING,
+                "Node::ProcessProposeGasPrice not expected to "
+                "be called from LookUp node.");
     return true;
-}
-
-bool GetOneGenesisAddress(Address &oAddr) {
-    if (GENESIS_WALLETS.empty()) {
-        LOG_GENERAL(INFO, "could not get one genensis address");
-        return false;
-    }
-
-    zbytes oAddrBytes;
-    if (!DataConversion::HexStrToUint8Vec(GENESIS_WALLETS.front(), oAddrBytes)) {
-        LOG_GENERAL(INFO, "invalid genesis key");
-        return false;
-    }
-    oAddr = Address{oAddrBytes};
-    return true;
-}
-
-bool Node::ProcessSubmitMissingTxn(const zbytes &message, unsigned int offset,
-                                   [[gnu::unused]] const Peer &from) {
-    auto span = START_SPAN(NODE, {});
-    SCOPED_SPAN(NODE, scope, span);
-    if (LOOKUP_NODE_MODE) {
-        LOG_GENERAL(WARNING,
-                    "Node::ProcessSubmitMissingTxn not expected to be called "
-                    "from LookUp node.");
-        return true;
-    }
-
-    if (offset >= message.size()) {
-        LOG_GENERAL(WARNING, "Invalid txn message, message size: "
-                << message.size()
-                << ", txn data offset: " << offset);
-        // TODO: Punish the node send invalid message
-        return true;
-    }
-
-    unsigned int cur_offset = offset;
-
-    auto msgBlockNum =
-            Serializable::GetNumber<uint64_t>(message, offset, sizeof(uint64_t));
-    cur_offset += sizeof(uint64_t);
-
-    if (msgBlockNum != m_mediator.m_currentEpochNum) {
-        LOG_EPOCH(INFO, m_mediator.m_currentEpochNum,
-                  "untimely delivery of "
-                          << "missing txns. received: " << msgBlockNum
-                          << " , local: " << m_mediator.m_currentEpochNum);
-    }
-
-    if (CommonUtils::IsVacuousEpoch(msgBlockNum)) {
-        LOG_GENERAL(WARNING, "Get missing txn from vacuous epoch, why?");
-        return false;
-    }
-
-    std::vector<Transaction> txns;
-    if (!Messenger::GetTransactionArray(message, cur_offset, txns)) {
-        LOG_GENERAL(WARNING, "Messenger::GetTransactionArray failed.");
-        return false;
-    }
-
-    if (m_prePrepRunning) {
-        lock_guard<mutex> g(m_mutexPrePrepMissingTxnhashes);
-        if (txns.size() != m_prePrepMissingTxnhashes.size()) {
-            LOG_GENERAL(WARNING,
-                        "Expected and received number of missing txns mismatched!");
-            return false;
-        }
-
-        std::sort(m_prePrepMissingTxnhashes.begin(),
-                  m_prePrepMissingTxnhashes.end());
-        std::sort(txns.begin(), txns.end(), [](const auto &l, const auto &r) {
-            return l.GetTranID() < r.GetTranID();
-        });
-        vector<TxnHash> receivedTxnHashes;
-        receivedTxnHashes.reserve(txns.size());
-        for (auto &h: txns) {
-            receivedTxnHashes.emplace_back(h.GetTranID());
-        }
-
-        if (!std::equal(m_prePrepMissingTxnhashes.begin(),
-                        m_prePrepMissingTxnhashes.end(),
-                        receivedTxnHashes.begin())) {
-            LOG_GENERAL(WARNING, "Didn't received all missing txns!");
-            return false;
-        }
-
-        m_prePrepMissingTxnhashes.clear();
-    } else {
-        LOG_GENERAL(WARNING,
-                    "Submission of missing txns expected only in preprepare phase "
-                    "- Rejecting submission");
-        return false;
-    }
-
-    lock_guard<mutex> g(m_mutexCreatedTransactions);
-    for (const auto &submittedTxn: txns) {
-        MempoolInsertionStatus status;
-        m_createdTxns.insert(submittedTxn, status);
-    }
-
-    cv_MicroBlockMissingTxn.notify_all();
-    return true;
-}
-
-bool Node::ProcessSubmitTransaction(
-        const zbytes &message, unsigned int offset,
-        [[gnu::unused]] const Peer &from,
-        [[gnu::unused]] const unsigned char &startByte) {
-    auto span = START_SPAN(NODE, {});
-    SCOPED_SPAN(NODE, scope, span);
-    if (LOOKUP_NODE_MODE) {
-        LOG_GENERAL(WARNING,
-                    "Node::ProcessSubmitTransaction not expected to be called "
-                    "from LookUp node.");
-        return true;
-    }
-    // This message is sent by my shard peers
-    // Message = [204-byte transaction]
-
-    LOG_MARKER();
-
-    unsigned int cur_offset = offset;
-
-    unsigned char submitTxnType = message[cur_offset];
-    cur_offset += MessageOffset::INST;
-
-    if (submitTxnType == SUBMITTRANSACTIONTYPE::MISSINGTXN) {
-        if (m_mediator.m_ds->m_mode == DirectoryService::IDLE) {
-            if (m_state != MICROBLOCK_CONSENSUS) {
-                LOG_EPOCH(INFO, m_mediator.m_currentEpochNum,
-                          "As a shard node not in a microblock consensus state: don't "
-                          "want missing txns")
-                return false;
-            }
-        } else {
-            if (m_mediator.m_ds->m_state != DirectoryService::FINALBLOCK_CONSENSUS) {
-                LOG_EPOCH(INFO, m_mediator.m_currentEpochNum,
-                          "As a ds node not in a finalblock consensus state: don't "
-                          "want missing txns");
-                return false;
-            }
-        }
-
-        ProcessSubmitMissingTxn(message, cur_offset, from);
-    }
-    return true;
-}
-
-bool Node::ProcessTxnPacketFromLookup(
-        [[gnu::unused]] const zbytes &message, [[gnu::unused]] unsigned int offset,
-        [[gnu::unused]] const Peer &from,
-        [[gnu::unused]] const unsigned char &startByte) {
-    LOG_MARKER();
-    auto span = START_SPAN(NODE, {});
-    SCOPED_SPAN(NODE, scope, span);
-
-    if (LOOKUP_NODE_MODE) {
-        LOG_GENERAL(WARNING,
-                    "Node::ProcessTxnPacketFromLookup not expected to "
-                    "be called from LookUp node.");
-        return true;
-    }
-
-    // check it's at inappropriate timing
-    // vacuous epoch -> reject
-    // new ds epoch but didn't received ds block yet -> buffer
-    // else -> process
-    if (m_mediator.GetIsVacuousEpoch()) {
-        LOG_GENERAL(WARNING,
-                    "In vacuous epoch now, shouldn't accept any Txn Packet");
-        return false;
-    }
-
+  }
+
+  if (IsMessageSizeInappropriate(message.size(), offset, UINT128_SIZE)) {
+    LOG_GENERAL(WARNING,
+                "Message size for ProcessProposeGasPrice is too short");
+    return false;
+  }
+
+  if (string(from.GetPrintableIPAddress()) != LEGAL_GAS_PRICE_IP) {
+    LOG_GENERAL(WARNING, "Sender " << from << " is not from localhost");
+    return false;
+  }
+
+  lock(m_mutexDSBlock, m_mutexGasPrice);
+  lock_guard<mutex> g(m_mutexDSBlock, adopt_lock);
+  lock_guard<mutex> g2(m_mutexGasPrice, adopt_lock);
+
+  uint128_t gasPriceProposal =
+      Serializable::GetNumber<uint128_t>(message, offset, UINT128_SIZE);
+  offset += UINT128_SIZE;
+  LOG_GENERAL(INFO, "Received gas price proposal: " << gasPriceProposal
+                                                    << " Current GasPrice "
+                                                    << m_proposedGasPrice);
+  m_proposedGasPrice = max(m_proposedGasPrice, gasPriceProposal);
+  LOG_GENERAL(INFO, "Newly proposed gas price: " << m_proposedGasPrice);
+
+  return true;
+}
+
+void Node::CommitTxnPacketBuffer(bool ignorePktForPrevEpoch) {
+  LOG_MARKER();
+
+  if (LOOKUP_NODE_MODE) {
+    LOG_GENERAL(WARNING,
+                "Node::CommitTxnPacketBuffer not expected to "
+                "be called from LookUp node.");
+    return;
+  }
+
+  lock_guard<mutex> g(m_mutexTxnPacketBuffer);
+  for (const auto& entry : m_txnPacketBuffer) {
     uint64_t epochNumber = 0, dsBlockNum = 0;
     uint32_t shardId = 0;
     PubKey lookupPubKey;
     vector<Transaction> transactions;
     Signature signature;
-
-    if (!Messenger::GetNodeForwardTxnBlock(message, offset, epochNumber,
-                                           dsBlockNum, shardId, lookupPubKey,
-                                           transactions, signature)) {
-        LOG_EPOCH(WARNING, m_mediator.m_currentEpochNum,
-                  "Messenger::GetNodeForwardTxnBlock failed.");
-        return false;
-    }
-
-    if (!Lookup::VerifySenderNode(m_mediator.m_lookup->GetLookupNodesStatic(),
-                                  lookupPubKey)) {
-        LOG_EPOCH(WARNING, m_mediator.m_currentEpochNum,
-                  "Sender pubkey " << lookupPubKey << " not in lookup list");
-        return false;
-    }
-
-    LOG_GENERAL(INFO, "Received from " << from);
-
-    {
-        // The check here is in case the lookup send the packet
-        // earlier than the node receiving DS block, need to wait the
-        // node finish processing DS block and update its sharding structure
-
-        lock_guard<mutex> g1(m_mutexDSBlock);
-
-        // Situation 1:
-        // Epoch later than genesis epoch, two sub situations:
-        // a : Normal DS Block (after vacuous epoch)
-        // b : DS Block after fallback (removed)
-        // Situation 2:
-        // Genesis Epoch 1, two sub situations:
-        // a : Normal DS Block (after genesis)
-        // b : Fallback happened in epoch 1 when waiting for finalblock (removed)
-        if (((m_mediator.m_currentEpochNum % NUM_FINAL_BLOCK_PER_POW == 0) &&
-             (m_mediator.m_consensusID != 0)) ||
-            ((m_mediator.m_currentEpochNum == 1) &&
-             (m_mediator.m_dsBlockChain.GetLastBlock().GetHeader().GetBlockNum() ==
-              0))) {
-            SHA256Calculator sha256;
-            sha256.Update(message);  // message hash
-            zbytes msg_hash = sha256.Finalize();
-            lock_guard<mutex> g2(m_mutexTxnPacketBuffer);
-            m_txnPacketBuffer.emplace(msg_hash, message);
-            return true;
-        }
-    }
-
-    // for shard:
-    // 1. DS epoch: lookup dispatch in new DS epoch, distribute immediately until
-    // mb consensus started.
-    // 2. FB epoch: saying the 2nd epoch after ds epoch, lookup dispatch txn upon
-    // mb soft confirmation. Shard node then distribute right away until mb
-    // consensus started. During the mb consensus, all the packet received should
-    // be buffered
-
-    // for DS:
-    // 1. DS epoch: lookup dispatch in new DS epoch, distribute immediately until
-    // DSMB started, during DSMB and FB consensus, all packet should be buffered
-    // until the next epoch
-
-    bool fromLookup = m_mediator.m_lookup->IsLookupNode(from) &&
-                      from.GetPrintableIPAddress() != "127.0.0.1";
-
-    bool properState =
-            (m_mediator.m_ds->m_mode != DirectoryService::Mode::IDLE &&
-             m_mediator.m_ds->m_state == DirectoryService::MICROBLOCK_SUBMISSION) ||
-
-            (m_mediator.m_ds->m_mode != DirectoryService::Mode::IDLE &&
-             m_mediator.m_node->m_myshardId == 0 && m_txn_distribute_window_open &&
-             m_mediator.m_ds->m_state ==
-             DirectoryService::FINALBLOCK_CONSENSUS_PREP) ||
-
-            (m_mediator.m_ds->m_mode == DirectoryService::Mode::IDLE &&
-             m_txn_distribute_window_open &&
-             (m_state == MICROBLOCK_CONSENSUS_PREP ||
-              m_state == MICROBLOCK_CONSENSUS || m_state == WAITING_FINALBLOCK));
-
-    if (!properState) {
-        if ((epochNumber + (fromLookup ? 0 : 1)) < m_mediator.m_currentEpochNum) {
-            LOG_GENERAL(WARNING, "Txn packet from older epoch, discard");
-            return false;
-        }
-        lock_guard<mutex> g(m_mutexTxnPacketBuffer);
-        LOG_GENERAL(INFO,
-                    "Received not in the proper state, store txn packet to buffer");
-        if (fromLookup) {
-            LOG_STATE("[TXNPKTPROC]["
-                              << std::setw(15) << std::left
-                              << m_mediator.m_selfPeer.GetPrintableIPAddress() << "]["
-                              << m_mediator.m_currentEpochNum << "][" << shardId << "]["
-                              << string(lookupPubKey).substr(0, 6) << "][" << message.size()
-                              << "] RECVFROMLOOKUP");
-        }
-        SHA256Calculator sha256;
-        sha256.Update(message);  // message hash
-        zbytes msg_hash = sha256.Finalize();
-        m_txnPacketBuffer.emplace(msg_hash, message);
-    } else {
-        // not from lookup and in proper state
-        if (fromLookup) {
-            LOG_GENERAL(INFO, "Packet received from a lookup node");
-        } else {
-            LOG_GENERAL(INFO, "Packet received from a non-lookup node");
-        }
-
-        return ProcessTxnPacketFromLookupCore(message, epochNumber, dsBlockNum,
-                                              shardId, lookupPubKey, transactions);
-    }
-
-    return true;
-}
-
-bool Node::ProcessTxnPacketFromLookupCore(const zbytes &message,
-                                          const uint64_t &epochNum,
-                                          const uint64_t &dsBlockNum,
-                                          const uint32_t &shardId,
-                                          const PubKey &lookupPubKey,
-                                          const vector<Transaction> &txns) {
-    LOG_MARKER();
-    auto span = START_SPAN(NODE, {});
-    SCOPED_SPAN(NODE, scope, span);
-
-    if (LOOKUP_NODE_MODE) {
-        LOG_GENERAL(WARNING,
-                    "Node::ProcessTxnPacketFromLookupCore not expected to "
-                    "be called from LookUp node.");
-        return true;
-    }
-
-    SHA256Calculator sha256;
-    sha256.Update(message);  // message hash
-    zbytes msg_hash = sha256.Finalize();
-
-    {
-        lock_guard<mutex> g(m_mutexTxnPktInProcess);
-        if (!m_txnPktInProcess.emplace(msg_hash).second) {
-            // Already added to buffer until ready to be processed.
-            // This message could be duplicate one received from peer
-            // while we were waiting for original one to be signalled(cv_txnPacket)
-            // after FB is received.
-            LOG_GENERAL(
-                    INFO,
-                    "Already have txnpkt to be processed. So ignoring duplicate one!")
-            return false;
-        }
-    }
-
-    if (LOG_PARAMETERS) {
-        int64_t epoch = (m_mediator.m_ds->m_mode == DirectoryService::Mode::IDLE)
-                        ? epochNum
-                        : m_mediator.m_currentEpochNum;
-        LOG_STATE("[TXNPKT-RCVD]["
-                          << epoch << "] PktEpoch=" << epochNum
-                          << " PktSize=" << message.size() << " Shard=" << shardId
-                          << " Lookup=" << string(lookupPubKey).substr(0, 8));
-    }
-
-    if (m_mediator.m_lookup->GetSyncType() != SyncType::NO_SYNC) {
-        LOG_GENERAL(WARNING, "This node already started rejoin, ignore txn packet");
-        return false;
-    }
-
-    if (epochNum + PACKET_EPOCH_LATE_ALLOW < m_mediator.m_currentEpochNum) {
-        LOG_EPOCH(WARNING, m_mediator.m_currentEpochNum,
-                  "The epoch when the packet from is too late (" << epochNum
-                                                                 << "), reject");
-        return false;
-    }
-
-    if (dsBlockNum !=
-        m_mediator.m_dsBlockChain.GetLastBlock().GetHeader().GetBlockNum()) {
-        LOG_GENERAL(WARNING, "Wrong DS block num ("
-                << dsBlockNum << "), expected ("
-                << m_mediator.m_dsBlockChain.GetLastBlock()
-                        .GetHeader()
-                        .GetBlockNum()
-                << ")");
-        return false;
-    }
-
-    if (shardId != m_myshardId) {
-        LOG_GENERAL(WARNING, "Wrong Shard (" << shardId << "), m_myshardId ("
-                                             << m_myshardId << ")");
-        return false;
-    }
-
-    if (m_mediator.GetIsVacuousEpoch()) {
-        LOG_GENERAL(WARNING, "Already in vacuous epoch, stop proc txn");
-        return false;
-    }
-
-    if (BROADCAST_GOSSIP_MODE) {
-        LOG_STATE("[TXNPKTPROC-CORE]["
-                          << std::setw(15) << std::left
-                          << m_mediator.m_selfPeer.GetPrintableIPAddress() << "]["
-                          << m_mediator.m_currentEpochNum << "][" << shardId << "]["
-                          << string(lookupPubKey).substr(0, 6) << "][" << message.size()
-                          << "] BEGN");
-        if (P2PComm::GetInstance().SpreadRumor(message)) {
-            LOG_STATE("[TXNPKTPROC-INITIATE]["
-                              << std::setw(15) << std::left
-                              << m_mediator.m_selfPeer.GetPrintableIPAddress() << "]["
-                              << m_mediator.m_currentEpochNum << "][" << shardId << "]["
-                              << string(lookupPubKey).substr(0, 6) << "][" << message.size()
-                              << "] BEGN");
-        } else {
-            LOG_STATE("[TXNPKTPROC]["
-                              << std::setw(15) << std::left
-                              << m_mediator.m_selfPeer.GetPrintableIPAddress() << "]["
-                              << m_mediator.m_currentEpochNum << "][" << shardId << "]["
-                              << string(lookupPubKey).substr(0, 6) << "][" << message.size()
-                              << "] BEGN");
-        }
-    } else {
-        vector<Peer> toSend;
-        {
-            lock_guard<mutex> g(m_mutexShardMember);
-            for (auto &it: *m_myShardMembers) {
-                toSend.push_back(it.second);
-            }
-        }
-        LOG_GENERAL(INFO, "[Batching] Broadcast my txns to other shard members");
-
-        P2PComm::GetInstance().SendBroadcastMessage(toSend, message);
-    }
-
-#ifdef DM_TEST_DM_LESSTXN_ONE
-    uint32_t dm_test_id = (m_mediator.m_ds->GetConsensusLeaderID() + 1) %
-                          m_mediator.m_DSCommittee->size();
-    LOG_EPOCH(WARNING, m_mediator.m_currentEpochNum,
-              "Consensus ID for DM1 test is " << dm_test_id);
-    if (m_mediator.m_ds->m_mode != DirectoryService::Mode::IDLE &&
-        m_mediator.m_ds->GetConsensusMyID() == dm_test_id) {
+    const auto& message = entry.second;
+
+    if (!Messenger::GetNodeForwardTxnBlock(
+            message, MessageOffset::BODY, epochNumber, dsBlockNum, shardId,
+            lookupPubKey, transactions, signature)) {
       LOG_EPOCH(WARNING, m_mediator.m_currentEpochNum,
-                "Letting one of the backups accept less txns from lookup "
-                "comparing to the others (DM_TEST_DM_LESSTXN_ONE)");
-      return false;
-    } else {
-      LOG_EPOCH(WARNING, m_mediator.m_currentEpochNum,
-                "The node triggered DM_TEST_DM_LESSTXN_ONE is "
-                    << m_mediator.m_DSCommittee->at(dm_test_id).second);
-    }
-#endif  // DM_TEST_DM_LESSTXN_ONE
-
-#ifdef DM_TEST_DM_LESSTXN_ALL
-    if (m_mediator.m_ds->m_mode == DirectoryService::Mode::BACKUP_DS) {
-      LOG_EPOCH(WARNING, m_mediator.m_currentEpochNum,
-                "Letting all of the backups accept less txns from lookup "
-                "comparing to the leader (DM_TEST_DM_LESSTXN_ALL)");
-      return false;
-    }
-#endif  // DM_TEST_DM_LESSTXN_ALL
-
-#ifdef DM_TEST_DM_MORETXN_LEADER
-    if (m_mediator.m_ds->m_mode == DirectoryService::Mode::PRIMARY_DS) {
-      LOG_EPOCH(WARNING, m_mediator.m_currentEpochNum,
-                "I the DS leader triggered DM_TEST_DM_MORETXN_LEADER");
-      return false;
-    }
-#endif  // DM_TEST_DM_MORETXN_LEADER
-
-#ifdef DM_TEST_DM_MORETXN_HALF
-    if (m_mediator.m_ds->m_mode != DirectoryService::Mode::IDLE &&
-        (m_mediator.m_ds->m_mode == DirectoryService::Mode::PRIMARY_DS ||
-         (m_mediator.m_ds->GetConsensusMyID() % 2 == 0))) {
-      if (m_mediator.m_ds->m_mode == DirectoryService::Mode::PRIMARY_DS) {
-        LOG_EPOCH(WARNING, m_mediator.m_currentEpochNum,
-                  "I the DS leader triggered DM_TEST_DM_MORETXN_HALF");
-      } else {
-        LOG_EPOCH(WARNING, m_mediator.m_currentEpochNum,
-                  "My consensus id " << m_mediator.m_ds->GetConsensusMyID()
-                                     << " triggered DM_TEST_DM_MORETXN_HALF");
-      }
-      return false;
-    }
-#endif  // DM_TEST_DM_MORETXN_HALF
-
-    if (m_mediator.m_ds->m_mode == DirectoryService::Mode::IDLE &&
-        m_state != MICROBLOCK_CONSENSUS_PREP) {
-        unique_lock<mutex> lk(m_mutexCVTxnPacket);
-        m_txnPacketThreadOnHold++;
-        cv_txnPacket.wait(lk,
-                          [this] { return m_state == MICROBLOCK_CONSENSUS_PREP; });
-    }
-
-    if (LOG_PARAMETERS) {
-        int64_t epoch = (m_mediator.m_ds->m_mode == DirectoryService::Mode::IDLE)
-                        ? epochNum
-                        : m_mediator.m_currentEpochNum;
-        LOG_STATE("[TXNPKTPROC-BEG]["
-                          << epoch << "] PktEpoch=" << epochNum
-                          << " PktSize=" << message.size() << " Shard=" << shardId
-                          << " Lookup=" << string(lookupPubKey).substr(0, 8));
-    }
-
-    // Process the txns
-    unsigned int processed_count = 0;
-
-    LOG_GENERAL(INFO, "Start check txn packet from lookup");
-
-    std::vector<Transaction> checkedTxns;
-    vector<pair<TxnHash, TxnStatus>> rejectTxns;
-    for (const auto &txn: txns) {
-        TxnStatus error;
-        if (m_mediator.m_validator->CheckCreatedTransactionFromLookup(txn, error)) {
-            checkedTxns.push_back(txn);
-        } else {
-            LOG_GENERAL(WARNING, "Txn " << txn.GetTranID().hex() << " is not valid.");
-            rejectTxns.emplace_back(txn.GetTranID(), error);
-        }
-
-        processed_count++;
-
-        if (processed_count % 100 == 0) {
-            LOG_GENERAL(INFO, processed_count << " txns from packet processed");
-        }
-    }
-
-    {
-        lock_guard<mutex> g(m_mutexCreatedTransactions);
-        LOG_GENERAL(INFO,
-                    "TxnPool size before processing: " << m_createdTxns.size());
-
-        for (const auto &txn: checkedTxns) {
-            MempoolInsertionStatus status;
-            if (!m_createdTxns.insert(txn, status)) {
-                {
-                    if (status.first != TxnStatus::MEMPOOL_ALREADY_PRESENT) {
-                        // Skipping MEMPOOL_ALREADY_PRESENT because this is a duplicate
-                        // issue, hence if this comes, either the txn should be confirmed or
-                        // if it is pending/dropped there should be some other cause which
-                        // is primary.
-                        rejectTxns.emplace_back(status.second, status.first);
-                    }
-                    LOG_GENERAL(INFO, "Txn " << txn.GetTranID().hex()
-                                             << " rejected by pool due to "
-                                             << status.first);
-                }
-            } else {
-                if (status.first != TxnStatus::NOT_PRESENT) {
-                    // Txn added with deletion of some previous txn
-                    rejectTxns.emplace_back(status.second, status.first);
-                    LOG_GENERAL(INFO, "Txn " << status.second
-                                             << " removed from pool due to "
-                                             << status.first);
-                }
-                LOG_GENERAL(INFO, "Txn " << txn.GetTranID().hex() << " added to pool");
-            }
-        }
-
-        LOG_GENERAL(INFO, "Txn processed: " << processed_count
-                                            << " TxnPool size after processing: "
-                                            << m_createdTxns.size());
-    }
-
-    {
-        unique_lock<shared_timed_mutex> g(m_unconfirmedTxnsMutex);
-        for (const auto &txnhashStatus: rejectTxns) {
-            m_unconfirmedTxns.emplace(txnhashStatus);
-        }
-    }
-
-    if (LOG_PARAMETERS) {
-        LOG_STATE("[TXNPKTPROC-END]["
-                          << m_mediator.m_currentEpochNum << "] PktEpoch=" << epochNum
-                          << " PktSize=" << message.size() << " Shard=" << shardId
-                          << " Lookup=" << string(lookupPubKey).substr(0, 8));
-    } else {
-        LOG_STATE("[TXNPKTPROC][" << std::setw(15) << std::left
-                                  << m_mediator.m_selfPeer.GetPrintableIPAddress()
-                                  << "][" << m_mediator.m_currentEpochNum << "]["
-                                  << shardId << "]["
-                                  << string(lookupPubKey).substr(0, 6) << "] DONE ["
-                                  << processed_count << "]");
-    }
-
-    if (m_txnPacketThreadOnHold > 0) {
-        m_txnPacketThreadOnHold--;
-    }
-
-    return true;
-}
-
-bool Node::ProcessProposeGasPrice(
-        [[gnu::unused]] const zbytes &message, [[gnu::unused]] unsigned int offset,
-        [[gnu::unused]] const Peer &from,
-        [[gnu::unused]] const unsigned char &startByte) {
-    LOG_MARKER();
-    auto span = START_SPAN(NODE, {});
-    SCOPED_SPAN(NODE, scope, span);
-    if (LOOKUP_NODE_MODE) {
-        LOG_GENERAL(WARNING,
-                    "Node::ProcessProposeGasPrice not expected to "
-                    "be called from LookUp node.");
-        return true;
-    }
-
-    if (IsMessageSizeInappropriate(message.size(), offset, UINT128_SIZE)) {
-        LOG_GENERAL(WARNING,
-                    "Message size for ProcessProposeGasPrice is too short");
-        return false;
-    }
-
-    if (string(from.GetPrintableIPAddress()) != LEGAL_GAS_PRICE_IP) {
-        LOG_GENERAL(WARNING, "Sender " << from << " is not from localhost");
-        return false;
-    }
-
-    lock(m_mutexDSBlock, m_mutexGasPrice);
-    lock_guard<mutex> g(m_mutexDSBlock, adopt_lock);
-    lock_guard<mutex> g2(m_mutexGasPrice, adopt_lock);
-
-    uint128_t gasPriceProposal =
-            Serializable::GetNumber<uint128_t>(message, offset, UINT128_SIZE);
-    offset += UINT128_SIZE;
-    LOG_GENERAL(INFO, "Received gas price proposal: " << gasPriceProposal
-                                                      << " Current GasPrice "
-                                                      << m_proposedGasPrice);
-    m_proposedGasPrice = max(m_proposedGasPrice, gasPriceProposal);
-    LOG_GENERAL(INFO, "Newly proposed gas price: " << m_proposedGasPrice);
-
-    return true;
-}
-
-void Node::CommitTxnPacketBuffer(bool ignorePktForPrevEpoch) {
-    LOG_MARKER();
-
-    if (LOOKUP_NODE_MODE) {
-        LOG_GENERAL(WARNING,
-                    "Node::CommitTxnPacketBuffer not expected to "
-                    "be called from LookUp node.");
-        return;
-    }
-
-    lock_guard<mutex> g(m_mutexTxnPacketBuffer);
-    for (const auto &entry: m_txnPacketBuffer) {
-        uint64_t epochNumber = 0, dsBlockNum = 0;
-        uint32_t shardId = 0;
-        PubKey lookupPubKey;
-        vector<Transaction> transactions;
-        Signature signature;
-        const auto &message = entry.second;
-
-        if (!Messenger::GetNodeForwardTxnBlock(
-                message, MessageOffset::BODY, epochNumber, dsBlockNum, shardId,
-                lookupPubKey, transactions, signature)) {
-            LOG_EPOCH(WARNING, m_mediator.m_currentEpochNum,
-                      "Messenger::GetNodeForwardTxnBlock failed.");
-            continue;
-        }
-        if (!(ignorePktForPrevEpoch &&
-              (epochNumber < m_mediator.m_currentEpochNum))) {
-            ProcessTxnPacketFromLookupCore(message, epochNumber, dsBlockNum, shardId,
-                                           lookupPubKey, transactions);
-        }
-    }
-    m_txnPacketBuffer.clear();
+                "Messenger::GetNodeForwardTxnBlock failed.");
+      continue;
+    }
+    if (!(ignorePktForPrevEpoch &&
+          (epochNumber < m_mediator.m_currentEpochNum))) {
+      ProcessTxnPacketFromLookupCore(message, epochNumber, dsBlockNum, shardId,
+                                     lookupPubKey, transactions);
+    }
+  }
+  m_txnPacketBuffer.clear();
 }
 
 // Used by Zilliqa in pow branch. This will be useful for us when doing the
@@ -2173,9 +2112,9 @@
 // }
 
 void Node::SetState(NodeState state) {
-    m_state = state;
-    LOG_EPOCH(INFO, m_mediator.m_currentEpochNum,
-              "Node State = " << GetStateString());
+  m_state = state;
+  LOG_EPOCH(INFO, m_mediator.m_currentEpochNum,
+            "Node State = " << GetStateString());
 }
 
 // Set m_consensusMyID
@@ -2189,1225 +2128,1164 @@
 
 // Get m_consensusLeaderID
 uint16_t Node::GetConsensusLeaderID() const {
-    return m_consensusLeaderID.load();
-}
-
-void Node::AddBlock(const TxBlock &block) {
-    m_mediator.m_txBlockChain.AddBlock(block);
+  return m_consensusLeaderID.load();
+}
+
+void Node::AddBlock(const TxBlock& block) {
+  m_mediator.m_txBlockChain.AddBlock(block);
 }
 
 void Node::RejoinAsNormal() {
-    auto span = START_SPAN(NODE, {});
-    SCOPED_SPAN(NODE, scope, span);
-    if (LOOKUP_NODE_MODE) {
-        LOG_GENERAL(
-                WARNING,
-                "Node::RejoinAsNormal not expected to be called from LookUp node.");
-        return;
-    }
-
-    LOG_MARKER();
-    if (m_mediator.m_lookup->GetSyncType() == SyncType::NO_SYNC) {
-        auto func = [this]() mutable -> void {
-            while (true) {
-                m_mediator.m_lookup->SetSyncType(SyncType::NORMAL_SYNC);
-                this->CleanVariables();
-                this->m_mediator.m_ds->CleanVariables();
-                while (!this->DownloadPersistenceFromS3()) {
-                    LOG_GENERAL(
-                            WARNING,
-                            "Downloading persistence from S3 has failed. Will try again!");
-                    this_thread::sleep_for(chrono::seconds(RETRY_REJOINING_TIMEOUT));
-                }
-                if (!BlockStorage::GetBlockStorage().RefreshAll()) {
-                    LOG_GENERAL(WARNING, "BlockStorage::RefreshAll failed");
-                    return;
-                }
-                if (!AccountStore::GetInstance().RefreshDB()) {
-                    LOG_GENERAL(WARNING, "AccountStore::RefreshDB failed");
-                    return;
-                }
-
-                if (this->Install(SyncType::NORMAL_SYNC, true, true)) {
-                    break;
-                };
-                this_thread::sleep_for(chrono::seconds(RETRY_REJOINING_TIMEOUT));
-            }
-            this->StartSynchronization();
+  if (LOOKUP_NODE_MODE) {
+    LOG_GENERAL(
+        WARNING,
+        "Node::RejoinAsNormal not expected to be called from LookUp node.");
+    return;
+  }
+
+  LOG_MARKER();
+  if (m_mediator.m_lookup->GetSyncType() == SyncType::NO_SYNC) {
+    auto func = [this]() mutable -> void {
+      while (true) {
+        m_mediator.m_lookup->SetSyncType(SyncType::NORMAL_SYNC);
+        this->CleanVariables();
+        this->m_mediator.m_ds->CleanVariables();
+        while (!this->DownloadPersistenceFromS3()) {
+          LOG_GENERAL(
+              WARNING,
+              "Downloading persistence from S3 has failed. Will try again!");
+          this_thread::sleep_for(chrono::seconds(RETRY_REJOINING_TIMEOUT));
+        }
+        if (!BlockStorage::GetBlockStorage().RefreshAll()) {
+          LOG_GENERAL(WARNING, "BlockStorage::RefreshAll failed");
+          return;
+        }
+        if (!AccountStore::GetInstance().RefreshDB()) {
+          LOG_GENERAL(WARNING, "AccountStore::RefreshDB failed");
+          return;
+        }
+
+        if (this->Install(SyncType::NORMAL_SYNC, true, true)) {
+          break;
         };
-        DetachedFunction(1, func);
-    }
+        this_thread::sleep_for(chrono::seconds(RETRY_REJOINING_TIMEOUT));
+      }
+      this->StartSynchronization();
+    };
+    DetachedFunction(1, func);
+  }
 }
 
 void Node::ResetRejoinFlags() {
-    auto span = START_SPAN(NODE, {});
-    SCOPED_SPAN(NODE, scope, span);
-    if (LOOKUP_NODE_MODE) {
-        LOG_GENERAL(WARNING,
-                    "Node::ResetRejoinFlags not expected to be called from "
-                    "LookUp node.");
-        return;
-    }
-
-    m_doRejoinAtNextRound = false;
-    m_doRejoinAtStateRoot = false;
-    m_doRejoinAtFinalBlock = false;
-
-    m_mediator.m_ds->m_doRejoinAtDSConsensus = false;
-    m_mediator.m_ds->m_doRejoinAtFinalConsensus = false;
+  if (LOOKUP_NODE_MODE) {
+    LOG_GENERAL(WARNING,
+                "Node::ResetRejoinFlags not expected to be called from "
+                "LookUp node.");
+    return;
+  }
+
+  m_doRejoinAtNextRound = false;
+  m_doRejoinAtStateRoot = false;
+  m_doRejoinAtFinalBlock = false;
+
+  m_mediator.m_ds->m_doRejoinAtDSConsensus = false;
+  m_mediator.m_ds->m_doRejoinAtFinalConsensus = false;
 }
 
 bool Node::CleanVariables() {
-    auto span = START_SPAN(NODE, {});
-    SCOPED_SPAN(NODE, scope, span);
-    if (LOOKUP_NODE_MODE) {
-        LOG_GENERAL(
-                WARNING,
-                "Node::CleanVariables not expected to be called from LookUp node.");
-        return true;
-    }
-
-    AccountStore::GetInstance().Init();
-    {
-        lock_guard<mutex> g(m_mutexShardMember);
-        m_myShardMembers.reset(new DequeOfNode);
-    }
-    m_isPrimary = false;
-    m_stillMiningPrimary = false;
-    m_myshardId = 0;
-    m_proposedGasPrice = PRECISION_MIN_VALUE;
-    m_lastMicroBlockCoSig = {0, CoSignatures()};
-    CleanCreatedTransaction();
-    CleanMicroblockConsensusBuffer();
-    P2PComm::GetInstance().InitializeRumorManager({}, {});
-    this->ResetRejoinFlags();
-
-    {
-        std::lock_guard<mutex> lock(m_mutexConsensus);
-        m_consensusObject.reset();
-    }
-
-    m_consensusBlockHash.clear();
-    {
-        std::lock_guard<mutex> lock(m_mutexMicroBlock);
-        m_microblock.reset();
-        m_gasUsedTotal = 0;
-        m_txnFees = 0;
-    }
-    // {
-    //     std::lock_guard<mutex> lock(m_mutexCommittedTransactions);
-    //     m_committedTransactions.clear();
-    // }
-    CleanUnavailableMicroBlocks();
-    // On Lookup
-    {
-        std::lock_guard<mutex> lock(
-                m_mediator.m_lookup->m_mutexOfflineLookupsUpdation);
-        m_mediator.m_lookup->m_fetchedOfflineLookups = false;
-    }
-    m_mediator.m_lookup->m_startedPoW = false;
-    m_mediator.m_ds->m_powSubmissionWindowExpired = false;
-
-    CleanWhitelistReqs();
-
-    m_mediator.m_ds->m_dsEpochAfterUpgrade = false;
-
-    {
-        lock_guard<mutex> g(m_mutexIPChangeRequestStore);
-        m_ipChangeRequestStore.clear();
-    }
-
+  if (LOOKUP_NODE_MODE) {
+    LOG_GENERAL(
+        WARNING,
+        "Node::CleanVariables not expected to be called from LookUp node.");
     return true;
-}
-
-void Node::CleanWhitelistReqs() {
-    auto span = START_SPAN(NODE, {});
-    SCOPED_SPAN(NODE, scope, span);
-    lock_guard<mutex> g(m_mutexWhitelistReqs);
-    m_whitelistReqs.clear();
-}
-
-void Node::CleanUnavailableMicroBlocks() {
-    auto span = START_SPAN(NODE, {});
-    SCOPED_SPAN(NODE, scope, span);
-    std::lock_guard<mutex> lock(m_mutexUnavailableMicroBlocks);
-    m_unavailableMicroBlocks.clear();
-}
-
-void Node::SetMyshardId(uint32_t shardId) {
-    if (LOOKUP_NODE_MODE) {
-        LOG_GENERAL(
-                WARNING,
-                "Node::SetMyshardId not expected to be called from LookUp node.");
-        return;
-    }
-    m_myshardId = shardId;
-}
-
-void Node::CleanMBConsensusAndTxnBuffers() {
-    auto span = START_SPAN(NODE, {});
-    SCOPED_SPAN(NODE, scope, span);
-    LOG_MARKER();
-    {
-        std::lock_guard<mutex> g(m_mutexCreatedTransactions);
-        m_createdTxns.clear();
-        t_createdTxns.clear();
-    }
-    {
-        std::lock_guard<mutex> lock(m_mutexProcessedTransactions);
-        t_processedTransactions.clear();
-    }
-    CleanMicroblockConsensusBuffer();
-}
-
-void Node::CleanCreatedTransaction() {
-    auto span = START_SPAN(NODE, {});
-    SCOPED_SPAN(NODE, scope, span);
-    LOG_MARKER();
-    {
-        std::lock_guard<mutex> g(m_mutexCreatedTransactions);
-        m_createdTxns.clear();
-        t_createdTxns.clear();
-        LOG_GENERAL(INFO, "Cleaned created txns!");
-    }
-    // Avoid cleaning when buffer already have packets waiting to be picked up for
-    // distribution. Thus avoid deadlock.
-    if (m_txnPacketThreadOnHold == 0) {
-        {
-            // extra safety
-            std::unique_lock<std::mutex> lock(m_mutexTxnPacketBuffer,
-                                              std::try_to_lock);
-            if (lock.owns_lock()) {
-                m_txnPacketBuffer.clear();
-                LOG_GENERAL(INFO, "Cleaned txn pkt buffer!");
-            }
-        }
-        {
-            std::lock_guard<mutex> g(m_mutexTxnPktInProcess);
-            m_txnPktInProcess.clear();
-            LOG_GENERAL(INFO, "Cleaned txnPktInProcess buffer!");
-        }
-    }
-    {
-        std::lock_guard<mutex> lock(m_mutexProcessedTransactions);
-        m_processedTransactions.clear();
-        t_processedTransactions.clear();
-        LOG_GENERAL(INFO, "Cleaned processed txns!");
-    }
-    {
-        std::unique_lock<shared_timed_mutex> lock(m_unconfirmedTxnsMutex);
-        m_unconfirmedTxns.clear();
-        LOG_GENERAL(INFO, "Cleaned unconfirmed txns!");
-    }
-    m_TxnOrder.clear();
+  }
+
+  AccountStore::GetInstance().Init();
+  {
+    lock_guard<mutex> g(m_mutexShardMember);
+    m_myShardMembers.reset(new DequeOfNode);
+  }
+  m_isPrimary = false;
+  m_stillMiningPrimary = false;
+  m_myshardId = 0;
+  m_proposedGasPrice = PRECISION_MIN_VALUE;
+  m_lastMicroBlockCoSig = {0, CoSignatures()};
+  CleanCreatedTransaction();
+  CleanMicroblockConsensusBuffer();
+  P2PComm::GetInstance().InitializeRumorManager({}, {});
+  this->ResetRejoinFlags();
+
+  {
+    std::lock_guard<mutex> lock(m_mutexConsensus);
+    m_consensusObject.reset();
+  }
+
+  m_consensusBlockHash.clear();
+  {
+    std::lock_guard<mutex> lock(m_mutexMicroBlock);
+    m_microblock.reset();
     m_gasUsedTotal = 0;
     m_txnFees = 0;
-}
-
-bool Node::IsShardNode(const PubKey &pubKey) {
-    lock_guard<mutex> lock(m_mutexShardMember);
-    if (m_myShardMembers != nullptr) {
-        return std::find_if(m_myShardMembers->begin(), m_myShardMembers->end(),
-                            [&pubKey](const PairOfNode &node) {
-                                return node.first == pubKey;
-                            }) != m_myShardMembers->end();
-    }
-    return false;
-}
-
-bool Node::IsShardNode(const Peer &peerInfo) {
-    lock_guard<mutex> lock(m_mutexShardMember);
-    if (m_myShardMembers != nullptr) {
-        return std::find_if(m_myShardMembers->begin(), m_myShardMembers->end(),
-                            [&peerInfo](const PairOfNode &node) {
-                                return node.second.GetIpAddress() ==
-                                       peerInfo.GetIpAddress();
-                            }) != m_myShardMembers->end();
-    }
-    return false;
+  }
+  // {
+  //     std::lock_guard<mutex> lock(m_mutexCommittedTransactions);
+  //     m_committedTransactions.clear();
+  // }
+  CleanUnavailableMicroBlocks();
+  // On Lookup
+  {
+    std::lock_guard<mutex> lock(
+        m_mediator.m_lookup->m_mutexOfflineLookupsUpdation);
+    m_mediator.m_lookup->m_fetchedOfflineLookups = false;
+  }
+  m_mediator.m_lookup->m_startedPoW = false;
+  m_mediator.m_ds->m_powSubmissionWindowExpired = false;
+
+  CleanWhitelistReqs();
+
+  m_mediator.m_ds->m_dsEpochAfterUpgrade = false;
+
+  {
+    lock_guard<mutex> g(m_mutexIPChangeRequestStore);
+    m_ipChangeRequestStore.clear();
+  }
+
+  return true;
+}
+
+void Node::CleanWhitelistReqs() {
+  lock_guard<mutex> g(m_mutexWhitelistReqs);
+  m_whitelistReqs.clear();
+}
+
+void Node::CleanUnavailableMicroBlocks() {
+  std::lock_guard<mutex> lock(m_mutexUnavailableMicroBlocks);
+  m_unavailableMicroBlocks.clear();
+}
+
+void Node::SetMyshardId(uint32_t shardId) {
+  if (LOOKUP_NODE_MODE) {
+    LOG_GENERAL(
+        WARNING,
+        "Node::SetMyshardId not expected to be called from LookUp node.");
+    return;
+  }
+  m_myshardId = shardId;
+}
+
+void Node::CleanMBConsensusAndTxnBuffers() {
+  LOG_MARKER();
+  {
+    std::lock_guard<mutex> g(m_mutexCreatedTransactions);
+    m_createdTxns.clear();
+    t_createdTxns.clear();
+  }
+  {
+    std::lock_guard<mutex> lock(m_mutexProcessedTransactions);
+    t_processedTransactions.clear();
+  }
+  CleanMicroblockConsensusBuffer();
+}
+
+void Node::CleanCreatedTransaction() {
+  LOG_MARKER();
+  {
+    std::lock_guard<mutex> g(m_mutexCreatedTransactions);
+    m_createdTxns.clear();
+    t_createdTxns.clear();
+    LOG_GENERAL(INFO, "Cleaned created txns!");
+  }
+  // Avoid cleaning when buffer already have packets waiting to be picked up for
+  // distribution. Thus avoid deadlock.
+  if (m_txnPacketThreadOnHold == 0) {
+    {
+      // extra safety
+      std::unique_lock<std::mutex> lock(m_mutexTxnPacketBuffer,
+                                        std::try_to_lock);
+      if (lock.owns_lock()) {
+        m_txnPacketBuffer.clear();
+        LOG_GENERAL(INFO, "Cleaned txn pkt buffer!");
+      }
+    }
+    {
+      std::lock_guard<mutex> g(m_mutexTxnPktInProcess);
+      m_txnPktInProcess.clear();
+      LOG_GENERAL(INFO, "Cleaned txnPktInProcess buffer!");
+    }
+  }
+  {
+    std::lock_guard<mutex> lock(m_mutexProcessedTransactions);
+    m_processedTransactions.clear();
+    t_processedTransactions.clear();
+    LOG_GENERAL(INFO, "Cleaned processed txns!");
+  }
+  {
+    std::unique_lock<shared_timed_mutex> lock(m_unconfirmedTxnsMutex);
+    m_unconfirmedTxns.clear();
+    LOG_GENERAL(INFO, "Cleaned unconfirmed txns!");
+  }
+  m_TxnOrder.clear();
+  m_gasUsedTotal = 0;
+  m_txnFees = 0;
+}
+
+bool Node::IsShardNode(const PubKey& pubKey) {
+  lock_guard<mutex> lock(m_mutexShardMember);
+  if (m_myShardMembers != nullptr) {
+    return std::find_if(m_myShardMembers->begin(), m_myShardMembers->end(),
+                        [&pubKey](const PairOfNode& node) {
+                          return node.first == pubKey;
+                        }) != m_myShardMembers->end();
+  }
+  return false;
+}
+
+bool Node::IsShardNode(const Peer& peerInfo) {
+  lock_guard<mutex> lock(m_mutexShardMember);
+  if (m_myShardMembers != nullptr) {
+    return std::find_if(m_myShardMembers->begin(), m_myShardMembers->end(),
+                        [&peerInfo](const PairOfNode& node) {
+                          return node.second.GetIpAddress() ==
+                                 peerInfo.GetIpAddress();
+                        }) != m_myShardMembers->end();
+  }
+  return false;
 }
 
 bool Node::ComposeAndSendRemoveNodeFromBlacklist(const RECEIVERTYPE receiver) {
-    auto span = START_SPAN(NODE, {});
-    SCOPED_SPAN(NODE, scope, span);
-    LOG_MARKER();
-    if (Guard::GetInstance().IsNodeInDSGuardList(m_mediator.m_selfKey.second)) {
-        LOG_GENERAL(INFO, "I am a ds guard node. So skipping sending...");
-        return false;
-    }
-    zbytes message = {MessageType::NODE,
-                      NodeInstructionType::REMOVENODEFROMBLACKLIST};
-
-    uint64_t curDSEpochNo =
-            m_mediator.m_dsBlockChain.GetLastBlock().GetHeader().GetBlockNum() + 1;
-
-    if (!Messenger::SetNodeRemoveFromBlacklist(
-            message, MessageOffset::BODY, m_mediator.m_selfKey,
-            m_mediator.m_selfPeer.GetIpAddress(), curDSEpochNo)) {
-        LOG_GENERAL(WARNING, "Messenger::SetNodeRemoveFromBlacklist");
-        return false;
-    }
-
-    if (!LOOKUP_NODE_MODE &&
-        (receiver == RECEIVERTYPE::PEER || receiver == RECEIVERTYPE::BOTH)) {
-        // Send the peers
-        VectorOfPeer peerList;
-        if (m_mediator.m_ds->m_mode != DirectoryService::Mode::IDLE)  // DS node
-        {
-            lock_guard<mutex> g(m_mediator.m_mutexDSCommittee);
-            if (m_mediator.m_DSCommittee != nullptr) {
-                for (const auto &i: *m_mediator.m_DSCommittee) {
-                    peerList.push_back(i.second);
-                }
-            }
-        } else {
-            lock_guard<mutex> g(m_mutexShardMember);
-            if (m_myShardMembers != nullptr) {
-                for (const auto &i: *m_myShardMembers) {
-                    peerList.push_back(i.second);
-                }
-            }
+  LOG_MARKER();
+  if (Guard::GetInstance().IsNodeInDSGuardList(m_mediator.m_selfKey.second)) {
+    LOG_GENERAL(INFO, "I am a ds guard node. So skipping sending...");
+    return false;
+  }
+  zbytes message = {MessageType::NODE,
+                    NodeInstructionType::REMOVENODEFROMBLACKLIST};
+
+  uint64_t curDSEpochNo =
+      m_mediator.m_dsBlockChain.GetLastBlock().GetHeader().GetBlockNum() + 1;
+
+  if (!Messenger::SetNodeRemoveFromBlacklist(
+          message, MessageOffset::BODY, m_mediator.m_selfKey,
+          m_mediator.m_selfPeer.GetIpAddress(), curDSEpochNo)) {
+    LOG_GENERAL(WARNING, "Messenger::SetNodeRemoveFromBlacklist");
+    return false;
+  }
+
+  if (!LOOKUP_NODE_MODE &&
+      (receiver == RECEIVERTYPE::PEER || receiver == RECEIVERTYPE::BOTH)) {
+    // Send the peers
+    VectorOfPeer peerList;
+    if (m_mediator.m_ds->m_mode != DirectoryService::Mode::IDLE)  // DS node
+    {
+      lock_guard<mutex> g(m_mediator.m_mutexDSCommittee);
+      if (m_mediator.m_DSCommittee != nullptr) {
+        for (const auto& i : *m_mediator.m_DSCommittee) {
+          peerList.push_back(i.second);
         }
-        P2PComm::GetInstance().SendMessage(peerList, message);
-    }
-
-    if (receiver == RECEIVERTYPE::LOOKUP || receiver == RECEIVERTYPE::BOTH) {
-        // send to upper seeds
-        m_mediator.m_lookup->SendMessageToSeedNodes(message);
-    }
+      }
+    } else {
+      lock_guard<mutex> g(m_mutexShardMember);
+      if (m_myShardMembers != nullptr) {
+        for (const auto& i : *m_myShardMembers) {
+          peerList.push_back(i.second);
+        }
+      }
+    }
+    P2PComm::GetInstance().SendMessage(peerList, message);
+  }
+
+  if (receiver == RECEIVERTYPE::LOOKUP || receiver == RECEIVERTYPE::BOTH) {
+    // send to upper seeds
+    m_mediator.m_lookup->SendMessageToSeedNodes(message);
+  }
+  return true;
+}
+
+bool Node::WhitelistReqsValidator(const uint128_t& ipAddress) {
+  std::lock_guard<mutex> lock(m_mutexWhitelistReqs);
+  auto it = m_whitelistReqs.find(ipAddress);
+  if (it != m_whitelistReqs.end()) {
+    if (it->second >= MAX_WHITELISTREQ_LIMIT) {
+      LOG_GENERAL(WARNING, "WhitelistRequest sender "
+                               << Peer(ipAddress, 0).GetPrintableIPAddress()
+                               << " exceed max allowed request limit of "
+                               << MAX_WHITELISTREQ_LIMIT);
+      return false;
+    } else {
+      it->second++;
+    }
+  } else {
+    m_whitelistReqs.emplace(ipAddress, 1);
+  }
+  return true;
+}
+
+bool Node::ProcessRemoveNodeFromBlacklist(
+    const zbytes& message, unsigned int offset, const Peer& from,
+    [[gnu::unused]] const unsigned char& startByte) {
+  LOG_MARKER();
+
+  if (!WhitelistReqsValidator(from.GetIpAddress())) {
+    // Blacklist - strict one - since too many whitelist request in current ds
+    // epoch.
+    Blacklist::GetInstance().Add(from.GetIpAddress());
+    return false;
+  }
+
+  if (IsMessageSizeInappropriate(message.size(), offset, UINT128_SIZE)) {
+    LOG_GENERAL(WARNING, "Message size for IP ADDRESS is too short");
+    return false;
+  }
+
+  PubKey senderPubKey;
+  uint128_t ipAddress;
+  uint64_t dsEpochNumber;
+  if (!Messenger::GetNodeRemoveFromBlacklist(message, offset, senderPubKey,
+                                             ipAddress, dsEpochNumber)) {
+    LOG_EPOCH(WARNING, m_mediator.m_currentEpochNum,
+              "Messenger::GetNodeRemoveFromBlacklist failed.");
+    return false;
+  }
+
+  // No check on dsepoch if i am lookup. Node not yet synced won't have latest
+  // dsepoch.
+  if (!LOOKUP_NODE_MODE) {
+    uint64_t currentDSEpochNumber =
+        m_mediator.m_dsBlockChain.GetLastBlock().GetHeader().GetBlockNum() + 1;
+    if (dsEpochNumber != currentDSEpochNumber) {
+      LOG_CHECK_FAIL("DS Epoch", dsEpochNumber, currentDSEpochNumber);
+      return false;
+    }
+  }
+
+  if (from.GetIpAddress() != ipAddress) {
+    LOG_CHECK_FAIL("IP Address", Peer(ipAddress, 0).GetPrintableIPAddress(),
+                   from.GetPrintableIPAddress());
+    return false;
+  }
+
+  Blacklist::GetInstance().Remove(ipAddress);
+  return true;
+}
+
+bool Node::NoOp([[gnu::unused]] const zbytes& message,
+                [[gnu::unused]] unsigned int offset,
+                [[gnu::unused]] const Peer& from,
+                [[gnu::unused]] const unsigned char& startByte) {
+  LOG_MARKER();
+  return true;
+}
+
+bool Node::ProcessDoRejoin(const zbytes& message, unsigned int offset,
+                           [[gnu::unused]] const Peer& from,
+                           [[gnu::unused]] const unsigned char& startByte) {
+  if (LOOKUP_NODE_MODE) {
+    LOG_GENERAL(WARNING,
+                "Node::ProcessDoRejoin not expected to be called from "
+                "LookUp node.");
     return true;
-}
-
-bool Node::WhitelistReqsValidator(const uint128_t &ipAddress) {
-    auto span = START_SPAN(NODE, {});
-    SCOPED_SPAN(NODE, scope, span);
-    std::lock_guard<mutex> lock(m_mutexWhitelistReqs);
-    auto it = m_whitelistReqs.find(ipAddress);
-    if (it != m_whitelistReqs.end()) {
-        if (it->second >= MAX_WHITELISTREQ_LIMIT) {
-            LOG_GENERAL(WARNING, "WhitelistRequest sender "
-                    << Peer(ipAddress, 0).GetPrintableIPAddress()
-                    << " exceed max allowed request limit of "
-                    << MAX_WHITELISTREQ_LIMIT);
-            return false;
-        } else {
-            it->second++;
-        }
-    } else {
-        m_whitelistReqs.emplace(ipAddress, 1);
-    }
-    return true;
-}
-
-bool Node::ProcessRemoveNodeFromBlacklist(
-        const zbytes &message, unsigned int offset, const Peer &from,
-        [[gnu::unused]] const unsigned char &startByte) {
-    auto span = START_SPAN(NODE, {});
-    SCOPED_SPAN(NODE, scope, span);
-    LOG_MARKER();
-
-    if (!WhitelistReqsValidator(from.GetIpAddress())) {
-        // Blacklist - strict one - since too many whitelist request in current ds
-        // epoch.
-        Blacklist::GetInstance().Add(from.GetIpAddress());
-        return false;
-    }
-
-    if (IsMessageSizeInappropriate(message.size(), offset, UINT128_SIZE)) {
-        LOG_GENERAL(WARNING, "Message size for IP ADDRESS is too short");
-        return false;
-    }
-
-    PubKey senderPubKey;
-    uint128_t ipAddress;
-    uint64_t dsEpochNumber;
-    if (!Messenger::GetNodeRemoveFromBlacklist(message, offset, senderPubKey,
-                                               ipAddress, dsEpochNumber)) {
-        LOG_EPOCH(WARNING, m_mediator.m_currentEpochNum,
-                  "Messenger::GetNodeRemoveFromBlacklist failed.");
-        return false;
-    }
-
-    // No check on dsepoch if i am lookup. Node not yet synced won't have latest
-    // dsepoch.
-    if (!LOOKUP_NODE_MODE) {
-        uint64_t currentDSEpochNumber =
-                m_mediator.m_dsBlockChain.GetLastBlock().GetHeader().GetBlockNum() + 1;
-        if (dsEpochNumber != currentDSEpochNumber) {
-            LOG_CHECK_FAIL("DS Epoch", dsEpochNumber, currentDSEpochNumber);
-            return false;
-        }
-    }
-
-    if (from.GetIpAddress() != ipAddress) {
-        LOG_CHECK_FAIL("IP Address", Peer(ipAddress, 0).GetPrintableIPAddress(),
-                       from.GetPrintableIPAddress());
-        return false;
-    }
-
-    Blacklist::GetInstance().Remove(ipAddress);
-    return true;
-}
-
-bool Node::NoOp([[gnu::unused]] const zbytes &message,
-                [[gnu::unused]] unsigned int offset,
-                [[gnu::unused]] const Peer &from,
-                [[gnu::unused]] const unsigned char &startByte) {
-    LOG_MARKER();
-    return true;
-}
-
-bool Node::ProcessDoRejoin(const zbytes &message, unsigned int offset,
-                           [[gnu::unused]] const Peer &from,
-                           [[gnu::unused]] const unsigned char &startByte) {
-    auto span = START_SPAN(NODE, {});
-    SCOPED_SPAN(NODE, scope, span);
-    if (LOOKUP_NODE_MODE) {
-        LOG_GENERAL(WARNING,
-                    "Node::ProcessDoRejoin not expected to be called from "
-                    "LookUp node.");
-        return true;
-    }
-
-    LOG_MARKER();
-
-    if (!ENABLE_DO_REJOIN) {
-        return false;
-    }
-
-    if (m_mediator.m_lookup->GetSyncType() != SyncType::NO_SYNC) {
-        LOG_GENERAL(WARNING, "Already in rejoining!");
-        return false;
-    }
-
-    unsigned int cur_offset = offset;
-
-    if (IsMessageSizeInappropriate(message.size(), cur_offset,
-                                   MessageOffset::INST)) {
-        return false;
-    }
-
-    unsigned char rejoinType = message[cur_offset];
-    cur_offset += MessageOffset::INST;
-
-    switch (rejoinType) {
-        case REJOINTYPE::ATFINALBLOCK:
-            m_doRejoinAtFinalBlock = true;
-            break;
-        case REJOINTYPE::ATNEXTROUND:
-            m_doRejoinAtNextRound = true;
-            break;
-        case REJOINTYPE::ATSTATEROOT:
-            m_doRejoinAtStateRoot = true;
-            break;
-        case REJOINTYPE::ATDSCONSENSUS:
-            m_mediator.m_ds->m_doRejoinAtDSConsensus = true;
-            break;
-        case REJOINTYPE::ATFINALCONSENSUS:
-            m_mediator.m_ds->m_doRejoinAtFinalConsensus = true;
-            break;
-        default:
-            return false;
-    }
-    return true;
+  }
+
+  LOG_MARKER();
+
+  if (!ENABLE_DO_REJOIN) {
+    return false;
+  }
+
+  if (m_mediator.m_lookup->GetSyncType() != SyncType::NO_SYNC) {
+    LOG_GENERAL(WARNING, "Already in rejoining!");
+    return false;
+  }
+
+  unsigned int cur_offset = offset;
+
+  if (IsMessageSizeInappropriate(message.size(), cur_offset,
+                                 MessageOffset::INST)) {
+    return false;
+  }
+
+  unsigned char rejoinType = message[cur_offset];
+  cur_offset += MessageOffset::INST;
+
+  switch (rejoinType) {
+    case REJOINTYPE::ATFINALBLOCK:
+      m_doRejoinAtFinalBlock = true;
+      break;
+    case REJOINTYPE::ATNEXTROUND:
+      m_doRejoinAtNextRound = true;
+      break;
+    case REJOINTYPE::ATSTATEROOT:
+      m_doRejoinAtStateRoot = true;
+      break;
+    case REJOINTYPE::ATDSCONSENSUS:
+      m_mediator.m_ds->m_doRejoinAtDSConsensus = true;
+      break;
+    case REJOINTYPE::ATFINALCONSENSUS:
+      m_mediator.m_ds->m_doRejoinAtFinalConsensus = true;
+      break;
+    default:
+      return false;
+  }
+  return true;
 }
 
 // This feature is only available to shard node. This allows shard node to
 // change it's network information (IP and/or port).
 // Pre-condition: Must still have access to existing public and private keypair
 bool Node::UpdateShardNodeIdentity() {
-    LOG_MARKER();
-    auto span = START_SPAN(NODE, {});
-    SCOPED_SPAN(NODE, scope, span);
-    if (!IsShardNode(m_mediator.m_selfKey.second)) {
-        return false;
-    }
-
-    LOG_GENERAL(WARNING,
-                "Current node is a shard node. Updating "
-                "network info.");
-
-    // To provide current pubkey, new IP, new Port and current timestamp
-    zbytes updateShardNodeIdentitymessage = {
-            MessageType::NODE, NodeInstructionType::NEWSHARDNODEIDENTITY};
-
-    uint64_t curDSEpochNo =
-            m_mediator.m_dsBlockChain.GetLastBlock().GetHeader().GetBlockNum() + 1;
-
-    if (!Messenger::SetNodeNewShardNodeNetworkInfo(
-            updateShardNodeIdentitymessage, MessageOffset::BODY, curDSEpochNo,
-            m_mediator.m_selfPeer, get_time_as_int(), m_mediator.m_selfKey)) {
-        LOG_EPOCH(WARNING, m_mediator.m_currentEpochNum,
-                  "Messenger::SetNodeNewShardNodeNetworkInfo failed.");
-        return false;
-    }
-
-    // Send to all lookups
-    m_mediator.m_lookup->SendMessageToLookupNodesSerial(
-            updateShardNodeIdentitymessage);
-
-    // Send to all upper seed nodes
-    m_mediator.m_lookup->SendMessageToSeedNodes(updateShardNodeIdentitymessage);
-
-    vector<Peer> peerInfo;
-    {
-        // Multicast to all my shard peers
-        lock_guard<mutex> g(m_mutexShardMember);
-        for (auto &it: *m_myShardMembers) {
-            peerInfo.push_back(it.second);
-        }
-    }
-
-    {
-        // Multicast to all DS committee
-        lock_guard<mutex> lock(m_mediator.m_mutexDSCommittee);
-        for (auto const &i: *m_mediator.m_DSCommittee) {
-            peerInfo.push_back(i.second);
-        }
-    }
-
-    P2PComm::GetInstance().SendMessage(peerInfo, updateShardNodeIdentitymessage);
-
-    return true;
+  LOG_MARKER();
+
+  if (!IsShardNode(m_mediator.m_selfKey.second)) {
+    return false;
+  }
+
+  LOG_GENERAL(WARNING,
+              "Current node is a shard node. Updating "
+              "network info.");
+
+  // To provide current pubkey, new IP, new Port and current timestamp
+  zbytes updateShardNodeIdentitymessage = {
+      MessageType::NODE, NodeInstructionType::NEWSHARDNODEIDENTITY};
+
+  uint64_t curDSEpochNo =
+      m_mediator.m_dsBlockChain.GetLastBlock().GetHeader().GetBlockNum() + 1;
+
+  if (!Messenger::SetNodeNewShardNodeNetworkInfo(
+          updateShardNodeIdentitymessage, MessageOffset::BODY, curDSEpochNo,
+          m_mediator.m_selfPeer, get_time_as_int(), m_mediator.m_selfKey)) {
+    LOG_EPOCH(WARNING, m_mediator.m_currentEpochNum,
+              "Messenger::SetNodeNewShardNodeNetworkInfo failed.");
+    return false;
+  }
+
+  // Send to all lookups
+  m_mediator.m_lookup->SendMessageToLookupNodesSerial(
+      updateShardNodeIdentitymessage);
+
+  // Send to all upper seed nodes
+  m_mediator.m_lookup->SendMessageToSeedNodes(updateShardNodeIdentitymessage);
+
+  vector<Peer> peerInfo;
+  {
+    // Multicast to all my shard peers
+    lock_guard<mutex> g(m_mutexShardMember);
+    for (auto& it : *m_myShardMembers) {
+      peerInfo.push_back(it.second);
+    }
+  }
+
+  {
+    // Multicast to all DS committee
+    lock_guard<mutex> lock(m_mediator.m_mutexDSCommittee);
+    for (auto const& i : *m_mediator.m_DSCommittee) {
+      peerInfo.push_back(i.second);
+    }
+  }
+
+  P2PComm::GetInstance().SendMessage(peerInfo, updateShardNodeIdentitymessage);
+
+  return true;
 }
 
 bool Node::ProcessNewShardNodeNetworkInfo(
-        const zbytes &message, unsigned int offset, const Peer &from,
-        [[gnu::unused]] const unsigned char &startByte) {
-    LOG_MARKER();
-    auto span = START_SPAN(NODE, {});
-    SCOPED_SPAN(NODE, scope, span);
-    uint64_t dsEpochNumber;
-    Peer shardNodeNewNetworkInfo;
-    uint64_t timestamp;
-    PubKey shardNodePubkey;
-
-    if (!Messenger::GetNodeNewShardNodeNetworkInfo(message, offset, dsEpochNumber,
-                                                   shardNodeNewNetworkInfo,
-                                                   timestamp, shardNodePubkey)) {
-        LOG_EPOCH(WARNING, m_mediator.m_currentEpochNum,
-                  "Messenger::GetNodeNewShardNodeNetworkInfo failed.");
-        return false;
-    }
-
-    if (!ValidateAndUpdateIPChangeRequestStore(shardNodePubkey)) {
-        return false;
-    }
-
-    if (from.GetIpAddress() != shardNodeNewNetworkInfo.GetIpAddress()) {
-        LOG_CHECK_FAIL("IP Address",
-                       shardNodeNewNetworkInfo.GetPrintableIPAddress(),
-                       from.GetPrintableIPAddress());
-        return false;
-    }
-
-    if (m_mediator.m_selfKey.second == shardNodePubkey) {
-        LOG_GENERAL(INFO,
-                    "[update shard node] Node to be updated is current node. No "
-                    "update needed.");
-        return false;
-    }
-
-    uint64_t currentDSEpochNumber =
-            m_mediator.m_dsBlockChain.GetLastBlock().GetHeader().GetBlockNum() + 1;
-
-    if (dsEpochNumber != currentDSEpochNumber) {
+    const zbytes& message, unsigned int offset, const Peer& from,
+    [[gnu::unused]] const unsigned char& startByte) {
+  LOG_MARKER();
+
+  uint64_t dsEpochNumber;
+  Peer shardNodeNewNetworkInfo;
+  uint64_t timestamp;
+  PubKey shardNodePubkey;
+
+  if (!Messenger::GetNodeNewShardNodeNetworkInfo(message, offset, dsEpochNumber,
+                                                 shardNodeNewNetworkInfo,
+                                                 timestamp, shardNodePubkey)) {
+    LOG_EPOCH(WARNING, m_mediator.m_currentEpochNum,
+              "Messenger::GetNodeNewShardNodeNetworkInfo failed.");
+    return false;
+  }
+
+  if (!ValidateAndUpdateIPChangeRequestStore(shardNodePubkey)) {
+    return false;
+  }
+
+  if (from.GetIpAddress() != shardNodeNewNetworkInfo.GetIpAddress()) {
+    LOG_CHECK_FAIL("IP Address",
+                   shardNodeNewNetworkInfo.GetPrintableIPAddress(),
+                   from.GetPrintableIPAddress());
+    return false;
+  }
+
+  if (m_mediator.m_selfKey.second == shardNodePubkey) {
+    LOG_GENERAL(INFO,
+                "[update shard node] Node to be updated is current node. No "
+                "update needed.");
+    return false;
+  }
+
+  uint64_t currentDSEpochNumber =
+      m_mediator.m_dsBlockChain.GetLastBlock().GetHeader().GetBlockNum() + 1;
+
+  if (dsEpochNumber != currentDSEpochNumber) {
+    LOG_GENERAL(
+        WARNING,
+        "Update of shard node network info failure  - dsepoch in message: "
+            << dsEpochNumber
+            << " does not match current dsepoch: " << currentDSEpochNumber);
+    return false;
+  }
+
+  // I am lookup node
+  if (LOOKUP_NODE_MODE) {
+    m_mediator.m_ds->UpdateShardNodeNetworkInfo(shardNodeNewNetworkInfo,
+                                                shardNodePubkey);
+    if (!BlockStorage::GetBlockStorage().PutShardStructure(
+            m_mediator.m_ds->m_shards, 0)) {
+      LOG_GENERAL(WARNING, "BlockStorage::PutShardStructure failed");
+    }
+  }
+  // I am sharded node and requestor is also from my shard
+  else if (m_mediator.m_ds->m_mode == DirectoryService::IDLE) {
+    // update requestor's ( ShardNode ) new IP
+    lock_guard<mutex> g(m_mutexShardMember);
+
+    unsigned int indexOfShardNode;
+    for (indexOfShardNode = 0; indexOfShardNode < m_myShardMembers->size();
+         indexOfShardNode++) {
+      if (m_myShardMembers->at(indexOfShardNode).first == shardNodePubkey) {
         LOG_GENERAL(
-                WARNING,
-                "Update of shard node network info failure  - dsepoch in message: "
-                        << dsEpochNumber
-                        << " does not match current dsepoch: " << currentDSEpochNumber);
-        return false;
-    }
-
-    // I am lookup node
-    if (LOOKUP_NODE_MODE) {
-        m_mediator.m_ds->UpdateShardNodeNetworkInfo(shardNodeNewNetworkInfo,
-                                                    shardNodePubkey);
-        if (!BlockStorage::GetBlockStorage().PutShardStructure(
-                m_mediator.m_ds->m_shards, 0)) {
-            LOG_GENERAL(WARNING, "BlockStorage::PutShardStructure failed");
-        }
-    }
-        // I am sharded node and requestor is also from my shard
-    else if (m_mediator.m_ds->m_mode == DirectoryService::IDLE) {
-        // update requestor's ( ShardNode ) new IP
-        lock_guard<mutex> g(m_mutexShardMember);
-
-        unsigned int indexOfShardNode;
-        for (indexOfShardNode = 0; indexOfShardNode < m_myShardMembers->size();
-             indexOfShardNode++) {
-            if (m_myShardMembers->at(indexOfShardNode).first == shardNodePubkey) {
-                LOG_GENERAL(
-                        INFO, "[update shard Node] shard node to be updated is at index "
-                        << indexOfShardNode << " "
-                        << m_myShardMembers->at(indexOfShardNode).second << " -> "
-                        << shardNodeNewNetworkInfo);
-                m_myShardMembers->at(indexOfShardNode).second = shardNodeNewNetworkInfo;
-                if (BROADCAST_GOSSIP_MODE) {
-                    // Update peer info for gossip
-                    P2PComm::GetInstance().UpdatePeerInfoInRumorManager(
-                            shardNodeNewNetworkInfo, shardNodePubkey);
-                }
-
-                // Put the sharding structure to disk
-                if (!BlockStorage::GetBlockStorage().PutShardStructure(
-                        m_mediator.m_ds->m_shards, m_mediator.m_node->m_myshardId)) {
-                    LOG_GENERAL(WARNING, "BlockStorage::PutShardStructure failed");
-                }
-                break;
-            }
-        }
-        if (indexOfShardNode == m_myShardMembers->size()) {
-            LOG_GENERAL(WARNING, "PubKey of sender "
-                    << from
-                    << " does not match any of my shard members");
-            return false;
-        }
-    }
-        // I am ds node and requestor is from one of shards
-    else if (m_mediator.m_ds->m_mode != DirectoryService::IDLE) {
-        if (!m_mediator.m_ds->UpdateShardNodeNetworkInfo(shardNodeNewNetworkInfo,
-                                                         shardNodePubkey)) {
-            LOG_GENERAL(WARNING, "PubKey of sender "
-                    << from
-                    << " does not match any of my shard members");
-            return false;
+            INFO, "[update shard Node] shard node to be updated is at index "
+                      << indexOfShardNode << " "
+                      << m_myShardMembers->at(indexOfShardNode).second << " -> "
+                      << shardNodeNewNetworkInfo);
+        m_myShardMembers->at(indexOfShardNode).second = shardNodeNewNetworkInfo;
+        if (BROADCAST_GOSSIP_MODE) {
+          // Update peer info for gossip
+          P2PComm::GetInstance().UpdatePeerInfoInRumorManager(
+              shardNodeNewNetworkInfo, shardNodePubkey);
         }
 
         // Put the sharding structure to disk
         if (!BlockStorage::GetBlockStorage().PutShardStructure(
                 m_mediator.m_ds->m_shards, m_mediator.m_node->m_myshardId)) {
-            LOG_GENERAL(WARNING, "BlockStorage::PutShardStructure failed");
+          LOG_GENERAL(WARNING, "BlockStorage::PutShardStructure failed");
         }
-    }
-
+        break;
+      }
+    }
+    if (indexOfShardNode == m_myShardMembers->size()) {
+      LOG_GENERAL(WARNING, "PubKey of sender "
+                               << from
+                               << " does not match any of my shard members");
+      return false;
+    }
+  }
+  // I am ds node and requestor is from one of shards
+  else if (m_mediator.m_ds->m_mode != DirectoryService::IDLE) {
+    if (!m_mediator.m_ds->UpdateShardNodeNetworkInfo(shardNodeNewNetworkInfo,
+                                                     shardNodePubkey)) {
+      LOG_GENERAL(WARNING, "PubKey of sender "
+                               << from
+                               << " does not match any of my shard members");
+      return false;
+    }
+
+    // Put the sharding structure to disk
+    if (!BlockStorage::GetBlockStorage().PutShardStructure(
+            m_mediator.m_ds->m_shards, m_mediator.m_node->m_myshardId)) {
+      LOG_GENERAL(WARNING, "BlockStorage::PutShardStructure failed");
+    }
+  }
+
+  return true;
+}
+
+bool Node::ProcessGetVersion(const zbytes& message, unsigned int offset,
+                             const Peer& from,
+                             [[gnu::unused]] const unsigned char& startByte) {
+  LOG_MARKER();
+
+  if (!m_versionChecked) {
+    uint32_t portNo = 0;
+    if (!Messenger::GetNodeGetVersion(message, offset, portNo)) {
+      LOG_GENERAL(WARNING, "Messenger::GetNodeGetVersion failed");
+      return false;
+    }
+    zbytes response = {MessageType::NODE, NodeInstructionType::SETVERSION};
+    if (!Messenger::SetNodeSetVersion(response, MessageOffset::BODY,
+                                      VERSION_TAG)) {
+      LOG_GENERAL(WARNING, "Messenger::SetNodeSetVersion failed");
+      return false;
+    }
+    P2PComm::GetInstance().SendMessage(Peer(from.m_ipAddress, portNo),
+                                       response);
+    m_versionChecked = true;
+  }
+
+  return true;
+}
+
+bool Node::ProcessSetVersion(const zbytes& message, unsigned int offset,
+                             const Peer& from,
+                             [[gnu::unused]] const unsigned char& startByte) {
+  LOG_MARKER();
+
+  string version_tag;
+  if (!Messenger::GetNodeSetVersion(message, offset, version_tag)) {
+    LOG_GENERAL(WARNING, "Messenger::GetNodeSetVersion failed");
+    return false;
+  }
+  LOG_GENERAL(INFO, "Peer=" << from.GetPrintableIPAddress()
+                            << " Version=" << version_tag);
+
+  return true;
+}
+
+bool Node::ValidateAndUpdateIPChangeRequestStore(
+    const PubKey& shardNodePubkey) {
+  if (Guard::GetInstance().IsNodeInShardGuardList(shardNodePubkey)) {
+    // shardguards are relaxed from the MAX_IPCHANGE_REQUEST_LIMIT check.
     return true;
-}
-
-bool Node::ProcessGetVersion(const zbytes &message, unsigned int offset,
-                             const Peer &from,
-                             [[gnu::unused]] const unsigned char &startByte) {
-    LOG_MARKER();
-    auto span = START_SPAN(NODE, {});
-    SCOPED_SPAN(NODE, scope, span);
-    if (!m_versionChecked) {
-        uint32_t portNo = 0;
-        if (!Messenger::GetNodeGetVersion(message, offset, portNo)) {
-            LOG_GENERAL(WARNING, "Messenger::GetNodeGetVersion failed");
-            return false;
+  }
+
+  // Check if requestor is requesting for network info (IP) change within
+  // expected requests limit.
+  lock_guard<mutex> g(m_mutexIPChangeRequestStore);
+  auto it = m_ipChangeRequestStore.find(shardNodePubkey);
+  if (it != m_ipChangeRequestStore.end()) {
+    if (it->second >= MAX_IPCHANGE_REQUEST_LIMIT) {
+      LOG_GENERAL(WARNING, "Shard node update requested over "
+                               << MAX_IPCHANGE_REQUEST_LIMIT
+                               << " times by sender :" << shardNodePubkey);
+      return false;
+    }
+    it->second++;
+  } else {
+    m_ipChangeRequestStore.emplace(shardNodePubkey, 1);
+  }
+  return true;
+}
+
+void Node::QueryLookupForDSGuardNetworkInfoUpdate() {
+  if (!GUARD_MODE) {
+    LOG_GENERAL(WARNING,
+                "Not in guard mode. Unable to query from lookup for ds guard "
+                "network information update.");
+    return;
+  }
+
+  LOG_MARKER();
+
+  zbytes queryLookupForDSGuardNetworkInfoUpdate = {
+      MessageType::LOOKUP,
+      LookupInstructionType::GETGUARDNODENETWORKINFOUPDATE};
+  uint64_t dsEpochNum =
+      m_mediator.m_dsBlockChain.GetLastBlock().GetHeader().GetBlockNum();
+
+  LOG_GENERAL(INFO,
+              "Querying the lookup for any ds guard node network info change "
+              "for ds epoch "
+                  << dsEpochNum);
+
+  if (!Messenger::SetLookupGetNewDSGuardNetworkInfoFromLookup(
+          queryLookupForDSGuardNetworkInfoUpdate, MessageOffset::BODY,
+          m_mediator.m_selfPeer.m_listenPortHost, dsEpochNum,
+          m_mediator.m_selfKey)) {
+    LOG_EPOCH(WARNING, m_mediator.m_currentEpochNum,
+              "Messenger::SetLookupGetNewDSGuardNetworkInfoFromLookup failed.");
+    return;
+  }
+  m_requestedForDSGuardNetworkInfoUpdate = true;
+  m_mediator.m_lookup->SendMessageToRandomSeedNode(
+      queryLookupForDSGuardNetworkInfoUpdate);
+}
+
+bool Node::ProcessDSGuardNetworkInfoUpdate(
+    const zbytes& message, unsigned int offset,
+    [[gnu::unused]] const Peer& from,
+    [[gnu::unused]] const unsigned char& startByte) {
+  if (LOOKUP_NODE_MODE) {
+    LOG_GENERAL(
+        WARNING,
+        "Node::ProcessDSGuardNetworkInfoUpdate not expected to be called from "
+        "LookUp node.");
+    return true;
+  }
+
+  if (!GUARD_MODE) {
+    LOG_GENERAL(WARNING,
+                "Not in guard mode. Unable to process from lookup for ds guard "
+                "network information update.");
+    return false;
+  }
+
+  if (!m_requestedForDSGuardNetworkInfoUpdate) {
+    LOG_GENERAL(WARNING,
+                "Did not request for DS Guard node network info update");
+    return false;
+  }
+
+  LOG_MARKER();
+
+  vector<DSGuardUpdateStruct> vecOfDSGuardUpdateStruct;
+  PubKey lookupPubkey;
+  if (!Messenger::SetNodeGetNewDSGuardNetworkInfo(
+          message, offset, vecOfDSGuardUpdateStruct, lookupPubkey)) {
+    LOG_EPOCH(WARNING, m_mediator.m_currentEpochNum,
+              "Messenger::SetNodeGetNewDSGuardNetworkInfo failed.");
+    return false;
+  }
+
+  if (!Lookup::VerifySenderNode(m_mediator.m_lookup->GetSeedNodes(),
+                                lookupPubkey)) {
+    LOG_EPOCH(WARNING, m_mediator.m_currentEpochNum,
+              "The message sender pubkey: "
+                  << lookupPubkey << " is not in my lookup node list.");
+    return false;
+  }
+
+  LOG_GENERAL(INFO, "Received from lookup " << from);
+
+  {
+    lock_guard<mutex> lock(m_mediator.m_mutexDSCommittee);
+    for (const auto& dsguardupdate : vecOfDSGuardUpdateStruct) {
+      // Remove old ds guard IP info from blacklist exclude list
+      if (GUARD_MODE) {
+        auto it =
+            find_if(m_mediator.m_DSCommittee->begin(),
+                    m_mediator.m_DSCommittee->begin() +
+                        Guard::GetInstance().GetNumOfDSGuard(),
+                    [&dsguardupdate](const PairOfNode& element) {
+                      return element.first == dsguardupdate.m_dsGuardPubkey;
+                    });
+
+        if (it != m_mediator.m_DSCommittee->end()) {
+          Blacklist::GetInstance().RemoveFromWhitelist(it->second.m_ipAddress);
+          LOG_GENERAL(INFO, "Removed " << it->second.m_ipAddress
+                                       << " from blacklist exclude list");
         }
-        zbytes response = {MessageType::NODE, NodeInstructionType::SETVERSION};
-        if (!Messenger::SetNodeSetVersion(response, MessageOffset::BODY,
-                                          VERSION_TAG)) {
-            LOG_GENERAL(WARNING, "Messenger::SetNodeSetVersion failed");
-            return false;
+      }
+
+      // Process and update ds committee network info
+      replace_if(
+          m_mediator.m_DSCommittee->begin(),
+          m_mediator.m_DSCommittee->begin() +
+              Guard::GetInstance().GetNumOfDSGuard(),
+          [&dsguardupdate](const PairOfNode& element) {
+            return element.first == dsguardupdate.m_dsGuardPubkey;
+          },
+          make_pair(dsguardupdate.m_dsGuardPubkey,
+                    dsguardupdate.m_dsGuardNewNetworkInfo));
+      LOG_GENERAL(INFO, "[update ds guard] "
+                            << dsguardupdate.m_dsGuardPubkey
+                            << " new network info is "
+                            << dsguardupdate.m_dsGuardNewNetworkInfo)
+      if (GUARD_MODE) {
+        Blacklist::GetInstance().Whitelist(
+            dsguardupdate.m_dsGuardNewNetworkInfo.m_ipAddress);
+        LOG_GENERAL(INFO,
+                    "Added ds guard "
+                        << dsguardupdate.m_dsGuardNewNetworkInfo.m_ipAddress
+                        << " to blacklist exclude list");
+      }
+    }
+  }
+
+  m_requestedForDSGuardNetworkInfoUpdate = false;
+  return true;
+}
+
+bool Node::ToBlockMessage([[gnu::unused]] unsigned char ins_byte) {
+  if (m_mediator.m_lookup->GetSyncType() != SyncType::NO_SYNC) {
+    if (!LOOKUP_NODE_MODE) {
+      if (m_mediator.m_lookup->GetSyncType() == SyncType::DS_SYNC) {
+        return true;
+      } else if (m_mediator.m_lookup->GetSyncType() ==
+                     SyncType::GUARD_DS_SYNC &&
+                 GUARD_MODE) {
+        return true;
+      } else if (m_mediator.m_lookup->GetSyncType() == SyncType::NORMAL_SYNC &&
+                 (ins_byte == NodeInstructionType::DSBLOCK ||
+                  ins_byte == NodeInstructionType::FINALBLOCK)) {
+        return true;
+      }
+      if (!m_fromNewProcess) {
+        if (ins_byte != NodeInstructionType::DSBLOCK &&
+            ins_byte != NodeInstructionType::FORWARDTXNPACKET) {
+          return true;
         }
-        P2PComm::GetInstance().SendMessage(Peer(from.m_ipAddress, portNo),
-                                           response);
-        m_versionChecked = true;
-    }
-
-    return true;
-}
-
-bool Node::ProcessSetVersion(const zbytes &message, unsigned int offset,
-                             const Peer &from,
-                             [[gnu::unused]] const unsigned char &startByte) {
-    LOG_MARKER();
-    auto span = START_SPAN(NODE, {});
-    SCOPED_SPAN(NODE, scope, span);
-    string version_tag;
-    if (!Messenger::GetNodeSetVersion(message, offset, version_tag)) {
-        LOG_GENERAL(WARNING, "Messenger::GetNodeSetVersion failed");
-        return false;
-    }
-    LOG_GENERAL(INFO, "Peer=" << from.GetPrintableIPAddress()
-                              << " Version=" << version_tag);
-
-    return true;
-}
-
-bool Node::ValidateAndUpdateIPChangeRequestStore(
-        const PubKey &shardNodePubkey) {
-    auto span = START_SPAN(NODE, {});
-    SCOPED_SPAN(NODE, scope, span);
-    if (Guard::GetInstance().IsNodeInShardGuardList(shardNodePubkey)) {
-        // shardguards are relaxed from the MAX_IPCHANGE_REQUEST_LIMIT check.
-        return true;
-    }
-
-    // Check if requestor is requesting for network info (IP) change within
-    // expected requests limit.
-    lock_guard<mutex> g(m_mutexIPChangeRequestStore);
-    auto it = m_ipChangeRequestStore.find(shardNodePubkey);
-    if (it != m_ipChangeRequestStore.end()) {
-        if (it->second >= MAX_IPCHANGE_REQUEST_LIMIT) {
-            LOG_GENERAL(WARNING, "Shard node update requested over "
-                    << MAX_IPCHANGE_REQUEST_LIMIT
-                    << " times by sender :" << shardNodePubkey);
-            return false;
+      } else {
+        if (m_runFromLate && ins_byte != NodeInstructionType::DSBLOCK &&
+            ins_byte != NodeInstructionType::FORWARDTXNPACKET) {
+          return true;
         }
-        it->second++;
-    } else {
-        m_ipChangeRequestStore.emplace(shardNodePubkey, 1);
-    }
-    return true;
-}
-
-void Node::QueryLookupForDSGuardNetworkInfoUpdate() {
-    auto span = START_SPAN(NODE, {});
-    SCOPED_SPAN(NODE, scope, span);
-    if (!GUARD_MODE) {
-        LOG_GENERAL(WARNING,
-                    "Not in guard mode. Unable to query from lookup for ds guard "
-                    "network information update.");
-        return;
-    }
-
-    LOG_MARKER();
-
-    zbytes queryLookupForDSGuardNetworkInfoUpdate = {
-            MessageType::LOOKUP,
-            LookupInstructionType::GETGUARDNODENETWORKINFOUPDATE};
-    uint64_t dsEpochNum =
-            m_mediator.m_dsBlockChain.GetLastBlock().GetHeader().GetBlockNum();
-
-    LOG_GENERAL(INFO,
-                "Querying the lookup for any ds guard node network info change "
-                "for ds epoch "
-                        << dsEpochNum);
-
-    if (!Messenger::SetLookupGetNewDSGuardNetworkInfoFromLookup(
-            queryLookupForDSGuardNetworkInfoUpdate, MessageOffset::BODY,
-            m_mediator.m_selfPeer.m_listenPortHost, dsEpochNum,
-            m_mediator.m_selfKey)) {
-        LOG_EPOCH(WARNING, m_mediator.m_currentEpochNum,
-                  "Messenger::SetLookupGetNewDSGuardNetworkInfoFromLookup failed.");
-        return;
-    }
-    m_requestedForDSGuardNetworkInfoUpdate = true;
-    m_mediator.m_lookup->SendMessageToRandomSeedNode(
-            queryLookupForDSGuardNetworkInfoUpdate);
-}
-
-bool Node::ProcessDSGuardNetworkInfoUpdate(
-        const zbytes &message, unsigned int offset,
-        [[gnu::unused]] const Peer &from,
-        [[gnu::unused]] const unsigned char &startByte) {
-    auto span = START_SPAN(NODE, {});
-    SCOPED_SPAN(NODE, scope, span);
-    if (LOOKUP_NODE_MODE) {
-        LOG_GENERAL(
-                WARNING,
-                "Node::ProcessDSGuardNetworkInfoUpdate not expected to be called from "
-                "LookUp node.");
-        return true;
-    }
-
-    if (!GUARD_MODE) {
-        LOG_GENERAL(WARNING,
-                    "Not in guard mode. Unable to process from lookup for ds guard "
-                    "network information update.");
-        return false;
-    }
-
-    if (!m_requestedForDSGuardNetworkInfoUpdate) {
-        LOG_GENERAL(WARNING,
-                    "Did not request for DS Guard node network info update");
-        return false;
-    }
-
-    LOG_MARKER();
-
-    vector<DSGuardUpdateStruct> vecOfDSGuardUpdateStruct;
-    PubKey lookupPubkey;
-    if (!Messenger::SetNodeGetNewDSGuardNetworkInfo(
-            message, offset, vecOfDSGuardUpdateStruct, lookupPubkey)) {
-        LOG_EPOCH(WARNING, m_mediator.m_currentEpochNum,
-                  "Messenger::SetNodeGetNewDSGuardNetworkInfo failed.");
-        return false;
-    }
-
-    if (!Lookup::VerifySenderNode(m_mediator.m_lookup->GetSeedNodes(),
-                                  lookupPubkey)) {
-        LOG_EPOCH(WARNING, m_mediator.m_currentEpochNum,
-                  "The message sender pubkey: "
-                          << lookupPubkey << " is not in my lookup node list.");
-        return false;
-    }
-
-    LOG_GENERAL(INFO, "Received from lookup " << from);
-
+      }
+    } else if (LOOKUP_NODE_MODE &&
+               (ins_byte == NodeInstructionType::FINALBLOCK ||
+                ins_byte ==
+                    NodeInstructionType::MBNFORWARDTRANSACTION))  // Is seed
+                                                                  // or lookup
+                                                                  // node
     {
-        lock_guard<mutex> lock(m_mediator.m_mutexDSCommittee);
-        for (const auto &dsguardupdate: vecOfDSGuardUpdateStruct) {
-            // Remove old ds guard IP info from blacklist exclude list
-            if (GUARD_MODE) {
-                auto it =
-                        find_if(m_mediator.m_DSCommittee->begin(),
-                                m_mediator.m_DSCommittee->begin() +
-                                Guard::GetInstance().GetNumOfDSGuard(),
-                                [&dsguardupdate](const PairOfNode &element) {
-                                    return element.first == dsguardupdate.m_dsGuardPubkey;
-                                });
-
-                if (it != m_mediator.m_DSCommittee->end()) {
-                    Blacklist::GetInstance().RemoveFromWhitelist(it->second.m_ipAddress);
-                    LOG_GENERAL(INFO, "Removed " << it->second.m_ipAddress
-                                                 << " from blacklist exclude list");
-                }
-            }
-
-            // Process and update ds committee network info
-            replace_if(
-                    m_mediator.m_DSCommittee->begin(),
-                    m_mediator.m_DSCommittee->begin() +
-                    Guard::GetInstance().GetNumOfDSGuard(),
-                    [&dsguardupdate](const PairOfNode &element) {
-                        return element.first == dsguardupdate.m_dsGuardPubkey;
-                    },
-                    make_pair(dsguardupdate.m_dsGuardPubkey,
-                              dsguardupdate.m_dsGuardNewNetworkInfo));
-            LOG_GENERAL(INFO, "[update ds guard] "
-                    << dsguardupdate.m_dsGuardPubkey
-                    << " new network info is "
-                    << dsguardupdate.m_dsGuardNewNetworkInfo)
-            if (GUARD_MODE) {
-                Blacklist::GetInstance().Whitelist(
-                        dsguardupdate.m_dsGuardNewNetworkInfo.m_ipAddress);
-                LOG_GENERAL(INFO,
-                            "Added ds guard "
-                                    << dsguardupdate.m_dsGuardNewNetworkInfo.m_ipAddress
-                                    << " to blacklist exclude list");
-            }
-        }
-    }
-
-    m_requestedForDSGuardNetworkInfoUpdate = false;
-    return true;
-}
-
-bool Node::ToBlockMessage([[gnu::unused]] unsigned char ins_byte) {
-    if (m_mediator.m_lookup->GetSyncType() != SyncType::NO_SYNC) {
-        if (!LOOKUP_NODE_MODE) {
-            if (m_mediator.m_lookup->GetSyncType() == SyncType::DS_SYNC) {
-                return true;
-            } else if (m_mediator.m_lookup->GetSyncType() ==
-                       SyncType::GUARD_DS_SYNC &&
-                       GUARD_MODE) {
-                return true;
-            } else if (m_mediator.m_lookup->GetSyncType() == SyncType::NORMAL_SYNC &&
-                       (ins_byte == NodeInstructionType::DSBLOCK ||
-                        ins_byte == NodeInstructionType::FINALBLOCK)) {
-                return true;
-            }
-            if (!m_fromNewProcess) {
-                if (ins_byte != NodeInstructionType::DSBLOCK &&
-                    ins_byte != NodeInstructionType::FORWARDTXNPACKET) {
-                    return true;
-                }
-            } else {
-                if (m_runFromLate && ins_byte != NodeInstructionType::DSBLOCK &&
-                    ins_byte != NodeInstructionType::FORWARDTXNPACKET) {
-                    return true;
-                }
-            }
-        } else if (LOOKUP_NODE_MODE &&
-                   (ins_byte == NodeInstructionType::FINALBLOCK ||
-                    ins_byte ==
-                    NodeInstructionType::MBNFORWARDTRANSACTION))  // Is seed
-            // or lookup
-            // node
-        {
-            return false;
-        } else  // Any other message types
-        {
-            return true;
-        }
-    }
-    return false;
+      return false;
+    } else  // Any other message types
+    {
+      return true;
+    }
+  }
+  return false;
 }
 
 void Node::GetNodesToBroadCastUsingTreeBasedClustering(
-        uint32_t cluster_size, uint32_t num_of_child_clusters, uint32_t &nodes_lo,
-        uint32_t &nodes_hi) {
-    auto span = START_SPAN(NODE, {});
-    SCOPED_SPAN(NODE, scope, span);
-
-    // make sure cluster_size is with-in the valid range
-    cluster_size = std::max(cluster_size, MIN_CLUSTER_SIZE);
-    cluster_size = std::min(cluster_size, (uint32_t) m_myShardMembers->size());
-
-    uint32_t num_of_total_clusters =
-            std::ceil((double) m_myShardMembers->size() / cluster_size);
-
-    // make sure child_cluster_size is within valid range
-    num_of_child_clusters =
-            std::max(num_of_child_clusters, MIN_CHILD_CLUSTER_SIZE);
-    num_of_child_clusters =
-            std::min(num_of_child_clusters, num_of_total_clusters - 1);
-
-    uint32_t my_cluster_num = m_consensusMyID / cluster_size;
-
-    LOG_GENERAL(INFO, "cluster_size :"
-            << cluster_size
-            << ", num_of_child_clusters : " << num_of_child_clusters
-            << ", num_of_total_clusters : " << num_of_total_clusters
-            << ", my_cluster_num : " << my_cluster_num);
-
-    nodes_lo = (my_cluster_num * num_of_child_clusters + 1) * cluster_size;
-    nodes_hi =
-            ((my_cluster_num + 1) * num_of_child_clusters + 1) * cluster_size - 1;
+    uint32_t cluster_size, uint32_t num_of_child_clusters, uint32_t& nodes_lo,
+    uint32_t& nodes_hi) {
+  // make sure cluster_size is with-in the valid range
+  cluster_size = std::max(cluster_size, MIN_CLUSTER_SIZE);
+  cluster_size = std::min(cluster_size, (uint32_t)m_myShardMembers->size());
+
+  uint32_t num_of_total_clusters =
+      std::ceil((double)m_myShardMembers->size() / cluster_size);
+
+  // make sure child_cluster_size is within valid range
+  num_of_child_clusters =
+      std::max(num_of_child_clusters, MIN_CHILD_CLUSTER_SIZE);
+  num_of_child_clusters =
+      std::min(num_of_child_clusters, num_of_total_clusters - 1);
+
+  uint32_t my_cluster_num = m_consensusMyID / cluster_size;
+
+  LOG_GENERAL(INFO, "cluster_size :"
+                        << cluster_size
+                        << ", num_of_child_clusters : " << num_of_child_clusters
+                        << ", num_of_total_clusters : " << num_of_total_clusters
+                        << ", my_cluster_num : " << my_cluster_num);
+
+  nodes_lo = (my_cluster_num * num_of_child_clusters + 1) * cluster_size;
+  nodes_hi =
+      ((my_cluster_num + 1) * num_of_child_clusters + 1) * cluster_size - 1;
 }
 
 // Tree-Based Clustering decision
 //  --  Should I broadcast the message to some-one from my shard.
 //  --  If yes, To whom-all should i broadcast the message.
-void Node::SendBlockToOtherShardNodes(const zbytes &message,
+void Node::SendBlockToOtherShardNodes(const zbytes& message,
                                       uint32_t cluster_size,
                                       uint32_t num_of_child_clusters) {
-    LOG_MARKER();
-    auto span = START_SPAN(NODE, {});
-    uint32_t nodes_lo, nodes_hi;
-
-    SCOPED_SPAN(NODE, scope, span);
-
-    SHA256Calculator sha256;
-    sha256.Update(message);  // raw_message hash
-    zbytes this_msg_hash = sha256.Finalize();
-
-    lock_guard<mutex> g(m_mutexShardMember);
-
-    GetNodesToBroadCastUsingTreeBasedClustering(
-            cluster_size, num_of_child_clusters, nodes_lo, nodes_hi);
-
-    string hashStr;
-    if (!DataConversion::Uint8VecToHexStr(this_msg_hash, hashStr)) {
-        return;
-    }
-
-    VectorOfPeer shardBlockReceivers;
-    if (nodes_lo >= m_myShardMembers->size()) {
-        // I am at last level in tree.
-        LOG_GENERAL(INFO,
-                    "Terminating broadcast for [" << hashStr.substr(0, 6) << "]");
-        return;
-    }
-
-    // set to max valid node index, if upperbound is invalid.
-    nodes_hi = std::min(nodes_hi, (uint32_t) m_myShardMembers->size() - 1);
-
-    LOG_GENERAL(INFO, "Broadcasting [" << hashStr.substr(0, 6) << "] to "
-                                       << nodes_hi - nodes_lo + 1 << " peers "
-                                       << "(" << nodes_lo << "~" << nodes_hi
-                                       << ")");
-
-    for (uint32_t i = nodes_lo; i <= nodes_hi; i++) {
-        const auto &kv = m_myShardMembers->at(i);
-        shardBlockReceivers.emplace_back(std::get<SHARD_NODE_PEER>(kv));
-        LOG_GENERAL(INFO, "[" << PAD(i, 3, ' ') << "] "
-                              << std::get<SHARD_NODE_PUBKEY>(kv) << " "
-                              << std::get<SHARD_NODE_PEER>(kv));
-    }
-    P2PComm::GetInstance().SendBroadcastMessage(shardBlockReceivers, message);
-}
-
-bool Node::RecalculateMyShardId(bool &ipChanged) {
-    auto span = START_SPAN(NODE, {});
-    SCOPED_SPAN(NODE, scope, span);
-    lock_guard<mutex> g(m_mediator.m_ds->m_mutexShards);
-    uint32_t shardId = -1;
-    m_myshardId = -1;
-    ipChanged = false;
-    for (const auto &shard: m_mediator.m_ds->m_shards) {
-        shardId++;
-        for (const auto &node: shard) {
-            if (std::get<SHARD_NODE_PUBKEY>(node) == m_mediator.m_selfKey.second) {
-                m_myshardId = shardId;
-                if (get<SHARD_NODE_PEER>(node).m_ipAddress !=
-                    m_mediator.m_selfPeer.m_ipAddress) {
-                    ipChanged = true;
-                }
-                return true;
-            }
+  LOG_MARKER();
+
+  uint32_t nodes_lo, nodes_hi;
+
+  SHA256Calculator sha256;
+  sha256.Update(message);  // raw_message hash
+  zbytes this_msg_hash = sha256.Finalize();
+
+  lock_guard<mutex> g(m_mutexShardMember);
+
+  GetNodesToBroadCastUsingTreeBasedClustering(
+      cluster_size, num_of_child_clusters, nodes_lo, nodes_hi);
+
+  string hashStr;
+  if (!DataConversion::Uint8VecToHexStr(this_msg_hash, hashStr)) {
+    return;
+  }
+
+  VectorOfPeer shardBlockReceivers;
+  if (nodes_lo >= m_myShardMembers->size()) {
+    // I am at last level in tree.
+    LOG_GENERAL(INFO,
+                "Terminating broadcast for [" << hashStr.substr(0, 6) << "]");
+    return;
+  }
+
+  // set to max valid node index, if upperbound is invalid.
+  nodes_hi = std::min(nodes_hi, (uint32_t)m_myShardMembers->size() - 1);
+
+  LOG_GENERAL(INFO, "Broadcasting [" << hashStr.substr(0, 6) << "] to "
+                                     << nodes_hi - nodes_lo + 1 << " peers "
+                                     << "(" << nodes_lo << "~" << nodes_hi
+                                     << ")");
+
+  for (uint32_t i = nodes_lo; i <= nodes_hi; i++) {
+    const auto& kv = m_myShardMembers->at(i);
+    shardBlockReceivers.emplace_back(std::get<SHARD_NODE_PEER>(kv));
+    LOG_GENERAL(INFO, "[" << PAD(i, 3, ' ') << "] "
+                          << std::get<SHARD_NODE_PUBKEY>(kv) << " "
+                          << std::get<SHARD_NODE_PEER>(kv));
+  }
+  P2PComm::GetInstance().SendBroadcastMessage(shardBlockReceivers, message);
+}
+
+bool Node::RecalculateMyShardId(bool& ipChanged) {
+  lock_guard<mutex> g(m_mediator.m_ds->m_mutexShards);
+  uint32_t shardId = -1;
+  m_myshardId = -1;
+  ipChanged = false;
+  for (const auto& shard : m_mediator.m_ds->m_shards) {
+    shardId++;
+    for (const auto& node : shard) {
+      if (std::get<SHARD_NODE_PUBKEY>(node) == m_mediator.m_selfKey.second) {
+        m_myshardId = shardId;
+        if (get<SHARD_NODE_PEER>(node).m_ipAddress !=
+            m_mediator.m_selfPeer.m_ipAddress) {
+          ipChanged = true;
         }
-    }
-    return false;
-}
-
-bool Node::Execute(const zbytes &message, unsigned int offset, const Peer &from,
-                   const unsigned char &startByte) {
-    // LOG_MARKER();
-    auto span = START_SPAN(NODE, {});
-    SCOPED_SPAN(NODE, scope, span);
-
-    bool result = true;
-
-    typedef bool (Node::*InstructionHandler)(
-            const zbytes &, unsigned int, const Peer &, const unsigned char &startByte);
-
-    static const InstructionHandler ins_handlers[] = {
-            &Node::ProcessStartPoW,
-            &Node::ProcessVCDSBlocksMessage,
-            &Node::ProcessSubmitTransaction,
-            &Node::ProcessMicroBlockConsensus,
-            &Node::ProcessFinalBlock,
-            &Node::ProcessMBnForwardTransaction,
-            &Node::ProcessVCBlock,
-            &Node::ProcessDoRejoin,
-            &Node::ProcessTxnPacketFromLookup,
-            &Node::NoOp,  // Previously for FALLBACKCONSENSUS
-            &Node::NoOp,  // Previously for FALLBACKBLOCK
-            &Node::ProcessProposeGasPrice,
-            &Node::ProcessDSGuardNetworkInfoUpdate,
-            &Node::ProcessRemoveNodeFromBlacklist,
-            &Node::ProcessPendingTxn,
-            &Node::ProcessVCFinalBlock,
-            &Node::ProcessNewShardNodeNetworkInfo,
-            &Node::ProcessGetVersion,
-            &Node::ProcessSetVersion};
-
-    const unsigned char ins_byte = message.at(offset);
-    const unsigned int ins_handlers_count =
-            sizeof(ins_handlers) / sizeof(InstructionHandler);
-
-    // If the node failed and waiting for recovery, block the unwanted msg
-    if (ToBlockMessage(ins_byte)) {
-        LOG_EPOCH(INFO, m_mediator.m_currentEpochNum,
-                  "Node not connected to network yet, ignore message");
-        return false;
-    }
-
-    if (ins_byte < ins_handlers_count) {
-        result =
-                (this->*ins_handlers[ins_byte])(message, offset + 1, from, startByte);
-        if (!result) {
-            // To-do: Error recovery
-        }
-    } else {
-        LOG_EPOCH(WARNING, m_mediator.m_currentEpochNum,
-                  "Unknown instruction byte " << hex << (unsigned int) ins_byte
-                                              << " from " << from);
-        LOG_PAYLOAD(WARNING, "Unknown payload is ", message, message.size());
-    }
-
-    return result;
+        return true;
+      }
+    }
+  }
+  return false;
+}
+
+bool Node::Execute(const zbytes& message, unsigned int offset, const Peer& from,
+                   const unsigned char& startByte) {
+  // LOG_MARKER();
+
+  bool result = true;
+
+  typedef bool (Node::*InstructionHandler)(
+      const zbytes&, unsigned int, const Peer&, const unsigned char& startByte);
+
+  InstructionHandler ins_handlers[] = {
+      &Node::ProcessStartPoW,
+      &Node::ProcessVCDSBlocksMessage,
+      &Node::ProcessSubmitTransaction,
+      &Node::ProcessMicroBlockConsensus,
+      &Node::ProcessFinalBlock,
+      &Node::ProcessMBnForwardTransaction,
+      &Node::ProcessVCBlock,
+      &Node::ProcessDoRejoin,
+      &Node::ProcessTxnPacketFromLookup,
+      &Node::NoOp,  // Previously for FALLBACKCONSENSUS
+      &Node::NoOp,  // Previously for FALLBACKBLOCK
+      &Node::ProcessProposeGasPrice,
+      &Node::ProcessDSGuardNetworkInfoUpdate,
+      &Node::ProcessRemoveNodeFromBlacklist,
+      &Node::ProcessPendingTxn,
+      &Node::ProcessVCFinalBlock,
+      &Node::ProcessNewShardNodeNetworkInfo,
+      &Node::ProcessGetVersion,
+      &Node::ProcessSetVersion};
+
+  const unsigned char ins_byte = message.at(offset);
+  const unsigned int ins_handlers_count =
+      sizeof(ins_handlers) / sizeof(InstructionHandler);
+
+  // If the node failed and waiting for recovery, block the unwanted msg
+  if (ToBlockMessage(ins_byte)) {
+    LOG_EPOCH(INFO, m_mediator.m_currentEpochNum,
+              "Node not connected to network yet, ignore message");
+    return false;
+  }
+
+  if (ins_byte < ins_handlers_count) {
+    result =
+        (this->*ins_handlers[ins_byte])(message, offset + 1, from, startByte);
+    if (!result) {
+      // To-do: Error recovery
+    }
+  } else {
+    LOG_EPOCH(WARNING, m_mediator.m_currentEpochNum,
+              "Unknown instruction byte " << hex << (unsigned int)ins_byte
+                                          << " from " << from);
+    LOG_PAYLOAD(WARNING, "Unknown payload is ", message, message.size());
+  }
+
+  return result;
 }
 
 #define MAKE_LITERAL_PAIR(s) \
   { s, #s }
 
 map<Node::NodeState, string> Node::NodeStateStrings = {
-        MAKE_LITERAL_PAIR(POW_SUBMISSION),
-        MAKE_LITERAL_PAIR(WAITING_DSBLOCK),
-        MAKE_LITERAL_PAIR(MICROBLOCK_CONSENSUS_PREP),
-        MAKE_LITERAL_PAIR(MICROBLOCK_CONSENSUS),
-        MAKE_LITERAL_PAIR(WAITING_FINALBLOCK),
-        MAKE_LITERAL_PAIR(SYNC)};
+    MAKE_LITERAL_PAIR(POW_SUBMISSION),
+    MAKE_LITERAL_PAIR(WAITING_DSBLOCK),
+    MAKE_LITERAL_PAIR(MICROBLOCK_CONSENSUS_PREP),
+    MAKE_LITERAL_PAIR(MICROBLOCK_CONSENSUS),
+    MAKE_LITERAL_PAIR(WAITING_FINALBLOCK),
+    MAKE_LITERAL_PAIR(SYNC)};
 
 string Node::GetStateString() const {
-    if (NodeStateStrings.find(m_state) == NodeStateStrings.end()) {
-        return "Unknown";
+  if (NodeStateStrings.find(m_state) == NodeStateStrings.end()) {
+    return "Unknown";
+  } else {
+    return NodeStateStrings.at(m_state);
+  }
+}
+
+map<Node::Action, string> Node::ActionStrings = {
+    MAKE_LITERAL_PAIR(STARTPOW),
+    MAKE_LITERAL_PAIR(PROCESS_DSBLOCK),
+    MAKE_LITERAL_PAIR(PROCESS_MICROBLOCKCONSENSUS),
+    MAKE_LITERAL_PAIR(PROCESS_FINALBLOCK),
+    MAKE_LITERAL_PAIR(PROCESS_TXNBODY),
+    MAKE_LITERAL_PAIR(NUM_ACTIONS)};
+
+std::string Node::GetActionString(Action action) const {
+  return (ActionStrings.find(action) == ActionStrings.end())
+             ? "UNKNOWN"
+             : ActionStrings.at(action);
+}
+
+bool Node::GetDSLeader(const BlockLink& lastBlockLink,
+                       const DSBlock& latestDSBlock,
+                       const DequeOfNode& dsCommittee, PairOfNode& dsLeader) {
+  const auto& blocktype = get<BlockLinkIndex::BLOCKTYPE>(lastBlockLink);
+  if (blocktype == BlockType::DS) {
+    uint16_t lastBlockHash = 0;
+    // To cater for boostrap of blockchain. The zero and first epoch the DS
+    // leader is at index0
+    if (latestDSBlock.GetHeader().GetBlockNum() > 1) {
+      lastBlockHash = DataConversion::charArrTo16Bits(
+          latestDSBlock.GetHeader().GetHashForRandom().asBytes());
+    }
+
+    uint32_t leader_id = 0;
+    if (!GUARD_MODE) {
+      leader_id = lastBlockHash % dsCommittee.size();
     } else {
-        return NodeStateStrings.at(m_state);
-    }
-}
-
-map<Node::Action, string> Node::ActionStrings = {
-        MAKE_LITERAL_PAIR(STARTPOW),
-        MAKE_LITERAL_PAIR(PROCESS_DSBLOCK),
-        MAKE_LITERAL_PAIR(PROCESS_MICROBLOCKCONSENSUS),
-        MAKE_LITERAL_PAIR(PROCESS_FINALBLOCK),
-        MAKE_LITERAL_PAIR(PROCESS_TXNBODY),
-        MAKE_LITERAL_PAIR(NUM_ACTIONS)};
-
-std::string Node::GetActionString(Action action) const {
-    return (ActionStrings.find(action) == ActionStrings.end())
-           ? "UNKNOWN"
-           : ActionStrings.at(action);
-}
-
-bool Node::GetDSLeader(const BlockLink &lastBlockLink,
-                       const DSBlock &latestDSBlock,
-                       const DequeOfNode &dsCommittee, PairOfNode &dsLeader) {
-    auto span = START_SPAN(NODE, {});
-    SCOPED_SPAN(NODE, scope, span);
-
-    const auto &blocktype = get<BlockLinkIndex::BLOCKTYPE>(lastBlockLink);
-    if (blocktype == BlockType::DS) {
-        uint16_t lastBlockHash = 0;
-        // To cater for boostrap of blockchain. The zero and first epoch the DS
-        // leader is at index0
-        if (latestDSBlock.GetHeader().GetBlockNum() > 1) {
-            lastBlockHash = DataConversion::charArrTo16Bits(
-                    latestDSBlock.GetHeader().GetHashForRandom().asBytes());
-        }
-
-        uint32_t leader_id = 0;
-        if (!GUARD_MODE) {
-            leader_id = lastBlockHash % dsCommittee.size();
-        } else {
-            leader_id = lastBlockHash % Guard::GetInstance().GetNumOfDSGuard();
-        }
-        dsLeader = make_pair(dsCommittee.at(leader_id).first,
-                             dsCommittee.at(leader_id).second);
-        LOG_GENERAL(INFO, "lastBlockHash = " << lastBlockHash);
-        LOG_GENERAL(INFO, "DS leader ID  = " << leader_id);
-        LOG_GENERAL(INFO, "Leader PubKey = " << dsLeader.first);
-        LOG_GENERAL(INFO, "Leader Peer   = " << dsLeader.second);
-    } else if (blocktype == BlockType::VC) {
-        VCBlockSharedPtr VCBlockptr;
-        if (!BlockStorage::GetBlockStorage().GetVCBlock(
-                get<BlockLinkIndex::BLOCKHASH>(lastBlockLink), VCBlockptr)) {
-            LOG_GENERAL(WARNING, "Failed to get VC block");
-            return false;
-        } else {
-            dsLeader =
-                    make_pair(VCBlockptr->GetHeader().GetCandidateLeaderPubKey(),
-                              VCBlockptr->GetHeader().GetCandidateLeaderNetworkInfo());
-        }
+      leader_id = lastBlockHash % Guard::GetInstance().GetNumOfDSGuard();
+    }
+    dsLeader = make_pair(dsCommittee.at(leader_id).first,
+                         dsCommittee.at(leader_id).second);
+    LOG_GENERAL(INFO, "lastBlockHash = " << lastBlockHash);
+    LOG_GENERAL(INFO, "DS leader ID  = " << leader_id);
+    LOG_GENERAL(INFO, "Leader PubKey = " << dsLeader.first);
+    LOG_GENERAL(INFO, "Leader Peer   = " << dsLeader.second);
+  } else if (blocktype == BlockType::VC) {
+    VCBlockSharedPtr VCBlockptr;
+    if (!BlockStorage::GetBlockStorage().GetVCBlock(
+            get<BlockLinkIndex::BLOCKHASH>(lastBlockLink), VCBlockptr)) {
+      LOG_GENERAL(WARNING, "Failed to get VC block");
+      return false;
     } else {
-        return false;
-    }
-    return true;
-}
-
-void Node::GetEntireNetworkPeerInfo(VectorOfNode &peers,
-                                    std::vector<PubKey> &pubKeys) {
-    peers.clear();
-    pubKeys.clear();
-
-    for (const auto &i: *m_myShardMembers) {
-        if (i.second.m_listenPortHost != 0) {
-            peers.emplace_back(i);
-            // Get the pubkeys for my shard member
-            pubKeys.emplace_back(i.first);
-        }
-    }
-
-    // Get the pubkeys for ds committee
-    for (const auto &i: *m_mediator.m_DSCommittee) {
-        pubKeys.emplace_back(i.first);
-    }
-
-    // Get the pubKeys for lookup nodes
-    for (const auto &i: m_mediator.m_lookup->GetLookupNodes()) {
-        pubKeys.emplace_back(i.first);
-    }
-}
-
-UnavailableMicroBlockList &Node::GetUnavailableMicroBlocks() {
-    return m_unavailableMicroBlocks;
+      dsLeader =
+          make_pair(VCBlockptr->GetHeader().GetCandidateLeaderPubKey(),
+                    VCBlockptr->GetHeader().GetCandidateLeaderNetworkInfo());
+    }
+  } else {
+    return false;
+  }
+  return true;
+}
+
+void Node::GetEntireNetworkPeerInfo(VectorOfNode& peers,
+                                    std::vector<PubKey>& pubKeys) {
+  peers.clear();
+  pubKeys.clear();
+
+  for (const auto& i : *m_myShardMembers) {
+    if (i.second.m_listenPortHost != 0) {
+      peers.emplace_back(i);
+      // Get the pubkeys for my shard member
+      pubKeys.emplace_back(i.first);
+    }
+  }
+
+  // Get the pubkeys for ds committee
+  for (const auto& i : *m_mediator.m_DSCommittee) {
+    pubKeys.emplace_back(i.first);
+  }
+
+  // Get the pubKeys for lookup nodes
+  for (const auto& i : m_mediator.m_lookup->GetLookupNodes()) {
+    pubKeys.emplace_back(i.first);
+  }
+}
+
+UnavailableMicroBlockList& Node::GetUnavailableMicroBlocks() {
+  return m_unavailableMicroBlocks;
 }
 
 void Node::CleanLocalRawStores() {
-    LOG_MARKER();
-    auto span = START_SPAN(NODE, {});
-    SCOPED_SPAN(NODE, scope, span);
-
-    uint64_t key_txepoch = m_mediator.m_currentEpochNum - NUM_FINAL_BLOCK_PER_POW;
-    uint64_t key_dsepoch =
-            m_mediator.m_dsBlockChain.GetLastBlock().GetHeader().GetBlockNum() - 1;
-
-    // Clear VCStore
-    {
-        std::lock_guard<mutex> g1(m_mutexvcBlocksStore);
-        m_vcBlockStore.clear();
-    }
-
-    // Clear VCDSBlock message store
-    {
-        std::lock_guard<mutex> g1(m_mutexVCDSBlockStore);
-        for (auto iter = m_vcDSBlockStore.begin();
-             iter != m_vcDSBlockStore.end();) {
-            if (iter->first < key_dsepoch) {
-                iter = m_vcDSBlockStore.erase(iter);
-            } else {
-                ++iter;
-            }
-        }
-    }
-
-    // Clear VCFinalBlock message store
-    std::lock_guard<mutex> g1(m_mutexVCFinalBlockStore);
-    {
-        for (auto iter = m_vcFinalBlockStore.begin();
-             iter != m_vcFinalBlockStore.end();) {
-            if (iter->first < key_txepoch) {
-                iter = m_vcFinalBlockStore.erase(iter);
-            } else {
-                ++iter;
-            }
-        }
-    }
-
-    // Clear MBnForwardedTxn message store
-    {
-        std::lock_guard<mutex> g1(m_mutexMBnForwardedTxnStore);
-        for (auto iter = m_mbnForwardedTxnStore.begin();
-             iter != m_mbnForwardedTxnStore.end();) {
-            if (iter->first < key_txepoch) {
-                iter = m_mbnForwardedTxnStore.erase(iter);
-            } else {
-                ++iter;
-            }
-        }
-    }
-}
-
-bool Node::StoreVoteUntilPow(const std::string &proposalId,
-                             const std::string &voteValue,
-                             const std::string &remainingVoteCount,
-                             const std::string &startDSEpoch,
-                             const std::string &endDSEpoch) {
-    auto span = START_SPAN(NODE, {});
-    SCOPED_SPAN(NODE, scope, span);
-
-<<<<<<< HEAD
-    try {
-        lock_guard<mutex> g(m_mutexGovProposal);
-        m_govProposalInfo.proposal =
-                make_pair(static_cast<uint32_t>(std::stoul(proposalId)),
-                          static_cast<uint32_t>(std::stoul(voteValue)));
-        m_govProposalInfo.remainingVoteCount =
-                static_cast<int32_t>(std::stoul(remainingVoteCount));
-        m_govProposalInfo.startDSEpoch =
-                static_cast<uint32_t>(std::stoul(startDSEpoch));
-        m_govProposalInfo.endDSEpoch =
-                static_cast<uint32_t>(std::stoul(endDSEpoch));
-        m_govProposalInfo.isGovProposalActive = false;
-        LOG_GENERAL(INFO, "[Gov] StoreVoteUntilPow proposalId="
-                << m_govProposalInfo.proposal.first
-                << " vote=" << m_govProposalInfo.proposal.second
-                << " remainingVoteCount="
-                << m_govProposalInfo.remainingVoteCount
-                << " startDSEpoch=" << m_govProposalInfo.startDSEpoch
-                << " endDSEpoch=" << m_govProposalInfo.endDSEpoch);
-    } catch (const std::exception &e) {
-        LOG_GENERAL(WARNING, "Exception raised!!!" << e.what());
-        return false;
-    }
-    return true;
-}
-
-void Node::CheckPeers(const vector<Peer> &peers) {
-    LOG_MARKER();
-    auto span = START_SPAN(NODE, {});
-    SCOPED_SPAN(NODE, scope, span);
-
-    zbytes message = {MessageType::NODE, NodeInstructionType::GETVERSION};
-    if (!Messenger::SetNodeGetVersion(message, MessageOffset::BODY,
-                                      m_mediator.m_selfPeer.m_listenPortHost)) {
-        LOG_GENERAL(WARNING, "Messenger::SetNodeGetVersion failed.");
-    }
-    P2PComm::GetInstance().SendMessage(peers, message);
-=======
+  LOG_MARKER();
+
+  uint64_t key_txepoch = m_mediator.m_currentEpochNum - NUM_FINAL_BLOCK_PER_POW;
+  uint64_t key_dsepoch =
+      m_mediator.m_dsBlockChain.GetLastBlock().GetHeader().GetBlockNum() - 1;
+
+  // Clear VCStore
+  {
+    std::lock_guard<mutex> g1(m_mutexvcBlocksStore);
+    m_vcBlockStore.clear();
+  }
+
+  // Clear VCDSBlock message store
+  {
+    std::lock_guard<mutex> g1(m_mutexVCDSBlockStore);
+    for (auto iter = m_vcDSBlockStore.begin();
+         iter != m_vcDSBlockStore.end();) {
+      if (iter->first < key_dsepoch) {
+        iter = m_vcDSBlockStore.erase(iter);
+      } else {
+        ++iter;
+      }
+    }
+  }
+
+  // Clear VCFinalBlock message store
+  std::lock_guard<mutex> g1(m_mutexVCFinalBlockStore);
+  {
+    for (auto iter = m_vcFinalBlockStore.begin();
+         iter != m_vcFinalBlockStore.end();) {
+      if (iter->first < key_txepoch) {
+        iter = m_vcFinalBlockStore.erase(iter);
+      } else {
+        ++iter;
+      }
+    }
+  }
+
+  // Clear MBnForwardedTxn message store
+  {
+    std::lock_guard<mutex> g1(m_mutexMBnForwardedTxnStore);
+    for (auto iter = m_mbnForwardedTxnStore.begin();
+         iter != m_mbnForwardedTxnStore.end();) {
+      if (iter->first < key_txepoch) {
+        iter = m_mbnForwardedTxnStore.erase(iter);
+      } else {
+        ++iter;
+      }
+    }
+  }
+}
+bool Node ::StoreVoteUntilPow(const std::string& proposalId,
+                              const std::string& voteValue,
+                              const std::string& remainingVoteCount,
+                              const std::string& startDSEpoch,
+                              const std::string& endDSEpoch) {
+  try {
+    lock_guard<mutex> g(m_mutexGovProposal);
+    m_govProposalInfo.proposal =
+        make_pair(static_cast<uint32_t>(std::stoul(proposalId)),
+                  static_cast<uint32_t>(std::stoul(voteValue)));
+    m_govProposalInfo.remainingVoteCount =
+        static_cast<int32_t>(std::stoul(remainingVoteCount));
+    m_govProposalInfo.startDSEpoch =
+        static_cast<uint32_t>(std::stoul(startDSEpoch));
+    m_govProposalInfo.endDSEpoch =
+        static_cast<uint32_t>(std::stoul(endDSEpoch));
+    m_govProposalInfo.isGovProposalActive = false;
+    LOG_GENERAL(INFO, "[Gov] StoreVoteUntilPow proposalId="
+                          << m_govProposalInfo.proposal.first
+                          << " vote=" << m_govProposalInfo.proposal.second
+                          << " remainingVoteCount="
+                          << m_govProposalInfo.remainingVoteCount
+                          << " startDSEpoch=" << m_govProposalInfo.startDSEpoch
+                          << " endDSEpoch=" << m_govProposalInfo.endDSEpoch);
+  } catch (const std::exception& e) {
+    LOG_GENERAL(WARNING, "Exception raised!!!" << e.what());
+    return false;
+  }
+  return true;
+}
+
+void Node::CheckPeers(const vector<Peer>& peers) {
+  LOG_MARKER();
+
   zbytes message = {MessageType::NODE, NodeInstructionType::GETVERSION};
   if (!Messenger::SetNodeGetVersion(message, MessageOffset::BODY,
                                     m_mediator.m_selfPeer.m_listenPortHost)) {
     LOG_GENERAL(WARNING, "Messenger::SetNodeGetVersion failed.");
   }
   P2PComm::GetInstance().SendMessage(peers, message);
->>>>>>> 535222f2
-}+}
