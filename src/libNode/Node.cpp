/*
 * Copyright (C) 2019 Zilliqa
 *
 * This program is free software: you can redistribute it and/or modify
 * it under the terms of the GNU General Public License as published by
 * the Free Software Foundation, either version 3 of the License, or
 * (at your option) any later version.
 *
 * This program is distributed in the hope that it will be useful,
 * but WITHOUT ANY WARRANTY; without even the implied warranty of
 * MERCHANTABILITY or FITNESS FOR A PARTICULAR PURPOSE.  See the
 * GNU General Public License for more details.
 *
 * You should have received a copy of the GNU General Public License
 * along with this program.  If not, see <https://www.gnu.org/licenses/>.
 */

#include <arpa/inet.h>
#include <array>
#include <chrono>
#include <functional>
#include <thread>
#include <tuple>

#include <boost/algorithm/string.hpp>
#include <boost/filesystem.hpp>
#include <boost/property_tree/ptree.hpp>
#include <boost/property_tree/xml_parser.hpp>

#include <Schnorr.h>
#include "Node.h"
#include "common/Constants.h"
#include "common/Messages.h"
#include "common/Serializable.h"
#include "libCrypto/Sha2.h"
#include "libData/AccountData/Account.h"
#include "libData/AccountData/Transaction.h"
#include "libData/AccountStore/AccountStore.h"
#include "libMediator/Mediator.h"
#include "libMessage/Messenger.h"
#include "libNetwork/Blacklist.h"
#include "libNetwork/Guard.h"
#include "libPOW/pow.h"
#include "libPersistence/Retriever.h"
#include "libPythonRunner/PythonRunner.h"
#include "libUtils/CommonUtils.h"
#include "libUtils/DataConversion.h"
#include "libUtils/DetachedFunction.h"
#include "libUtils/Logger.h"
#include "libUtils/ThreadPool.h"
#include "libUtils/TimeUtils.h"
#include "libValidator/Validator.h"

using namespace std;
using namespace boost::multiprecision;
using namespace boost::multi_index;

const unsigned int MIN_CLUSTER_SIZE = 2;
const unsigned int MIN_CHILD_CLUSTER_SIZE = 2;

#define IP_MAPPING_FILE_NAME "ipMapping.xml"

bool IsMessageSizeInappropriate(unsigned int messageSize, unsigned int offset,
                                unsigned int minLengthNeeded,
                                unsigned int factor = 0,
                                const string& errMsg = "") {
  if (minLengthNeeded > messageSize - offset) {
    LOG_GENERAL(WARNING, "[Message Size Insufficient] " << errMsg);
    return true;
  }

  if (factor != 0 && (messageSize - offset - minLengthNeeded) % factor != 0) {
    LOG_GENERAL(WARNING,
                "[Message Size not a proper multiple of factor] " << errMsg);
    return true;
  }

  return false;
}

void Node::PopulateAccounts() {
  if (!ENABLE_ACCOUNTS_POPULATING) {
    LOG_GENERAL(INFO, "Accounts Pregen is not enabled");
    return;
  }

  LOG_MARKER();

  try {
    string line;
    fstream keys_file(PREGENED_ACCOUNTS_FILE, ios::in);

    unsigned int counter = m_accountPopulated;
    m_accountPopulated = 0;
    while (getline(keys_file, line) &&
           m_accountPopulated < (NUM_ACCOUNTS_PREGENERATE *
                                 (m_mediator.m_dsBlockChain.GetLastBlock()
                                      .GetHeader()
                                      .GetBlockNum() +
                                  1))) {
      m_accountPopulated++;
      if (m_accountPopulated <= counter) {
        continue;
      }
      vector<string> key_pair;  // pub/priv
      boost::algorithm::split(key_pair, line, boost::algorithm::is_any_of(" "));
      Address t_addr = Account::GetAddressFromPublicKey(
          PubKey::GetPubKeyFromString(key_pair[0]));
      AccountStore::GetInstance().AddAccount(t_addr, {TOTAL_GENESIS_TOKEN, 0});
      m_populatedAddresses.emplace_back(t_addr);
    }

    LOG_GENERAL(INFO, "Prepopulated Accounts: " << m_populatedAddresses.size());
  } catch (std::exception& e) {
    LOG_GENERAL(WARNING, "Problem occured when processing keys on line: "
                             << m_populatedAddresses.size() + 1);
  }
}

void Node::AddBalanceToGenesisAccount() {
  LOG_MARKER();

  dev::strings allGenesis;
  allGenesis.reserve(GENESIS_WALLETS.size() +
                     DS_GENESIS_WALLETS.size());  // preallocate memory
  allGenesis.insert(allGenesis.end(), GENESIS_WALLETS.begin(),
                    GENESIS_WALLETS.end());
  allGenesis.insert(allGenesis.end(), DS_GENESIS_WALLETS.begin(),
                    DS_GENESIS_WALLETS.end());

  const uint128_t balance_each = TOTAL_GENESIS_TOKEN / allGenesis.size();
  const uint128_t balance_left = TOTAL_GENESIS_TOKEN % (allGenesis.size());

  const uint64_t nonce{0};
  bool moduloCredited = false;

  for (auto& walletHexStr : allGenesis) {
    zbytes addrBytes;
    if (!DataConversion::HexStrToUint8Vec(walletHexStr, addrBytes)) {
      continue;
    }
    Address addr{addrBytes};
    uint128_t bal = 0;
    if (!moduloCredited) {
      bal = balance_each + balance_left;
      moduloCredited = true;
    } else {
      bal = balance_each;
    }
    AccountStore::GetInstance().AddAccount(addr, {bal, nonce});
    LOG_GENERAL(INFO,
                "add genesis account " << addr << " with balance " << bal);
  }

  // Init account for issuing coinbase rewards
  AccountStore::GetInstance().AddAccount(Address(),
                                         {TOTAL_COINBASE_REWARD, nonce});
  PopulateAccounts();

  AccountStore::GetInstance().UpdateStateTrieAll();
}

Node::Node(Mediator& mediator, [[gnu::unused]] unsigned int syncType,
           [[gnu::unused]] bool toRetrieveHistory)
    : m_mediator(mediator) {}

Node::~Node() {}

bool Node::DownloadPersistenceFromS3() {
  LOG_MARKER();
  AccountStore::GetInstance().SetPurgeStopSignal();
  while (AccountStore::GetInstance().IsPurgeRunning()) {
    LOG_GENERAL(INFO, "Purge Already Running");
    this_thread::sleep_for(chrono::milliseconds(10));
  }
  string excludembtxns = LOOKUP_NODE_MODE ? "false" : "true";
  return PythonRunner::RunPyFunc("download_incr_DB", "start",
                                 {STORAGE_PATH + "/", excludembtxns},
                                 "py_download_incr_DB.log");
}

bool Node::Install(const SyncType syncType, const bool toRetrieveHistory,
                   bool rejoiningAfterRecover) {
  LOG_MARKER();

  m_txn_distribute_window_open = false;
  m_confirmedNotInNetwork = false;

  // m_state = IDLE;
  bool runInitializeGenesisBlocks = true;

  // We no longer use DB_VERIF for persistence checking
#if 0
  if (syncType == SyncType::DB_VERIF) {
    m_mediator.m_dsBlockChain.Reset();
    m_mediator.m_txBlockChain.Reset();

    m_synchronizer.InitializeGenesisBlocks(m_mediator.m_dsBlockChain,
                                           m_mediator.m_txBlockChain);
    const auto& dsBlock = m_mediator.m_dsBlockChain.GetBlock(0);
    m_mediator.m_blocklinkchain.AddBlockLink(0, 0, BlockType::DS,
                                             dsBlock.GetBlockHash());

    return true;
  }
#endif

  if (toRetrieveHistory) {
    if (!StartRetrieveHistory(syncType, rejoiningAfterRecover)) {
      AddGenesisInfo(SyncType::NO_SYNC);
      this->Prepare(runInitializeGenesisBlocks);
      return false;
    }

    if (!LOOKUP_NODE_MODE) {
      AccountStore::GetInstance().PurgeUnnecessary();
    }

    if (SyncType::NEW_SYNC == syncType ||
        SyncType::NEW_LOOKUP_SYNC == syncType ||
        (rejoiningAfterRecover && (SyncType::NORMAL_SYNC == syncType))) {
      return true;
    }

    runInitializeGenesisBlocks = false;

    /// When non-rejoin mode, call wake-up or recovery
    if (SyncType::NO_SYNC == m_mediator.m_lookup->GetSyncType() ||
        SyncType::RECOVERY_ALL_SYNC == syncType) {
      WakeupAtTxEpoch();
      return true;
    }
  }

  if (runInitializeGenesisBlocks) {
    AddGenesisInfo(syncType);
  }

  this->Prepare(runInitializeGenesisBlocks);
  return true;
}

void Node::Init() {
  // Zilliqa first epoch start from 1 not 0. So for the first DS epoch, there
  // will be 1 less mini epoch only for the first DS epoch. Hence, we have to
  // set consensusID for first epoch to 1.
  LOG_MARKER();

  if (m_retriever) {
    m_retriever->CleanAll();
    m_retriever.reset();
  }
  m_mediator.m_dsBlockChain.Reset();
  m_mediator.m_txBlockChain.Reset();
  m_mediator.m_blocklinkchain.Reset();
  {
    std::lock_guard<mutex> lock(m_mediator.m_mutexDSCommittee);
    m_mediator.m_DSCommittee->clear();
  }
  // m_committedTransactions.clear();
  AccountStore::GetInstance().Init();

  {
    DequeOfNode buildDSComm;
    lock_guard<mutex> lock(m_mediator.m_mutexInitialDSCommittee);
    if (m_mediator.m_initialDSCommittee->size() != 0) {
      for (const auto& initDSCommKey : *m_mediator.m_initialDSCommittee) {
        buildDSComm.emplace_back(initDSCommKey, Peer());
        // Set initial ds committee with null peer
      }
    } else {
      LOG_GENERAL(WARNING, "Initial DS comm size 0 ");
    }

    m_mediator.m_blocklinkchain.SetBuiltDSComm(buildDSComm);
  }

  m_synchronizer.InitializeGenesisBlocks(m_mediator.m_dsBlockChain,
                                         m_mediator.m_txBlockChain);
  const auto& dsBlock = m_mediator.m_dsBlockChain.GetBlock(0);
  m_mediator.m_blocklinkchain.AddBlockLink(0, 0, BlockType::DS,
                                           dsBlock.GetBlockHash());
}

void Node::AddGenesisInfo(SyncType syncType) {
  LOG_MARKER();

  this->Init();
  if (syncType == SyncType::NO_SYNC) {
    m_mediator.m_consensusID = 1;
    m_consensusLeaderID = 1;
    AddBalanceToGenesisAccount();
  } else {
    m_mediator.m_consensusID = 0;
    m_consensusLeaderID = 0;
  }
}

bool Node::CheckIntegrity(const bool fromValidateDBBinary) {
  LOG_MARKER();

  // Set validation state for StatusServer
  m_mediator.m_validateState = ValidateState::INPROGRESS;

  // Lambda for getting current time for logging
  auto getTime = []() -> string {
    auto cur_time_t =
        std::chrono::system_clock::to_time_t(std::chrono::system_clock::now());
    std::stringstream ss;
    ss << std::put_time(gmtime(&cur_time_t), "%y-%m-%dT%T");
    return ss.str();
  };

  // Retrieve the latest Tx block from storage
  // If using validateDB binary, we use GetLatestTxBlock
  // If using within zilliqa process, we need to avoid keeping the lock on
  // txBlocks DB
  TxBlock latestTxBlock;
  if (fromValidateDBBinary) {
    TxBlockSharedPtr latestTxBlockPtr;
    if (!BlockStorage::GetBlockStorage().GetLatestTxBlock(latestTxBlockPtr)) {
      LOG_GENERAL(WARNING, "BlockStorage::GetLatestTxBlock failed");
      return false;
    }
    latestTxBlock = *latestTxBlockPtr;
  } else {
    latestTxBlock = m_mediator.m_txBlockChain.GetLastBlock();
  }

  const uint64_t& latestTxBlockNum = latestTxBlock.GetHeader().GetBlockNum();
  const uint64_t& latestDSIndex = latestTxBlock.GetHeader().GetDSBlockNum();

  if (fromValidateDBBinary) {
    cout << "[" << getTime() << "] Latest Tx block = " << latestTxBlockNum
         << endl;
    cout << "[" << getTime() << "] Latest DS block = " << latestDSIndex << endl;
    cout << "[" << getTime() << "] Loading dir blocks" << endl;
  } else {
    LOG_GENERAL(INFO, "Latest Tx block = " << latestTxBlockNum);
    LOG_GENERAL(INFO, "Latest DS block = " << latestDSIndex);
    LOG_GENERAL(INFO, "Loading dir blocks");
  }

  // Load all dir blocks (until latestTxBlockNum) from blocklink chain
  std::list<BlockLink> blocklinks;

  // If using validateDB binary, we use GetAllBlockLink
  // If using within zilliqa process, we need to avoid keeping the lock on the
  // blocklink DB
  if (fromValidateDBBinary) {
    if (!BlockStorage::GetBlockStorage().GetAllBlockLink(blocklinks)) {
      LOG_GENERAL(WARNING, "GetAllBlockLink failed");
      return false;
    }
    blocklinks.sort([](const BlockLink& a, const BlockLink& b) {
      return std::get<BlockLinkIndex::INDEX>(a) <
             std::get<BlockLinkIndex::INDEX>(b);
    });
  } else {
    // Get the blocklink size from m_blocklinkchain since we can't get it from
    // the database
    const unsigned int latestIndex =
        m_mediator.m_blocklinkchain.GetLatestIndex();
    for (unsigned int index = 0; index <= latestIndex; index++) {
      BlockLinkSharedPtr bl;
      if (!BlockStorage::GetBlockStorage().GetBlockLink(index, bl)) {
        LOG_GENERAL(WARNING, "GetBlockLink failed at index "
                                 << index << " (latest=" << latestIndex << ")");
        // Set validation state for StatusServer
        m_mediator.m_validateState = ValidateState::ERROR;
        return false;
      }
      blocklinks.emplace_back(*bl);
    }
  }

  bool firstMinerInfoFound = false;

  // Load the stored data blocks based on the dir blocks
  vector<boost::variant<DSBlock, VCBlock>> dirBlocks;
  for (const auto& blocklink : blocklinks) {
    if (get<BlockLinkIndex::BLOCKTYPE>(blocklink) == BlockType::DS) {
      auto blockNum = get<BlockLinkIndex::DSINDEX>(blocklink);
      if (blockNum == 0) {
        continue;
      }
      DSBlockSharedPtr dsblock;
      if (!BlockStorage::GetBlockStorage().GetDSBlock(blockNum, dsblock)) {
        LOG_GENERAL(WARNING, "Could not retrieve DS Block " << blockNum);
        // Set validation state for StatusServer
        m_mediator.m_validateState = ValidateState::ERROR;
        return false;
      }
      if (latestTxBlockNum <= dsblock->GetHeader().GetEpochNum()) {
        LOG_GENERAL(INFO, "Break off at "
                              << latestTxBlockNum << " " << latestDSIndex << " "
                              << dsblock->GetHeader().GetBlockNum() << " "
                              << dsblock->GetHeader().GetEpochNum());
        break;
      }
      dirBlocks.emplace_back(*dsblock);

      if (fromValidateDBBinary) {
        // Once the first miner info data is found, every subsequent DS block
        // should also have one
        MinerInfoDSComm dummyDSComm;
        const bool hasMinerInfoDSComm =
            BlockStorage::GetBlockStorage().GetMinerInfoDSComm(blockNum,
                                                               dummyDSComm);
        if (!firstMinerInfoFound) {
          firstMinerInfoFound = hasMinerInfoDSComm;
          if (firstMinerInfoFound) {
            LOG_GENERAL(INFO, "First miner info at DS=" << blockNum);
          }
        }
        if (firstMinerInfoFound) {
          MinerInfoShards dummyShards;
          const bool hasMinerInfoShards =
              BlockStorage::GetBlockStorage().GetMinerInfoShards(blockNum,
                                                                 dummyShards);
          // Don't use "missing" in log messages below because we use that
          // keyword for filtering missing Tx blocks and microblocks
          if (!hasMinerInfoDSComm) {
            LOG_GENERAL(WARNING, "No MinerInfoDSComm at DS=" << blockNum);
          }
          if (!hasMinerInfoShards) {
            LOG_GENERAL(WARNING, "No MinerInfoShards at DS=" << blockNum);
          }
        }
      }

    } else if (get<BlockLinkIndex::BLOCKTYPE>(blocklink) == BlockType::VC) {
      auto blockHash = get<BlockLinkIndex::BLOCKHASH>(blocklink);
      VCBlockSharedPtr vcblock;
      if (!BlockStorage::GetBlockStorage().GetVCBlock(blockHash, vcblock)) {
        LOG_GENERAL(WARNING, "Could not retrieve VC Block " << blockHash);
        // Set validation state for StatusServer
        m_mediator.m_validateState = ValidateState::ERROR;
        return false;
      }
      if (latestTxBlockNum <= vcblock->GetHeader().GetViewChangeEpochNo()) {
        break;
      }
      dirBlocks.emplace_back(*vcblock);
    }
  }

  // Clear blocklinks - no longer used hereon
  blocklinks.clear();

  if (fromValidateDBBinary) {
    cout << "[" << getTime() << "] Checking dir blocks" << endl;
  } else {
    LOG_GENERAL(INFO, "Checking dir blocks");
  }

  // Check the dir blocks and reconstruct latest DS committee
  DequeOfNode dsComm;
  for (const auto& dsKey : *m_mediator.m_initialDSCommittee) {
    dsComm.emplace_back(dsKey, Peer());
  }

  if (fromValidateDBBinary) {
    if (!m_mediator.m_validator->CheckDirBlocks(dirBlocks, dsComm, 1, dsComm)) {
      LOG_GENERAL(WARNING, "Failed to verify Dir Blocks");
      return false;
    }
  } else {
    if (!m_mediator.m_validator->CheckDirBlocksNoUpdate(dirBlocks, dsComm, 1,
                                                        dsComm)) {
      LOG_GENERAL(WARNING, "Failed to verify Dir Blocks");
      // Set validation state for StatusServer
      m_mediator.m_validateState = ValidateState::ERROR;
      return false;
    }
  }

  // Clear dirBlocks - no longer used hereon
  dirBlocks.clear();

  if (fromValidateDBBinary) {
    cout << "[" << getTime() << "] Checking Tx blocks" << endl;
  } else {
    LOG_GENERAL(INFO, "Checking Tx blocks");
  }

  // Check the latest Tx Block
  if (!IGNORE_BLOCKCOSIG_CHECK &&
      !m_mediator.m_validator->CheckBlockCosignature(latestTxBlock, dsComm)) {
    LOG_GENERAL(WARNING, "CheckBlockCosignature failed");
    // Set validation state for StatusServer
    m_mediator.m_validateState = ValidateState::ERROR;
    return false;
  }

  // Check the other Tx blocks
  shared_ptr<bool> result = make_shared<bool>(new bool(true));

  // This lambda performs all the checks on one Tx block
  auto validateOneTxBlock =
      [&, result, fromValidateDBBinary](uint64_t blockNum) mutable -> void {
    // Abort checking if overall result is false already
    if (!*result && !fromValidateDBBinary) {
      return;
    }
    if (blockNum % 1000 == 0) {
      if (fromValidateDBBinary) {
        cout << "[" << getTime() << "] On Tx block " << blockNum << endl;
      } else {
        LOG_GENERAL(INFO, "On Tx block " << blockNum);
      }
    }

    // Fetch the block
    TxBlockSharedPtr txBlock;
    if (!BlockStorage::GetBlockStorage().GetTxBlock(blockNum, txBlock)) {
      LOG_GENERAL(WARNING, "Missing FB: " << blockNum);
      *result = false;
      return;
    }

    // Check that prevHash field == hash of previous Tx block
    if (blockNum > 0 && !IGNORE_BLOCKCOSIG_CHECK) {
      TxBlockSharedPtr txBlockPrev;
      if (!BlockStorage::GetBlockStorage().GetTxBlock(blockNum - 1,
                                                      txBlockPrev)) {
        LOG_GENERAL(WARNING, "Missing FB: " << blockNum - 1);
        *result = false;
        return;
      }
      const BlockHash& prevHash = txBlock->GetHeader().GetPrevHash();
      const BlockHash& prevBlockHash = txBlockPrev->GetHeader().GetMyHash();
      if (prevHash != prevBlockHash) {
        LOG_CHECK_FAIL("Prev hash for block " << blockNum, prevHash,
                       prevBlockHash);
        *result = false;
        return;
      }
    }

    // Check the microblocks
    const auto& microblockInfos = txBlock->GetMicroBlockInfos();
    for (const auto& mbInfo : microblockInfos) {
      MicroBlockSharedPtr mbptr;
      // Skip because empty microblocks are not stored
      if (mbInfo.m_txnRootHash == TxnHash()) {
        continue;
      }
      if (BlockStorage::GetBlockStorage().GetMicroBlock(mbInfo.m_microBlockHash,
                                                        mbptr)) {
        if (find(VERIFIER_EXCLUSION_LIST.begin(), VERIFIER_EXCLUSION_LIST.end(),
                 make_pair(blockNum, mbInfo.m_shardId)) !=
            VERIFIER_EXCLUSION_LIST.end()) {
          continue;
        }
        // Check the transactions
        const auto& tranHashes = mbptr->GetTranHashes();
        for (const auto& tranHash : tranHashes) {
          TxBodySharedPtr tx;
          if (!BlockStorage::GetBlockStorage().CheckTxBody(tranHash)) {
            LOG_GENERAL(WARNING, "FB: " << blockNum
                                        << " MB: " << mbInfo.m_shardId
                                        << " Missing Tx: " << tranHash);
            *result = false;
          }
        }
      } else {
        LOG_GENERAL(WARNING,
                    "FB: " << blockNum
                           << " Missing MB: " << mbInfo.m_microBlockHash
                           << " Check if MB is in microblock exclusion list");
        if (find(VERIFIER_MICROBLOCK_EXCLUSION_LIST.begin(),
                 VERIFIER_MICROBLOCK_EXCLUSION_LIST.end(),
                 make_pair(blockNum, mbInfo.m_shardId)) !=
            VERIFIER_MICROBLOCK_EXCLUSION_LIST.end()) {
          continue;
        }
        *result = false;
      }
    }
  };

  // If using validateDB binary, we use a thread pool to get fast results
  // If using within zilliqa process, we do block validation sequentially to
  // control resource consumption
  uint64_t blockNum = 0;
  if (fromValidateDBBinary) {
    const unsigned int NUMTHREADS = 10;
    const int MAXJOBSLEFT = NUMTHREADS * 3;
    ThreadPool validatePool(NUMTHREADS, "ValidatePool");

    while (blockNum <= latestTxBlockNum) {
      validatePool.AddJob([validateOneTxBlock, blockNum]() mutable -> void {
        validateOneTxBlock(blockNum);
      });

      while (validatePool.GetJobsLeft() > MAXJOBSLEFT) {
      }

      blockNum++;
    }

    while (validatePool.GetJobsLeft() > 0) {
      std::this_thread::sleep_for(std::chrono::seconds(1));
    }

    cout << "[" << getTime() << "] Done" << endl;
  } else {
    while (blockNum <= latestTxBlockNum) {
      validateOneTxBlock(blockNum);
      if (!*result) {
        break;
      }
      blockNum++;
    }
    LOG_GENERAL(INFO, "Done");
  }

  // Set validation state for StatusServer
  m_mediator.m_validateState =
      *result ? ValidateState::DONE : ValidateState::ERROR;

  return *result;
}

void Node::ClearUnconfirmedTxn() {
  LOG_MARKER();
  {
    unique_lock<shared_timed_mutex> g(m_unconfirmedTxnsMutex);
    m_unconfirmedTxns.clear();
  }
}

bool Node::ValidateDB() {
  LOG_MARKER();

  if (!LOOKUP_NODE_MODE) {
    LOG_GENERAL(WARNING,
                "Node::ValidateDB not expected to be called from non-lookup.");
    return false;
  }

  auto validate_func = [this]() mutable -> void {
    try {
      CheckIntegrity();
    } catch (...) {
      LOG_GENERAL(WARNING, "Node::CheckIntegrity failed.");
      // Set validation state for StatusServer
      m_mediator.m_validateState = ValidateState::ERROR;
    }
  };
  DetachedFunction(1, validate_func);

  return true;
}

void Node::Prepare(bool runInitializeGenesisBlocks) {
  LOG_MARKER();
  m_mediator.m_currentEpochNum =
      m_mediator.m_txBlockChain.GetLastBlock().GetHeader().GetBlockNum() + 1;
  m_mediator.UpdateDSBlockRand(runInitializeGenesisBlocks);
  m_mediator.UpdateTxBlockRand(runInitializeGenesisBlocks);
  SetState(POW_SUBMISSION);
  POW::GetInstance().EthashConfigureClient(
      m_mediator.m_dsBlockChain.GetLastBlock().GetHeader().GetBlockNum() + 1,
      FULL_DATASET_MINE);
}

void Node::WaitForNextTwoBlocksBeforeRejoin() {
  // wait until next two txblocks are mined to give lookup enough time to
  // upload incr data to S3.
  unique_lock<mutex> lock(m_mediator.m_lookup->m_MutexCVSetTxBlockFromSeed);
  m_mediator.m_lookup->SetSyncType(SyncType::RECOVERY_ALL_SYNC);

  uint64_t oldBlkCount = m_mediator.m_txBlockChain.GetBlockCount();
  LOG_GENERAL(INFO, "Wait until next two txblock are recvd from lookup..");
  while (true) {
    do {
      m_mediator.m_lookup->GetTxBlockFromSeedNodes(
          m_mediator.m_txBlockChain.GetBlockCount(), 0);
    } while (m_mediator.m_lookup->cv_setTxBlockFromSeed.wait_for(
                 lock, chrono::seconds(RECOVERY_SYNC_TIMEOUT)) ==
             cv_status::timeout);
    if (m_mediator.m_txBlockChain.GetBlockCount() > oldBlkCount + 1) {
      LOG_GENERAL(INFO, "Received next two txblocks. Ok to rejoin now!")
      break;
    }
    this_thread::sleep_for(chrono::seconds(RECOVERY_SYNC_TIMEOUT));
  }

  m_mediator.m_lookup->SetSyncType(SyncType::NO_SYNC);
}

bool Node::StartRetrieveHistory(const SyncType syncType,
                                bool rejoiningAfterRecover) {
  LOG_MARKER();

  m_mediator.m_txBlockChain.Reset();
  m_mediator.m_dsBlockChain.Reset();
  m_mediator.m_blocklinkchain.Reset();
  {
    DequeOfNode buildDSComm;
    lock_guard<mutex> lock(m_mediator.m_mutexInitialDSCommittee);
    if (m_mediator.m_initialDSCommittee->size() != 0) {
      for (const auto& initDSCommKey : *m_mediator.m_initialDSCommittee) {
        buildDSComm.emplace_back(initDSCommKey, Peer());
        // Set initial ds committee with null peer
      }
    } else {
      LOG_GENERAL(FATAL, "Initial DS comm size 0 ");
    }

    m_mediator.m_blocklinkchain.SetBuiltDSComm(buildDSComm);
  }

  m_mediator.m_DSCommittee->clear();

  uint16_t ds_consensusLeaderID = 0;

  if (!BlockStorage::GetBlockStorage().GetDSCommittee(m_mediator.m_DSCommittee,
                                                      ds_consensusLeaderID)) {
    LOG_GENERAL(WARNING,
                "Retrieve history error due to failed to get ds committee.");
    return false;
  }

  m_mediator.m_ds->SetConsensusLeaderID(ds_consensusLeaderID);

  unordered_map<string, Peer> ipMapping;
  GetIpMapping(ipMapping);

  if (!ipMapping.empty()) {
    for (auto& ds : *m_mediator.m_DSCommittee) {
      string pubKey;
      if (!DataConversion::SerializableToHexStr(ds.first, pubKey)) {
        LOG_GENERAL(WARNING, "Error converting pubkey to string");
        continue;
      }

      if (ipMapping.find(pubKey) != ipMapping.end()) {
        ds.second = ipMapping.at(pubKey);
      }
    }
  }

  bool bDS = false;
  for (auto& i : *m_mediator.m_DSCommittee) {
    if (i.first == m_mediator.m_selfKey.second) {
      if (syncType == NEW_SYNC &&
          i.second != m_mediator.m_selfPeer) {  // IP of restarted ds node has
                                                // to be same as in committee
        LOG_GENERAL(WARNING,
                    "Seems different IP-Port is used by this ds node after "
                    "being restarted!")
        break;
      } else {
        i.second = Peer();
        bDS = true;
        break;
      }
    }
  }

  // Add ds guard nodes to blacklist exclusion list
  Guard::GetInstance().AddDSGuardToBlacklistExcludeList(
      *m_mediator.m_DSCommittee);
  m_mediator.m_lookup->RemoveSeedNodesFromBlackList();

  if (SyncType::RECOVERY_ALL_SYNC == syncType) {
    Blacklist::GetInstance().Enable(false);
  }

  if (!LOOKUP_NODE_MODE && SyncType::RECOVERY_ALL_SYNC == syncType) {
    LOG_GENERAL(INFO, "Non-lookup node, wait "
                          << WAIT_LOOKUP_WAKEUP_IN_SECONDS
                          << " seconds for lookup wakeup...");
    this_thread::sleep_for(chrono::seconds(WAIT_LOOKUP_WAKEUP_IN_SECONDS));
  }

  m_retriever = std::make_shared<Retriever>(m_mediator);

  /// Retrieve block link
  bool ds_result = m_retriever->RetrieveBlockLink();

  /// Retrieve Tx blocks, relative final-block state-delta from persistence
  bool st_result = m_retriever->RetrieveStates();
  bool tx_result = m_retriever->RetrieveTxBlocks();

  if (!tx_result) {
    return false;
  }

  if ((LOOKUP_NODE_MODE && ARCHIVAL_LOOKUP &&
       SyncType::NEW_LOOKUP_SYNC == syncType) ||
      (LOOKUP_NODE_MODE && SyncType::RECOVERY_ALL_SYNC == syncType) ||
      (LOOKUP_NODE_MODE && !ARCHIVAL_LOOKUP &&
       SyncType::LOOKUP_SYNC == syncType)) {
    // Additional safe-guard mechanism, find if have not received any MBs from
    // last N txblks in persistence from S3.
    m_mediator.m_lookup->FindMissingMBsForLastNTxBlks(
        LAST_N_TXBLKS_TOCHECK_FOR_MISSINGMBS);
    m_mediator.m_lookup->CheckAndFetchUnavailableMBs(false);

    // Pull the extseed pubkeys to local store from persistence DB
    lock_guard<mutex> g(m_mediator.m_lookup->m_mutexExtSeedWhitelisted);
    BlockStorage::GetBlockStorage().GetAllExtSeedPubKeys(
        m_mediator.m_lookup->m_extSeedWhitelisted);
  }

  // fetch vcblocks from disk
  if (LOOKUP_NODE_MODE && ARCHIVAL_LOOKUP && MULTIPLIER_SYNC_MODE) {
    std::list<VCBlockSharedPtr> vcblocks;
    if (!BlockStorage::GetBlockStorage().GetAllVCBlocks(vcblocks)) {
      LOG_GENERAL(WARNING, "Failed to get vcBlocks");
      return false;
    }

    lock(m_mutexhistVCBlkForDSBlock, m_mutexhistVCBlkForTxBlock);
    lock_guard<mutex> g(m_mutexhistVCBlkForDSBlock, adopt_lock);
    lock_guard<mutex> g2(m_mutexhistVCBlkForTxBlock, adopt_lock);
    m_histVCBlocksForDSBlock.clear();
    m_histVCBlocksForTxBlock.clear();
    for (const auto& block : vcblocks) {
      if (m_mediator.m_ds->IsDSBlockVCState(
              block->GetHeader().GetViewChangeState())) {
        // this vcblock belongs to dsepoch (some dsblock)
        auto dsEpoch = block->GetHeader().GetViewChangeDSEpochNo();
        m_histVCBlocksForDSBlock[dsEpoch].emplace_back(block);
      } else {
        // this vc blocks belongs to tx epoch (some txblock)
        auto txEpoch = block->GetHeader().GetViewChangeEpochNo();
        m_histVCBlocksForTxBlock[txEpoch].emplace_back(block);
      }
    }

    // sorted map values by vccounter
    for (auto it : m_histVCBlocksForTxBlock) {
      sort(it.second.begin(), it.second.end(),
           [](const VCBlockSharedPtr& a, const VCBlockSharedPtr& b) {
             return a->GetHeader().GetViewChangeCounter() <
                    b->GetHeader().GetViewChangeCounter();
           });
    }

    for (auto it : m_histVCBlocksForDSBlock) {
      sort(it.second.begin(), it.second.end(),
           [](const VCBlockSharedPtr& a, const VCBlockSharedPtr& b) {
             return a->GetHeader().GetViewChangeCounter() <
                    b->GetHeader().GetViewChangeCounter();
           });
    }
  }

  if (/* new node not part of ds committee */ (SyncType::NEW_SYNC == syncType &&
                                               !bDS) ||
      SyncType::NEW_LOOKUP_SYNC == syncType ||
      (rejoiningAfterRecover &&
       (SyncType::NORMAL_SYNC == syncType || SyncType::DS_SYNC == syncType ||
        SyncType::LOOKUP_SYNC == syncType))) {
    return true;
  }

  /// Retrieve lacked Tx blocks from lookup nodes
  if (SyncType::NO_SYNC == m_mediator.m_lookup->GetSyncType() &&
      SyncType::RECOVERY_ALL_SYNC != syncType &&
      SyncType::NEW_SYNC != syncType) {
    uint64_t oldTxNum = m_mediator.m_txBlockChain.GetBlockCount();

    if (LOOKUP_NODE_MODE) {
      if (!ARCHIVAL_LOOKUP && !m_mediator.m_lookup->GetMyLookupOffline()) {
        LOG_GENERAL(WARNING, "Cannot fetch data from off-line lookup node!");
        return false;
      }
    } else {
      if (!GetOfflineLookups()) {
        LOG_GENERAL(WARNING, "Cannot fetch data from lookup node!");
        return false;
      }

      unique_lock<mutex> lock(m_mediator.m_lookup->m_MutexCVSetTxBlockFromSeed);
      m_mediator.m_lookup->SetSyncType(SyncType::LOOKUP_SYNC);

      do {
        m_mediator.m_lookup->GetTxBlockFromSeedNodes(
            m_mediator.m_txBlockChain.GetBlockCount(), 0);
        LOG_GENERAL(INFO,
                    "Retrieve final block from lookup node, please wait...");
      } while (m_mediator.m_lookup->cv_setTxBlockFromSeed.wait_for(
                   lock, chrono::seconds(RECOVERY_SYNC_TIMEOUT)) ==
               cv_status::timeout);

      m_mediator.m_lookup->SetSyncType(SyncType::NO_SYNC);

      /// If node recovery lagging behind too much, apply re-join
      /// process instead of node recovery
      if (m_mediator.m_txBlockChain.GetBlockCount() > oldTxNum + 1) {
        LOG_GENERAL(WARNING,
                    "Node recovery lagging behind too much, apply re-join "
                    "process instead");
        return false;
      }
    }

    /// Retrieve lacked final-block state-delta from lookup nodes
    if (m_mediator.m_txBlockChain.GetBlockCount() > oldTxNum) {
      unique_lock<mutex> lock(
          m_mediator.m_lookup->m_mutexSetStateDeltaFromSeed);
      m_mediator.m_lookup->SetSyncType(SyncType::LOOKUP_SYNC);
      m_mediator.m_lookup->m_skipAddStateDeltaToAccountStore = false;
      do {
        m_mediator.m_lookup->GetStateDeltaFromSeedNodes(
            m_mediator.m_txBlockChain.GetLastBlock().GetHeader().GetBlockNum());
        LOG_GENERAL(INFO,
                    "Retrieve final block state delta from lookup node, please "
                    "wait...");
      } while (m_mediator.m_lookup->cv_setStateDeltaFromSeed.wait_for(
                   lock, chrono::seconds(RECOVERY_SYNC_TIMEOUT)) ==
               cv_status::timeout);

      m_mediator.m_lookup->SetSyncType(SyncType::NO_SYNC);
    }
  }

  /// Rejoin will be applied following below rules:
  /// 1. Non-lookup node &&
  /// 2. Not from upgrading mode &&
  /// 3. Not from re-join mode &&
  /// 4. Not from recovery-all mode &&
  /// 5. Still in first DS epoch, or in vacuous epoch
  if (!LOOKUP_NODE_MODE &&
      SyncType::NO_SYNC == m_mediator.m_lookup->GetSyncType() &&
      SyncType::RECOVERY_ALL_SYNC != syncType &&
      (m_mediator.m_txBlockChain.GetLastBlock().GetHeader().GetBlockNum() <
           NUM_FINAL_BLOCK_PER_POW ||
       CommonUtils::IsVacuousEpoch(
           m_mediator.m_txBlockChain.GetLastBlock().GetHeader().GetBlockNum() +
           1))) {
    LOG_GENERAL(WARNING,
                "Node recovery with vacuous epoch or in first DS epoch, apply "
                "re-join process instead");
    return false;
  }

  /// Save coin base for final block, from last DS epoch to current TX epoch
  /// However, if the last tx block is one from vacaous epoch, its already too
  /// late and coinbase info is of no use. so skip saving coinbase
  if (bDS &&
      (m_mediator.m_txBlockChain.GetLastBlock().GetHeader().GetBlockNum() + 1) %
              NUM_FINAL_BLOCK_PER_POW !=
          0) {
    for (uint64_t blockNum =
             m_mediator.m_dsBlockChain.GetLastBlock().GetHeader().GetEpochNum();
         blockNum <=
         m_mediator.m_txBlockChain.GetLastBlock().GetHeader().GetBlockNum();
         ++blockNum) {
      LOG_GENERAL(INFO, "Update coin base for finalblock with blockNum: "
                            << blockNum << ", reward: "
                            << m_mediator.m_txBlockChain.GetBlock(blockNum)
                                   .GetHeader()
                                   .GetRewards());
      m_mediator.m_ds->SaveCoinbase(
          m_mediator.m_txBlockChain.GetBlock(blockNum).GetB1(),
          m_mediator.m_txBlockChain.GetBlock(blockNum).GetB2(),
          CoinbaseReward::FINALBLOCK_REWARD, blockNum + 1);
      m_mediator.m_ds->m_totalTxnFees +=
          m_mediator.m_txBlockChain.GetBlock(blockNum).GetHeader().GetRewards();
    }
  }

  /// Retrieve sharding structure and setup relative variables
  if (!BlockStorage::GetBlockStorage().GetShardStructure(
          m_mediator.m_ds->m_shards)) {
    LOG_GENERAL(WARNING, "BlockStorage::GetShardStructure failed");
  }

  if (!ipMapping.empty()) {
    for (auto& shard : m_mediator.m_ds->m_shards) {
      for (auto& node : shard) {
        string pubKey;
        if (!DataConversion::SerializableToHexStr(get<SHARD_NODE_PUBKEY>(node),
                                                  pubKey)) {
          LOG_GENERAL(WARNING, "Error converting pubkey to string");
          continue;
        }

        if (ipMapping.find(pubKey) != ipMapping.end()) {
          get<SHARD_NODE_PEER>(node) = ipMapping.at(pubKey);
        }
      }
    }
  }

  bool bInShardStructure = false;
  bool bIpChanged = false;

  if (bDS) {
    m_myshardId = m_mediator.m_ds->m_shards.size();
  } else {
    for (unsigned int i = 0;
         i < m_mediator.m_ds->m_shards.size() && !bInShardStructure; ++i) {
      for (const auto& shardNode : m_mediator.m_ds->m_shards.at(i)) {
        if (get<SHARD_NODE_PUBKEY>(shardNode) == m_mediator.m_selfKey.second) {
          SetMyshardId(i);
          LOG_GENERAL(
              INFO, "This node belongs to sharding structure #" << m_myshardId);
          bInShardStructure = true;
          if (get<SHARD_NODE_PEER>(shardNode).m_ipAddress !=
              m_mediator.m_selfPeer.m_ipAddress) {
            bIpChanged = true;
          }
          break;
        }
      }
    }
  }

  if (LOOKUP_NODE_MODE) {
    m_mediator.m_lookup->ProcessEntireShardingStructure();
  } else {
    LoadShardingStructure(true);
    lock_guard<mutex> g(m_mediator.m_ds->m_mutexMapNodeReputation);
    m_mediator.m_ds->ProcessShardingStructure(
        m_mediator.m_ds->m_shards, m_mediator.m_ds->m_publicKeyToshardIdMap,
        m_mediator.m_ds->m_mapNodeReputation);
  }

  if (REJOIN_NODE_NOT_IN_NETWORK && !LOOKUP_NODE_MODE && !bDS) {
    if (!bInShardStructure) {
      LOG_GENERAL(
          WARNING,
          "Node " << m_mediator.m_selfKey.second
                  << " is not in network, apply re-join process instead");
      WaitForNextTwoBlocksBeforeRejoin();
      return false;
    } else if (bIpChanged) {
      LOG_GENERAL(
          INFO,
          "My IP has been changed. So will broadcast my new IP to network");
      if (!UpdateShardNodeIdentity()) {
        WaitForNextTwoBlocksBeforeRejoin();
        return false;
      }
    }
  }

  m_mediator.m_consensusID =
      (m_mediator.m_txBlockChain.GetBlockCount()) % NUM_FINAL_BLOCK_PER_POW;

  /// Save coin base for micro block, from last DS epoch to current TX epoch
  /// However, if the last tx block is one from vacaous epoch, its already too
  /// late and coinbase info is of no use. so skip saving coinbase
  if (bDS &&
      (m_mediator.m_txBlockChain.GetLastBlock().GetHeader().GetBlockNum() + 1) %
              NUM_FINAL_BLOCK_PER_POW !=
          0) {
    m_mediator.m_ds->SetState(DirectoryService::DirState::SYNC);
    std::list<MicroBlockSharedPtr> microBlocks;
    if (BlockStorage::GetBlockStorage().GetRangeMicroBlocks(
            m_mediator.m_dsBlockChain.GetLastBlock().GetHeader().GetEpochNum(),
            m_mediator.m_txBlockChain.GetLastBlock().GetHeader().GetBlockNum() +
                1,
            0, m_mediator.m_ds->m_shards.size(), microBlocks)) {
      for (const auto& microBlock : microBlocks) {
        LOG_GENERAL(INFO,
                    "Retrieve microblock with epochNum: "
                        << microBlock->GetHeader().GetEpochNum()
                        << ", shardId: " << microBlock->GetHeader().GetShardId()
                        << ", reward: " << microBlock->GetHeader().GetRewards()
                        << " from persistence, and update coin base");
        m_mediator.m_ds->SaveCoinbase(microBlock->GetB1(), microBlock->GetB2(),
                                      microBlock->GetHeader().GetShardId(),
                                      microBlock->GetHeader().GetEpochNum());
      }
    }

    // Send whitelist request to seeds, in case it was blacklisted if was
    // restarted.
    if (ComposeAndSendRemoveNodeFromBlacklist(LOOKUP)) {
      this_thread::sleep_for(
          chrono::seconds(REMOVENODEFROMBLACKLIST_DELAY_IN_SECONDS));
    }

    // failed to fetch mbs/coinbase info from local disk for any epoch
    std::map<uint64_t, std::map<int32_t, std::vector<PubKey>>>
        coinbaseRewardeesTmp;
    m_mediator.m_ds->GetCoinbaseRewardees(coinbaseRewardeesTmp);
    for (auto blockNum =
             m_mediator.m_dsBlockChain.GetLastBlock().GetHeader().GetEpochNum();
         blockNum <=
         m_mediator.m_txBlockChain.GetLastBlock().GetHeader().GetBlockNum();
         blockNum++) {
      const auto& it = coinbaseRewardeesTmp.find(blockNum);
      if (it == coinbaseRewardeesTmp.end() ||
          (it->second.size() <= m_mediator.m_txBlockChain.GetBlock(blockNum)
                                    .GetMicroBlockInfos()
                                    .size())) {
        m_mediator.m_lookup->ComposeAndSendGetCosigsRewardsFromSeed(blockNum);
        this_thread::sleep_for(chrono::milliseconds(100));
      }
    }
  }

  bool res = false;

  if (st_result && ds_result && tx_result) {
    if (m_retriever->ValidateStates()) {
      LOG_GENERAL(INFO, "RetrieveHistory Success");
      m_mediator.m_isRetrievedHistory = true;
      res = true;
    }
  }

  if ((bDS && SyncType::NEW_SYNC == syncType) ||
      SyncType::RECOVERY_ALL_SYNC == syncType) {
    m_mediator.m_currentEpochNum =
        m_mediator.m_txBlockChain.GetLastBlock().GetHeader().GetBlockNum();
    m_mediator.IncreaseEpochNum();

    m_consensusLeaderID = 0;
    m_mediator.UpdateDSBlockRand();
    m_mediator.UpdateTxBlockRand();
    m_mediator.m_ds->m_mode = DirectoryService::IDLE;

    for (const auto& ds : *m_mediator.m_DSCommittee) {
      if (ds.first == m_mediator.m_selfKey.second) {
        m_mediator.m_ds->SetConsensusMyID(0);

        for (auto const& i : *m_mediator.m_DSCommittee) {
          if (i.first == m_mediator.m_selfKey.second) {
            LOG_EPOCH(INFO, m_mediator.m_currentEpochNum,
                      "My node ID for this PoW consensus is "
                          << m_mediator.m_ds->GetConsensusMyID());
            break;
          }

          m_mediator.m_ds->IncrementConsensusMyID();
        }

        m_consensusMyID = m_mediator.m_ds->GetConsensusMyID();

        if (m_mediator.m_DSCommittee
                ->at(m_mediator.m_ds->GetConsensusLeaderID())
                .first == m_mediator.m_selfKey.second) {
          m_mediator.m_ds->m_mode = DirectoryService::PRIMARY_DS;
          LOG_GENERAL(INFO, "Set as DS leader: "
                                << m_mediator.m_selfPeer.GetPrintableIPAddress()
                                << ":"
                                << m_mediator.m_selfPeer.m_listenPortHost);
          LOG_STATE("[IDENT][" << std::setw(15) << std::left
                               << m_mediator.m_selfPeer.GetPrintableIPAddress()
                               << "][" << m_mediator.m_currentEpochNum
                               << "] DSLD");
        } else {
          m_mediator.m_ds->m_mode = DirectoryService::BACKUP_DS;
          LOG_GENERAL(INFO, "Set as DS backup: "
                                << m_mediator.m_selfPeer.GetPrintableIPAddress()
                                << ":"
                                << m_mediator.m_selfPeer.m_listenPortHost);
          LOG_STATE("[IDENT][" << std::setw(15) << std::left
                               << m_mediator.m_selfPeer.GetPrintableIPAddress()
                               << "][" << std::setw(6) << std::left
                               << m_mediator.m_ds->GetConsensusMyID()
                               << "] DSBK");
        }

        break;
      }
    }
  }

  return res;
}

void Node::GetIpMapping(unordered_map<string, Peer>& ipMapping) {
  LOG_MARKER();

  if (!boost::filesystem::exists(IP_MAPPING_FILE_NAME)) {
    LOG_GENERAL(WARNING, IP_MAPPING_FILE_NAME << " not existed!");
    return;
  }

  using boost::property_tree::ptree;
  ptree pt;
  read_xml(IP_MAPPING_FILE_NAME, pt);
  struct in_addr ip_addr {};

  for (const ptree::value_type& v : pt.get_child("mapping")) {
    if (v.first == "peer") {
      inet_pton(AF_INET, v.second.get<string>("ip").c_str(), &ip_addr);
      ipMapping[v.second.get<std::string>("pubkey")] =
          Peer((uint128_t)ip_addr.s_addr, v.second.get<uint32_t>("port"));
    }
  }
}

void Node::RemoveIpMapping() {
  LOG_MARKER();

  if (boost::filesystem::exists(IP_MAPPING_FILE_NAME)) {
    if (boost::filesystem::remove(IP_MAPPING_FILE_NAME)) {
      LOG_GENERAL(INFO,
                  IP_MAPPING_FILE_NAME << " has been removed successfully.");
    } else {
      LOG_GENERAL(WARNING, IP_MAPPING_FILE_NAME << " cannot be removed!");
    }
  }
}

void Node::WakeupAtTxEpoch() {
  LOG_MARKER();

  if (LOOKUP_NODE_MODE) {
    return;
  }

  lock_guard<mutex> g(m_mutexShardMember);
  if (DirectoryService::IDLE != m_mediator.m_ds->m_mode) {
    m_myShardMembers = m_mediator.m_DSCommittee;
  }

  m_consensusLeaderID =
      DataConversion::charArrTo16Bits(
          m_mediator.m_txBlockChain.GetLastBlock().GetBlockHash().asBytes()) %
      m_myShardMembers->size();

  if (DirectoryService::IDLE != m_mediator.m_ds->m_mode) {
    if (BROADCAST_GOSSIP_MODE) {
      m_mediator.m_ds->m_forceMulticast = true;
      VectorOfNode peers;
      std::vector<PubKey> pubKeys;
      m_mediator.m_ds->GetEntireNetworkPeerInfo(peers, pubKeys);

      P2PComm::GetInstance().InitializeRumorManager(peers, pubKeys);
    }
    m_mediator.m_ds->SetState(
        DirectoryService::DirState::MICROBLOCK_SUBMISSION);
    auto func = [this]() mutable -> void {
      m_mediator.m_ds->RunConsensusOnFinalBlock();
    };
    DetachedFunction(1, func);
    return;
  }

  if (BROADCAST_GOSSIP_MODE) {
    VectorOfNode peers;
    std::vector<PubKey> pubKeys;
    GetEntireNetworkPeerInfo(peers, pubKeys);

    // Initialize every start of DS Epoch
    P2PComm::GetInstance().InitializeRumorManager(peers, pubKeys);
  }

  SetState(WAITING_FINALBLOCK);
}

bool Node::GetOfflineLookups(bool endless) {
  unsigned int counter = 1;
  while (!m_mediator.m_lookup->m_fetchedOfflineLookups &&
         (counter <= FETCH_LOOKUP_MSG_MAX_RETRY || endless)) {
    m_synchronizer.FetchOfflineLookups(m_mediator.m_lookup);

    {
      unique_lock<mutex> lock(
          m_mediator.m_lookup->m_mutexOfflineLookupsUpdation);
      if (m_mediator.m_lookup->cv_offlineLookups.wait_for(
              lock, chrono::seconds(NEW_NODE_SYNC_INTERVAL)) ==
          std::cv_status::timeout) {
        if (!endless) {
          LOG_GENERAL(WARNING, "FetchOfflineLookups Timeout... tried "
                                   << counter << "/"
                                   << FETCH_LOOKUP_MSG_MAX_RETRY << " times");
          counter++;
        }
      } else {
        break;
      }
    }
  }
  if (!m_mediator.m_lookup->m_fetchedOfflineLookups) {
    LOG_GENERAL(WARNING, "Fetch offline lookup nodes failed");
    return false;
  }
  m_mediator.m_lookup->m_fetchedOfflineLookups = false;
  return true;
}

void Node::StartSynchronization() {
  if (LOOKUP_NODE_MODE) {
    LOG_GENERAL(WARNING,
                "Node::StartSynchronization not expected to be called from "
                "LookUp node.");
    return;
  }
  LOG_MARKER();

  SetState(SYNC);

  // Send whitelist request to seeds, in case it was blacklisted if was
  // restarted.
  if (ComposeAndSendRemoveNodeFromBlacklist(LOOKUP)) {
    this_thread::sleep_for(
        chrono::seconds(REMOVENODEFROMBLACKLIST_DELAY_IN_SECONDS));
  }

  auto func = [this]() -> void {
    if (!GetOfflineLookups()) {
      LOG_GENERAL(WARNING, "Cannot rejoin currently");
      return;
    }

    while (m_mediator.m_lookup->GetSyncType() != SyncType::NO_SYNC) {
      m_mediator.m_lookup->ComposeAndSendGetDirectoryBlocksFromSeed(
          m_mediator.m_blocklinkchain.GetLatestIndex() + 1);
      m_synchronizer.FetchLatestTxBlockSeed(
          m_mediator.m_lookup,
          // m_mediator.m_txBlockChain.GetBlockCount());
          m_mediator.m_txBlockChain.GetLastBlock().GetHeader().GetBlockNum() +
              1);
      this_thread::sleep_for(chrono::seconds(m_mediator.m_lookup->m_startedPoW
                                                 ? POW_WINDOW_IN_SECONDS
                                                 : NEW_NODE_SYNC_INTERVAL));
    }
  };

  DetachedFunction(1, func);
}

uint32_t Node::CalculateShardLeaderFromDequeOfNode(
    uint16_t lastBlockHash, uint32_t sizeOfShard,
    const DequeOfNode& shardMembers) {
  LOG_MARKER();
  if (GUARD_MODE) {
    uint32_t consensusLeaderIndex = lastBlockHash % sizeOfShard;

    unsigned int iterationCount = 0;
    while (!Guard::GetInstance().IsNodeInShardGuardList(
               shardMembers.at(consensusLeaderIndex).first) &&
           (iterationCount < SHARD_LEADER_SELECT_TOL)) {
      LOG_EPOCH(WARNING, m_mediator.m_currentEpochNum,
                "consensusLeaderIndex " << consensusLeaderIndex
                                        << " is not a shard guard.");
      SHA256Calculator sha2;
      sha2.Update(DataConversion::IntegerToBytes<uint16_t, sizeof(uint16_t)>(
          lastBlockHash));
      lastBlockHash = DataConversion::charArrTo16Bits(sha2.Finalize());
      consensusLeaderIndex = lastBlockHash % sizeOfShard;
      iterationCount++;
    }
    return consensusLeaderIndex;
  } else {
    return lastBlockHash % sizeOfShard;
  }
}

uint32_t Node::CalculateShardLeaderFromShard(uint16_t lastBlockHash,
                                             uint32_t sizeOfShard,
                                             const Shard& shardMembers,
                                             PairOfNode& shardLeader) {
  LOG_MARKER();
  uint32_t consensusLeaderIndex = lastBlockHash % sizeOfShard;
  if (GUARD_MODE) {
    unsigned int iterationCount = 0;
    while (!Guard::GetInstance().IsNodeInShardGuardList(
               std::get<SHARD_NODE_PUBKEY>(
                   shardMembers.at(consensusLeaderIndex))) &&
           (iterationCount < SHARD_LEADER_SELECT_TOL)) {
      LOG_EPOCH(WARNING, m_mediator.m_currentEpochNum,
                "consensusLeaderIndex " << consensusLeaderIndex
                                        << " is not a shard guard.");
      SHA256Calculator sha2;
      sha2.Update(DataConversion::IntegerToBytes<uint16_t, sizeof(uint16_t)>(
          lastBlockHash));
      lastBlockHash = DataConversion::charArrTo16Bits(sha2.Finalize());
      consensusLeaderIndex = lastBlockHash % sizeOfShard;
      iterationCount++;
    }
    shardLeader = make_pair(
        std::get<SHARD_NODE_PUBKEY>(shardMembers.at(consensusLeaderIndex)),
        std::get<SHARD_NODE_PEER>(shardMembers.at(consensusLeaderIndex)));
    return consensusLeaderIndex;
  } else {
    shardLeader = make_pair(
        std::get<SHARD_NODE_PUBKEY>(shardMembers.at(consensusLeaderIndex)),
        std::get<SHARD_NODE_PEER>(shardMembers.at(consensusLeaderIndex)));
    return consensusLeaderIndex;
  }
}

bool Node::CheckState(Action action) {
  if (m_mediator.m_ds->m_mode != DirectoryService::Mode::IDLE &&
      action != PROCESS_MICROBLOCKCONSENSUS) {
    LOG_EPOCH(WARNING, m_mediator.m_currentEpochNum,
              "I am a DS node. Why am I getting this message? Action: "
                  << GetActionString(action));
    return false;
  }

  static const std::multimap<NodeState, Action> ACTIONS_FOR_STATE = {
      {POW_SUBMISSION, STARTPOW},
      {POW_SUBMISSION, PROCESS_DSBLOCK},
      {WAITING_DSBLOCK, PROCESS_DSBLOCK},
      {MICROBLOCK_CONSENSUS, PROCESS_MICROBLOCKCONSENSUS},
      {WAITING_FINALBLOCK, PROCESS_FINALBLOCK}};

  bool found = false;

  for (auto pos = ACTIONS_FOR_STATE.lower_bound(m_state);
       pos != ACTIONS_FOR_STATE.upper_bound(m_state); pos++) {
    if (pos->second == action) {
      found = true;
      break;
    }
  }

  if (!found) {
    LOG_EPOCH(WARNING, m_mediator.m_currentEpochNum,
              GetActionString(action)
                  << " not allowed in " << GetStateString());
    return false;
  }

  return true;
}

bool GetOneGenesisAddress(Address& oAddr) {
  if (GENESIS_WALLETS.empty()) {
    LOG_GENERAL(INFO, "could not get one genensis address");
    return false;
  }

  zbytes oAddrBytes;
  if (!DataConversion::HexStrToUint8Vec(GENESIS_WALLETS.front(), oAddrBytes)) {
    LOG_GENERAL(INFO, "invalid genesis key");
    return false;
  }
  oAddr = Address{oAddrBytes};
  return true;
}

/// generate transation from one to many random accounts
/*vector<Transaction> GenTransactionBulk(PrivKey& fromPrivKey, PubKey&
fromPubKey, size_t n)
{
    vector<Transaction> txns;

    // FIXME: it's a workaround to use the first genensis account
    // auto receiver = Schnorr::GenKeyPair();
    // auto receiverAddr = Account::GetAddressFromPublicKey(receiver.second);

    // alternative 1: use first genesis address
    // Address addr;
    // if (not GetOneGenesisAddress(addr))
    // {
    // return txns;
    // }
    // auto receiverAddr = addr;

    // alternative 2: use a fresh address throughout entire lifetime
    auto receiverAddr = GenOneReceiver();

    txns.reserve(n);
    for (auto i = 0u; i != n; i++)
    {
        auto txn = CreateValidTestingTransaction(fromPrivKey, fromPubKey,
                                                 receiverAddr, i);
        txns.emplace_back(txn);
    }

    return txns;
}*/

bool Node::ProcessSubmitMissingTxn(const zbytes& message, unsigned int offset,
                                   [[gnu::unused]] const Peer& from) {
  if (LOOKUP_NODE_MODE) {
    LOG_GENERAL(WARNING,
                "Node::ProcessSubmitMissingTxn not expected to be called "
                "from LookUp node.");
    return true;
  }

  if (offset >= message.size()) {
    LOG_GENERAL(WARNING, "Invalid txn message, message size: "
                             << message.size()
                             << ", txn data offset: " << offset);
    // TODO: Punish the node send invalid message
    return true;
  }

  unsigned int cur_offset = offset;

  auto msgBlockNum =
      Serializable::GetNumber<uint64_t>(message, offset, sizeof(uint64_t));
  cur_offset += sizeof(uint64_t);

  if (msgBlockNum != m_mediator.m_currentEpochNum) {
    LOG_EPOCH(INFO, m_mediator.m_currentEpochNum,
              "untimely delivery of "
                  << "missing txns. received: " << msgBlockNum
                  << " , local: " << m_mediator.m_currentEpochNum);
  }

  if (CommonUtils::IsVacuousEpoch(msgBlockNum)) {
    LOG_GENERAL(WARNING, "Get missing txn from vacuous epoch, why?");
    return false;
  }

  std::vector<Transaction> txns;
  if (!Messenger::GetTransactionArray(message, cur_offset, txns)) {
    LOG_GENERAL(WARNING, "Messenger::GetTransactionArray failed.");
    return false;
  }

  if (m_prePrepRunning) {
    lock_guard<mutex> g(m_mutexPrePrepMissingTxnhashes);
    if (txns.size() != m_prePrepMissingTxnhashes.size()) {
      LOG_GENERAL(WARNING,
                  "Expected and received number of missing txns mismatched!");
      return false;
    }

    std::sort(m_prePrepMissingTxnhashes.begin(),
              m_prePrepMissingTxnhashes.end());
    std::sort(txns.begin(), txns.end(), [](const auto& l, const auto& r) {
      return l.GetTranID() < r.GetTranID();
    });
    vector<TxnHash> receivedTxnHashes;
    receivedTxnHashes.reserve(txns.size());
    for (auto& h : txns) {
      receivedTxnHashes.emplace_back(h.GetTranID());
    }

    if (!std::equal(m_prePrepMissingTxnhashes.begin(),
                    m_prePrepMissingTxnhashes.end(),
                    receivedTxnHashes.begin())) {
      LOG_GENERAL(WARNING, "Didn't received all missing txns!");
      return false;
    }

    m_prePrepMissingTxnhashes.clear();
  } else {
    LOG_GENERAL(WARNING,
                "Submission of missing txns expected only in preprepare phase "
                "- Rejecting submission");
    return false;
  }

  lock_guard<mutex> g(m_mutexCreatedTransactions);
  for (const auto& submittedTxn : txns) {
    MempoolInsertionStatus status;
    m_createdTxns.insert(submittedTxn, status);
  }

  cv_MicroBlockMissingTxn.notify_all();
  return true;
}

bool Node::ProcessSubmitTransaction(
    const zbytes& message, unsigned int offset,
    [[gnu::unused]] const Peer& from,
    [[gnu::unused]] const unsigned char& startByte) {
  if (LOOKUP_NODE_MODE) {
    LOG_GENERAL(WARNING,
                "Node::ProcessSubmitTransaction not expected to be called "
                "from LookUp node.");
    return true;
  }
  // This message is sent by my shard peers
  // Message = [204-byte transaction]

  LOG_MARKER();

  unsigned int cur_offset = offset;

  unsigned char submitTxnType = message[cur_offset];
  cur_offset += MessageOffset::INST;

  if (submitTxnType == SUBMITTRANSACTIONTYPE::MISSINGTXN) {
    if (m_mediator.m_ds->m_mode == DirectoryService::IDLE) {
      if (m_state != MICROBLOCK_CONSENSUS) {
        LOG_EPOCH(INFO, m_mediator.m_currentEpochNum,
                  "As a shard node not in a microblock consensus state: don't "
                  "want missing txns")
        return false;
      }
    } else {
      if (m_mediator.m_ds->m_state != DirectoryService::FINALBLOCK_CONSENSUS) {
        LOG_EPOCH(INFO, m_mediator.m_currentEpochNum,
                  "As a ds node not in a finalblock consensus state: don't "
                  "want missing txns");
        return false;
      }
    }

    ProcessSubmitMissingTxn(message, cur_offset, from);
  }
  return true;
}

bool Node::ProcessTxnPacketFromLookup(
    [[gnu::unused]] const zbytes& message, [[gnu::unused]] unsigned int offset,
    [[gnu::unused]] const Peer& from,
    [[gnu::unused]] const unsigned char& startByte) {
  LOG_MARKER();

  if (LOOKUP_NODE_MODE) {
    LOG_GENERAL(WARNING,
                "Node::ProcessTxnPacketFromLookup not expected to "
                "be called from LookUp node.");
    return true;
  }

  // check it's at inappropriate timing
  // vacuous epoch -> reject
  // new ds epoch but didn't received ds block yet -> buffer
  // else -> process
  if (m_mediator.GetIsVacuousEpoch()) {
    LOG_GENERAL(WARNING,
                "In vacuous epoch now, shouldn't accept any Txn Packet");
    return false;
  }

  uint64_t epochNumber = 0, dsBlockNum = 0;
  uint32_t shardId = 0;
  PubKey lookupPubKey;
  vector<Transaction> transactions;
  Signature signature;

  if (!Messenger::GetNodeForwardTxnBlock(message, offset, epochNumber,
                                         dsBlockNum, shardId, lookupPubKey,
                                         transactions, signature)) {
    LOG_EPOCH(WARNING, m_mediator.m_currentEpochNum,
              "Messenger::GetNodeForwardTxnBlock failed.");
    return false;
  }

  if (!Lookup::VerifySenderNode(m_mediator.m_lookup->GetLookupNodesStatic(),
                                lookupPubKey)) {
    LOG_EPOCH(WARNING, m_mediator.m_currentEpochNum,
              "Sender pubkey " << lookupPubKey << " not in lookup list");
    return false;
  }

  LOG_GENERAL(INFO, "Received from " << from);

  {
    // The check here is in case the lookup send the packet
    // earlier than the node receiving DS block, need to wait the
    // node finish processing DS block and update its sharding structure

    lock_guard<mutex> g1(m_mutexDSBlock);

    // Situation 1:
    // Epoch later than genesis epoch, two sub situations:
    // a : Normal DS Block (after vacuous epoch)
    // b : DS Block after fallback (removed)
    // Situation 2:
    // Genesis Epoch 1, two sub situations:
    // a : Normal DS Block (after genesis)
    // b : Fallback happened in epoch 1 when waiting for finalblock (removed)
    if (((m_mediator.m_currentEpochNum % NUM_FINAL_BLOCK_PER_POW == 0) &&
         (m_mediator.m_consensusID != 0)) ||
        ((m_mediator.m_currentEpochNum == 1) &&
         (m_mediator.m_dsBlockChain.GetLastBlock().GetHeader().GetBlockNum() ==
          0))) {
      SHA256Calculator sha256;
      sha256.Update(message);  // message hash
      zbytes msg_hash = sha256.Finalize();
      lock_guard<mutex> g2(m_mutexTxnPacketBuffer);
      m_txnPacketBuffer.emplace(msg_hash, message);
      return true;
    }
  }

  // for shard:
  // 1. DS epoch: lookup dispatch in new DS epoch, distribute immediately until
  // mb consensus started.
  // 2. FB epoch: saying the 2nd epoch after ds epoch, lookup dispatch txn upon
  // mb soft confirmation. Shard node then distribute right away until mb
  // consensus started. During the mb consensus, all the packet received should
  // be buffered

  // for DS:
  // 1. DS epoch: lookup dispatch in new DS epoch, distribute immediately until
  // DSMB started, during DSMB and FB consensus, all packet should be buffered
  // until the next epoch

  bool fromLookup = m_mediator.m_lookup->IsLookupNode(from) &&
                    from.GetPrintableIPAddress() != "127.0.0.1";

  bool properState =
      (m_mediator.m_ds->m_mode != DirectoryService::Mode::IDLE &&
       m_mediator.m_ds->m_state == DirectoryService::MICROBLOCK_SUBMISSION) ||

      (m_mediator.m_ds->m_mode != DirectoryService::Mode::IDLE &&
       m_mediator.m_node->m_myshardId == 0 && m_txn_distribute_window_open &&
       m_mediator.m_ds->m_state ==
           DirectoryService::FINALBLOCK_CONSENSUS_PREP) ||

      (m_mediator.m_ds->m_mode == DirectoryService::Mode::IDLE &&
       m_txn_distribute_window_open &&
       (m_state == MICROBLOCK_CONSENSUS_PREP ||
        m_state == MICROBLOCK_CONSENSUS || m_state == WAITING_FINALBLOCK));

  if (!properState) {
    if ((epochNumber + (fromLookup ? 0 : 1)) < m_mediator.m_currentEpochNum) {
      LOG_GENERAL(WARNING, "Txn packet from older epoch, discard");
      return false;
    }
    lock_guard<mutex> g(m_mutexTxnPacketBuffer);
    LOG_GENERAL(INFO,
                "Received not in the proper state, store txn packet to buffer");
    if (fromLookup) {
      LOG_STATE("[TXNPKTPROC]["
                << std::setw(15) << std::left
                << m_mediator.m_selfPeer.GetPrintableIPAddress() << "]["
                << m_mediator.m_currentEpochNum << "][" << shardId << "]["
                << string(lookupPubKey).substr(0, 6) << "][" << message.size()
                << "] RECVFROMLOOKUP");
    }
    SHA256Calculator sha256;
    sha256.Update(message);  // message hash
    zbytes msg_hash = sha256.Finalize();
    m_txnPacketBuffer.emplace(msg_hash, message);
  } else {
    // not from lookup and in proper state
    if (fromLookup) {
      LOG_GENERAL(INFO, "Packet received from a lookup node");
    } else {
      LOG_GENERAL(INFO, "Packet received from a non-lookup node");
    }

    return ProcessTxnPacketFromLookupCore(message, epochNumber, dsBlockNum,
                                          shardId, lookupPubKey, transactions);
  }

  return true;
}

bool Node::ProcessTxnPacketFromLookupCore(const zbytes& message,
                                          const uint64_t& epochNum,
                                          const uint64_t& dsBlockNum,
                                          const uint32_t& shardId,
                                          const PubKey& lookupPubKey,
                                          const vector<Transaction>& txns) {
  LOG_MARKER();

  if (LOOKUP_NODE_MODE) {
    LOG_GENERAL(WARNING,
                "Node::ProcessTxnPacketFromLookupCore not expected to "
                "be called from LookUp node.");
    return true;
  }

  SHA256Calculator sha256;
  sha256.Update(message);  // message hash
  zbytes msg_hash = sha256.Finalize();

  {
    lock_guard<mutex> g(m_mutexTxnPktInProcess);
    if (!m_txnPktInProcess.emplace(msg_hash).second) {
      // Already added to buffer until ready to be processed.
      // This message could be duplicate one received from peer
      // while we were waiting for original one to be signalled(cv_txnPacket)
      // after FB is received.
      LOG_GENERAL(
          INFO,
          "Already have txnpkt to be processed. So ignoring duplicate one!")
      return false;
    }
  }

  if (LOG_PARAMETERS) {
    int64_t epoch = (m_mediator.m_ds->m_mode == DirectoryService::Mode::IDLE)
                        ? epochNum
                        : m_mediator.m_currentEpochNum;
    LOG_STATE("[TXNPKT-RCVD]["
              << epoch << "] PktEpoch=" << epochNum
              << " PktSize=" << message.size() << " Shard=" << shardId
              << " Lookup=" << string(lookupPubKey).substr(0, 8));
  }

  if (m_mediator.m_lookup->GetSyncType() != SyncType::NO_SYNC) {
    LOG_GENERAL(WARNING, "This node already started rejoin, ignore txn packet");
    return false;
  }

  if (epochNum + PACKET_EPOCH_LATE_ALLOW < m_mediator.m_currentEpochNum) {
    LOG_EPOCH(WARNING, m_mediator.m_currentEpochNum,
              "The epoch when the packet from is too late (" << epochNum
                                                             << "), reject");
    return false;
  }

  if (dsBlockNum !=
      m_mediator.m_dsBlockChain.GetLastBlock().GetHeader().GetBlockNum()) {
    LOG_GENERAL(WARNING, "Wrong DS block num ("
                             << dsBlockNum << "), expected ("
                             << m_mediator.m_dsBlockChain.GetLastBlock()
                                    .GetHeader()
                                    .GetBlockNum()
                             << ")");
    return false;
  }

  if (shardId != m_myshardId) {
    LOG_GENERAL(WARNING, "Wrong Shard (" << shardId << "), m_myshardId ("
                                         << m_myshardId << ")");
    return false;
  }

  if (m_mediator.GetIsVacuousEpoch()) {
    LOG_GENERAL(WARNING, "Already in vacuous epoch, stop proc txn");
    return false;
  }

  if (BROADCAST_GOSSIP_MODE) {
    LOG_STATE("[TXNPKTPROC-CORE]["
              << std::setw(15) << std::left
              << m_mediator.m_selfPeer.GetPrintableIPAddress() << "]["
              << m_mediator.m_currentEpochNum << "][" << shardId << "]["
              << string(lookupPubKey).substr(0, 6) << "][" << message.size()
              << "] BEGN");
    if (P2PComm::GetInstance().SpreadRumor(message)) {
      LOG_STATE("[TXNPKTPROC-INITIATE]["
                << std::setw(15) << std::left
                << m_mediator.m_selfPeer.GetPrintableIPAddress() << "]["
                << m_mediator.m_currentEpochNum << "][" << shardId << "]["
                << string(lookupPubKey).substr(0, 6) << "][" << message.size()
                << "] BEGN");
    } else {
      LOG_STATE("[TXNPKTPROC]["
                << std::setw(15) << std::left
                << m_mediator.m_selfPeer.GetPrintableIPAddress() << "]["
                << m_mediator.m_currentEpochNum << "][" << shardId << "]["
                << string(lookupPubKey).substr(0, 6) << "][" << message.size()
                << "] BEGN");
    }
  } else {
    vector<Peer> toSend;
    {
      lock_guard<mutex> g(m_mutexShardMember);
      for (auto& it : *m_myShardMembers) {
        toSend.push_back(it.second);
      }
    }
    LOG_GENERAL(INFO, "[Batching] Broadcast my txns to other shard members");

    // TODO use distributed traces from here?
    bool inject_trace_context = false;

    P2PComm::GetInstance().SendBroadcastMessage(toSend, message,
                                                inject_trace_context);
  }

#ifdef DM_TEST_DM_LESSTXN_ONE
  uint32_t dm_test_id = (m_mediator.m_ds->GetConsensusLeaderID() + 1) %
                        m_mediator.m_DSCommittee->size();
  LOG_EPOCH(WARNING, m_mediator.m_currentEpochNum,
            "Consensus ID for DM1 test is " << dm_test_id);
  if (m_mediator.m_ds->m_mode != DirectoryService::Mode::IDLE &&
      m_mediator.m_ds->GetConsensusMyID() == dm_test_id) {
    LOG_EPOCH(WARNING, m_mediator.m_currentEpochNum,
              "Letting one of the backups accept less txns from lookup "
              "comparing to the others (DM_TEST_DM_LESSTXN_ONE)");
    return false;
  } else {
    LOG_EPOCH(WARNING, m_mediator.m_currentEpochNum,
              "The node triggered DM_TEST_DM_LESSTXN_ONE is "
                  << m_mediator.m_DSCommittee->at(dm_test_id).second);
  }
#endif  // DM_TEST_DM_LESSTXN_ONE

#ifdef DM_TEST_DM_LESSTXN_ALL
  if (m_mediator.m_ds->m_mode == DirectoryService::Mode::BACKUP_DS) {
    LOG_EPOCH(WARNING, m_mediator.m_currentEpochNum,
              "Letting all of the backups accept less txns from lookup "
              "comparing to the leader (DM_TEST_DM_LESSTXN_ALL)");
    return false;
  }
#endif  // DM_TEST_DM_LESSTXN_ALL

#ifdef DM_TEST_DM_MORETXN_LEADER
  if (m_mediator.m_ds->m_mode == DirectoryService::Mode::PRIMARY_DS) {
    LOG_EPOCH(WARNING, m_mediator.m_currentEpochNum,
              "I the DS leader triggered DM_TEST_DM_MORETXN_LEADER");
    return false;
  }
#endif  // DM_TEST_DM_MORETXN_LEADER

#ifdef DM_TEST_DM_MORETXN_HALF
  if (m_mediator.m_ds->m_mode != DirectoryService::Mode::IDLE &&
      (m_mediator.m_ds->m_mode == DirectoryService::Mode::PRIMARY_DS ||
       (m_mediator.m_ds->GetConsensusMyID() % 2 == 0))) {
    if (m_mediator.m_ds->m_mode == DirectoryService::Mode::PRIMARY_DS) {
      LOG_EPOCH(WARNING, m_mediator.m_currentEpochNum,
                "I the DS leader triggered DM_TEST_DM_MORETXN_HALF");
    } else {
      LOG_EPOCH(WARNING, m_mediator.m_currentEpochNum,
                "My consensus id " << m_mediator.m_ds->GetConsensusMyID()
                                   << " triggered DM_TEST_DM_MORETXN_HALF");
    }
    return false;
  }
#endif  // DM_TEST_DM_MORETXN_HALF

  if (m_mediator.m_ds->m_mode == DirectoryService::Mode::IDLE &&
      m_state != MICROBLOCK_CONSENSUS_PREP) {
    unique_lock<mutex> lk(m_mutexCVTxnPacket);
    m_txnPacketThreadOnHold++;
    cv_txnPacket.wait(lk,
                      [this] { return m_state == MICROBLOCK_CONSENSUS_PREP; });
  }

  if (LOG_PARAMETERS) {
    int64_t epoch = (m_mediator.m_ds->m_mode == DirectoryService::Mode::IDLE)
                        ? epochNum
                        : m_mediator.m_currentEpochNum;
    LOG_STATE("[TXNPKTPROC-BEG]["
              << epoch << "] PktEpoch=" << epochNum
              << " PktSize=" << message.size() << " Shard=" << shardId
              << " Lookup=" << string(lookupPubKey).substr(0, 8));
  }

  // Process the txns
  unsigned int processed_count = 0;

  LOG_GENERAL(INFO, "Start check txn packet from lookup");

  std::vector<Transaction> checkedTxns;
  vector<pair<TxnHash, TxnStatus>> rejectTxns;
  for (const auto& txn : txns) {
    TxnStatus error;
    if (m_mediator.m_validator->CheckCreatedTransactionFromLookup(txn, error)) {
      checkedTxns.push_back(txn);
    } else {
      LOG_GENERAL(WARNING, "Txn " << txn.GetTranID().hex() << " is not valid.");
      rejectTxns.emplace_back(txn.GetTranID(), error);
    }

    processed_count++;

    if (processed_count % 100 == 0) {
      LOG_GENERAL(INFO, processed_count << " txns from packet processed");
    }
  }

  {
    lock_guard<mutex> g(m_mutexCreatedTransactions);
    LOG_GENERAL(INFO,
                "TxnPool size before processing: " << m_createdTxns.size());

    for (const auto& txn : checkedTxns) {
      MempoolInsertionStatus status;
      if (!m_createdTxns.insert(txn, status)) {
        {
          if (status.first != TxnStatus::MEMPOOL_ALREADY_PRESENT) {
            // Skipping MEMPOOL_ALREADY_PRESENT because this is a duplicate
            // issue, hence if this comes, either the txn should be confirmed or
            // if it is pending/dropped there should be some other cause which
            // is primary.
            rejectTxns.emplace_back(status.second, status.first);
          }
          LOG_GENERAL(INFO, "Txn " << txn.GetTranID().hex()
                                   << " rejected by pool due to "
                                   << status.first);
        }
      } else {
        if (status.first != TxnStatus::NOT_PRESENT) {
          // Txn added with deletion of some previous txn
          rejectTxns.emplace_back(status.second, status.first);
          LOG_GENERAL(INFO, "Txn " << status.second
                                   << " removed from pool due to "
                                   << status.first);
        }
        LOG_GENERAL(INFO, "Txn " << txn.GetTranID().hex() << " added to pool");
      }
    }

    LOG_GENERAL(INFO, "Txn processed: " << processed_count
                                        << " TxnPool size after processing: "
                                        << m_createdTxns.size());
  }

  {
    unique_lock<shared_timed_mutex> g(m_unconfirmedTxnsMutex);
    for (const auto& txnhashStatus : rejectTxns) {
      m_unconfirmedTxns.emplace(txnhashStatus);
    }
  }

  if (LOG_PARAMETERS) {
    LOG_STATE("[TXNPKTPROC-END]["
              << m_mediator.m_currentEpochNum << "] PktEpoch=" << epochNum
              << " PktSize=" << message.size() << " Shard=" << shardId
              << " Lookup=" << string(lookupPubKey).substr(0, 8));
  } else {
    LOG_STATE("[TXNPKTPROC][" << std::setw(15) << std::left
                              << m_mediator.m_selfPeer.GetPrintableIPAddress()
                              << "][" << m_mediator.m_currentEpochNum << "]["
                              << shardId << "]["
                              << string(lookupPubKey).substr(0, 6) << "] DONE ["
                              << processed_count << "]");
  }

  if (m_txnPacketThreadOnHold > 0) {
    m_txnPacketThreadOnHold--;
  }

  return true;
}

bool Node::ProcessProposeGasPrice(
    [[gnu::unused]] const zbytes& message, [[gnu::unused]] unsigned int offset,
    [[gnu::unused]] const Peer& from,
    [[gnu::unused]] const unsigned char& startByte) {
  LOG_MARKER();

  if (LOOKUP_NODE_MODE) {
    LOG_GENERAL(WARNING,
                "Node::ProcessProposeGasPrice not expected to "
                "be called from LookUp node.");
    return true;
  }

  if (IsMessageSizeInappropriate(message.size(), offset, UINT128_SIZE)) {
    LOG_GENERAL(WARNING,
                "Message size for ProcessProposeGasPrice is too short");
    return false;
  }

  if (string(from.GetPrintableIPAddress()) != LEGAL_GAS_PRICE_IP) {
    LOG_GENERAL(WARNING, "Sender " << from << " is not from localhost");
    return false;
  }

  lock(m_mutexDSBlock, m_mutexGasPrice);
  lock_guard<mutex> g(m_mutexDSBlock, adopt_lock);
  lock_guard<mutex> g2(m_mutexGasPrice, adopt_lock);

  uint128_t gasPriceProposal =
      Serializable::GetNumber<uint128_t>(message, offset, UINT128_SIZE);
  offset += UINT128_SIZE;
  LOG_GENERAL(INFO, "Received gas price proposal: " << gasPriceProposal
                                                    << " Current GasPrice "
                                                    << m_proposedGasPrice);
  m_proposedGasPrice = max(m_proposedGasPrice, gasPriceProposal);
  LOG_GENERAL(INFO, "Newly proposed gas price: " << m_proposedGasPrice);

  return true;
}

void Node::CommitTxnPacketBuffer(bool ignorePktForPrevEpoch) {
  LOG_MARKER();

  if (LOOKUP_NODE_MODE) {
    LOG_GENERAL(WARNING,
                "Node::CommitTxnPacketBuffer not expected to "
                "be called from LookUp node.");
    return;
  }

  lock_guard<mutex> g(m_mutexTxnPacketBuffer);
  for (const auto& entry : m_txnPacketBuffer) {
    uint64_t epochNumber = 0, dsBlockNum = 0;
    uint32_t shardId = 0;
    PubKey lookupPubKey;
    vector<Transaction> transactions;
    Signature signature;
    const auto& message = entry.second;

    if (!Messenger::GetNodeForwardTxnBlock(
            message, MessageOffset::BODY, epochNumber, dsBlockNum, shardId,
            lookupPubKey, transactions, signature)) {
      LOG_EPOCH(WARNING, m_mediator.m_currentEpochNum,
                "Messenger::GetNodeForwardTxnBlock failed.");
      continue;
    }
    if (!(ignorePktForPrevEpoch &&
          (epochNumber < m_mediator.m_currentEpochNum))) {
      ProcessTxnPacketFromLookupCore(message, epochNumber, dsBlockNum, shardId,
                                     lookupPubKey, transactions);
    }
  }
  m_txnPacketBuffer.clear();
}

// Used by Zilliqa in pow branch. This will be useful for us when doing the
// accounts and wallet in the future. bool Node::ProcessCreateAccounts(const
// bytes & message, unsigned int offset, const Peer & from)
// {
// #ifndef IS_LOOKUP_NODE
//     // Message = [117-byte account 1] ... [117-byte account n]

//     LOG_MARKER();

//     if (IsMessageSizeInappropriate(message.size(), offset, 0, ACCOUNT_SIZE))
//     {
//         return false;
//     }

//     const unsigned int numOfAccounts = (message.size() - offset) /
//     ACCOUNT_SIZE; unsigned int cur_offset = offset;

//     for (unsigned int i = 0; i < numOfAccounts; i++)
//     {
//         AccountStore::GetInstance().AddAccount(Account(message, cur_offset));
//         cur_offset += ACCOUNT_SIZE;
//     }
// #endif // IS_LOOKUP_NODE
//     // Do any post-processing on the final block
//     return true;
// }

void Node::SetState(NodeState state) {
  m_state = state;
  LOG_EPOCH(INFO, m_mediator.m_currentEpochNum,
            "Node State = " << GetStateString());
}

// Set m_consensusMyID
void Node::SetConsensusMyID(uint16_t id) { m_consensusMyID = id; }

// Get m_consensusMyID
uint16_t Node::GetConsensusMyID() const { return m_consensusMyID.load(); }

// Set m_consensusLeaderID
void Node::SetConsensusLeaderID(uint16_t id) { m_consensusLeaderID = id; }

// Get m_consensusLeaderID
uint16_t Node::GetConsensusLeaderID() const {
  return m_consensusLeaderID.load();
}

void Node::AddBlock(const TxBlock& block) {
  m_mediator.m_txBlockChain.AddBlock(block);
}

void Node::RejoinAsNormal() {
  if (LOOKUP_NODE_MODE) {
    LOG_GENERAL(
        WARNING,
        "Node::RejoinAsNormal not expected to be called from LookUp node.");
    return;
  }

  LOG_MARKER();
  if (m_mediator.m_lookup->GetSyncType() == SyncType::NO_SYNC) {
    auto func = [this]() mutable -> void {
      while (true) {
        m_mediator.m_lookup->SetSyncType(SyncType::NORMAL_SYNC);
        this->CleanVariables();
        this->m_mediator.m_ds->CleanVariables();
        while (!this->DownloadPersistenceFromS3()) {
          LOG_GENERAL(
              WARNING,
              "Downloading persistence from S3 has failed. Will try again!");
          this_thread::sleep_for(chrono::seconds(RETRY_REJOINING_TIMEOUT));
        }
        if (!BlockStorage::GetBlockStorage().RefreshAll()) {
          LOG_GENERAL(WARNING, "BlockStorage::RefreshAll failed");
          return;
        }
        if (!AccountStore::GetInstance().RefreshDB()) {
          LOG_GENERAL(WARNING, "AccountStore::RefreshDB failed");
          return;
        }

        if (this->Install(SyncType::NORMAL_SYNC, true, true)) {
          break;
        };
        this_thread::sleep_for(chrono::seconds(RETRY_REJOINING_TIMEOUT));
      }
      this->StartSynchronization();
    };
    DetachedFunction(1, func);
  }
}

void Node::ResetRejoinFlags() {
  if (LOOKUP_NODE_MODE) {
    LOG_GENERAL(WARNING,
                "Node::ResetRejoinFlags not expected to be called from "
                "LookUp node.");
    return;
  }

  m_doRejoinAtNextRound = false;
  m_doRejoinAtStateRoot = false;
  m_doRejoinAtFinalBlock = false;

  m_mediator.m_ds->m_doRejoinAtDSConsensus = false;
  m_mediator.m_ds->m_doRejoinAtFinalConsensus = false;
}

bool Node::CleanVariables() {
  if (LOOKUP_NODE_MODE) {
    LOG_GENERAL(
        WARNING,
        "Node::CleanVariables not expected to be called from LookUp node.");
    return true;
  }

  AccountStore::GetInstance().Init();
  {
    lock_guard<mutex> g(m_mutexShardMember);
    m_myShardMembers.reset(new DequeOfNode);
  }
  m_isPrimary = false;
  m_stillMiningPrimary = false;
  m_myshardId = 0;
  m_proposedGasPrice = PRECISION_MIN_VALUE;
  m_lastMicroBlockCoSig = {0, CoSignatures()};
  CleanCreatedTransaction();
  CleanMicroblockConsensusBuffer();
  P2PComm::GetInstance().InitializeRumorManager({}, {});
  this->ResetRejoinFlags();

  {
    std::lock_guard<mutex> lock(m_mutexConsensus);
    m_consensusObject.reset();
  }

  m_consensusBlockHash.clear();
  {
    std::lock_guard<mutex> lock(m_mutexMicroBlock);
    m_microblock.reset();
    m_gasUsedTotal = 0;
    m_txnFees = 0;
  }
  // {
  //     std::lock_guard<mutex> lock(m_mutexCommittedTransactions);
  //     m_committedTransactions.clear();
  // }
  CleanUnavailableMicroBlocks();
  // On Lookup
  {
    std::lock_guard<mutex> lock(
        m_mediator.m_lookup->m_mutexOfflineLookupsUpdation);
    m_mediator.m_lookup->m_fetchedOfflineLookups = false;
  }
  m_mediator.m_lookup->m_startedPoW = false;
  m_mediator.m_ds->m_powSubmissionWindowExpired = false;

  CleanWhitelistReqs();

  m_mediator.m_ds->m_dsEpochAfterUpgrade = false;

  {
    lock_guard<mutex> g(m_mutexIPChangeRequestStore);
    m_ipChangeRequestStore.clear();
  }

  return true;
}

void Node::CleanWhitelistReqs() {
  lock_guard<mutex> g(m_mutexWhitelistReqs);
  m_whitelistReqs.clear();
}

void Node::CleanUnavailableMicroBlocks() {
  std::lock_guard<mutex> lock(m_mutexUnavailableMicroBlocks);
  m_unavailableMicroBlocks.clear();
}

void Node::SetMyshardId(uint32_t shardId) {
  if (LOOKUP_NODE_MODE) {
    LOG_GENERAL(
        WARNING,
        "Node::SetMyshardId not expected to be called from LookUp node.");
    return;
  }
  m_myshardId = shardId;
}

void Node::CleanMBConsensusAndTxnBuffers() {
  LOG_MARKER();
  {
    std::lock_guard<mutex> g(m_mutexCreatedTransactions);
    m_createdTxns.clear();
    t_createdTxns.clear();
  }
  {
    std::lock_guard<mutex> lock(m_mutexProcessedTransactions);
    t_processedTransactions.clear();
  }
  CleanMicroblockConsensusBuffer();
}

void Node::CleanCreatedTransaction() {
  LOG_MARKER();
  {
    std::lock_guard<mutex> g(m_mutexCreatedTransactions);
    m_createdTxns.clear();
    t_createdTxns.clear();
    LOG_GENERAL(INFO, "Cleaned created txns!");
  }
  // Avoid cleaning when buffer already have packets waiting to be picked up for
  // distribution. Thus avoid deadlock.
  if (m_txnPacketThreadOnHold == 0) {
    {
      // extra safety
      std::unique_lock<std::mutex> lock(m_mutexTxnPacketBuffer,
                                        std::try_to_lock);
      if (lock.owns_lock()) {
        m_txnPacketBuffer.clear();
        LOG_GENERAL(INFO, "Cleaned txn pkt buffer!");
      }
    }
    {
      std::lock_guard<mutex> g(m_mutexTxnPktInProcess);
      m_txnPktInProcess.clear();
      LOG_GENERAL(INFO, "Cleaned txnPktInProcess buffer!");
    }
  }
  {
    std::lock_guard<mutex> lock(m_mutexProcessedTransactions);
    m_processedTransactions.clear();
    t_processedTransactions.clear();
    LOG_GENERAL(INFO, "Cleaned processed txns!");
  }
  {
    std::unique_lock<shared_timed_mutex> lock(m_unconfirmedTxnsMutex);
    m_unconfirmedTxns.clear();
    LOG_GENERAL(INFO, "Cleaned unconfirmed txns!");
  }
  m_TxnOrder.clear();
  m_gasUsedTotal = 0;
  m_txnFees = 0;
}

bool Node::IsShardNode(const PubKey& pubKey) {
  lock_guard<mutex> lock(m_mutexShardMember);
  if (m_myShardMembers != nullptr) {
    return std::find_if(m_myShardMembers->begin(), m_myShardMembers->end(),
                        [&pubKey](const PairOfNode& node) {
                          return node.first == pubKey;
                        }) != m_myShardMembers->end();
  }
  return false;
}

bool Node::IsShardNode(const Peer& peerInfo) {
  lock_guard<mutex> lock(m_mutexShardMember);
  if (m_myShardMembers != nullptr) {
    return std::find_if(m_myShardMembers->begin(), m_myShardMembers->end(),
                        [&peerInfo](const PairOfNode& node) {
                          return node.second.GetIpAddress() ==
                                 peerInfo.GetIpAddress();
                        }) != m_myShardMembers->end();
  }
  return false;
}

bool Node::ComposeAndSendRemoveNodeFromBlacklist(const RECEIVERTYPE receiver) {
  LOG_MARKER();
  if (Guard::GetInstance().IsNodeInDSGuardList(m_mediator.m_selfKey.second)) {
    LOG_GENERAL(INFO, "I am a ds guard node. So skipping sending...");
    return false;
  }
  zbytes message = {MessageType::NODE,
                    NodeInstructionType::REMOVENODEFROMBLACKLIST};

  uint64_t curDSEpochNo =
      m_mediator.m_dsBlockChain.GetLastBlock().GetHeader().GetBlockNum() + 1;

  if (!Messenger::SetNodeRemoveFromBlacklist(
          message, MessageOffset::BODY, m_mediator.m_selfKey,
          m_mediator.m_selfPeer.GetIpAddress(), curDSEpochNo)) {
    LOG_GENERAL(WARNING, "Messenger::SetNodeRemoveFromBlacklist");
    return false;
  }

  if (!LOOKUP_NODE_MODE &&
      (receiver == RECEIVERTYPE::PEER || receiver == RECEIVERTYPE::BOTH)) {
    // Send the peers
    VectorOfPeer peerList;
    if (m_mediator.m_ds->m_mode != DirectoryService::Mode::IDLE)  // DS node
    {
      lock_guard<mutex> g(m_mediator.m_mutexDSCommittee);
      if (m_mediator.m_DSCommittee != nullptr) {
        for (const auto& i : *m_mediator.m_DSCommittee) {
          peerList.push_back(i.second);
        }
      }
    } else {
      lock_guard<mutex> g(m_mutexShardMember);
      if (m_myShardMembers != nullptr) {
        for (const auto& i : *m_myShardMembers) {
          peerList.push_back(i.second);
        }
      }
    }

    // TODO use distributed traces from here?
    bool inject_trace_context = false;

    P2PComm::GetInstance().SendMessage(
        peerList, message, zil::p2p::START_BYTE_NORMAL, inject_trace_context);
  }

  if (receiver == RECEIVERTYPE::LOOKUP || receiver == RECEIVERTYPE::BOTH) {
    // send to upper seeds
    m_mediator.m_lookup->SendMessageToSeedNodes(message);
  }
  return true;
}

bool Node::WhitelistReqsValidator(const uint128_t& ipAddress) {
  std::lock_guard<mutex> lock(m_mutexWhitelistReqs);
  auto it = m_whitelistReqs.find(ipAddress);
  if (it != m_whitelistReqs.end()) {
    if (it->second >= MAX_WHITELISTREQ_LIMIT) {
      LOG_GENERAL(WARNING, "WhitelistRequest sender "
                               << Peer(ipAddress, 0).GetPrintableIPAddress()
                               << " exceed max allowed request limit of "
                               << MAX_WHITELISTREQ_LIMIT);
      return false;
    } else {
      it->second++;
    }
  } else {
    m_whitelistReqs.emplace(ipAddress, 1);
  }
  return true;
}

bool Node::ProcessRemoveNodeFromBlacklist(
    const zbytes& message, unsigned int offset, const Peer& from,
    [[gnu::unused]] const unsigned char& startByte) {
  LOG_MARKER();

  if (!WhitelistReqsValidator(from.GetIpAddress())) {
    // Blacklist - strict one - since too many whitelist request in current ds
    // epoch.
    Blacklist::GetInstance().Add(from.GetIpAddress());
    return false;
  }

  if (IsMessageSizeInappropriate(message.size(), offset, UINT128_SIZE)) {
    LOG_GENERAL(WARNING, "Message size for IP ADDRESS is too short");
    return false;
  }

  PubKey senderPubKey;
  uint128_t ipAddress;
  uint64_t dsEpochNumber;
  if (!Messenger::GetNodeRemoveFromBlacklist(message, offset, senderPubKey,
                                             ipAddress, dsEpochNumber)) {
    LOG_EPOCH(WARNING, m_mediator.m_currentEpochNum,
              "Messenger::GetNodeRemoveFromBlacklist failed.");
    return false;
  }

  // No check on dsepoch if i am lookup. Node not yet synced won't have latest
  // dsepoch.
  if (!LOOKUP_NODE_MODE) {
    uint64_t currentDSEpochNumber =
        m_mediator.m_dsBlockChain.GetLastBlock().GetHeader().GetBlockNum() + 1;
    if (dsEpochNumber != currentDSEpochNumber) {
      LOG_CHECK_FAIL("DS Epoch", dsEpochNumber, currentDSEpochNumber);
      return false;
    }
  }

  if (from.GetIpAddress() != ipAddress) {
    LOG_CHECK_FAIL("IP Address", Peer(ipAddress, 0).GetPrintableIPAddress(),
                   from.GetPrintableIPAddress());
    return false;
  }

  Blacklist::GetInstance().Remove(ipAddress);
  return true;
}

bool Node::NoOp([[gnu::unused]] const zbytes& message,
                [[gnu::unused]] unsigned int offset,
                [[gnu::unused]] const Peer& from,
                [[gnu::unused]] const unsigned char& startByte) {
  LOG_MARKER();
  return true;
}

bool Node::ProcessDoRejoin(const zbytes& message, unsigned int offset,
                           [[gnu::unused]] const Peer& from,
                           [[gnu::unused]] const unsigned char& startByte) {
  if (LOOKUP_NODE_MODE) {
    LOG_GENERAL(WARNING,
                "Node::ProcessDoRejoin not expected to be called from "
                "LookUp node.");
    return true;
  }

  LOG_MARKER();

  if (!ENABLE_DO_REJOIN) {
    return false;
  }

  if (m_mediator.m_lookup->GetSyncType() != SyncType::NO_SYNC) {
    LOG_GENERAL(WARNING, "Already in rejoining!");
    return false;
  }

  unsigned int cur_offset = offset;

  if (IsMessageSizeInappropriate(message.size(), cur_offset,
                                 MessageOffset::INST)) {
    return false;
  }

  unsigned char rejoinType = message[cur_offset];
  cur_offset += MessageOffset::INST;

  switch (rejoinType) {
    case REJOINTYPE::ATFINALBLOCK:
      m_doRejoinAtFinalBlock = true;
      break;
    case REJOINTYPE::ATNEXTROUND:
      m_doRejoinAtNextRound = true;
      break;
    case REJOINTYPE::ATSTATEROOT:
      m_doRejoinAtStateRoot = true;
      break;
    case REJOINTYPE::ATDSCONSENSUS:
      m_mediator.m_ds->m_doRejoinAtDSConsensus = true;
      break;
    case REJOINTYPE::ATFINALCONSENSUS:
      m_mediator.m_ds->m_doRejoinAtFinalConsensus = true;
      break;
    default:
      return false;
  }
  return true;
}

// This feature is only available to shard node. This allows shard node to
// change it's network information (IP and/or port).
// Pre-condition: Must still have access to existing public and private keypair
bool Node::UpdateShardNodeIdentity() {
  LOG_MARKER();

  if (!IsShardNode(m_mediator.m_selfKey.second)) {
    return false;
  }

  LOG_GENERAL(WARNING,
              "Current node is a shard node. Updating "
              "network info.");

  // To provide current pubkey, new IP, new Port and current timestamp
  zbytes updateShardNodeIdentitymessage = {
      MessageType::NODE, NodeInstructionType::NEWSHARDNODEIDENTITY};

  uint64_t curDSEpochNo =
      m_mediator.m_dsBlockChain.GetLastBlock().GetHeader().GetBlockNum() + 1;

  if (!Messenger::SetNodeNewShardNodeNetworkInfo(
          updateShardNodeIdentitymessage, MessageOffset::BODY, curDSEpochNo,
          m_mediator.m_selfPeer, get_time_as_int(), m_mediator.m_selfKey)) {
    LOG_EPOCH(WARNING, m_mediator.m_currentEpochNum,
              "Messenger::SetNodeNewShardNodeNetworkInfo failed.");
    return false;
  }

  // Send to all lookups
  m_mediator.m_lookup->SendMessageToLookupNodesSerial(
      updateShardNodeIdentitymessage);

  // Send to all upper seed nodes
  m_mediator.m_lookup->SendMessageToSeedNodes(updateShardNodeIdentitymessage);

  vector<Peer> peerInfo;
  {
    // Multicast to all my shard peers
    lock_guard<mutex> g(m_mutexShardMember);
    for (auto& it : *m_myShardMembers) {
      peerInfo.push_back(it.second);
    }
  }

  {
    // Multicast to all DS committee
    lock_guard<mutex> lock(m_mediator.m_mutexDSCommittee);
    for (auto const& i : *m_mediator.m_DSCommittee) {
      peerInfo.push_back(i.second);
    }
  }

  // TODO use distributed traces from here?
  bool inject_trace_context = false;

  P2PComm::GetInstance().SendMessage(peerInfo, updateShardNodeIdentitymessage,
                                     zil::p2p::START_BYTE_NORMAL,
                                     inject_trace_context);

  return true;
}

bool Node::ProcessNewShardNodeNetworkInfo(
    const zbytes& message, unsigned int offset, const Peer& from,
    [[gnu::unused]] const unsigned char& startByte) {
  LOG_MARKER();

  uint64_t dsEpochNumber;
  Peer shardNodeNewNetworkInfo;
  uint64_t timestamp;
  PubKey shardNodePubkey;

  if (!Messenger::GetNodeNewShardNodeNetworkInfo(message, offset, dsEpochNumber,
                                                 shardNodeNewNetworkInfo,
                                                 timestamp, shardNodePubkey)) {
    LOG_EPOCH(WARNING, m_mediator.m_currentEpochNum,
              "Messenger::GetNodeNewShardNodeNetworkInfo failed.");
    return false;
  }

  if (!ValidateAndUpdateIPChangeRequestStore(shardNodePubkey)) {
    return false;
  }

  if (from.GetIpAddress() != shardNodeNewNetworkInfo.GetIpAddress()) {
    LOG_CHECK_FAIL("IP Address",
                   shardNodeNewNetworkInfo.GetPrintableIPAddress(),
                   from.GetPrintableIPAddress());
    return false;
  }

  if (m_mediator.m_selfKey.second == shardNodePubkey) {
    LOG_GENERAL(INFO,
                "[update shard node] Node to be updated is current node. No "
                "update needed.");
    return false;
  }

  uint64_t currentDSEpochNumber =
      m_mediator.m_dsBlockChain.GetLastBlock().GetHeader().GetBlockNum() + 1;

  if (dsEpochNumber != currentDSEpochNumber) {
    LOG_GENERAL(
        WARNING,
        "Update of shard node network info failure  - dsepoch in message: "
            << dsEpochNumber
            << " does not match current dsepoch: " << currentDSEpochNumber);
    return false;
  }

  // I am lookup node
  if (LOOKUP_NODE_MODE) {
    m_mediator.m_ds->UpdateShardNodeNetworkInfo(shardNodeNewNetworkInfo,
                                                shardNodePubkey);
    if (!BlockStorage::GetBlockStorage().PutShardStructure(
            m_mediator.m_ds->m_shards, 0)) {
      LOG_GENERAL(WARNING, "BlockStorage::PutShardStructure failed");
    }
  }
  // I am sharded node and requestor is also from my shard
  else if (m_mediator.m_ds->m_mode == DirectoryService::IDLE) {
    // update requestor's ( ShardNode ) new IP
    lock_guard<mutex> g(m_mutexShardMember);

    unsigned int indexOfShardNode;
    for (indexOfShardNode = 0; indexOfShardNode < m_myShardMembers->size();
         indexOfShardNode++) {
      if (m_myShardMembers->at(indexOfShardNode).first == shardNodePubkey) {
        LOG_GENERAL(
            INFO, "[update shard Node] shard node to be updated is at index "
                      << indexOfShardNode << " "
                      << m_myShardMembers->at(indexOfShardNode).second << " -> "
                      << shardNodeNewNetworkInfo);
        m_myShardMembers->at(indexOfShardNode).second = shardNodeNewNetworkInfo;
        if (BROADCAST_GOSSIP_MODE) {
          // Update peer info for gossip
          P2PComm::GetInstance().UpdatePeerInfoInRumorManager(
              shardNodeNewNetworkInfo, shardNodePubkey);
        }

        // Put the sharding structure to disk
        if (!BlockStorage::GetBlockStorage().PutShardStructure(
                m_mediator.m_ds->m_shards, m_mediator.m_node->m_myshardId)) {
          LOG_GENERAL(WARNING, "BlockStorage::PutShardStructure failed");
        }
        break;
      }
    }
    if (indexOfShardNode == m_myShardMembers->size()) {
      LOG_GENERAL(WARNING, "PubKey of sender "
                               << from
                               << " does not match any of my shard members");
      return false;
    }
  }
  // I am ds node and requestor is from one of shards
  else if (m_mediator.m_ds->m_mode != DirectoryService::IDLE) {
    if (!m_mediator.m_ds->UpdateShardNodeNetworkInfo(shardNodeNewNetworkInfo,
                                                     shardNodePubkey)) {
      LOG_GENERAL(WARNING, "PubKey of sender "
                               << from
                               << " does not match any of my shard members");
      return false;
    }

    // Put the sharding structure to disk
    if (!BlockStorage::GetBlockStorage().PutShardStructure(
            m_mediator.m_ds->m_shards, m_mediator.m_node->m_myshardId)) {
      LOG_GENERAL(WARNING, "BlockStorage::PutShardStructure failed");
    }
  }

  return true;
}

bool Node::ProcessGetVersion(const zbytes& message, unsigned int offset,
                             const Peer& from,
                             [[gnu::unused]] const unsigned char& startByte) {
  LOG_MARKER();

  if (!m_versionChecked) {
    uint32_t portNo = 0;
    if (!Messenger::GetNodeGetVersion(message, offset, portNo)) {
      LOG_GENERAL(WARNING, "Messenger::GetNodeGetVersion failed");
      return false;
    }
    zbytes response = {MessageType::NODE, NodeInstructionType::SETVERSION};
    if (!Messenger::SetNodeSetVersion(response, MessageOffset::BODY,
                                      VERSION_TAG)) {
      LOG_GENERAL(WARNING, "Messenger::SetNodeSetVersion failed");
      return false;
    }

    // TODO use distributed traces from here?
    bool inject_trace_context = false;

    P2PComm::GetInstance().SendMessage(Peer(from.m_ipAddress, portNo), response,
                                       zil::p2p::START_BYTE_NORMAL,
                                       inject_trace_context);
    m_versionChecked = true;
  }

  return true;
}

bool Node::ProcessSetVersion(const zbytes& message, unsigned int offset,
                             const Peer& from,
                             [[gnu::unused]] const unsigned char& startByte) {
  LOG_MARKER();

  string version_tag;
  if (!Messenger::GetNodeSetVersion(message, offset, version_tag)) {
    LOG_GENERAL(WARNING, "Messenger::GetNodeSetVersion failed");
    return false;
  }
  LOG_GENERAL(INFO, "Peer=" << from.GetPrintableIPAddress()
                            << " Version=" << version_tag);

  return true;
}

bool Node::ValidateAndUpdateIPChangeRequestStore(
    const PubKey& shardNodePubkey) {
  if (Guard::GetInstance().IsNodeInShardGuardList(shardNodePubkey)) {
    // shardguards are relaxed from the MAX_IPCHANGE_REQUEST_LIMIT check.
    return true;
  }

  // Check if requestor is requesting for network info (IP) change within
  // expected requests limit.
  lock_guard<mutex> g(m_mutexIPChangeRequestStore);
  auto it = m_ipChangeRequestStore.find(shardNodePubkey);
  if (it != m_ipChangeRequestStore.end()) {
    if (it->second >= MAX_IPCHANGE_REQUEST_LIMIT) {
      LOG_GENERAL(WARNING, "Shard node update requested over "
                               << MAX_IPCHANGE_REQUEST_LIMIT
                               << " times by sender :" << shardNodePubkey);
      return false;
    }
    it->second++;
  } else {
    m_ipChangeRequestStore.emplace(shardNodePubkey, 1);
  }
  return true;
}

void Node::QueryLookupForDSGuardNetworkInfoUpdate() {
  if (!GUARD_MODE) {
    LOG_GENERAL(WARNING,
                "Not in guard mode. Unable to query from lookup for ds guard "
                "network information update.");
    return;
  }

  LOG_MARKER();

  zbytes queryLookupForDSGuardNetworkInfoUpdate = {
      MessageType::LOOKUP,
      LookupInstructionType::GETGUARDNODENETWORKINFOUPDATE};
  uint64_t dsEpochNum =
      m_mediator.m_dsBlockChain.GetLastBlock().GetHeader().GetBlockNum();

  LOG_GENERAL(INFO,
              "Querying the lookup for any ds guard node network info change "
              "for ds epoch "
                  << dsEpochNum);

  if (!Messenger::SetLookupGetNewDSGuardNetworkInfoFromLookup(
          queryLookupForDSGuardNetworkInfoUpdate, MessageOffset::BODY,
          m_mediator.m_selfPeer.m_listenPortHost, dsEpochNum,
          m_mediator.m_selfKey)) {
    LOG_EPOCH(WARNING, m_mediator.m_currentEpochNum,
              "Messenger::SetLookupGetNewDSGuardNetworkInfoFromLookup failed.");
    return;
  }
  m_requestedForDSGuardNetworkInfoUpdate = true;
  m_mediator.m_lookup->SendMessageToRandomSeedNode(
      queryLookupForDSGuardNetworkInfoUpdate);
}

bool Node::ProcessDSGuardNetworkInfoUpdate(
    const zbytes& message, unsigned int offset,
    [[gnu::unused]] const Peer& from,
    [[gnu::unused]] const unsigned char& startByte) {
  if (LOOKUP_NODE_MODE) {
    LOG_GENERAL(
        WARNING,
        "Node::ProcessDSGuardNetworkInfoUpdate not expected to be called from "
        "LookUp node.");
    return true;
  }

  if (!GUARD_MODE) {
    LOG_GENERAL(WARNING,
                "Not in guard mode. Unable to process from lookup for ds guard "
                "network information update.");
    return false;
  }

  if (!m_requestedForDSGuardNetworkInfoUpdate) {
    LOG_GENERAL(WARNING,
                "Did not request for DS Guard node network info update");
    return false;
  }

  LOG_MARKER();

  vector<DSGuardUpdateStruct> vecOfDSGuardUpdateStruct;
  PubKey lookupPubkey;
  if (!Messenger::SetNodeGetNewDSGuardNetworkInfo(
          message, offset, vecOfDSGuardUpdateStruct, lookupPubkey)) {
    LOG_EPOCH(WARNING, m_mediator.m_currentEpochNum,
              "Messenger::SetNodeGetNewDSGuardNetworkInfo failed.");
    return false;
  }

  if (!Lookup::VerifySenderNode(m_mediator.m_lookup->GetSeedNodes(),
                                lookupPubkey)) {
    LOG_EPOCH(WARNING, m_mediator.m_currentEpochNum,
              "The message sender pubkey: "
                  << lookupPubkey << " is not in my lookup node list.");
    return false;
  }

  LOG_GENERAL(INFO, "Received from lookup " << from);

  {
    lock_guard<mutex> lock(m_mediator.m_mutexDSCommittee);
    for (const auto& dsguardupdate : vecOfDSGuardUpdateStruct) {
      // Remove old ds guard IP info from blacklist exclude list
      if (GUARD_MODE) {
        auto it =
            find_if(m_mediator.m_DSCommittee->begin(),
                    m_mediator.m_DSCommittee->begin() +
                        Guard::GetInstance().GetNumOfDSGuard(),
                    [&dsguardupdate](const PairOfNode& element) {
                      return element.first == dsguardupdate.m_dsGuardPubkey;
                    });

        if (it != m_mediator.m_DSCommittee->end()) {
          Blacklist::GetInstance().RemoveFromWhitelist(it->second.m_ipAddress);
          LOG_GENERAL(INFO, "Removed " << it->second.m_ipAddress
                                       << " from blacklist exclude list");
        }
      }

      // Process and update ds committee network info
      replace_if(m_mediator.m_DSCommittee->begin(),
                 m_mediator.m_DSCommittee->begin() +
                     Guard::GetInstance().GetNumOfDSGuard(),
                 [&dsguardupdate](const PairOfNode& element) {
                   return element.first == dsguardupdate.m_dsGuardPubkey;
                 },
                 make_pair(dsguardupdate.m_dsGuardPubkey,
                           dsguardupdate.m_dsGuardNewNetworkInfo));
      LOG_GENERAL(INFO, "[update ds guard] "
                            << dsguardupdate.m_dsGuardPubkey
                            << " new network info is "
                            << dsguardupdate.m_dsGuardNewNetworkInfo)
      if (GUARD_MODE) {
        Blacklist::GetInstance().Whitelist(
            dsguardupdate.m_dsGuardNewNetworkInfo.m_ipAddress);
        LOG_GENERAL(INFO,
                    "Added ds guard "
                        << dsguardupdate.m_dsGuardNewNetworkInfo.m_ipAddress
                        << " to blacklist exclude list");
      }
    }
  }

  m_requestedForDSGuardNetworkInfoUpdate = false;
  return true;
}

bool Node::ToBlockMessage([[gnu::unused]] unsigned char ins_byte) {
  if (m_mediator.m_lookup->GetSyncType() != SyncType::NO_SYNC) {
    if (!LOOKUP_NODE_MODE) {
      if (m_mediator.m_lookup->GetSyncType() == SyncType::DS_SYNC) {
        return true;
      } else if (m_mediator.m_lookup->GetSyncType() ==
                     SyncType::GUARD_DS_SYNC &&
                 GUARD_MODE) {
        return true;
      } else if (m_mediator.m_lookup->GetSyncType() == SyncType::NORMAL_SYNC &&
                 (ins_byte == NodeInstructionType::DSBLOCK ||
                  ins_byte == NodeInstructionType::FINALBLOCK)) {
        return true;
      }
      if (!m_fromNewProcess) {
        if (ins_byte != NodeInstructionType::DSBLOCK &&
            ins_byte != NodeInstructionType::FORWARDTXNPACKET) {
          return true;
        }
      } else {
        if (m_runFromLate && ins_byte != NodeInstructionType::DSBLOCK &&
            ins_byte != NodeInstructionType::FORWARDTXNPACKET) {
          return true;
        }
      }
    } else if (LOOKUP_NODE_MODE &&
               (ins_byte == NodeInstructionType::FINALBLOCK ||
                ins_byte ==
                    NodeInstructionType::MBNFORWARDTRANSACTION))  // Is seed
                                                                  // or lookup
                                                                  // node
    {
      return false;
    } else  // Any other message types
    {
      return true;
    }
  }
  return false;
}

void Node::GetNodesToBroadCastUsingTreeBasedClustering(
    uint32_t cluster_size, uint32_t num_of_child_clusters, uint32_t& nodes_lo,
    uint32_t& nodes_hi) {
  // make sure cluster_size is with-in the valid range
  cluster_size = std::max(cluster_size, MIN_CLUSTER_SIZE);
  cluster_size = std::min(cluster_size, (uint32_t)m_myShardMembers->size());

  uint32_t num_of_total_clusters =
      std::ceil((double)m_myShardMembers->size() / cluster_size);

  // make sure child_cluster_size is within valid range
  num_of_child_clusters =
      std::max(num_of_child_clusters, MIN_CHILD_CLUSTER_SIZE);
  num_of_child_clusters =
      std::min(num_of_child_clusters, num_of_total_clusters - 1);

  uint32_t my_cluster_num = m_consensusMyID / cluster_size;

  LOG_GENERAL(INFO, "cluster_size :"
                        << cluster_size
                        << ", num_of_child_clusters : " << num_of_child_clusters
                        << ", num_of_total_clusters : " << num_of_total_clusters
                        << ", my_cluster_num : " << my_cluster_num);

  nodes_lo = (my_cluster_num * num_of_child_clusters + 1) * cluster_size;
  nodes_hi =
      ((my_cluster_num + 1) * num_of_child_clusters + 1) * cluster_size - 1;
}

// Tree-Based Clustering decision
//  --  Should I broadcast the message to some-one from my shard.
//  --  If yes, To whom-all should i broadcast the message.
void Node::SendBlockToOtherShardNodes(const zbytes& message,
                                      uint32_t cluster_size,
                                      uint32_t num_of_child_clusters) {
  LOG_MARKER();

  uint32_t nodes_lo, nodes_hi;

  SHA256Calculator sha256;
  sha256.Update(message);  // raw_message hash
  zbytes this_msg_hash = sha256.Finalize();

  lock_guard<mutex> g(m_mutexShardMember);

  GetNodesToBroadCastUsingTreeBasedClustering(
      cluster_size, num_of_child_clusters, nodes_lo, nodes_hi);

  string hashStr;
  if (!DataConversion::Uint8VecToHexStr(this_msg_hash, hashStr)) {
    return;
  }

  VectorOfPeer shardBlockReceivers;
  if (nodes_lo >= m_myShardMembers->size()) {
    // I am at last level in tree.
    LOG_GENERAL(INFO,
                "Terminating broadcast for [" << hashStr.substr(0, 6) << "]");
    return;
  }

  // set to max valid node index, if upperbound is invalid.
  nodes_hi = std::min(nodes_hi, (uint32_t)m_myShardMembers->size() - 1);

  LOG_GENERAL(INFO, "Broadcasting [" << hashStr.substr(0, 6) << "] to "
                                     << nodes_hi - nodes_lo + 1 << " peers "
                                     << "(" << nodes_lo << "~" << nodes_hi
                                     << ")");

  for (uint32_t i = nodes_lo; i <= nodes_hi; i++) {
    const auto& kv = m_myShardMembers->at(i);
    shardBlockReceivers.emplace_back(std::get<SHARD_NODE_PEER>(kv));
    LOG_GENERAL(INFO, "[" << PAD(i, 3, ' ') << "] "
                          << std::get<SHARD_NODE_PUBKEY>(kv) << " "
                          << std::get<SHARD_NODE_PEER>(kv));
  }

  // TODO use distributed traces from here?
  bool inject_trace_context = false;

  P2PComm::GetInstance().SendBroadcastMessage(shardBlockReceivers, message,
                                              inject_trace_context);
}

bool Node::RecalculateMyShardId(bool& ipChanged) {
  lock_guard<mutex> g(m_mediator.m_ds->m_mutexShards);
  uint32_t shardId = -1;
  m_myshardId = -1;
  ipChanged = false;
  for (const auto& shard : m_mediator.m_ds->m_shards) {
    shardId++;
    for (const auto& node : shard) {
      if (std::get<SHARD_NODE_PUBKEY>(node) == m_mediator.m_selfKey.second) {
        m_myshardId = shardId;
        if (get<SHARD_NODE_PEER>(node).m_ipAddress !=
            m_mediator.m_selfPeer.m_ipAddress) {
          ipChanged = true;
        }
        return true;
      }
    }
  }
  return false;
}

bool Node::Execute(const zbytes& message, unsigned int offset, const Peer& from,
                   const unsigned char& startByte) {
  // LOG_MARKER();

  bool result = true;

  typedef bool (Node::*InstructionHandler)(
      const zbytes&, unsigned int, const Peer&, const unsigned char& startByte);

  InstructionHandler ins_handlers[] = {
      &Node::ProcessStartPoW,
      &Node::ProcessVCDSBlocksMessage,
      &Node::ProcessSubmitTransaction,
      &Node::ProcessMicroBlockConsensus,
      &Node::ProcessFinalBlock,
      &Node::ProcessMBnForwardTransaction,
      &Node::ProcessVCBlock,
      &Node::ProcessDoRejoin,
      &Node::ProcessTxnPacketFromLookup,
      &Node::NoOp,  // Previously for FALLBACKCONSENSUS
      &Node::NoOp,  // Previously for FALLBACKBLOCK
      &Node::ProcessProposeGasPrice,
      &Node::ProcessDSGuardNetworkInfoUpdate,
      &Node::ProcessRemoveNodeFromBlacklist,
      &Node::ProcessPendingTxn,
      &Node::ProcessVCFinalBlock,
      &Node::ProcessNewShardNodeNetworkInfo,
      &Node::ProcessGetVersion,
      &Node::ProcessSetVersion};

  const unsigned char ins_byte = message.at(offset);
  const unsigned int ins_handlers_count =
      sizeof(ins_handlers) / sizeof(InstructionHandler);

  // If the node failed and waiting for recovery, block the unwanted msg
  if (ToBlockMessage(ins_byte)) {
    LOG_EPOCH(INFO, m_mediator.m_currentEpochNum,
              "Node not connected to network yet, ignore message");
    return false;
  }

  if (ins_byte < ins_handlers_count) {
    result =
        (this->*ins_handlers[ins_byte])(message, offset + 1, from, startByte);
    if (!result) {
      // To-do: Error recovery
    }
  } else {
    LOG_EPOCH(WARNING, m_mediator.m_currentEpochNum,
              "Unknown instruction byte " << hex << (unsigned int)ins_byte
                                          << " from " << from);
    LOG_PAYLOAD(WARNING, "Unknown payload is ", message, message.size());
  }

  return result;
}

#define MAKE_LITERAL_PAIR(s) \
  { s, #s }

map<Node::NodeState, string> Node::NodeStateStrings = {
    MAKE_LITERAL_PAIR(POW_SUBMISSION),
    MAKE_LITERAL_PAIR(WAITING_DSBLOCK),
    MAKE_LITERAL_PAIR(MICROBLOCK_CONSENSUS_PREP),
    MAKE_LITERAL_PAIR(MICROBLOCK_CONSENSUS),
    MAKE_LITERAL_PAIR(WAITING_FINALBLOCK),
    MAKE_LITERAL_PAIR(SYNC)};

string Node::GetStateString() const {
  if (NodeStateStrings.find(m_state) == NodeStateStrings.end()) {
    return "Unknown";
  } else {
    return NodeStateStrings.at(m_state);
  }
}

map<Node::Action, string> Node::ActionStrings = {
    MAKE_LITERAL_PAIR(STARTPOW),
    MAKE_LITERAL_PAIR(PROCESS_DSBLOCK),
    MAKE_LITERAL_PAIR(PROCESS_MICROBLOCKCONSENSUS),
    MAKE_LITERAL_PAIR(PROCESS_FINALBLOCK),
    MAKE_LITERAL_PAIR(PROCESS_TXNBODY),
    MAKE_LITERAL_PAIR(NUM_ACTIONS)};

std::string Node::GetActionString(Action action) const {
  return (ActionStrings.find(action) == ActionStrings.end())
             ? "UNKNOWN"
             : ActionStrings.at(action);
}

bool Node::GetDSLeader(const BlockLink& lastBlockLink,
                       const DSBlock& latestDSBlock,
                       const DequeOfNode& dsCommittee, PairOfNode& dsLeader) {
  const auto& blocktype = get<BlockLinkIndex::BLOCKTYPE>(lastBlockLink);
  if (blocktype == BlockType::DS) {
    uint16_t lastBlockHash = 0;
    // To cater for boostrap of blockchain. The zero and first epoch the DS
    // leader is at index0
    if (latestDSBlock.GetHeader().GetBlockNum() > 1) {
      lastBlockHash = DataConversion::charArrTo16Bits(
          latestDSBlock.GetHeader().GetHashForRandom().asBytes());
    }

    uint32_t leader_id = 0;
    if (!GUARD_MODE) {
      leader_id = lastBlockHash % dsCommittee.size();
    } else {
      leader_id = lastBlockHash % Guard::GetInstance().GetNumOfDSGuard();
    }
    dsLeader = make_pair(dsCommittee.at(leader_id).first,
                         dsCommittee.at(leader_id).second);
    LOG_GENERAL(INFO, "lastBlockHash = " << lastBlockHash);
    LOG_GENERAL(INFO, "DS leader ID  = " << leader_id);
    LOG_GENERAL(INFO, "Leader PubKey = " << dsLeader.first);
    LOG_GENERAL(INFO, "Leader Peer   = " << dsLeader.second);
  } else if (blocktype == BlockType::VC) {
    VCBlockSharedPtr VCBlockptr;
    if (!BlockStorage::GetBlockStorage().GetVCBlock(
            get<BlockLinkIndex::BLOCKHASH>(lastBlockLink), VCBlockptr)) {
      LOG_GENERAL(WARNING, "Failed to get VC block");
      return false;
    } else {
      dsLeader =
          make_pair(VCBlockptr->GetHeader().GetCandidateLeaderPubKey(),
                    VCBlockptr->GetHeader().GetCandidateLeaderNetworkInfo());
    }
  } else {
    return false;
  }
  return true;
}

void Node::GetEntireNetworkPeerInfo(VectorOfNode& peers,
                                    std::vector<PubKey>& pubKeys) {
  peers.clear();
  pubKeys.clear();

  for (const auto& i : *m_myShardMembers) {
    if (i.second.m_listenPortHost != 0) {
      peers.emplace_back(i);
      // Get the pubkeys for my shard member
      pubKeys.emplace_back(i.first);
    }
  }

  // Get the pubkeys for ds committee
  for (const auto& i : *m_mediator.m_DSCommittee) {
    pubKeys.emplace_back(i.first);
  }

  // Get the pubKeys for lookup nodes
  for (const auto& i : m_mediator.m_lookup->GetLookupNodes()) {
    pubKeys.emplace_back(i.first);
  }
}

UnavailableMicroBlockList& Node::GetUnavailableMicroBlocks() {
  return m_unavailableMicroBlocks;
}

void Node::CleanLocalRawStores() {
  LOG_MARKER();

  uint64_t key_txepoch = m_mediator.m_currentEpochNum - NUM_FINAL_BLOCK_PER_POW;
  uint64_t key_dsepoch =
      m_mediator.m_dsBlockChain.GetLastBlock().GetHeader().GetBlockNum() - 1;

  // Clear VCStore
  {
    std::lock_guard<mutex> g1(m_mutexvcBlocksStore);
    m_vcBlockStore.clear();
  }

  // Clear VCDSBlock message store
  {
    std::lock_guard<mutex> g1(m_mutexVCDSBlockStore);
    for (auto iter = m_vcDSBlockStore.begin();
         iter != m_vcDSBlockStore.end();) {
      if (iter->first < key_dsepoch) {
        iter = m_vcDSBlockStore.erase(iter);
      } else {
        ++iter;
      }
    }
  }

  // Clear VCFinalBlock message store
  std::lock_guard<mutex> g1(m_mutexVCFinalBlockStore);
  {
    for (auto iter = m_vcFinalBlockStore.begin();
         iter != m_vcFinalBlockStore.end();) {
      if (iter->first < key_txepoch) {
        iter = m_vcFinalBlockStore.erase(iter);
      } else {
        ++iter;
      }
    }
  }

  // Clear MBnForwardedTxn message store
  {
    std::lock_guard<mutex> g1(m_mutexMBnForwardedTxnStore);
    for (auto iter = m_mbnForwardedTxnStore.begin();
         iter != m_mbnForwardedTxnStore.end();) {
      if (iter->first < key_txepoch) {
        iter = m_mbnForwardedTxnStore.erase(iter);
      } else {
        ++iter;
      }
    }
  }
}
bool Node ::StoreVoteUntilPow(const std::string& proposalId,
                              const std::string& voteValue,
                              const std::string& remainingVoteCount,
                              const std::string& startDSEpoch,
                              const std::string& endDSEpoch) {
  try {
    lock_guard<mutex> g(m_mutexGovProposal);
    m_govProposalInfo.proposal =
        make_pair(static_cast<uint32_t>(std::stoul(proposalId)),
                  static_cast<uint32_t>(std::stoul(voteValue)));
    m_govProposalInfo.remainingVoteCount =
        static_cast<int32_t>(std::stoul(remainingVoteCount));
    m_govProposalInfo.startDSEpoch =
        static_cast<uint32_t>(std::stoul(startDSEpoch));
    m_govProposalInfo.endDSEpoch =
        static_cast<uint32_t>(std::stoul(endDSEpoch));
    m_govProposalInfo.isGovProposalActive = false;
    LOG_GENERAL(INFO, "[Gov] StoreVoteUntilPow proposalId="
                          << m_govProposalInfo.proposal.first
                          << " vote=" << m_govProposalInfo.proposal.second
                          << " remainingVoteCount="
                          << m_govProposalInfo.remainingVoteCount
                          << " startDSEpoch=" << m_govProposalInfo.startDSEpoch
                          << " endDSEpoch=" << m_govProposalInfo.endDSEpoch);
  } catch (const std::exception& e) {
    LOG_GENERAL(WARNING, "Exception raised!!!" << e.what());
    return false;
  }
  return true;
}

void Node::CheckPeers(const vector<Peer>& peers) {
  LOG_MARKER();

  zbytes message = {MessageType::NODE, NodeInstructionType::GETVERSION};
  if (!Messenger::SetNodeGetVersion(message, MessageOffset::BODY,
                                    m_mediator.m_selfPeer.m_listenPortHost)) {
    LOG_GENERAL(WARNING, "Messenger::SetNodeGetVersion failed.");
  }
<<<<<<< HEAD

  // TODO use distributed traces from here?
  bool inject_trace_context = false;

  P2PComm::GetInstance().SendMessage(
      peers, message, zil::p2p::START_BYTE_NORMAL, inject_trace_context);
=======
  P2PComm::GetInstance().SendMessage(peers, message);
>>>>>>> 92293a1c
}<|MERGE_RESOLUTION|>--- conflicted
+++ resolved
@@ -3306,14 +3306,10 @@
                                     m_mediator.m_selfPeer.m_listenPortHost)) {
     LOG_GENERAL(WARNING, "Messenger::SetNodeGetVersion failed.");
   }
-<<<<<<< HEAD
 
   // TODO use distributed traces from here?
   bool inject_trace_context = false;
 
   P2PComm::GetInstance().SendMessage(
       peers, message, zil::p2p::START_BYTE_NORMAL, inject_trace_context);
-=======
-  P2PComm::GetInstance().SendMessage(peers, message);
->>>>>>> 92293a1c
 }