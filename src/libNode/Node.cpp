--- conflicted
+++ resolved
@@ -961,11 +961,6 @@
       LOG_GENERAL(INFO, processed_count << " txns from packet processed");
     }
   }
-<<<<<<< HEAD
-  LOG_GENERAL(INFO, "Txn processed: " << processed_count
-                                      << " TxnPool size after processing: "
-                                      << m_createdTxns.size());
-=======
 
   {
     lock_guard<mutex> g(m_mutexCreatedTransactions);
@@ -974,8 +969,9 @@
     }
   }
 
-  LOG_GENERAL(INFO, "INSERTED TXN COUNT" << processed_count);
->>>>>>> c119f803
+  LOG_GENERAL(INFO, "Txn processed: " << processed_count
+                                      << " TxnPool size after processing: "
+                                      << m_createdTxns.size());
 
   LOG_STATE(
       "[TXNPKTPROC]["
