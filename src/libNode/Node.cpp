/**
* Copyright (c) 2018 Zilliqa 
* This source code is being disclosed to you solely for the purpose of your participation in 
* testing Zilliqa. You may view, compile and run the code for that purpose and pursuant to 
* the protocols and algorithms that are programmed into, and intended by, the code. You may 
* not do anything else with the code without express permission from Zilliqa Research Pte. Ltd., 
* including modifying or publishing the code (or any part of it), and developing or forming 
* another public or private blockchain network. This source code is provided ‘as is’ and no 
* warranties are given as to title or non-infringement, merchantability or fitness for purpose 
* and, to the extent permitted by law, all liability for your use of the code is disclaimed. 
* Some programs in this code are governed by the GNU General Public License v3.0 (available at 
* https://www.gnu.org/licenses/gpl-3.0.en.html) (‘GPLv3’). The programs that are governed by 
* GPLv3.0 are those programs that are located in the folders src/depends and tests/depends 
* and which include a reference to GPLv3 in their program files.
**/

#include <array>
#include <chrono>
#include <functional>
#include <thread>

#include <boost/multiprecision/cpp_int.hpp>

#include "Node.h"
#include "common/Constants.h"
#include "common/Messages.h"
#include "common/Serializable.h"
#include "depends/common/RLP.h"
#include "depends/libDatabase/MemoryDB.h"
#include "depends/libTrie/TrieDB.h"
#include "depends/libTrie/TrieHash.h"
#include "libConsensus/ConsensusUser.h"
#include "libCrypto/Schnorr.h"
#include "libCrypto/Sha2.h"
#include "libData/AccountData/Account.h"
#include "libData/AccountData/AccountStore.h"
#include "libData/AccountData/Transaction.h"
#include "libMediator/Mediator.h"
#include "libPOW/pow.h"
#include "libPersistence/Retriever.h"
#include "libUtils/DataConversion.h"
#include "libUtils/DetachedFunction.h"
#include "libUtils/Logger.h"
#include "libUtils/SanityChecks.h"
#include "libUtils/TimeLockedFunction.h"
#include "libUtils/TimeUtils.h"

using namespace std;
using namespace boost::multiprecision;
using namespace boost::multi_index;

void addBalanceToGenesisAccount()
{
    LOG_MARKER();

    const uint256_t bal{std::numeric_limits<uint64_t>::max()};
    const uint256_t nonce{0};

    for (auto& walletHexStr : GENESIS_WALLETS)
    {
        Address addr{DataConversion::HexStrToUint8Vec(walletHexStr)};
        AccountStore::GetInstance().AddAccount(addr, {bal, nonce});
        LOG_GENERAL(INFO,
                    "add genesis account " << addr << " with balance " << bal);
    }
}

Node::Node(Mediator& mediator, unsigned int syncType, bool toRetrieveHistory)
    : m_mediator(mediator)
{
    this->Install(syncType, toRetrieveHistory);
}

Node::~Node() {}

void Node::Install(unsigned int syncType, bool toRetrieveHistory)
{
    // m_state = IDLE;
    bool runInitializeGenesisBlocks = true;

    if (toRetrieveHistory)
    {
        if (StartRetrieveHistory())
        {
            m_mediator.m_currentEpochNum
                = (uint64_t)m_mediator.m_txBlockChain.GetLastBlock()
                      .GetHeader()
                      .GetBlockNum()
                + 1;
            m_consensusID = 0;
            m_consensusLeaderID = 0;
            runInitializeGenesisBlocks = false;
        }
        else
        {
            LOG_GENERAL(INFO, "RetrieveHistory cancelled");
        }
    }

    if (runInitializeGenesisBlocks)
    {
        this->Init();
        if (syncType == SyncType::NO_SYNC)
        {
            m_consensusID = 1;
            m_consensusLeaderID = 1;
            addBalanceToGenesisAccount();
        }
        else
        {
            m_consensusID = 0;
            m_consensusLeaderID = 0;
        }
    }

    this->Prepare(runInitializeGenesisBlocks);
}

void Node::Init()
{
    // Zilliqa first epoch start from 1 not 0. So for the first DS epoch, there will be 1 less mini epoch only for the first DS epoch.
    // Hence, we have to set consensusID for first epoch to 1.
    LOG_MARKER();

    m_retriever->CleanAll();
    m_retriever.reset();
    m_mediator.m_dsBlockChain.Reset();
    m_mediator.m_txBlockChain.Reset();
    {
        std::lock_guard<mutex> lock(m_mediator.m_mutexDSCommittee);
        m_mediator.m_DSCommittee.clear();
    }
    m_committedTransactions.clear();
    AccountStore::GetInstance().Init();

    m_synchronizer.InitializeGenesisBlocks(m_mediator.m_dsBlockChain,
                                           m_mediator.m_txBlockChain);
}

void Node::Prepare(bool runInitializeGenesisBlocks)
{
    LOG_MARKER();
    m_mediator.m_currentEpochNum
        = m_mediator.m_txBlockChain.GetLastBlock().GetHeader().GetBlockNum()
        + 1;
    m_mediator.UpdateDSBlockRand(runInitializeGenesisBlocks);
    m_mediator.UpdateTxBlockRand(runInitializeGenesisBlocks);
    SetState(POW_SUBMISSION);
    POW::GetInstance().EthashConfigureLightClient(
        m_mediator.m_dsBlockChain.GetLastBlock().GetHeader().GetBlockNum() + 1);
}

bool Node::StartRetrieveHistory()
{
    LOG_MARKER();

    m_mediator.m_txBlockChain.Reset();
    m_mediator.m_dsBlockChain.Reset();

    m_retriever = make_shared<Retriever>(m_mediator);

    bool ds_result;
    std::thread tDS(&Retriever::RetrieveDSBlocks, m_retriever.get(),
                    std::ref(ds_result));
    // retriever->RetrieveDSBlocks(ds_result);

    bool tx_result;
    std::thread tTx(&Retriever::RetrieveTxBlocks, m_retriever.get(),
                    std::ref(tx_result));
    // retriever->RetrieveTxBlocks(tx_result);

    bool st_result = m_retriever->RetrieveStates();

    tDS.join();
    tTx.join();

    bool tx_bodies_result = true;
#ifndef IS_LOOKUP_NODE
    tx_bodies_result = m_retriever->RetrieveTxBodiesDB();
#endif //IS_LOOKUP_NODE

    bool res = false;
    if (st_result && ds_result && tx_result && tx_bodies_result)
    {
#ifndef IS_LOOKUP_NODE
        if (m_retriever->ValidateStates())
#else // IS_LOOKUP_NODE
        if (m_retriever->ValidateStates() && m_retriever->CleanExtraTxBodies())
#endif // IS_LOOKUP_NODE
        {
            LOG_GENERAL(INFO, "RetrieveHistory Successed");
            m_mediator.m_isRetrievedHistory = true;
            res = true;
        }
    }
    return res;
}

#ifndef IS_LOOKUP_NODE

void Node::StartSynchronization()
{
    LOG_MARKER();

    SetState(SYNC);
    auto func = [this]() -> void {
        m_synchronizer.FetchOfflineLookups(m_mediator.m_lookup);

        {
            unique_lock<mutex> lock(
                m_mediator.m_lookup->m_mutexOfflineLookupsUpdation);
            while (!m_mediator.m_lookup->m_fetchedOfflineLookups)
            {
                if (m_mediator.m_lookup->cv_offlineLookups.wait_for(
                        lock, chrono::seconds(POW_WINDOW_IN_SECONDS))
                    == std::cv_status::timeout)
                {
                    LOG_GENERAL(WARNING, "FetchOfflineLookups Timeout...");
                    return;
                }
            }
            m_mediator.m_lookup->m_fetchedOfflineLookups = false;
        }
        while (m_mediator.m_lookup->m_syncType != SyncType::NO_SYNC)
        {
            m_synchronizer.FetchLatestDSBlocks(
                m_mediator.m_lookup,
                // m_mediator.m_dsBlockChain.GetBlockCount());
                m_mediator.m_dsBlockChain.GetLastBlock()
                        .GetHeader()
                        .GetBlockNum()
                    + 1);
            m_synchronizer.FetchLatestTxBlocks(
                m_mediator.m_lookup,
                // m_mediator.m_txBlockChain.GetBlockCount());
                m_mediator.m_txBlockChain.GetLastBlock()
                        .GetHeader()
                        .GetBlockNum()
                    + 1);
<<<<<<< HEAD
            this_thread::sleep_for(
                chrono::seconds(m_mediator.m_lookup->m_startedPoW2
                                    ? BACKUP_POW2_WINDOW_IN_SECONDS
                                        + LEADER_SHARDING_PREPARATION_IN_SECONDS
                                    : NEW_NODE_SYNC_INTERVAL));
=======
            this_thread::sleep_for(chrono::seconds(
                m_mediator.m_lookup->m_startedPoW ? POW_BACKUP_WINDOW_IN_SECONDS
                        + TXN_SUBMISSION + TXN_BROADCAST
                                                  : NEW_NODE_SYNC_INTERVAL));
>>>>>>> 2a814676
        }
    };

    DetachedFunction(1, func);
}

#endif //IS_LOOKUP_NODE

bool Node::CheckState(Action action)
{
    if (m_mediator.m_ds->m_mode != DirectoryService::Mode::IDLE)
    {
        LOG_EPOCH(WARNING, to_string(m_mediator.m_currentEpochNum).c_str(),
                  "I am a DS node. Why am I getting this message? Action: "
                      << GetActionString(action));
        return false;
    }

    static const std::multimap<NodeState, Action> ACTIONS_FOR_STATE
        = {{POW_SUBMISSION, STARTPOW},
<<<<<<< HEAD
           {POW2_SUBMISSION, STARTPOW2},
           {MICROBLOCK_CONSENSUS_PREP, PROCESS_SHARDING},
=======
           {TX_SUBMISSION, PROCESS_DSBLOCK},
           {TX_SUBMISSION_BUFFER, PROCESS_DSBLOCK},
>>>>>>> 2a814676
           {MICROBLOCK_CONSENSUS, PROCESS_MICROBLOCKCONSENSUS},
           {WAITING_FINALBLOCK, PROCESS_FINALBLOCK}};

    bool found = false;

    for (auto pos = ACTIONS_FOR_STATE.lower_bound(m_state);
         pos != ACTIONS_FOR_STATE.upper_bound(m_state); pos++)
    {
        if (pos->second == action)
        {
            found = true;
            break;
        }
    }

    if (!found)
    {
        LOG_EPOCH(WARNING, to_string(m_mediator.m_currentEpochNum).c_str(),
                  "Action " << GetActionString(action)
                            << " not allowed in state " << GetStateString());
        return false;
    }

    return true;
}

vector<Peer>
    Node::GetBroadcastList([[gnu::unused]] unsigned char ins_type,
                           [[gnu::unused]] const Peer& broadcast_originator)
{
    // LOG_MARKER();

    // // MessageType::NODE, NodeInstructionType::FORWARDTRANSACTION
    // if (ins_type == NodeInstructionType::FORWARDTRANSACTION)
    // {
    //     LOG_EPOCH(INFO, to_string(m_mediator.m_currentEpochNum).c_str(), "Gossip Forward list:");

    //     vector<Peer> peers;
    //     // LOG_EPOCH(INFO, to_string(m_mediator.m_currentEpochNum).c_str(), "DS size: " << m_mediator.m_DSCommitteeNetworkInfo.size() << " Shard size: " << m_myShardMembersNetworkInfo.size());

    //     if (m_isDSNode)
    //     {
    //         lock_guard<mutex> g(m_mutexFinalBlockProcessing);
    //         // LOG_EPOCH(INFO, to_string(m_mediator.m_currentEpochNum).c_str(), "I'm a DS node. DS size: " << m_mediator.m_DSCommitteeNetworkInfo.size() << " rand: " << rand() % m_mediator.m_DSCommitteeNetworkInfo.size());
    //         for (unsigned int i = 0; i < m_mediator.m_DSCommitteeNetworkInfo.size(); i++)
    //         {
    //             if (i == m_consensusMyID)
    //             {
    //                 continue;
    //             }
    //             if (rand() % m_mediator.m_DSCommitteeNetworkInfo.size() <= GOSSIP_RATE)
    //             {
    //                 peers.emplace_back(m_mediator.m_DSCommitteeNetworkInfo.at(i));
    //                 LOG_EPOCH(INFO, to_string(m_mediator.m_currentEpochNum).c_str(), "DSNode  IP: " << peers.back().GetPrintableIPAddress() << " Port: " << peers.back().m_listenPortHost);

    //             }

    //         }
    //     }
    //     else
    //     {
    //         // LOG_EPOCH(INFO, to_string(m_mediator.m_currentEpochNum).c_str(), "I'm a shard node. Shard size: " << m_myShardMembersNetworkInfo.size() << " rand: " << rand() % m_myShardMembersNetworkInfo.size());
    //         lock_guard<mutex> g(m_mutexFinalBlockProcessing);
    //         for (unsigned int i = 0; i < m_myShardMembersNetworkInfo.size(); i++)
    //         {
    //             if (i == m_consensusMyID)
    //             {
    //                 continue;
    //             }
    //             if (rand() % m_myShardMembersNetworkInfo.size() <= GOSSIP_RATE)
    //             {
    //                 peers.emplace_back(m_myShardMembersNetworkInfo.at(i));
    //                 LOG_EPOCH(INFO, to_string(m_mediator.m_currentEpochNum).c_str(), "  IP: " << peers.back().GetPrintableIPAddress() << " Port: " << peers.back().m_listenPortHost);

    //             }

    //         }
    //     }

    //     return peers;
    // }

    // Regardless of the instruction type, right now all our "broadcasts" are just redundant multicasts from DS nodes to non-DS nodes
    return vector<Peer>();
}

/// Return a valid transaction from fromKeyPair to toAddr with the specified amount
///
/// TODO: nonce is still no valid yet
Transaction CreateValidTestingTransaction(PrivKey& fromPrivKey,
                                          PubKey& fromPubKey,
                                          const Address& toAddr,
                                          uint256_t amount)
{
    unsigned int version = 0;
    auto nonce = 0;

    // LOG_GENERAL("fromPrivKey " << fromPrivKey << " / fromPubKey " << fromPubKey
    // << " / toAddr" << toAddr);

    Transaction txn(version, nonce, toAddr, make_pair(fromPrivKey, fromPubKey),
                    amount, 1, 1, {}, {});

    // std::vector<unsigned char> buf;
    // txn.SerializeWithoutSignature(buf, 0);

    // Signature sig;
    // Schnorr::GetInstance().Sign(buf, fromPrivKey, fromPubKey, sig);

    // vector<unsigned char> sigBuf;
    // sig.Serialize(sigBuf, 0);
    // txn.SetSignature(sigBuf);

    return txn;
}

bool GetOneGoodKeyPair(PrivKey& oPrivKey, PubKey& oPubKey, uint32_t myShard,
                       uint32_t nShard)
{
    for (auto& privKeyHexStr : GENESIS_KEYS)
    {
        auto privKeyBytes{DataConversion::HexStrToUint8Vec(privKeyHexStr)};
        auto privKey = PrivKey{privKeyBytes, 0};
        auto pubKey = PubKey{privKey};
        auto addr = Account::GetAddressFromPublicKey(pubKey);
        auto txnShard = Transaction::GetShardIndex(addr, nShard);

        LOG_GENERAL(INFO,
                    "Genesis Priv Key Str "
                        << privKeyHexStr << " / Priv Key " << privKey
                        << " / Pub Key " << pubKey << " / Addr " << addr
                        << " / txnShard " << txnShard << " / myShard "
                        << myShard << " / nShard " << nShard);
        if (txnShard == myShard)
        {
            oPrivKey = privKey;
            oPubKey = pubKey;
            return true;
        }
    }

    return false;
}

bool GetOneGenesisAddress(Address& oAddr)
{
    if (GENESIS_WALLETS.empty())
    {
        LOG_GENERAL(INFO, "could not get one genensis address");
        return false;
    }

    oAddr = Address{DataConversion::HexStrToUint8Vec(GENESIS_WALLETS.front())};
    return true;
}

std::once_flag generateReceiverOnce;

Address GenOneReceiver()
{
    static Address receiverAddr;
    std::call_once(generateReceiverOnce, []() {
        auto receiver = Schnorr::GetInstance().GenKeyPair();
        receiverAddr = Account::GetAddressFromPublicKey(receiver.second);
        LOG_GENERAL(INFO,
                    "Generate testing transaction receiver " << receiverAddr);
    });
    return receiverAddr;
}

/// generate transation from one to many random accounts
vector<Transaction> GenTransactionBulk(PrivKey& fromPrivKey, PubKey& fromPubKey,
                                       size_t n)
{
    vector<Transaction> txns;

    // FIXME: it's a workaround to use the first genensis account
    // auto receiver = Schnorr::GetInstance().GenKeyPair();
    // auto receiverAddr = Account::GetAddressFromPublicKey(receiver.second);

    // alternative 1: use first genesis address
    // Address addr;
    // if (not GetOneGenesisAddress(addr))
    // {
    // return txns;
    // }
    // auto receiverAddr = addr;

    // alternative 2: use a fresh address throughout entire lifetime
    auto receiverAddr = GenOneReceiver();

    txns.reserve(n);
    for (auto i = 0u; i != n; i++)
    {
        auto txn = CreateValidTestingTransaction(fromPrivKey, fromPubKey,
                                                 receiverAddr, i);
        txns.emplace_back(txn);
    }

    return txns;
}

#ifndef IS_LOOKUP_NODE
bool Node::ProcessSubmitMissingTxn(const vector<unsigned char>& message,
                                   unsigned int offset,
                                   [[gnu::unused]] const Peer& from)
{
    unsigned int cur_offset = offset;

    auto msgBlockNum
        = Serializable::GetNumber<uint64_t>(message, offset, sizeof(uint64_t));
    cur_offset += sizeof(uint64_t);

    if (msgBlockNum != m_mediator.m_currentEpochNum)
    {
        LOG_EPOCH(INFO, to_string(m_mediator.m_currentEpochNum).c_str(),
                  "untimely delivery of "
                      << "missing txns. received: " << msgBlockNum
                      << " , local: " << m_mediator.m_currentEpochNum);
    }

    while (cur_offset < message.size())
    {
        Transaction submittedTransaction;
        if (submittedTransaction.Deserialize(message, cur_offset) != 0)
        {
            LOG_GENERAL(WARNING,
                        "Deserialize transactions failed, stop at the previous "
                        "successful one");
            return false;
        }
        cur_offset += submittedTransaction.GetSerializedSize();

        lock_guard<mutex> g(m_mutexCreatedTransactions);
        // m_createdTransactions.push_back(submittedTransaction);
        auto& listIdx = m_createdTransactions.get<MULTI_INDEX_KEY::GAS_PRICE>();
        listIdx.insert(submittedTransaction);
    }

    vector<TxnHash> missingTxnHashes;
    if (!ProcessTransactionWhenShardBackup(m_txnsOrdering, missingTxnHashes))
    {
        LOG_GENERAL(WARNING, "Wrong order after receiving missing txns");
        return false;
    }
    if (!missingTxnHashes.empty())
    {
        LOG_GENERAL(WARNING, "Still missed txns");
        return false;
    }

    AccountStore::GetInstance().SerializeDelta();
    cv_MicroBlockMissingTxn.notify_all();
    return true;
}
#endif // IS_LOOKUP_NODE

bool Node::ProcessSubmitTransaction(
    [[gnu::unused]] const vector<unsigned char>& message,
    [[gnu::unused]] unsigned int offset, [[gnu::unused]] const Peer& from)
{
#ifndef IS_LOOKUP_NODE
    // This message is sent by my shard peers
    // Message = [204-byte transaction]

    LOG_MARKER();

    unsigned int cur_offset = offset;

    unsigned char submitTxnType = message[cur_offset];
    cur_offset += MessageOffset::INST;

    if (submitTxnType == SUBMITTRANSACTIONTYPE::MISSINGTXN)
    {
        if (m_state != MICROBLOCK_CONSENSUS)
        {
            LOG_EPOCH(
                INFO, to_string(m_mediator.m_currentEpochNum).c_str(),
                "Not in a microblock consensus state: don't want missing txns")
        }

        ProcessSubmitMissingTxn(message, cur_offset, from);
    }
#endif // IS_LOOKUP_NODE
    return true;
}

bool Node::ProcessCreateTransactionFromLookup(
    [[gnu::unused]] const vector<unsigned char>& message,
    [[gnu::unused]] unsigned int offset, [[gnu::unused]] const Peer& from)
{
#ifndef IS_LOOKUP_NODE

    LOG_MARKER();

    if (IsMessageSizeInappropriate(message.size(), offset,
                                   Transaction::GetMinSerializedSize()))
    {
        return false;
    }

    unsigned int curr_offset = offset;

    // Transaction tx(message, curr_offset);
    Transaction tx;
    if (tx.Deserialize(message, curr_offset) != 0)
    {
        LOG_GENERAL(WARNING, "We failed to deserialize Transaction.");
        return false;
    }

    lock_guard<mutex> g(m_mutexCreatedTransactions);

    LOG_EPOCH(INFO, to_string(m_mediator.m_currentEpochNum).c_str(),
              "Recvd txns: " << tx.GetTranID()
                             << " Signature: " << tx.GetSignature()
                             << " toAddr: " << tx.GetToAddr().hex());
    if (m_mediator.m_validator->CheckCreatedTransactionFromLookup(tx))
    {
        auto& listIdx = m_createdTransactions.get<MULTI_INDEX_KEY::GAS_PRICE>();
        listIdx.insert(tx);
    }
    else
    {
        LOG_GENERAL(WARNING, "Txn is not valid.");
        return false;
    }

#endif //IS_LOOKUP_NODE

    return true;
}

// Used by Zilliqa in pow branch. This will be useful for us when doing the accounts and wallet in the future.
// bool Node::ProcessCreateAccounts(const vector<unsigned char> & message, unsigned int offset, const Peer & from)
// {
// #ifndef IS_LOOKUP_NODE
//     // Message = [117-byte account 1] ... [117-byte account n]

//     LOG_MARKER();

//     if (IsMessageSizeInappropriate(message.size(), offset, 0, ACCOUNT_SIZE))
//     {
//         return false;
//     }

//     const unsigned int numOfAccounts = (message.size() - offset) / ACCOUNT_SIZE;
//     unsigned int cur_offset = offset;

//     for (unsigned int i = 0; i < numOfAccounts; i++)
//     {
//         AccountStore::GetInstance().AddAccount(Account(message, cur_offset));
//         cur_offset += ACCOUNT_SIZE;
//     }
// #endif // IS_LOOKUP_NODE
//     // Do any post-processing on the final block
//     return true;
// }

void Node::SetState(NodeState state)
{
    m_state = state;
    LOG_EPOCH(INFO, to_string(m_mediator.m_currentEpochNum).c_str(),
              "Node State is now " << GetStateString() << " at epoch "
                                   << m_mediator.m_currentEpochNum);
}

void Node::AddBlock(const TxBlock& block)
{
    m_mediator.m_txBlockChain.AddBlock(block);
}

#ifndef IS_LOOKUP_NODE
void Node::RejoinAsNormal()
{
    LOG_MARKER();
    if (m_mediator.m_lookup->m_syncType == SyncType::NO_SYNC)
    {
        auto func = [this]() mutable -> void {
            m_mediator.m_lookup->m_syncType = SyncType::NORMAL_SYNC;
            this->CleanVariables();
            this->Install(true);
            this->StartSynchronization();
            this->ResetRejoinFlags();
        };
        DetachedFunction(1, func);
    }
}

void Node::ResetRejoinFlags()
{
    m_doRejoinAtNextRound = false;
    m_doRejoinAtStateRoot = false;
    m_doRejoinAtFinalBlock = false;
}

bool Node::CleanVariables()
{
    AccountStore::GetInstance().InitSoft();
    m_myShardMembers.clear();
    m_isPrimary = false;
    m_isMBSender = false;
    m_myShardID = 0;

    {
        std::lock_guard<mutex> lock(m_mutexConsensus);
        m_consensusObject.reset();
    }

    m_consensusBlockHash.clear();
    {
        std::lock_guard<mutex> lock(m_mutexMicroBlock);
        m_microblock.reset();
    }
    // {
    //     std::lock_guard<mutex> lock(m_mutexCreatedTransactions);
    //     m_createdTransactions.clear();
    // }
    m_mediator.m_validator->CleanVariables();
    // {
    //     std::lock_guard<mutex> lock(m_mutexPrefilledTxns);
    //     m_nRemainingPrefilledTxns = 0;
    //     m_prefilledTxns.clear();
    // }
    {
        std::lock_guard<mutex> lock(m_mutexProcessedTransactions);
        m_processedTransactions.clear();
    }
    {
        std::lock_guard<mutex> lock(m_mutexCommittedTransactions);
        m_committedTransactions.clear();
    }
    {
        std::lock_guard<mutex> lock(m_mutexUnavailableMicroBlocks);
        m_unavailableMicroBlocks.clear();
    }
    // On Lookup
    {
        std::lock_guard<mutex> lock(
            m_mediator.m_lookup->m_mutexOfflineLookupsUpdation);
        m_mediator.m_lookup->m_fetchedOfflineLookups = false;
    }
    m_mediator.m_lookup->m_startedPoW = false;

    return true;
}

void Node::CleanCreatedTransaction()
{
    std::lock_guard<mutex> lock(m_mutexCreatedTransactions);
    // m_createdTransactions.clear();
    m_createdTransactions.get<0>().clear();
}

void Node::SetMyShardID(uint32_t shardID) { m_myShardID = shardID; }

#endif // IS_LOOKUP_NODE

bool Node::ProcessDoRejoin(
    [[gnu::unused]] const std::vector<unsigned char>& message,
    [[gnu::unused]] unsigned int offset, [[gnu::unused]] const Peer& from)
{
#ifndef IS_LOOKUP_NODE

    LOG_MARKER();

    if (!ENABLE_DO_REJOIN)
    {
        return false;
    }

    if (m_mediator.m_lookup->m_syncType != SyncType::NO_SYNC)
    {
        LOG_GENERAL(WARNING, "Already in rejoining!");
        return false;
    }

    unsigned int cur_offset = offset;

    if (IsMessageSizeInappropriate(message.size(), cur_offset,
                                   MessageOffset::INST))
    {
        return false;
    }

    unsigned char rejoinType = message[cur_offset];
    cur_offset += MessageOffset::INST;

    switch (rejoinType)
    {
    case REJOINTYPE::ATFINALBLOCK:
        m_doRejoinAtFinalBlock = true;
        break;
    case REJOINTYPE::ATNEXTROUND:
        m_doRejoinAtNextRound = true;
        break;
    case REJOINTYPE::ATSTATEROOT:
        m_doRejoinAtStateRoot = true;
        break;
    default:
        return false;
    }
#endif // IS_LOOKUP_NODE
    return true;
}

bool Node::ToBlockMessage([[gnu::unused]] unsigned char ins_byte)
{
    if (m_mediator.m_lookup->m_syncType != SyncType::NO_SYNC)
#ifndef IS_LOOKUP_NODE
    {
        if (!m_fromNewProcess)
        {
<<<<<<< HEAD
            if (ins_byte != NodeInstructionType::SHARDING
                && ins_byte != NodeInstructionType::CREATETRANSACTIONFROMLOOKUP)
=======
            if (ins_byte != NodeInstructionType::DSBLOCK
                && ins_byte != NodeInstructionType::SUBMITTRANSACTION)
>>>>>>> 2a814676
            {
                return true;
            }
        }
        else
        {
<<<<<<< HEAD
            if (m_runFromLate && ins_byte != NodeInstructionType::SHARDING
                && ins_byte != NodeInstructionType::CREATETRANSACTIONFROMLOOKUP)
=======
            if (m_runFromLate && ins_byte != NodeInstructionType::DSBLOCK
                && ins_byte != NodeInstructionType::CREATETRANSACTION
                && ins_byte != NodeInstructionType::SUBMITTRANSACTION)
>>>>>>> 2a814676
            {
                return true;
            }
        }
        if (m_mediator.m_lookup->m_syncType == SyncType::DS_SYNC)
        {
            return true;
        }
    }
#else // IS_LOOKUP_NODE
    {
        return true;
    }
#endif // IS_LOOKUP_NODE
    return false;
}

bool Node::Execute(const vector<unsigned char>& message, unsigned int offset,
                   const Peer& from)
{
    //LOG_MARKER();

    bool result = true;

    typedef bool (Node::*InstructionHandler)(const vector<unsigned char>&,
                                             unsigned int, const Peer&);

    InstructionHandler ins_handlers[]
        = {&Node::ProcessStartPoW,
           &Node::ProcessDSBlock,
<<<<<<< HEAD
           &Node::ProcessSharding,
=======
           &Node::ProcessCreateTransaction,
>>>>>>> 2a814676
           &Node::ProcessSubmitTransaction,
           &Node::ProcessMicroblockConsensus,
           &Node::ProcessFinalBlock,
           &Node::ProcessForwardTransaction,
           &Node::ProcessCreateTransactionFromLookup,
           &Node::ProcessVCBlock,
           &Node::ProcessDoRejoin};

    const unsigned char ins_byte = message.at(offset);
    const unsigned int ins_handlers_count
        = sizeof(ins_handlers) / sizeof(InstructionHandler);

    // If the node failed and waiting for recovery, block the unwanted msg
    if (ToBlockMessage(ins_byte))
    {
        LOG_EPOCH(INFO, to_string(m_mediator.m_currentEpochNum).c_str(),
                  "Node not connected to network yet, ignore message");
        return false;
    }

    if (ins_byte < ins_handlers_count)
    {
        result = (this->*ins_handlers[ins_byte])(message, offset + 1, from);
        if (result == false)
        {
            // To-do: Error recovery
        }
    }
    else
    {
        LOG_EPOCH(INFO, to_string(m_mediator.m_currentEpochNum).c_str(),
                  "Unknown instruction byte " << hex << (unsigned int)ins_byte);
    }

    return result;
}

#define MAKE_LITERAL_PAIR(s)                                                   \
    {                                                                          \
        s, #s                                                                  \
    }

map<Node::NodeState, string> Node::NodeStateStrings
    = {MAKE_LITERAL_PAIR(POW_SUBMISSION),
<<<<<<< HEAD
       MAKE_LITERAL_PAIR(POW2_SUBMISSION),
=======
       MAKE_LITERAL_PAIR(TX_SUBMISSION),
       MAKE_LITERAL_PAIR(TX_SUBMISSION_BUFFER),
>>>>>>> 2a814676
       MAKE_LITERAL_PAIR(MICROBLOCK_CONSENSUS_PREP),
       MAKE_LITERAL_PAIR(MICROBLOCK_CONSENSUS),
       MAKE_LITERAL_PAIR(WAITING_FINALBLOCK),
       MAKE_LITERAL_PAIR(ERROR),
       MAKE_LITERAL_PAIR(SYNC)};

string Node::GetStateString() const
{
    if (NodeStateStrings.find(m_state) == NodeStateStrings.end())
    {
        return "Unknown";
    }
    else
    {
        return NodeStateStrings.at(m_state);
    }
}

map<Node::Action, string> Node::ActionStrings
    = {MAKE_LITERAL_PAIR(STARTPOW),
       MAKE_LITERAL_PAIR(PROCESS_DSBLOCK),
       MAKE_LITERAL_PAIR(PROCESS_MICROBLOCKCONSENSUS),
       MAKE_LITERAL_PAIR(PROCESS_FINALBLOCK),
       MAKE_LITERAL_PAIR(PROCESS_TXNBODY),
       MAKE_LITERAL_PAIR(NUM_ACTIONS)};

std::string Node::GetActionString(Action action) const
{
    return (ActionStrings.find(action) == ActionStrings.end())
        ? "Unknown"
        : ActionStrings.at(action);
}<|MERGE_RESOLUTION|>--- conflicted
+++ resolved
@@ -237,18 +237,9 @@
                         .GetHeader()
                         .GetBlockNum()
                     + 1);
-<<<<<<< HEAD
-            this_thread::sleep_for(
-                chrono::seconds(m_mediator.m_lookup->m_startedPoW2
-                                    ? BACKUP_POW2_WINDOW_IN_SECONDS
-                                        + LEADER_SHARDING_PREPARATION_IN_SECONDS
-                                    : NEW_NODE_SYNC_INTERVAL));
-=======
             this_thread::sleep_for(chrono::seconds(
                 m_mediator.m_lookup->m_startedPoW ? POW_BACKUP_WINDOW_IN_SECONDS
-                        + TXN_SUBMISSION + TXN_BROADCAST
                                                   : NEW_NODE_SYNC_INTERVAL));
->>>>>>> 2a814676
         }
     };
 
@@ -269,13 +260,7 @@
 
     static const std::multimap<NodeState, Action> ACTIONS_FOR_STATE
         = {{POW_SUBMISSION, STARTPOW},
-<<<<<<< HEAD
-           {POW2_SUBMISSION, STARTPOW2},
-           {MICROBLOCK_CONSENSUS_PREP, PROCESS_SHARDING},
-=======
-           {TX_SUBMISSION, PROCESS_DSBLOCK},
-           {TX_SUBMISSION_BUFFER, PROCESS_DSBLOCK},
->>>>>>> 2a814676
+           {MICROBLOCK_CONSENSUS_PREP, PROCESS_DSBLOCK},
            {MICROBLOCK_CONSENSUS, PROCESS_MICROBLOCKCONSENSUS},
            {WAITING_FINALBLOCK, PROCESS_FINALBLOCK}};
 
@@ -787,37 +772,26 @@
     if (m_mediator.m_lookup->m_syncType != SyncType::NO_SYNC)
 #ifndef IS_LOOKUP_NODE
     {
+        if (m_mediator.m_lookup->m_syncType == SyncType::DS_SYNC)
+        {
+            return true;
+        }
         if (!m_fromNewProcess)
         {
-<<<<<<< HEAD
-            if (ins_byte != NodeInstructionType::SHARDING
+            if (ins_byte != NodeInstructionType::DSBLOCK
                 && ins_byte != NodeInstructionType::CREATETRANSACTIONFROMLOOKUP)
-=======
-            if (ins_byte != NodeInstructionType::DSBLOCK
-                && ins_byte != NodeInstructionType::SUBMITTRANSACTION)
->>>>>>> 2a814676
             {
                 return true;
             }
         }
         else
         {
-<<<<<<< HEAD
-            if (m_runFromLate && ins_byte != NodeInstructionType::SHARDING
+            if (m_runFromLate && ins_byte != NodeInstructionType::DSBLOCK
                 && ins_byte != NodeInstructionType::CREATETRANSACTIONFROMLOOKUP)
-=======
-            if (m_runFromLate && ins_byte != NodeInstructionType::DSBLOCK
-                && ins_byte != NodeInstructionType::CREATETRANSACTION
-                && ins_byte != NodeInstructionType::SUBMITTRANSACTION)
->>>>>>> 2a814676
             {
                 return true;
             }
         }
-        if (m_mediator.m_lookup->m_syncType == SyncType::DS_SYNC)
-        {
-            return true;
-        }
     }
 #else // IS_LOOKUP_NODE
     {
@@ -840,11 +814,6 @@
     InstructionHandler ins_handlers[]
         = {&Node::ProcessStartPoW,
            &Node::ProcessDSBlock,
-<<<<<<< HEAD
-           &Node::ProcessSharding,
-=======
-           &Node::ProcessCreateTransaction,
->>>>>>> 2a814676
            &Node::ProcessSubmitTransaction,
            &Node::ProcessMicroblockConsensus,
            &Node::ProcessFinalBlock,
@@ -889,12 +858,6 @@
 
 map<Node::NodeState, string> Node::NodeStateStrings
     = {MAKE_LITERAL_PAIR(POW_SUBMISSION),
-<<<<<<< HEAD
-       MAKE_LITERAL_PAIR(POW2_SUBMISSION),
-=======
-       MAKE_LITERAL_PAIR(TX_SUBMISSION),
-       MAKE_LITERAL_PAIR(TX_SUBMISSION_BUFFER),
->>>>>>> 2a814676
        MAKE_LITERAL_PAIR(MICROBLOCK_CONSENSUS_PREP),
        MAKE_LITERAL_PAIR(MICROBLOCK_CONSENSUS),
        MAKE_LITERAL_PAIR(WAITING_FINALBLOCK),
