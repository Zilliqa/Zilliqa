--- conflicted
+++ resolved
@@ -1167,23 +1167,6 @@
     typedef bool (Node::*InstructionHandler)(const vector<unsigned char>&,
                                              unsigned int, const Peer&);
 
-<<<<<<< HEAD
-    InstructionHandler ins_handlers[] = {
-        &Node::ProcessStartPoW,
-        &Node::ProcessDSBlock,
-        &Node::ProcessSubmitTransaction,
-        &Node::ProcessMicroblockConsensus,
-        &Node::ProcessFinalBlock,
-        &Node::ProcessForwardTransaction,
-        &Node::ProcessCreateTransactionFromLookup,
-        &Node::ProcessVCBlock,
-        &Node::ProcessDoRejoin,
-        &Node::ProcessTxnPacketFromLookup,
-#ifdef HEARTBEAT_TEST
-        &Node::ProcessKillPulse,
-#endif // HEARTBEAT_TEST
-    };
-=======
     InstructionHandler ins_handlers[]
         = {&Node::ProcessStartPoW,
            &Node::ProcessDSBlock,
@@ -1196,8 +1179,11 @@
            &Node::ProcessDoRejoin,
            &Node::ProcessTxnPacketFromLookup,
            &Node::ProcessFallbackConsensus,
-           &Node::ProcessFallbackBlock};
->>>>>>> 5c287927
+           &Node::ProcessFallbackBlock,
+#ifdef HEARTBEAT_TEST
+           &Node::ProcessKillPulse,
+#endif // HEARTBEAT_TEST
+    };
 
     const unsigned char ins_byte = message.at(offset);
     const unsigned int ins_handlers_count
