/*
 * Copyright (C) 2019 Zilliqa
 *
 * This program is free software: you can redistribute it and/or modify
 * it under the terms of the GNU General Public License as published by
 * the Free Software Foundation, either version 3 of the License, or
 * (at your option) any later version.
 *
 * This program is distributed in the hope that it will be useful,
 * but WITHOUT ANY WARRANTY; without even the implied warranty of
 * MERCHANTABILITY or FITNESS FOR A PARTICULAR PURPOSE.  See the
 * GNU General Public License for more details.
 *
 * You should have received a copy of the GNU General Public License
 * along with this program.  If not, see <https://www.gnu.org/licenses/>.
 */

#include <arpa/inet.h>

#include <boost/algorithm/string.hpp>
#include <boost/asio/posix/stream_descriptor.hpp>
#include <boost/asio/readable_pipe.hpp>
#include <boost/process/v2/process.hpp>
#include <boost/process/v2/start_dir.hpp>
#include <boost/process/v2/stdio.hpp>
#include <boost/property_tree/ptree.hpp>
#include <boost/property_tree/xml_parser.hpp>

#include "Node.h"
#include "common/Constants.h"
#include "common/Messages.h"
#include "common/Serializable.h"
#include "libCrypto/Sha2.h"
#include "libData/AccountData/Account.h"
#include "libData/AccountData/Transaction.h"
#include "libData/AccountStore/AccountStore.h"
#include "libMediator/Mediator.h"
#include "libMessage/Messenger.h"
#include "libMetrics/Api.h"
#include "libNetwork/Blacklist.h"
#include "libNetwork/Guard.h"
#include "libNetwork/P2P.h"
#include "libPOW/pow.h"
#include "libPersistence/Retriever.h"
#include "libUtils/CommonUtils.h"
#include "libUtils/DataConversion.h"
#include "libUtils/DetachedFunction.h"
#include "libUtils/Logger.h"
#include "libUtils/ThreadPool.h"
#include "libUtils/TimeUtils.h"
#include "libValidator/Validator.h"

using namespace std;
using namespace boost::multiprecision;

const unsigned int MIN_CLUSTER_SIZE = 2;
const unsigned int MIN_CHILD_CLUSTER_SIZE = 2;
const unsigned int PENDING_TX_POOL_MAX = 5000;

#define IP_MAPPING_FILE_NAME "ipMapping.xml"

#ifndef PRODUCTION_BUILD
namespace {
// testing version
[[maybe_unused]] int readAccountJsonFromFile(const string &path) {
  ifstream in(path.c_str());

  if (!in) {
    cerr << "Cannot open file \n" << path << endl;
    return -1;
  }
  Json::Value _json;
  in >> _json;

  try {
    for (const auto &i : _json.getMemberNames()) {
      Address addr(i);
      uint128_t balance(_json[i]["amount"].asString());
      if (AccountStore::GetInstance().AddAccount(
              addr, {balance, _json[i]["nonce"].asUInt()})) {
        LOG_GENERAL(INFO, "Added " << addr << " with balance " << balance);
      }
    }
  } catch (exception &e) {
    cout << "Unable to load data " << e.what() << endl;
    return -1;
  }
  AccountStore::GetInstance().UpdateStateTrieAll();
  return 0;
}

}  // namespace
#endif

namespace zil {

namespace local {

class VariablesNode {
  int nodeState = 0;
  int txnPool = 0;
  int txsInserted = 0;
  int missingForwardedTx = 0;

 public:
  std::unique_ptr<Z_I64GAUGE> temp;

  void SetNodeState(int state) {
    Init();
    nodeState = state;
  }

  void AddForwardedMissingTx(int number) {
    Init();
    missingForwardedTx = number;
  }

  void AddTxnInserted(int inserted) {
    Init();
    txsInserted += inserted;
  }

  void SetTxnPool(int size) {
    Init();
    txnPool = size;
  }

  void Init() {
    if (!temp) {
      temp = std::make_unique<Z_I64GAUGE>(Z_FL::BLOCKS, "node.gauge",
                                          "Node gague", "calls", true);

      temp->SetCallback([this](auto &&result) {
        result.Set(nodeState, {{"counter", "NodeState"}});
        result.Set(txsInserted, {{"counter", "TXsInserted"}});
        result.Set(txnPool, {{"counter", "txnPool"}});
        result.Set(missingForwardedTx, {{"counter", "MissingForwardedTx"}});
      });
    }
  }
};

static VariablesNode nodeVar{};
}  // namespace local
}  // namespace zil

bool IsMessageSizeInappropriate(unsigned int messageSize, unsigned int offset,
                                unsigned int minLengthNeeded,
                                unsigned int factor = 0,
                                const string &errMsg = "") {
  if (minLengthNeeded > messageSize - offset) {
    LOG_GENERAL(WARNING, "[Message Size Insufficient] " << errMsg);
    return true;
  }

  if (factor != 0 && (messageSize - offset - minLengthNeeded) % factor != 0) {
    LOG_GENERAL(WARNING,
                "[Message Size not a proper multiple of factor] " << errMsg);
    return true;
  }

  return false;
}

void Node::PopulateAccounts() {
  if (!ENABLE_ACCOUNTS_POPULATING) {
    LOG_GENERAL(INFO, "Accounts Pregen is not enabled");

    if (readAccountJsonFromFile("/etc/zilliqa/isolated-server-accounts.json") ==
        0) {
      LOG_GENERAL(INFO, "ADDED isolated-server-accounts.json")
    } else {
      LOG_GENERAL(INFO, "Not using isolated-server-accounts.json")
    }

    return;
  }

  LOG_MARKER();

  try {
    string line;
    fstream keys_file(PREGENED_ACCOUNTS_FILE, ios::in);

    unsigned int counter = m_accountPopulated;
    m_accountPopulated = 0;
    while (getline(keys_file, line) &&
           m_accountPopulated < (NUM_ACCOUNTS_PREGENERATE *
                                 (m_mediator.m_dsBlockChain.GetLastBlock()
                                      .GetHeader()
                                      .GetBlockNum() +
                                  1))) {
      m_accountPopulated++;
      if (m_accountPopulated <= counter) {
        continue;
      }
      vector<string> key_pair;  // pub/priv
      boost::algorithm::split(key_pair, line, boost::algorithm::is_any_of(" "));
      Address t_addr = Account::GetAddressFromPublicKey(
          PubKey::GetPubKeyFromString(key_pair[0]));
      AccountStore::GetInstance().AddAccount(t_addr, {TOTAL_GENESIS_TOKEN, 0});
      m_populatedAddresses.emplace_back(t_addr);
    }

    LOG_GENERAL(INFO, "Prepopulated Accounts: " << m_populatedAddresses.size());
  } catch (std::exception &e) {
    LOG_GENERAL(WARNING, "Problem occured when processing keys on line: "
                             << m_populatedAddresses.size() + 1);
  }
}

void Node::AddBalanceToGenesisAccount() {
  LOG_MARKER();

  dev::strings allGenesis;
  allGenesis.reserve(GENESIS_WALLETS.size() +
                     DS_GENESIS_WALLETS.size());  // preallocate memory
  allGenesis.insert(allGenesis.end(), GENESIS_WALLETS.begin(),
                    GENESIS_WALLETS.end());
  allGenesis.insert(allGenesis.end(), DS_GENESIS_WALLETS.begin(),
                    DS_GENESIS_WALLETS.end());

  const uint128_t balance_each = TOTAL_GENESIS_TOKEN / allGenesis.size();
  const uint128_t balance_left = TOTAL_GENESIS_TOKEN % (allGenesis.size());

  const uint64_t nonce{0};
  bool moduloCredited = false;

  for (auto &walletHexStr : allGenesis) {
    zbytes addrBytes;
    if (!DataConversion::HexStrToUint8Vec(walletHexStr, addrBytes)) {
      continue;
    }
    Address addr{addrBytes};
    uint128_t bal = 0;
    if (!moduloCredited) {
      bal = balance_each + balance_left;
      moduloCredited = true;
    } else {
      bal = balance_each;
    }
    AccountStore::GetInstance().AddAccount(addr, {bal, nonce});
    LOG_GENERAL(INFO,
                "add genesis account " << addr << " with balance " << bal);
  }

  // Init account for issuing coinbase rewards
  AccountStore::GetInstance().AddAccount(Address(),
                                         {TOTAL_COINBASE_REWARD, nonce});
  PopulateAccounts();

  AccountStore::GetInstance().UpdateStateTrieAll();
}

Node::Node(Mediator &mediator, [[gnu::unused]] unsigned int syncType,
           [[gnu::unused]] bool toRetrieveHistory)
    : m_mediator(mediator) {}

Node::~Node() {}

namespace {

// FIXME: duplicate from daemon/ZilliqaUpdater.cpp; move to a common function.
std::string readPipe(boost::asio::readable_pipe &pipe) {
  std::string result;
  boost::system::error_code errorCode;
  while (!errorCode) {
    std::array<char, 1024> buffer;
    auto byteCount = pipe.read_some(boost::asio::buffer(buffer), errorCode);
    result += std::string_view{buffer.data(), byteCount};
  }

  return result;
}

}  // namespace
bool Node::DownloadPersistenceFromS3() {
  LOG_MARKER();
  AccountStore::GetInstance().SetPurgeStopSignal();
  while (AccountStore::GetInstance().IsPurgeRunning()) {
    LOG_GENERAL(INFO, "Purge Already Running");
    this_thread::sleep_for(chrono::milliseconds(10));
  }
  // TODO: replace

  try {
    string excludembtxns = LOOKUP_NODE_MODE ? "false" : "true";
    boost::asio::io_context ioContext;
    int exitCode = -1;
    std::thread thread;

    ioContext.post([&]() {
      thread = std::thread{[&]() {
        // Make sure SIGCHLD isn't SIG_IGN or wait() below will fail and throw
        // and exception.
        auto prevHandler = signal(SIGCHLD, SIG_DFL);
        try {
          boost::asio::readable_pipe pipe{ioContext};
          boost::process::v2::process process{
              ioContext,
              "/usr/bin/python3",
              {"download_incr_DB.py", STORAGE_PATH + "/", excludembtxns},
              boost::process::v2::process_stdio{{}, pipe, {}}};
          auto output = readPipe(pipe);
          LOG_GENERAL(INFO, output);
          exitCode = process.wait();
          LOG_GENERAL(INFO,
                      "Running download_incr_DB.py returned with exit code = "
                          << exitCode);
        } catch (std::exception &e) {
          LOG_GENERAL(WARNING, "Failed to run/wait processes: " << e.what());
        }

        signal(SIGCHLD, prevHandler);
        ioContext.stop();
      }};
    });
    ioContext.run();
    thread.join();
    return exitCode == 0;
  } catch (...) {
    LOG_GENERAL(WARNING, "Unknown error while downloading persistence...");
    return false;
  }
}

bool Node::Install(const SyncType syncType, const bool toRetrieveHistory,
                   bool rejoiningAfterRecover) {
  LOG_MARKER();

  m_txn_distribute_window_open = false;
  m_confirmedNotInNetwork = false;

  // m_state = IDLE;
  bool runInitializeGenesisBlocks = true;

  // We no longer use DB_VERIF for persistence checking
#if 0
    if (syncType == SyncType::DB_VERIF) {
      m_mediator.m_dsBlockChain.Reset();
      m_mediator.m_txBlockChain.Reset();

      m_synchronizer.InitializeGenesisBlocks(m_mediator.m_dsBlockChain,
                                             m_mediator.m_txBlockChain);
      const auto& dsBlock = m_mediator.m_dsBlockChain.GetBlock(0);
      m_mediator.m_blocklinkchain.AddBlockLink(0, 0, BlockType::DS,
                                               dsBlock.GetBlockHash());

      return true;
    }
#endif

  bool allowRecoveryAllSync{false};
  if (toRetrieveHistory) {
    if (!StartRetrieveHistory(syncType, allowRecoveryAllSync,
                              rejoiningAfterRecover)) {
      AddGenesisInfo(SyncType::NO_SYNC);
      this->Prepare(runInitializeGenesisBlocks);
      return false;
    }

    if (!LOOKUP_NODE_MODE) {
      AccountStore::GetInstance().PurgeUnnecessary();
    }

    if (SyncType::NEW_SYNC == syncType ||
        SyncType::NEW_LOOKUP_SYNC == syncType ||
        (rejoiningAfterRecover && (SyncType::NORMAL_SYNC == syncType))) {
      return true;
    }

    runInitializeGenesisBlocks = false;

    /// When non-rejoin mode, call wake-up for consensus when
    // 1. Node is synced already
    // 2. recovered node and is part of shard
    if (SyncType::NO_SYNC == m_mediator.m_lookup->GetSyncType() ||
        SyncType::RECOVERY_ALL_SYNC == syncType) {
      if (!allowRecoveryAllSync) WakeupAtTxEpoch();
      return true;
    }
  }

  if (runInitializeGenesisBlocks) {
    AddGenesisInfo(syncType);
  }

  this->Prepare(runInitializeGenesisBlocks);
  return true;
}

void Node::Init() {
  // Zilliqa first epoch start from 1 not 0. So for the first DS epoch, there
  // will be 1 less mini epoch only for the first DS epoch. Hence, we have to
  // set consensusID for first epoch to 1.
  LOG_MARKER();

  if (m_retriever) {
    m_retriever->CleanAll();
    m_retriever.reset();
  }
  m_mediator.m_dsBlockChain.Reset();
  m_mediator.m_txBlockChain.Reset();
  m_mediator.m_blocklinkchain.Reset();
  {
    std::lock_guard<mutex> lock(m_mediator.m_mutexDSCommittee);
    m_mediator.m_DSCommittee->clear();
  }
  // m_committedTransactions.clear();
  AccountStore::GetInstance().Init();

  {
    DequeOfNode buildDSComm;
    lock_guard<mutex> lock(m_mediator.m_mutexInitialDSCommittee);
    if (m_mediator.m_initialDSCommittee->size() != 0) {
      for (const auto &initDSCommKey : *m_mediator.m_initialDSCommittee) {
        buildDSComm.emplace_back(initDSCommKey, Peer());
        // Set initial ds committee with null peer
      }
    } else {
      LOG_GENERAL(WARNING, "Initial DS comm size 0 ");
    }

    m_mediator.m_blocklinkchain.SetBuiltDSComm(buildDSComm);
  }

  m_synchronizer.InitializeGenesisBlocks(m_mediator.m_dsBlockChain,
                                         m_mediator.m_txBlockChain);
  const auto &dsBlock = m_mediator.m_dsBlockChain.GetBlock(0);
  m_mediator.m_blocklinkchain.AddBlockLink(0, 0, BlockType::DS,
                                           dsBlock.GetBlockHash());
}

void Node::AddGenesisInfo(SyncType syncType) {
  LOG_MARKER();

  this->Init();
  if (syncType == SyncType::NO_SYNC) {
    m_mediator.m_consensusID = 1;
    m_consensusLeaderID = 1;
    AddBalanceToGenesisAccount();
  } else {
    m_mediator.m_consensusID = 0;
    m_consensusLeaderID = 0;
  }
}

bool Node::CheckIntegrity(const bool fromValidateDBBinary) {
  LOG_MARKER();

  // Set validation state for StatusServer
  m_mediator.m_validateState = ValidateState::INPROGRESS;

  // Lambda for getting current time for logging
  auto getTime = []() -> string {
    auto cur_time_t =
        std::chrono::system_clock::to_time_t(std::chrono::system_clock::now());
    std::stringstream ss;
    ss << std::put_time(gmtime(&cur_time_t), "%y-%m-%dT%T");
    return ss.str();
  };

  // Retrieve the latest Tx block from storage
  // If using validateDB binary, we use GetLatestTxBlock
  // If using within zilliqa process, we need to avoid keeping the lock on
  // txBlocks DB
  TxBlock latestTxBlock;
  if (fromValidateDBBinary) {
    TxBlockSharedPtr latestTxBlockPtr;
    if (!BlockStorage::GetBlockStorage().GetLatestTxBlock(latestTxBlockPtr)) {
      LOG_GENERAL(WARNING, "BlockStorage::GetLatestTxBlock failed");
      return false;
    }
    latestTxBlock = *latestTxBlockPtr;
  } else {
    latestTxBlock = m_mediator.m_txBlockChain.GetLastBlock();
  }

  const uint64_t &latestTxBlockNum = latestTxBlock.GetHeader().GetBlockNum();
  const uint64_t &latestDSIndex = latestTxBlock.GetHeader().GetDSBlockNum();

  if (fromValidateDBBinary) {
    cout << "[" << getTime() << "] Latest Tx block = " << latestTxBlockNum
         << endl;
    cout << "[" << getTime() << "] Latest DS block = " << latestDSIndex << endl;
    cout << "[" << getTime() << "] Loading dir blocks" << endl;
  } else {
    LOG_GENERAL(INFO, "Latest Tx block = " << latestTxBlockNum);
    LOG_GENERAL(INFO, "Latest DS block = " << latestDSIndex);
    LOG_GENERAL(INFO, "Loading dir blocks");
  }

  // Load all dir blocks (until latestTxBlockNum) from blocklink chain
  std::list<BlockLink> blocklinks;

  // If using validateDB binary, we use GetAllBlockLink
  // If using within zilliqa process, we need to avoid keeping the lock on the
  // blocklink DB
  if (fromValidateDBBinary) {
    if (!BlockStorage::GetBlockStorage().GetAllBlockLink(blocklinks)) {
      LOG_GENERAL(WARNING, "GetAllBlockLink failed");
      return false;
    }
    blocklinks.sort([](const BlockLink &a, const BlockLink &b) {
      return std::get<BlockLinkIndex::INDEX>(a) <
             std::get<BlockLinkIndex::INDEX>(b);
    });
  } else {
    // Get the blocklink size from m_blocklinkchain since we can't get it from
    // the database
    const unsigned int latestIndex =
        m_mediator.m_blocklinkchain.GetLatestIndex();
    for (unsigned int index = 0; index <= latestIndex; index++) {
      BlockLinkSharedPtr bl;
      if (!BlockStorage::GetBlockStorage().GetBlockLink(index, bl)) {
        LOG_GENERAL(WARNING, "GetBlockLink failed at index "
                                 << index << " (latest=" << latestIndex << ")");
        // Set validation state for StatusServer
        m_mediator.m_validateState = ValidateState::ERROR;
        return false;
      }
      blocklinks.emplace_back(*bl);
    }
  }

  bool firstMinerInfoFound = false;

  // Load the stored data blocks based on the dir blocks
  vector<boost::variant<DSBlock, VCBlock>> dirBlocks;
  for (const auto &blocklink : blocklinks) {
    if (get<BlockLinkIndex::BLOCKTYPE>(blocklink) == BlockType::DS) {
      auto blockNum = get<BlockLinkIndex::DSINDEX>(blocklink);
      if (blockNum == 0) {
        continue;
      }
      DSBlockSharedPtr dsblock;
      if (!BlockStorage::GetBlockStorage().GetDSBlock(blockNum, dsblock)) {
        LOG_GENERAL(WARNING, "Could not retrieve DS Block " << blockNum);
        // Set validation state for StatusServer
        m_mediator.m_validateState = ValidateState::ERROR;
        return false;
      }
      if (latestTxBlockNum <= dsblock->GetHeader().GetEpochNum()) {
        LOG_GENERAL(INFO, "Break off at "
                              << latestTxBlockNum << " " << latestDSIndex << " "
                              << dsblock->GetHeader().GetBlockNum() << " "
                              << dsblock->GetHeader().GetEpochNum());
        break;
      }
      dirBlocks.emplace_back(*dsblock);

      if (fromValidateDBBinary) {
        // Once the first miner info data is found, every subsequent DS block
        // should also have one
        MinerInfoDSComm dummyDSComm;
        const bool hasMinerInfoDSComm =
            BlockStorage::GetBlockStorage().GetMinerInfoDSComm(blockNum,
                                                               dummyDSComm);
        if (!firstMinerInfoFound) {
          firstMinerInfoFound = hasMinerInfoDSComm;
          if (firstMinerInfoFound) {
            LOG_GENERAL(INFO, "First miner info at DS=" << blockNum);
          }
        }
        if (firstMinerInfoFound) {
          MinerInfoShards dummyShards;
          const bool hasMinerInfoShards =
              BlockStorage::GetBlockStorage().GetMinerInfoShards(blockNum,
                                                                 dummyShards);
          // Don't use "missing" in log messages below because we use that
          // keyword for filtering missing Tx blocks and microblocks
          if (!hasMinerInfoDSComm) {
            LOG_GENERAL(WARNING, "No MinerInfoDSComm at DS=" << blockNum);
          }
          if (!hasMinerInfoShards) {
            LOG_GENERAL(WARNING, "No MinerInfoShards at DS=" << blockNum);
          }
        }
      }

    } else if (get<BlockLinkIndex::BLOCKTYPE>(blocklink) == BlockType::VC) {
      auto blockHash = get<BlockLinkIndex::BLOCKHASH>(blocklink);
      VCBlockSharedPtr vcblock;
      if (!BlockStorage::GetBlockStorage().GetVCBlock(blockHash, vcblock)) {
        LOG_GENERAL(WARNING, "Could not retrieve VC Block " << blockHash);
        // Set validation state for StatusServer
        m_mediator.m_validateState = ValidateState::ERROR;
        return false;
      }
      if (latestTxBlockNum <= vcblock->GetHeader().GetViewChangeEpochNo()) {
        break;
      }
      dirBlocks.emplace_back(*vcblock);
    }
  }

  // Clear blocklinks - no longer used hereon
  blocklinks.clear();

  if (fromValidateDBBinary) {
    cout << "[" << getTime() << "] Checking dir blocks" << endl;
  } else {
    LOG_GENERAL(INFO, "Checking dir blocks");
  }

  // Check the dir blocks and reconstruct latest DS committee
  DequeOfNode dsComm;
  for (const auto &dsKey : *m_mediator.m_initialDSCommittee) {
    dsComm.emplace_back(dsKey, Peer());
  }

  if (fromValidateDBBinary) {
    if (!m_mediator.m_validator->CheckDirBlocks(dirBlocks, dsComm, 1, dsComm)) {
      LOG_GENERAL(WARNING, "Failed to verify Dir Blocks");
      return false;
    }
  } else {
    if (!m_mediator.m_validator->CheckDirBlocksNoUpdate(dirBlocks, dsComm, 1,
                                                        dsComm)) {
      LOG_GENERAL(WARNING, "Failed to verify Dir Blocks");
      // Set validation state for StatusServer
      m_mediator.m_validateState = ValidateState::ERROR;
      return false;
    }
  }

  // Clear dirBlocks - no longer used hereon
  dirBlocks.clear();

  if (fromValidateDBBinary) {
    cout << "[" << getTime() << "] Checking Tx blocks" << endl;
  } else {
    LOG_GENERAL(INFO, "Checking Tx blocks");
  }

  // Check the latest Tx Block
  if (!IGNORE_BLOCKCOSIG_CHECK &&
      !m_mediator.m_validator->CheckBlockCosignature(latestTxBlock, dsComm)) {
    LOG_GENERAL(WARNING, "CheckBlockCosignature failed");
    // Set validation state for StatusServer
    m_mediator.m_validateState = ValidateState::ERROR;
    return false;
  }

  // Check the other Tx blocks
  shared_ptr<bool> result = make_shared<bool>(new bool(true));

  // This lambda performs all the checks on one Tx block
  auto validateOneTxBlock =
      [&, result, fromValidateDBBinary](uint64_t blockNum) mutable -> void {
    // Abort checking if overall result is false already
    if (!*result && !fromValidateDBBinary) {
      return;
    }
    if (blockNum % 1000 == 0) {
      if (fromValidateDBBinary) {
        cout << "[" << getTime() << "] On Tx block " << blockNum << endl;
      } else {
        LOG_GENERAL(INFO, "On Tx block " << blockNum);
      }
    }

    // Fetch the block
    TxBlockSharedPtr txBlock;
    if (!BlockStorage::GetBlockStorage().GetTxBlock(blockNum, txBlock)) {
      LOG_GENERAL(WARNING, "Missing FB: " << blockNum);
      *result = false;
      return;
    }

    // Check that prevHash field == hash of previous Tx block
    if (blockNum > 0 && !IGNORE_BLOCKCOSIG_CHECK) {
      TxBlockSharedPtr txBlockPrev;
      if (!BlockStorage::GetBlockStorage().GetTxBlock(blockNum - 1,
                                                      txBlockPrev)) {
        LOG_GENERAL(WARNING, "Missing FB: " << blockNum - 1);
        *result = false;
        return;
      }
      const BlockHash &prevHash = txBlock->GetHeader().GetPrevHash();
      const BlockHash &prevBlockHash = txBlockPrev->GetHeader().GetMyHash();
      if (prevHash != prevBlockHash) {
        LOG_CHECK_FAIL("Prev hash for block " << blockNum, prevHash,
                       prevBlockHash);
        *result = false;
        return;
      }
    }

    // Check the microblocks
    const auto &microblockInfos = txBlock->GetMicroBlockInfos();
    for (const auto &mbInfo : microblockInfos) {
      MicroBlockSharedPtr mbptr;
      // Skip because empty microblocks are not stored
      if (mbInfo.m_txnRootHash == TxnHash()) {
        continue;
      }
      if (BlockStorage::GetBlockStorage().GetMicroBlock(mbInfo.m_microBlockHash,
                                                        mbptr)) {
        if (find(VERIFIER_EXCLUSION_LIST.begin(), VERIFIER_EXCLUSION_LIST.end(),
                 make_pair(blockNum, mbInfo.m_shardId)) !=
            VERIFIER_EXCLUSION_LIST.end()) {
          continue;
        }
        // Check the transactions
        const auto &tranHashes = mbptr->GetTranHashes();
        for (const auto &tranHash : tranHashes) {
          TxBodySharedPtr tx;
          if (!BlockStorage::GetBlockStorage().CheckTxBody(tranHash)) {
            LOG_GENERAL(WARNING, "FB: " << blockNum
                                        << " MB: " << mbInfo.m_shardId
                                        << " Missing Tx: " << tranHash);
            *result = false;
          }
        }
      } else {
        LOG_GENERAL(WARNING,
                    "FB: " << blockNum
                           << " Missing MB: " << mbInfo.m_microBlockHash
                           << " Check if MB is in microblock exclusion list");
        if (find(VERIFIER_MICROBLOCK_EXCLUSION_LIST.begin(),
                 VERIFIER_MICROBLOCK_EXCLUSION_LIST.end(),
                 make_pair(blockNum, mbInfo.m_shardId)) !=
            VERIFIER_MICROBLOCK_EXCLUSION_LIST.end()) {
          continue;
        }
        *result = false;
      }
    }
  };

  // If using validateDB binary, we use a thread pool to get fast results
  // If using within zilliqa process, we do block validation sequentially to
  // control resource consumption
  uint64_t blockNum = 0;
  if (fromValidateDBBinary) {
    const unsigned int NUMTHREADS = 10;
    const int MAXJOBSLEFT = NUMTHREADS * 3;
    ThreadPool validatePool(NUMTHREADS, "ValidatePool");

    while (blockNum <= latestTxBlockNum) {
      validatePool.AddJob([validateOneTxBlock, blockNum]() mutable -> void {
        validateOneTxBlock(blockNum);
      });

      while (validatePool.GetJobsLeft() > MAXJOBSLEFT) {
      }

      blockNum++;
    }

    while (validatePool.GetJobsLeft() > 0) {
      std::this_thread::sleep_for(std::chrono::seconds(1));
    }

    cout << "[" << getTime() << "] Done" << endl;
  } else {
    while (blockNum <= latestTxBlockNum) {
      validateOneTxBlock(blockNum);
      if (!*result) {
        break;
      }
      blockNum++;
    }
    LOG_GENERAL(INFO, "Done");
  }

  // Set validation state for StatusServer
  m_mediator.m_validateState =
      *result ? ValidateState::DONE : ValidateState::ERROR;

  return *result;
}

void Node::ClearUnconfirmedTxn() {
  LOG_MARKER();
  {
    unique_lock<shared_timed_mutex> g(m_unconfirmedTxnsMutex);
    m_unconfirmedTxns.clear();
  }
}

bool Node::ValidateDB() {
  LOG_MARKER();

  if (!LOOKUP_NODE_MODE) {
    LOG_GENERAL(WARNING,
                "Node::ValidateDB not expected to be called from non-lookup.");
    return false;
  }

  auto validate_func = [this]() mutable -> void {
    try {
      CheckIntegrity();
    } catch (...) {
      LOG_GENERAL(WARNING, "Node::CheckIntegrity failed.");
      // Set validation state for StatusServer
      m_mediator.m_validateState = ValidateState::ERROR;
    }
  };
  DetachedFunction(1, validate_func);

  return true;
}

void Node::Prepare(bool runInitializeGenesisBlocks) {
  LOG_MARKER();
  m_mediator.m_currentEpochNum =
      m_mediator.m_txBlockChain.GetLastBlock().GetHeader().GetBlockNum() + 1;
  m_mediator.UpdateDSBlockRand(runInitializeGenesisBlocks);
  m_mediator.UpdateTxBlockRand(runInitializeGenesisBlocks);
  LOG_GENERAL(WARNING, "BZ: Prepare -> POW_SUBMISSION");
  SetState(POW_SUBMISSION);
  POW::GetInstance().EthashConfigureClient(
      m_mediator.m_dsBlockChain.GetLastBlock().GetHeader().GetBlockNum() + 1,
      FULL_DATASET_MINE);
}

void Node::WaitForNextTwoBlocksBeforeRejoin() {
  // wait until next two txblocks are mined to give lookup enough time to
  // upload incr data to S3.
  unique_lock<mutex> lock(m_mediator.m_lookup->m_MutexCVSetTxBlockFromSeed);
  m_mediator.m_lookup->SetSyncType(SyncType::RECOVERY_ALL_SYNC);

  uint64_t oldBlkCount = m_mediator.m_txBlockChain.GetBlockCount();
  LOG_GENERAL(INFO, "Wait until next two txblock are recvd from lookup..");
  while (true) {
    do {
      m_mediator.m_lookup->GetTxBlockFromSeedNodes(
          m_mediator.m_txBlockChain.GetBlockCount(), 0);
      // TODO: cv fix
    } while (m_mediator.m_lookup->cv_setTxBlockFromSeed.wait_for(
                 lock, chrono::seconds(RECOVERY_SYNC_TIMEOUT)) ==
             cv_status::timeout);
    if (m_mediator.m_txBlockChain.GetBlockCount() > oldBlkCount + 1) {
      LOG_GENERAL(INFO, "Received next two txblocks. Ok to rejoin now!")
      break;
    }
    this_thread::sleep_for(chrono::seconds(RECOVERY_SYNC_TIMEOUT));
  }

  m_mediator.m_lookup->SetSyncType(SyncType::NO_SYNC);
}

bool Node::StartRetrieveHistory(const SyncType syncType,
                                bool &allowRecoveryAllSync,
                                bool rejoiningAfterRecover) {
  LOG_MARKER();

  m_mediator.m_txBlockChain.Reset();
  m_mediator.m_dsBlockChain.Reset();
  m_mediator.m_blocklinkchain.Reset();
  {
    DequeOfNode buildDSComm;
    lock_guard<mutex> lock(m_mediator.m_mutexInitialDSCommittee);
    if (m_mediator.m_initialDSCommittee->size() != 0) {
      for (const auto &initDSCommKey : *m_mediator.m_initialDSCommittee) {
        buildDSComm.emplace_back(initDSCommKey, Peer());
        // Set initial ds committee with null peer
      }
    } else {
      LOG_GENERAL(FATAL, "Initial DS comm size 0 ");
    }

    m_mediator.m_blocklinkchain.SetBuiltDSComm(buildDSComm);
  }

  m_mediator.m_DSCommittee->clear();

  uint16_t ds_consensusLeaderID = 0;

  if (!BlockStorage::GetBlockStorage().GetDSCommittee(m_mediator.m_DSCommittee,
                                                      ds_consensusLeaderID)) {
    LOG_GENERAL(WARNING,
                "Retrieve history error due to failed to get ds committee.");
    return false;
  }

  m_mediator.m_ds->SetConsensusLeaderID(ds_consensusLeaderID);

  unordered_map<string, Peer> ipMapping;
  GetIpMapping(ipMapping);

  if (!ipMapping.empty()) {
    for (auto &ds : *m_mediator.m_DSCommittee) {
      string pubKey;
      if (!DataConversion::SerializableToHexStr(ds.first, pubKey)) {
        LOG_GENERAL(WARNING, "Error converting pubkey to string");
        continue;
      }

      if (ipMapping.find(pubKey) != ipMapping.end()) {
        ds.second = ipMapping.at(pubKey);
      }
    }
  }

  bool bDS = false;
  for (auto &i : *m_mediator.m_DSCommittee) {
    if (i.first == m_mediator.m_selfKey.second) {
      if (syncType == NEW_SYNC &&
          i.second != m_mediator.m_selfPeer) {  // IP of restarted ds node has
        // to be same as in committee
        LOG_GENERAL(WARNING,
                    "Seems different IP-Port is used by this ds node after "
                    "being restarted!")
        break;
      } else {
        i.second = Peer();
        bDS = true;
        break;
      }
    }
  }

  // Add ds guard nodes to blacklist exclusion list
  Guard::GetInstance().AddDSGuardToBlacklistExcludeList(
      *m_mediator.m_DSCommittee);
  m_mediator.m_lookup->RemoveSeedNodesFromBlackList();

  if (SyncType::RECOVERY_ALL_SYNC == syncType) {
    Blacklist::GetInstance().Enable(false);
  }

  if (!LOOKUP_NODE_MODE && SyncType::RECOVERY_ALL_SYNC == syncType) {
    LOG_GENERAL(INFO, "Non-lookup node, wait "
                          << WAIT_LOOKUP_WAKEUP_IN_SECONDS
                          << " seconds for lookup wakeup...");
    this_thread::sleep_for(chrono::seconds(WAIT_LOOKUP_WAKEUP_IN_SECONDS));
  }

  m_retriever = std::make_shared<Retriever>(m_mediator);

  /// Retrieve block link
  bool ds_result = m_retriever->RetrieveBlockLink();

  /// Retrieve Tx blocks, relative final-block state-delta from persistence
  bool st_result = m_retriever->RetrieveStates();
  bool tx_result = m_retriever->RetrieveTxBlocks();

  if (!tx_result) {
    return false;
  }

  if ((LOOKUP_NODE_MODE && ARCHIVAL_LOOKUP &&
       SyncType::NEW_LOOKUP_SYNC == syncType) ||
      (LOOKUP_NODE_MODE && SyncType::RECOVERY_ALL_SYNC == syncType) ||
      (LOOKUP_NODE_MODE && !ARCHIVAL_LOOKUP &&
       SyncType::LOOKUP_SYNC == syncType)) {
    // Additional safe-guard mechanism, find if have not received any MBs from
    // last N txblks in persistence from S3.
    m_mediator.m_lookup->FindMissingMBsForLastNTxBlks(
        LAST_N_TXBLKS_TOCHECK_FOR_MISSINGMBS);
    m_mediator.m_lookup->CheckAndFetchUnavailableMBs(false);

    // Pull the extseed pubkeys to local store from persistence DB
    lock_guard<mutex> g(m_mediator.m_lookup->m_mutexExtSeedWhitelisted);
    BlockStorage::GetBlockStorage().GetAllExtSeedPubKeys(
        m_mediator.m_lookup->m_extSeedWhitelisted);
  }

  // fetch vcblocks from disk
  if (LOOKUP_NODE_MODE && ARCHIVAL_LOOKUP && MULTIPLIER_SYNC_MODE) {
    std::list<VCBlockSharedPtr> vcblocks;
    if (!BlockStorage::GetBlockStorage().GetAllVCBlocks(vcblocks)) {
      LOG_GENERAL(WARNING, "Failed to get vcBlocks");
      return false;
    }

    lock(m_mutexhistVCBlkForDSBlock, m_mutexhistVCBlkForTxBlock);
    lock_guard<mutex> g(m_mutexhistVCBlkForDSBlock, adopt_lock);
    lock_guard<mutex> g2(m_mutexhistVCBlkForTxBlock, adopt_lock);
    m_histVCBlocksForDSBlock.clear();
    m_histVCBlocksForTxBlock.clear();
    for (const auto &block : vcblocks) {
      if (m_mediator.m_ds->IsDSBlockVCState(
              block->GetHeader().GetViewChangeState())) {
        // this vcblock belongs to dsepoch (some dsblock)
        auto dsEpoch = block->GetHeader().GetViewChangeDSEpochNo();
        m_histVCBlocksForDSBlock[dsEpoch].emplace_back(block);
      } else {
        // this vc blocks belongs to tx epoch (some txblock)
        auto txEpoch = block->GetHeader().GetViewChangeEpochNo();
        m_histVCBlocksForTxBlock[txEpoch].emplace_back(block);
      }
    }

    // sorted map values by vccounter
    for (auto it : m_histVCBlocksForTxBlock) {
      sort(it.second.begin(), it.second.end(),
           [](const VCBlockSharedPtr &a, const VCBlockSharedPtr &b) {
             return a->GetHeader().GetViewChangeCounter() <
                    b->GetHeader().GetViewChangeCounter();
           });
    }

    for (auto it : m_histVCBlocksForDSBlock) {
      sort(it.second.begin(), it.second.end(),
           [](const VCBlockSharedPtr &a, const VCBlockSharedPtr &b) {
             return a->GetHeader().GetViewChangeCounter() <
                    b->GetHeader().GetViewChangeCounter();
           });
    }
  }

  if (/* new node not part of ds committee */ (SyncType::NEW_SYNC == syncType &&
                                               !bDS) ||
      SyncType::NEW_LOOKUP_SYNC == syncType ||
      (rejoiningAfterRecover &&
       (SyncType::NORMAL_SYNC == syncType || SyncType::DS_SYNC == syncType ||
        SyncType::LOOKUP_SYNC == syncType))) {
    return true;
  }

  /// Retrieve lacked Tx blocks from lookup nodes
  if (SyncType::NO_SYNC == m_mediator.m_lookup->GetSyncType() &&
      SyncType::RECOVERY_ALL_SYNC != syncType &&
      SyncType::NEW_SYNC != syncType) {
    uint64_t oldTxNum = m_mediator.m_txBlockChain.GetBlockCount();

    if (LOOKUP_NODE_MODE) {
      if (!ARCHIVAL_LOOKUP && !m_mediator.m_lookup->GetMyLookupOffline()) {
        LOG_GENERAL(WARNING, "Cannot fetch data from off-line lookup node!");
        return false;
      }
    } else {
      if (!GetOfflineLookups()) {
        LOG_GENERAL(WARNING, "Cannot fetch data from lookup node!");
        return false;
      }

      unique_lock<mutex> lock(m_mediator.m_lookup->m_MutexCVSetTxBlockFromSeed);
      m_mediator.m_lookup->SetSyncType(SyncType::LOOKUP_SYNC);

      do {
        m_mediator.m_lookup->GetTxBlockFromSeedNodes(
            m_mediator.m_txBlockChain.GetBlockCount(), 0);
        LOG_GENERAL(INFO,
                    "Retrieve final block from lookup node, please wait...");
        // TODO: cv fix
      } while (m_mediator.m_lookup->cv_setTxBlockFromSeed.wait_for(
                   lock, chrono::seconds(RECOVERY_SYNC_TIMEOUT)) ==
               cv_status::timeout);

      m_mediator.m_lookup->SetSyncType(SyncType::NO_SYNC);

      /// If node recovery lagging behind too much, apply re-join
      /// process instead of node recovery
      if (m_mediator.m_txBlockChain.GetBlockCount() > oldTxNum + 1) {
        LOG_GENERAL(WARNING,
                    "Node recovery lagging behind too much, apply re-join "
                    "process instead");
        return false;
      }
    }

    /// Retrieve lacked final-block state-delta from lookup nodes
    if (m_mediator.m_txBlockChain.GetBlockCount() > oldTxNum) {
      unique_lock<mutex> lock(
          m_mediator.m_lookup->m_mutexSetStateDeltaFromSeed);
      m_mediator.m_lookup->SetSyncType(SyncType::LOOKUP_SYNC);
      m_mediator.m_lookup->m_skipAddStateDeltaToAccountStore = false;
      do {
        m_mediator.m_lookup->GetStateDeltaFromSeedNodes(
            m_mediator.m_txBlockChain.GetLastBlock().GetHeader().GetBlockNum());
        LOG_GENERAL(INFO,
                    "Retrieve final block state delta from lookup node, please "
                    "wait...");
        // TODO: cv fix
      } while (m_mediator.m_lookup->cv_setStateDeltaFromSeed.wait_for(
                   lock, chrono::seconds(RECOVERY_SYNC_TIMEOUT)) ==
               cv_status::timeout);

      m_mediator.m_lookup->SetSyncType(SyncType::NO_SYNC);
    }
  }

  /// Rejoin will be applied following below rules:
  /// 1. Non-lookup node &&
  /// 2. Not from upgrading mode &&
  /// 3. Not from re-join mode &&
  /// 4. Not from recovery-all mode &&
  /// 5. Still in first DS epoch, or in vacuous epoch
  if (!LOOKUP_NODE_MODE &&
      SyncType::NO_SYNC == m_mediator.m_lookup->GetSyncType() &&
      SyncType::RECOVERY_ALL_SYNC != syncType &&
      (m_mediator.m_txBlockChain.GetLastBlock().GetHeader().GetBlockNum() <
           NUM_FINAL_BLOCK_PER_POW ||
       CommonUtils::IsVacuousEpoch(
           m_mediator.m_txBlockChain.GetLastBlock().GetHeader().GetBlockNum() +
           1))) {
    LOG_GENERAL(WARNING,
                "Node recovery with vacuous epoch or in first DS epoch, apply "
                "re-join process instead");
    return false;
  }

  /// Save coin base for final block, from last DS epoch to current TX epoch
  /// However, if the last tx block is one from vacaous epoch, its already too
  /// late and coinbase info is of no use. so skip saving coinbase
  if (bDS &&
      (m_mediator.m_txBlockChain.GetLastBlock().GetHeader().GetBlockNum() + 1) %
              NUM_FINAL_BLOCK_PER_POW !=
          0) {
    for (uint64_t blockNum =
             m_mediator.m_dsBlockChain.GetLastBlock().GetHeader().GetEpochNum();
         blockNum <=
         m_mediator.m_txBlockChain.GetLastBlock().GetHeader().GetBlockNum();
         ++blockNum) {
      LOG_GENERAL(INFO, "Update coin base for finalblock with blockNum: "
                            << blockNum << ", reward: "
                            << m_mediator.m_txBlockChain.GetBlock(blockNum)
                                   .GetHeader()
                                   .GetRewards());
      m_mediator.m_ds->SaveCoinbase(
          m_mediator.m_txBlockChain.GetBlock(blockNum).GetB1(),
          m_mediator.m_txBlockChain.GetBlock(blockNum).GetB2(),
          CoinbaseReward::FINALBLOCK_REWARD, blockNum + 1);
      m_mediator.m_ds->m_totalTxnFees +=
          m_mediator.m_txBlockChain.GetBlock(blockNum).GetHeader().GetRewards();
    }
  }

  /// Retrieve sharding structure and setup relative variables
  if (!BlockStorage::GetBlockStorage().GetShardStructure(
          m_mediator.m_ds->m_shards)) {
    LOG_GENERAL(WARNING, "BlockStorage::GetShardStructure failed");
  }

  if (!ipMapping.empty()) {
    for (auto &node : m_mediator.m_ds->m_shards) {
      string pubKey;
      if (!DataConversion::SerializableToHexStr(get<SHARD_NODE_PUBKEY>(node),
                                                pubKey)) {
        LOG_GENERAL(WARNING, "Error converting pubkey to string");
        continue;
      }

      if (ipMapping.find(pubKey) != ipMapping.end()) {
        get<SHARD_NODE_PEER>(node) = ipMapping.at(pubKey);
      }
    }
  }

  bool bInShardStructure = false;
  bool bIpChanged = false;

  if (LOOKUP_NODE_MODE) {
    m_mediator.m_lookup->ProcessEntireShardingStructure();
  } else {
    LoadShardingStructure(true);
    lock_guard<mutex> g(m_mediator.m_ds->m_mutexMapNodeReputation);
    m_mediator.m_ds->ProcessShardingStructure(
        m_mediator.m_ds->m_shards, m_mediator.m_ds->m_mapNodeReputation);
  }
  bool rejoinCondition =
      REJOIN_NODE_NOT_IN_NETWORK && !LOOKUP_NODE_MODE && !bDS;

  if (rejoinCondition && bIpChanged) {
    LOG_GENERAL(
        INFO, "My IP has been changed. So will broadcast my new IP to network");
    if (!UpdateShardNodeIdentity()) {
      WaitForNextTwoBlocksBeforeRejoin();
      return false;
    }
  }

  m_mediator.m_consensusID =
      (m_mediator.m_txBlockChain.GetBlockCount()) % NUM_FINAL_BLOCK_PER_POW;

  /// Save coin base for micro block, from last DS epoch to current TX epoch
  /// However, if the last tx block is one from vacaous epoch, its already too
  /// late and coinbase info is of no use. so skip saving coinbase
  if (bDS &&
      (m_mediator.m_txBlockChain.GetLastBlock().GetHeader().GetBlockNum() + 1) %
              NUM_FINAL_BLOCK_PER_POW !=
          0) {
    m_mediator.m_ds->SetState(DirectoryService::DirState::SYNC);
    std::list<MicroBlockSharedPtr> microBlocks;
    if (BlockStorage::GetBlockStorage().GetRangeMicroBlocks(
            m_mediator.m_dsBlockChain.GetLastBlock().GetHeader().GetEpochNum(),
            m_mediator.m_txBlockChain.GetLastBlock().GetHeader().GetBlockNum() +
                1,
            0, m_mediator.m_ds->m_shards.size(), microBlocks)) {
      for (const auto &microBlock : microBlocks) {
        LOG_GENERAL(INFO,
                    "Retrieve microblock with epochNum: "
                        << microBlock->GetHeader().GetEpochNum()
                        << ", shardId: " << microBlock->GetHeader().GetShardId()
                        << ", reward: " << microBlock->GetHeader().GetRewards()
                        << " from persistence, and update coin base");
        m_mediator.m_ds->SaveCoinbase(microBlock->GetB1(), microBlock->GetB2(),
                                      microBlock->GetHeader().GetShardId(),
                                      microBlock->GetHeader().GetEpochNum());
      }
    }

    // Send whitelist request to seeds, in case it was blacklisted if was
    // restarted.
    if (ComposeAndSendRemoveNodeFromBlacklist(LOOKUP)) {
      this_thread::sleep_for(
          chrono::seconds(REMOVENODEFROMBLACKLIST_DELAY_IN_SECONDS));
    }

    // failed to fetch mbs/coinbase info from local disk for any epoch
    std::map<uint64_t, std::map<int32_t, std::vector<PubKey>>>
        coinbaseRewardeesTmp;
    m_mediator.m_ds->GetCoinbaseRewardees(coinbaseRewardeesTmp);
    for (auto blockNum =
             m_mediator.m_dsBlockChain.GetLastBlock().GetHeader().GetEpochNum();
         blockNum <=
         m_mediator.m_txBlockChain.GetLastBlock().GetHeader().GetBlockNum();
         blockNum++) {
      const auto &it = coinbaseRewardeesTmp.find(blockNum);
      if (it == coinbaseRewardeesTmp.end() ||
          (it->second.size() <= m_mediator.m_txBlockChain.GetBlock(blockNum)
                                    .GetMicroBlockInfos()
                                    .size())) {
        m_mediator.m_lookup->ComposeAndSendGetCosigsRewardsFromSeed(blockNum);
        this_thread::sleep_for(chrono::milliseconds(100));
      }
    }
  }

  bool res = false;

  if (st_result && ds_result && tx_result) {
    if (m_retriever->ValidateStates()) {
      LOG_GENERAL(INFO, "RetrieveHistory Success");
      m_mediator.m_isRetrievedHistory = true;
      res = true;
    }
  }

  if ((bDS && SyncType::NEW_SYNC == syncType) ||
      SyncType::RECOVERY_ALL_SYNC == syncType) {
    m_mediator.m_currentEpochNum =
        m_mediator.m_txBlockChain.GetLastBlock().GetHeader().GetBlockNum();
    m_mediator.IncreaseEpochNum();

    m_consensusLeaderID = 0;
    m_mediator.UpdateDSBlockRand();
    m_mediator.UpdateTxBlockRand();
    m_mediator.m_ds->m_mode = DirectoryService::IDLE;

    for (const auto &ds : *m_mediator.m_DSCommittee) {
      if (ds.first == m_mediator.m_selfKey.second) {
        m_mediator.m_ds->SetConsensusMyID(0);

        for (auto const &i : *m_mediator.m_DSCommittee) {
          if (i.first == m_mediator.m_selfKey.second) {
            LOG_EPOCH(INFO, m_mediator.m_currentEpochNum,
                      "My node ID for this PoW consensus is "
                          << m_mediator.m_ds->GetConsensusMyID());
            break;
          }

          m_mediator.m_ds->IncrementConsensusMyID();
        }

        m_consensusMyID = m_mediator.m_ds->GetConsensusMyID();

        if (m_mediator.m_DSCommittee
                ->at(m_mediator.m_ds->GetConsensusLeaderID())
                .first == m_mediator.m_selfKey.second) {
          m_mediator.m_ds->m_mode = DirectoryService::PRIMARY_DS;
          LOG_GENERAL(INFO, "Set as DS leader: "
                                << m_mediator.m_selfPeer.GetPrintableIPAddress()
                                << ":"
                                << m_mediator.m_selfPeer.m_listenPortHost);
          LOG_STATE("[IDENT][" << std::setw(15) << std::left
                               << m_mediator.m_selfPeer.GetPrintableIPAddress()
                               << "][" << m_mediator.m_currentEpochNum
                               << "] DSLD");
        } else {
          m_mediator.m_ds->m_mode = DirectoryService::BACKUP_DS;
          LOG_GENERAL(INFO, "Set as DS backup: "
                                << m_mediator.m_selfPeer.GetPrintableIPAddress()
                                << ":"
                                << m_mediator.m_selfPeer.m_listenPortHost);
          LOG_STATE("[IDENT][" << std::setw(15) << std::left
                               << m_mediator.m_selfPeer.GetPrintableIPAddress()
                               << "][" << std::setw(6) << std::left
                               << m_mediator.m_ds->GetConsensusMyID()
                               << "] DSBK");
        }

        break;
      }
    }
  }
  if (rejoinCondition && !bInShardStructure) {
    LOG_GENERAL(WARNING, "Node "
                             << m_mediator.m_selfKey.second
                             << " is not in network, allow the node to sync");
    m_mediator.m_lookup->SetSyncType(SyncType::NORMAL_SYNC);
    allowRecoveryAllSync = true;
    StartSynchronization();
  }
  return res;
}

void Node::GetIpMapping(unordered_map<string, Peer> &ipMapping) {
  LOG_MARKER();

  if (!std::filesystem::exists(IP_MAPPING_FILE_NAME)) {
    LOG_GENERAL(WARNING, IP_MAPPING_FILE_NAME << " not existed!");
    return;
  }

  using boost::property_tree::ptree;
  ptree pt;
  read_xml(IP_MAPPING_FILE_NAME, pt);
  struct in_addr ip_addr {};

  for (const ptree::value_type &v : pt.get_child("mapping")) {
    if (v.first == "peer") {
      inet_pton(AF_INET, v.second.get<string>("ip").c_str(), &ip_addr);
      ipMapping[v.second.get<std::string>("pubkey")] =
          Peer((uint128_t)ip_addr.s_addr, v.second.get<uint32_t>("port"));
    }
  }
}

void Node::RemoveIpMapping() {
  LOG_MARKER();

  if (std::filesystem::exists(IP_MAPPING_FILE_NAME)) {
    if (std::filesystem::remove(IP_MAPPING_FILE_NAME)) {
      LOG_GENERAL(INFO,
                  IP_MAPPING_FILE_NAME << " has been removed successfully.");
    } else {
      LOG_GENERAL(WARNING, IP_MAPPING_FILE_NAME << " cannot be removed!");
    }
  }
}

void Node::WakeupAtTxEpoch() {
  LOG_MARKER();

  if (LOOKUP_NODE_MODE) {
    return;
  }

  LOG_GENERAL(WARNING, "BZ Node::WakeupAtTxEpoch() enter");

  lock_guard<mutex> g(m_mutexShardMember);
  if (DirectoryService::IDLE != m_mediator.m_ds->m_mode) {
    m_myShardMembers = m_mediator.m_DSCommittee;
  }

  m_consensusLeaderID =
      DataConversion::charArrTo16Bits(
          m_mediator.m_txBlockChain.GetLastBlock().GetBlockHash().asBytes()) %
      m_myShardMembers->size();

  if (DirectoryService::IDLE != m_mediator.m_ds->m_mode) {
    if (BROADCAST_GOSSIP_MODE) {
      m_mediator.m_ds->m_forceMulticast = true;
      VectorOfNode peers;
      std::vector<PubKey> pubKeys;
      m_mediator.m_ds->GetEntireNetworkPeerInfo(peers, pubKeys);

      zil::p2p::GetInstance().InitializeRumorManager(peers, pubKeys);
    }
    auto func = [this]() mutable -> void {
      m_mediator.m_ds->RunConsensusOnFinalBlock();
    };
    DetachedFunction(1, func);
    return;
  }

  if (BROADCAST_GOSSIP_MODE) {
    VectorOfNode peers;
    std::vector<PubKey> pubKeys;
    GetEntireNetworkPeerInfo(peers, pubKeys);

    // Initialize every start of DS Epoch
    zil::p2p::GetInstance().InitializeRumorManager(peers, pubKeys);
  }

  SetState(WAITING_FINALBLOCK);
}

bool Node::GetOfflineLookups(bool endless) {
  unsigned int counter = 1;
  while (!m_mediator.m_lookup->m_fetchedOfflineLookups &&
         (counter <= FETCH_LOOKUP_MSG_MAX_RETRY || endless)) {
    m_synchronizer.FetchOfflineLookups(m_mediator.m_lookup);

    {
      unique_lock<mutex> lock(
          m_mediator.m_lookup->m_mutexOfflineLookupsUpdation);
      // TODO: cv fix
      if (m_mediator.m_lookup->cv_offlineLookups.wait_for(
              lock, chrono::seconds(NEW_NODE_SYNC_INTERVAL)) ==
          std::cv_status::timeout) {
        if (!endless) {
          LOG_GENERAL(WARNING, "FetchOfflineLookups Timeout... tried "
                                   << counter << "/"
                                   << FETCH_LOOKUP_MSG_MAX_RETRY << " times");
          counter++;
        }
      } else {
        break;
      }
    }
  }
  if (!m_mediator.m_lookup->m_fetchedOfflineLookups) {
    LOG_GENERAL(WARNING, "Fetch offline lookup nodes failed");
    return false;
  }
  m_mediator.m_lookup->m_fetchedOfflineLookups = false;
  return true;
}

void Node::StartSynchronization() {
  if (LOOKUP_NODE_MODE) {
    LOG_GENERAL(WARNING,
                "Node::StartSynchronization not expected to be called from "
                "LookUp node.");
    return;
  }
  LOG_MARKER();

  SetState(SYNC);

  // Send whitelist request to seeds, in case it was blacklisted if was
  // restarted.
  if (ComposeAndSendRemoveNodeFromBlacklist(LOOKUP)) {
    this_thread::sleep_for(
        chrono::seconds(REMOVENODEFROMBLACKLIST_DELAY_IN_SECONDS));
  }

  auto func = [this]() -> void {
    if (!GetOfflineLookups()) {
      LOG_GENERAL(WARNING, "Cannot rejoin currently");
      return;
    }

    while (m_mediator.m_lookup->GetSyncType() != SyncType::NO_SYNC) {
      m_mediator.m_lookup->ComposeAndSendGetDirectoryBlocksFromSeed(
          m_mediator.m_blocklinkchain.GetLatestIndex() + 1);
      m_synchronizer.FetchLatestTxBlockSeed(
          m_mediator.m_lookup,
          // m_mediator.m_txBlockChain.GetBlockCount());
          m_mediator.m_txBlockChain.GetLastBlock().GetHeader().GetBlockNum() +
              1);
      this_thread::sleep_for(chrono::seconds(m_mediator.m_lookup->m_startedPoW
                                                 ? POW_WINDOW_IN_SECONDS
                                                 : NEW_NODE_SYNC_INTERVAL));
    }
  };

  DetachedFunction(1, func);
}

uint32_t Node::CalculateShardLeaderFromDequeOfNode(
    uint16_t lastBlockHash, uint32_t sizeOfShard,
    const DequeOfNode &shardMembers) {
  LOG_MARKER();
  LOG_GENERAL(INFO, "STEVE lastBlockHash: "
                        << lastBlockHash << ", sizeOfShard: " << sizeOfShard
                        << ", shardMembers.size(): " << shardMembers.size());
  if (GUARD_MODE) {
    uint32_t consensusLeaderIndex = lastBlockHash % sizeOfShard;

    unsigned int iterationCount = 0;
    while (!Guard::GetInstance().IsNodeInShardGuardList(
               shardMembers.at(consensusLeaderIndex).first) &&
           (iterationCount < SHARD_LEADER_SELECT_TOL)) {
      LOG_EPOCH(WARNING, m_mediator.m_currentEpochNum,
                "consensusLeaderIndex " << consensusLeaderIndex
                                        << " is not a shard guard.");
      SHA256Calculator sha2;
      sha2.Update(DataConversion::IntegerToBytes<uint16_t, sizeof(uint16_t)>(
          lastBlockHash));
      lastBlockHash = DataConversion::charArrTo16Bits(sha2.Finalize());
      consensusLeaderIndex = lastBlockHash % sizeOfShard;
      iterationCount++;
    }
    return consensusLeaderIndex;
  } else {
    return lastBlockHash % sizeOfShard;
  }
}

bool Node::CheckState(Action action) {
  if (m_mediator.m_ds->m_mode != DirectoryService::Mode::IDLE &&
      action != PROCESS_FINALBLOCK) {
    LOG_EPOCH(WARNING, m_mediator.m_currentEpochNum,
              "I am a DS node. Why am I getting this message? Action: "
                  << GetActionString(action));
    return false;
  }

  static const std::multimap<NodeState, Action> ACTIONS_FOR_STATE = {
      {POW_SUBMISSION, STARTPOW},
      {POW_SUBMISSION, PROCESS_DSBLOCK},
      {WAITING_DSBLOCK, PROCESS_DSBLOCK},
      {WAITING_FINALBLOCK, PROCESS_FINALBLOCK}};

  bool found = false;

  for (auto pos = ACTIONS_FOR_STATE.lower_bound(m_state);
       pos != ACTIONS_FOR_STATE.upper_bound(m_state); pos++) {
    if (pos->second == action) {
      found = true;
      break;
    }
  }

  if (!found) {
    LOG_EPOCH(WARNING, m_mediator.m_currentEpochNum,
              GetActionString(action)
                  << " not allowed in " << GetStateString());
    return false;
  }

  return true;
}

bool GetOneGenesisAddress(Address &oAddr) {
  if (GENESIS_WALLETS.empty()) {
    LOG_GENERAL(INFO, "could not get one genensis address");
    return false;
  }

  zbytes oAddrBytes;
  if (!DataConversion::HexStrToUint8Vec(GENESIS_WALLETS.front(), oAddrBytes)) {
    LOG_GENERAL(INFO, "invalid genesis key");
    return false;
  }
  oAddr = Address{oAddrBytes};
  return true;
}

bool Node::ProcessSubmitMissingTxn(const zbytes &message, unsigned int offset,
                                   [[gnu::unused]] const Peer &from) {
  zil::local::nodeVar.AddForwardedMissingTx(1);
  if (LOOKUP_NODE_MODE) {
    LOG_GENERAL(WARNING,
                "Node::ProcessSubmitMissingTxn not expected to be called "
                "from LookUp node.");
    return true;
  }

  if (offset >= message.size()) {
    LOG_GENERAL(WARNING, "Invalid txn message, message size: "
                             << message.size()
                             << ", txn data offset: " << offset);
    // TODO: Punish the node send invalid message
    return true;
  }

  unsigned int cur_offset = offset;

  auto msgBlockNum =
      Serializable::GetNumber<uint64_t>(message, offset, sizeof(uint64_t));
  cur_offset += sizeof(uint64_t);

  if (msgBlockNum != m_mediator.m_currentEpochNum) {
    LOG_EPOCH(INFO, m_mediator.m_currentEpochNum,
              "untimely delivery of "
                  << "missing txns. received: " << msgBlockNum
                  << " , local: " << m_mediator.m_currentEpochNum);
  }

  if (CommonUtils::IsVacuousEpoch(msgBlockNum)) {
    LOG_GENERAL(WARNING, "Get missing txn from vacuous epoch, why?");
    return false;
  }

  std::vector<Transaction> txns;
  if (!Messenger::GetTransactionArray(message, cur_offset, txns)) {
    LOG_GENERAL(WARNING, "Messenger::GetTransactionArray failed.");
    return false;
  }

  if (m_prePrepRunning) {
    lock_guard<mutex> g(m_mutexPrePrepMissingTxnhashes);
    if (txns.size() != m_prePrepMissingTxnhashes.size()) {
      LOG_GENERAL(WARNING,
                  "Expected and received number of missing txns mismatched!");
      return false;
    }

    std::sort(m_prePrepMissingTxnhashes.begin(),
              m_prePrepMissingTxnhashes.end());
    std::sort(txns.begin(), txns.end(), [](const auto &l, const auto &r) {
      return l.GetTranID() < r.GetTranID();
    });
    vector<TxnHash> receivedTxnHashes;
    receivedTxnHashes.reserve(txns.size());
    for (auto &h : txns) {
      receivedTxnHashes.emplace_back(h.GetTranID());
    }

    if (!std::equal(m_prePrepMissingTxnhashes.begin(),
                    m_prePrepMissingTxnhashes.end(),
                    receivedTxnHashes.begin())) {
      LOG_GENERAL(WARNING, "Didn't received all missing txns!");
      return false;
    }

    m_prePrepMissingTxnhashes.clear();
  } else {
    LOG_GENERAL(WARNING,
                "Submission of missing txns expected only in preprepare phase "
                "- Rejecting submission");
    return false;
  }

  lock_guard<mutex> g(m_mutexCreatedTransactions);
  for (const auto &submittedTxn : txns) {
    MempoolInsertionStatus status;
    m_createdTxns.insert(submittedTxn, status);
  }
  zil::local::nodeVar.AddTxnInserted(txns.size());

  cv_MicroBlockMissingTxn.notify_all();
  return true;
}

bool Node::ProcessSubmitTransaction(
    const zbytes &message, unsigned int offset,
    [[gnu::unused]] const Peer &from,
    [[gnu::unused]] const unsigned char &startByte) {
  if (LOOKUP_NODE_MODE) {
    LOG_GENERAL(WARNING,
                "Node::ProcessSubmitTransaction not expected to be called "
                "from LookUp node.");
    return true;
  }
  // This message is sent by my shard peers
  // Message = [204-byte transaction]

  LOG_MARKER();

  unsigned int cur_offset = offset;

  unsigned char submitTxnType = message[cur_offset];
  cur_offset += MessageOffset::INST;

  if (submitTxnType == SUBMITTRANSACTIONTYPE::MISSINGTXN) {
    if (m_mediator.m_ds->m_state != DirectoryService::FINALBLOCK_CONSENSUS) {
      LOG_EPOCH(INFO, m_mediator.m_currentEpochNum,
                "As a ds node not in a finalblock consensus state: don't "
                "want missing txns");
      return false;
    }

    ProcessSubmitMissingTxn(message, cur_offset, from);
  }
  return true;
}

bool Node::ProcessTxnPacketFromLookup(
    [[gnu::unused]] const zbytes &message, [[gnu::unused]] unsigned int offset,
    [[gnu::unused]] const Peer &from,
    [[gnu::unused]] const unsigned char &startByte) {
  LOG_MARKER();

  LOG_GENERAL(WARNING, "BZ ProcessTxnPacketFromLookup");

  if (LOOKUP_NODE_MODE) {
    LOG_GENERAL(WARNING,
                "Node::ProcessTxnPacketFromLookup not expected to "
                "be called from LookUp node.");
    return true;
  }

  // check it's at inappropriate timing
  // vacuous epoch -> reject
  // new ds epoch but didn't received ds block yet -> buffer
  // else -> process
  if (m_mediator.GetIsVacuousEpoch()) {
    LOG_GENERAL(WARNING,
                "In vacuous epoch now, shouldn't accept any Txn Packet");
    return false;
  }

  uint64_t epochNumber = 0, dsBlockNum = 0;
  uint32_t shardId = 0;
  PubKey lookupPubKey;
  vector<Transaction> transactions;
  Signature signature;

  if (!Messenger::GetNodeForwardTxnBlock(message, offset, epochNumber,
                                         dsBlockNum, shardId, lookupPubKey,
                                         transactions, signature)) {
    LOG_EPOCH(WARNING, m_mediator.m_currentEpochNum,
              "Messenger::GetNodeForwardTxnBlock failed.");
    return false;
  }

  if (!Lookup::VerifySenderNode(m_mediator.m_lookup->GetLookupNodesStatic(),
                                lookupPubKey)) {
    LOG_EPOCH(WARNING, m_mediator.m_currentEpochNum,
              "Sender pubkey " << lookupPubKey << " not in lookup list");
    return false;
  }

  LOG_GENERAL(INFO, "Received txns: " << transactions.size() << ", from "
                                      << from << ", my shardId is: "
                                      << m_mediator.m_node->m_myshardId);

  {
    // The check here is in case the lookup send the packet
    // earlier than the node receiving DS block, need to wait the
    // node finish processing DS block and update its sharding structure

    lock_guard<mutex> g1(m_mutexDSBlock);

    // Situation 1:
    // Epoch later than genesis epoch, two sub situations:
    // a : Normal DS Block (after vacuous epoch)
    // b : DS Block after fallback (removed)
    // Situation 2:
    // Genesis Epoch 1, two sub situations:
    // a : Normal DS Block (after genesis)
    // b : Fallback happened in epoch 1 when waiting for finalblock (removed)
    if (((m_mediator.m_currentEpochNum % NUM_FINAL_BLOCK_PER_POW == 0) &&
         (m_mediator.m_consensusID != 0)) ||
        ((m_mediator.m_currentEpochNum == 1) &&
         (m_mediator.m_dsBlockChain.GetLastBlock().GetHeader().GetBlockNum() ==
          0))) {
      SHA256Calculator sha256;
      sha256.Update(message);  // message hash
      zbytes msg_hash = sha256.Finalize();
      lock_guard<mutex> g2(m_mutexTxnPacketBuffer);
      m_txnPacketBuffer.emplace(msg_hash, message);
      return true;
    }
  }

  // for shard:
  // 1. DS epoch: lookup dispatch in new DS epoch, distribute immediately until
  // mb consensus started.
  // 2. FB epoch: saying the 2nd epoch after ds epoch, lookup dispatch txn upon
  // mb soft confirmation. Shard node then distribute right away until mb
  // consensus started. During the mb consensus, all the packet received should
  // be buffered

  // for DS:
  // 1. DS epoch: lookup dispatch in new DS epoch, distribute immediately until
  // DSMB started, during DSMB and FB consensus, all packet should be buffered
  // until the next epoch

  bool fromLookup = m_mediator.m_lookup->IsLookupNode(from) &&
                    from.GetPrintableIPAddress() != "127.0.0.1";

  // BZ -- remove this:

  const bool properReq1 =
      (m_mediator.m_ds->m_mode != DirectoryService::Mode::IDLE);

  const bool properReq2 =
      (m_mediator.m_ds->m_mode != DirectoryService::Mode::IDLE &&
       m_mediator.m_node->m_myshardId == DEFAULT_SHARD_ID &&
       m_txn_distribute_window_open &&
       m_mediator.m_ds->m_state == DirectoryService::FINALBLOCK_CONSENSUS_PREP);

  const bool properReq3 =
      (m_mediator.m_ds->m_mode == DirectoryService::Mode::IDLE &&
       m_txn_distribute_window_open && (m_state == WAITING_FINALBLOCK));

  LOG_GENERAL(WARNING, "BZ First: m_mode: " << std::hex
                                            << (int)m_mediator.m_ds->m_mode
                                            << ", m_state: " << std::hex
                                            << (int)m_mediator.m_ds->m_state);
  LOG_GENERAL(WARNING, "BZ Second: m_txn_distribute_window_open: "
                           << m_txn_distribute_window_open);
  LOG_GENERAL(WARNING, "BZ Third: m_state: " << std::hex
                                             << (int)m_mediator.m_ds->m_state);
  LOG_GENERAL(WARNING, "BZ States for proper are << " << properReq1 << ", "
                                                      << properReq2 << ", "
                                                      << properReq2);
  const bool properState = properReq1 || properReq2 || properReq3;
  if (!properState) {
    if ((epochNumber + (fromLookup ? 0 : 1)) < m_mediator.m_currentEpochNum) {
      LOG_GENERAL(WARNING, "Txn packet from older epoch, discard");
      return false;
    }
    lock_guard<mutex> g(m_mutexTxnPacketBuffer);
    LOG_GENERAL(INFO,
                "Received not in the proper state, store txn packet to buffer");
    if (fromLookup) {
      LOG_STATE("[TXNPKTPROC]["
                << std::setw(15) << std::left
                << m_mediator.m_selfPeer.GetPrintableIPAddress() << "]["
                << m_mediator.m_currentEpochNum << "][" << shardId << "]["
                << string(lookupPubKey).substr(0, 6) << "][" << message.size()
                << "] RECVFROMLOOKUP");
    }
    SHA256Calculator sha256;
    sha256.Update(message);  // message hash
    zbytes msg_hash = sha256.Finalize();
    m_txnPacketBuffer.emplace(msg_hash, message);
  } else {
    // not from lookup and in proper state
    if (fromLookup) {
      LOG_GENERAL(INFO, "Packet received from a lookup node");
    } else {
      LOG_GENERAL(INFO, "Packet received from a non-lookup node");
    }

    return ProcessTxnPacketFromLookupCore(message, epochNumber, dsBlockNum,
                                          shardId, lookupPubKey, transactions);
  }

  return true;
}

bool Node::ProcessTxnPacketFromLookupCore(const zbytes &message,
                                          const uint64_t &epochNum,
                                          const uint64_t &dsBlockNum,
                                          const uint32_t &shardId,
                                          const PubKey &lookupPubKey,
                                          const vector<Transaction> &txns) {
  LOG_MARKER();

  LOG_GENERAL(WARNING, "BZ ProcessTxnPacketFromLookupCore");

  if (LOOKUP_NODE_MODE) {
    LOG_GENERAL(WARNING,
                "Node::ProcessTxnPacketFromLookupCore not expected to "
                "be called from LookUp node.");
    return true;
  }

  SHA256Calculator sha256;
  sha256.Update(message);  // message hash
  zbytes msg_hash = sha256.Finalize();

  {
    lock_guard<mutex> g(m_mutexTxnPktInProcess);
    if (!m_txnPktInProcess.emplace(msg_hash).second) {
      // Already added to buffer until ready to be processed.
      // This message could be duplicate one received from peer
      // while we were waiting for original one to be signalled(cv_txnPacket)
      // after FB is received.
      LOG_GENERAL(
          INFO,
          "Already have txnpkt to be processed. So ignoring duplicate one!")
      return false;
    }
  }

  if (m_mediator.m_lookup->GetSyncType() != SyncType::NO_SYNC) {
    LOG_GENERAL(WARNING, "This node already started rejoin, ignore txn packet");
    return false;
  }

  if (epochNum + PACKET_EPOCH_LATE_ALLOW < m_mediator.m_currentEpochNum) {
    LOG_EPOCH(WARNING, m_mediator.m_currentEpochNum,
              "The epoch when the packet from is too late (" << epochNum
                                                             << "), reject");
    return false;
  }

  if (dsBlockNum !=
      m_mediator.m_dsBlockChain.GetLastBlock().GetHeader().GetBlockNum()) {
    LOG_GENERAL(WARNING, "Wrong DS block num ("
                             << dsBlockNum << "), expected ("
                             << m_mediator.m_dsBlockChain.GetLastBlock()
                                    .GetHeader()
                                    .GetBlockNum()
                             << ")");
    return false;
  }

  if (shardId != m_myshardId) {
    LOG_GENERAL(WARNING, "BZ Wrong Shard (" << shardId << "), m_myshardId ("
                                            << m_myshardId << ")");
    return false;
  }

  if (m_mediator.GetIsVacuousEpoch()) {
    LOG_GENERAL(WARNING, "Already in vacuous epoch, stop proc txn");
    return false;
  }

  if (BROADCAST_GOSSIP_MODE) {
    LOG_STATE("[TXNPKTPROC-CORE]["
              << std::setw(15) << std::left
              << m_mediator.m_selfPeer.GetPrintableIPAddress() << "]["
              << m_mediator.m_currentEpochNum << "][" << shardId << "]["
              << string(lookupPubKey).substr(0, 6) << "][" << message.size()
              << "] BEGN");
    if (zil::p2p::GetInstance().SpreadRumor(message)) {
      LOG_STATE("[TXNPKTPROC-INITIATE]["
                << std::setw(15) << std::left
                << m_mediator.m_selfPeer.GetPrintableIPAddress() << "]["
                << m_mediator.m_currentEpochNum << "][" << shardId << "]["
                << string(lookupPubKey).substr(0, 6) << "][" << message.size()
                << "] BEGN");
    } else {
      LOG_STATE("[TXNPKTPROC]["
                << std::setw(15) << std::left
                << m_mediator.m_selfPeer.GetPrintableIPAddress() << "]["
                << m_mediator.m_currentEpochNum << "][" << shardId << "]["
                << string(lookupPubKey).substr(0, 6) << "][" << message.size()
                << "] BEGN");
    }
  } else {
    vector<Peer> toSend;
    {
      lock_guard<mutex> g(m_mutexShardMember);
      for (const auto &it : *m_myShardMembers) {
        toSend.push_back(it.second);
      }
    }
    LOG_GENERAL(INFO, "[Batching] Broadcast my txns to other shard members: ");
    for (const auto &member : toSend) {
      LOG_GENERAL(WARNING,
                  "BZ: Sending to : " << member.GetPrintableIPAddress());
    }

    zil::p2p::GetInstance().SendBroadcastMessage(toSend, message);
  }

#ifdef DM_TEST_DM_LESSTXN_ONE
  uint32_t dm_test_id = (m_mediator.m_ds->GetConsensusLeaderID() + 1) %
                        m_mediator.m_DSCommittee->size();
  LOG_EPOCH(WARNING, m_mediator.m_currentEpochNum,
            "Consensus ID for DM1 test is " << dm_test_id);
  if (m_mediator.m_ds->m_mode != DirectoryService::Mode::IDLE &&
      m_mediator.m_ds->GetConsensusMyID() == dm_test_id) {
    LOG_EPOCH(WARNING, m_mediator.m_currentEpochNum,
              "Letting one of the backups accept less txns from lookup "
              "comparing to the others (DM_TEST_DM_LESSTXN_ONE)");
    return false;
  } else {
    LOG_EPOCH(WARNING, m_mediator.m_currentEpochNum,
              "The node triggered DM_TEST_DM_LESSTXN_ONE is "
                  << m_mediator.m_DSCommittee->at(dm_test_id).second);
  }
#endif  // DM_TEST_DM_LESSTXN_ONE

#ifdef DM_TEST_DM_LESSTXN_ALL
  if (m_mediator.m_ds->m_mode == DirectoryService::Mode::BACKUP_DS) {
    LOG_EPOCH(WARNING, m_mediator.m_currentEpochNum,
              "Letting all of the backups accept less txns from lookup "
              "comparing to the leader (DM_TEST_DM_LESSTXN_ALL)");
    return false;
  }
#endif  // DM_TEST_DM_LESSTXN_ALL

#ifdef DM_TEST_DM_MORETXN_LEADER
  if (m_mediator.m_ds->m_mode == DirectoryService::Mode::PRIMARY_DS) {
    LOG_EPOCH(WARNING, m_mediator.m_currentEpochNum,
              "I the DS leader triggered DM_TEST_DM_MORETXN_LEADER");
    return false;
  }
#endif  // DM_TEST_DM_MORETXN_LEADER

#ifdef DM_TEST_DM_MORETXN_HALF
  if (m_mediator.m_ds->m_mode != DirectoryService::Mode::IDLE &&
      (m_mediator.m_ds->m_mode == DirectoryService::Mode::PRIMARY_DS ||
       (m_mediator.m_ds->GetConsensusMyID() % 2 == 0))) {
    if (m_mediator.m_ds->m_mode == DirectoryService::Mode::PRIMARY_DS) {
      LOG_EPOCH(WARNING, m_mediator.m_currentEpochNum,
                "I the DS leader triggered DM_TEST_DM_MORETXN_HALF");
    } else {
      LOG_EPOCH(WARNING, m_mediator.m_currentEpochNum,
                "My consensus id " << m_mediator.m_ds->GetConsensusMyID()
                                   << " triggered DM_TEST_DM_MORETXN_HALF");
    }
    return false;
  }
#endif  // DM_TEST_DM_MORETXN_HALF

  if (m_mediator.m_ds->m_mode == DirectoryService::Mode::IDLE &&
      m_state != WAITING_FINALBLOCK) {
    unique_lock<mutex> lk(m_mutexCVTxnPacket);
    m_txnPacketThreadOnHold++;
    cv_txnPacket.wait(lk, [this] { return m_state == WAITING_FINALBLOCK; });
  }

  // Process the txns
  unsigned int processed_count = 0;

  LOG_GENERAL(INFO, "Start check txn packet from lookup");

  std::vector<Transaction> checkedTxns;
  vector<pair<TxnHash, TxnStatus>> rejectTxns;
  for (const auto &txn : txns) {
    TxnStatus error;
    if (m_mediator.m_validator->CheckCreatedTransactionFromLookup(txn, error)) {
      checkedTxns.push_back(txn);
    } else {
      LOG_GENERAL(WARNING, "Txn " << txn.GetTranID().hex() << " is not valid.");
      rejectTxns.emplace_back(txn.GetTranID(), error);
    }

    processed_count++;

    if (processed_count % 100 == 0) {
      LOG_GENERAL(INFO, processed_count << " txns from packet processed");
    }
  }

  {
    lock_guard<mutex> g(m_mutexCreatedTransactions);
    LOG_GENERAL(INFO,
                "TxnPool size before processing: " << m_createdTxns.size());

    for (const auto &txn : checkedTxns) {
      MempoolInsertionStatus status;
      if (!m_createdTxns.insert(txn, status)) {
        {
          if (status.first != TxnStatus::MEMPOOL_ALREADY_PRESENT) {
            // Skipping MEMPOOL_ALREADY_PRESENT because this is a duplicate
            // issue, hence if this comes, either the txn should be confirmed or
            // if it is pending/dropped there should be some other cause which
            // is primary.
            rejectTxns.emplace_back(status.second, status.first);
          }
          LOG_GENERAL(INFO, "Txn " << txn.GetTranID().hex()
                                   << " rejected by pool due to ( "
                                   << (int)status.first << ") "
                                   << status.first);
        }
      } else {
        if (status.first != TxnStatus::NOT_PRESENT) {
          // Txn added with deletion of some previous txn
          rejectTxns.emplace_back(status.second, status.first);
          LOG_GENERAL(INFO, "Txn " << status.second
                                   << " removed from pool due to "
                                   << status.first);
        }
        LOG_GENERAL(INFO, "Txn " << txn.GetTranID().hex() << " added to pool");
      }
    }

    LOG_GENERAL(WARNING, "Txn processed: " << processed_count
                                           << " TxnPool size after processing: "
                                           << m_createdTxns.size());

    zil::local::nodeVar.AddTxnInserted(checkedTxns.size());
    zil::local::nodeVar.SetTxnPool(m_createdTxns.size());
  }

  {
    unique_lock<shared_timed_mutex> g(m_unconfirmedTxnsMutex);
    for (const auto &txnhashStatus : rejectTxns) {
      m_unconfirmedTxns.emplace(txnhashStatus);
    }
  }

  LOG_STATE("[TXNPKTPROC][" << std::setw(15) << std::left
                            << m_mediator.m_selfPeer.GetPrintableIPAddress()
                            << "][" << m_mediator.m_currentEpochNum << "]["
                            << shardId << "]["
                            << string(lookupPubKey).substr(0, 6) << "] DONE ["
                            << processed_count << "]");

  if (m_txnPacketThreadOnHold > 0) {
    m_txnPacketThreadOnHold--;
  }

  return true;
}

bool Node::ProcessProposeGasPrice(
    [[gnu::unused]] const zbytes &message, [[gnu::unused]] unsigned int offset,
    [[gnu::unused]] const Peer &from,
    [[gnu::unused]] const unsigned char &startByte) {
  LOG_MARKER();

  if (LOOKUP_NODE_MODE) {
    LOG_GENERAL(WARNING,
                "Node::ProcessProposeGasPrice not expected to "
                "be called from LookUp node.");
    return true;
  }

  if (IsMessageSizeInappropriate(message.size(), offset, UINT128_SIZE)) {
    LOG_GENERAL(WARNING,
                "Message size for ProcessProposeGasPrice is too short");
    return false;
  }

  if (string(from.GetPrintableIPAddress()) != LEGAL_GAS_PRICE_IP) {
    LOG_GENERAL(WARNING, "Sender " << from << " is not from localhost");
    return false;
  }

  lock(m_mutexDSBlock, m_mutexGasPrice);
  lock_guard<mutex> g(m_mutexDSBlock, adopt_lock);
  lock_guard<mutex> g2(m_mutexGasPrice, adopt_lock);

  uint128_t gasPriceProposal =
      Serializable::GetNumber<uint128_t>(message, offset, UINT128_SIZE);
  offset += UINT128_SIZE;
  LOG_GENERAL(INFO, "Received gas price proposal: " << gasPriceProposal
                                                    << " Current GasPrice "
                                                    << m_proposedGasPrice);
  m_proposedGasPrice = max(m_proposedGasPrice, gasPriceProposal);
  LOG_GENERAL(INFO, "Newly proposed gas price: " << m_proposedGasPrice);

  return true;
}

void Node::CommitTxnPacketBuffer(bool ignorePktForPrevEpoch) {
  LOG_MARKER();

  if (LOOKUP_NODE_MODE) {
    LOG_GENERAL(WARNING,
                "Node::CommitTxnPacketBuffer not expected to "
                "be called from LookUp node.");
    return;
  }

  lock_guard<mutex> g(m_mutexTxnPacketBuffer);
  for (const auto &entry : m_txnPacketBuffer) {
    uint64_t epochNumber = 0, dsBlockNum = 0;
    uint32_t shardId = 0;
    PubKey lookupPubKey;
    vector<Transaction> transactions;
    Signature signature;
    const auto &message = entry.second;

    if (!Messenger::GetNodeForwardTxnBlock(
            message, MessageOffset::BODY, epochNumber, dsBlockNum, shardId,
            lookupPubKey, transactions, signature)) {
      LOG_EPOCH(WARNING, m_mediator.m_currentEpochNum,
                "Messenger::GetNodeForwardTxnBlock failed.");
      continue;
    }
    if (!(ignorePktForPrevEpoch &&
          (epochNumber < m_mediator.m_currentEpochNum))) {
      LOG_GENERAL(WARNING,
                  "BZ CommitTxnPacketBuffer will do for transactions: ");
      for (const auto &tran : transactions) {
        LOG_GENERAL(WARNING, "BZ: Tran hash: " << tran.GetTranID().hex());
      }
      ProcessTxnPacketFromLookupCore(message, epochNumber, dsBlockNum, shardId,
                                     lookupPubKey, transactions);
    }
  }
  m_txnPacketBuffer.clear();
}

// Used by Zilliqa in pow branch. This will be useful for us when doing the
// accounts and wallet in the future. bool Node::ProcessCreateAccounts(const
// bytes & message, unsigned int offset, const Peer & from)
// {
// #ifndef IS_LOOKUP_NODE
//     // Message = [117-byte account 1] ... [117-byte account n]

//     LOG_MARKER();

//     if (IsMessageSizeInappropriate(message.size(), offset, 0, ACCOUNT_SIZE))
//     {
//         return false;
//     }

//     const unsigned int numOfAccounts = (message.size() - offset) /
//     ACCOUNT_SIZE; unsigned int cur_offset = offset;

//     for (unsigned int i = 0; i < numOfAccounts; i++)
//     {
//         AccountStore::GetInstance().AddAccount(Account(message, cur_offset));
//         cur_offset += ACCOUNT_SIZE;
//     }
// #endif // IS_LOOKUP_NODE
//     // Do any post-processing on the final block
//     return true;
// }

void Node::SetState(NodeState state) {
  m_state = state;

  zil::local::nodeVar.SetNodeState(int(state));

  LOG_EPOCH(INFO, m_mediator.m_currentEpochNum,
            "Node State = " << GetStateString());
}

// Set m_consensusMyID
void Node::SetConsensusMyID(uint16_t id) { m_consensusMyID = id; }

// Get m_consensusMyID
uint16_t Node::GetConsensusMyID() const { return m_consensusMyID.load(); }

// Set m_consensusLeaderID
void Node::SetConsensusLeaderID(uint16_t id) { m_consensusLeaderID = id; }

// Get m_consensusLeaderID
uint16_t Node::GetConsensusLeaderID() const {
  return m_consensusLeaderID.load();
}

void Node::AddBlock(const TxBlock &block) {
  m_mediator.m_txBlockChain.AddBlock(block);
}

void Node::RejoinAsNormal() {
  if (LOOKUP_NODE_MODE) {
    LOG_GENERAL(
        WARNING,
        "Node::RejoinAsNormal not expected to be called from LookUp node.");
    return;
  }

  LOG_MARKER();
  if (m_mediator.m_lookup->GetSyncType() == SyncType::NO_SYNC) {
    auto func = [this]() mutable -> void {
      while (true) {
        m_mediator.m_lookup->SetSyncType(SyncType::NORMAL_SYNC);
        this->CleanVariables();
        this->m_mediator.m_ds->CleanVariables();
        while (!this->DownloadPersistenceFromS3()) {
          LOG_GENERAL(
              WARNING,
              "Downloading persistence from S3 has failed. Will try again!");
          this_thread::sleep_for(chrono::seconds(RETRY_REJOINING_TIMEOUT));
        }
        if (!BlockStorage::GetBlockStorage().RefreshAll()) {
          LOG_GENERAL(WARNING, "BlockStorage::RefreshAll failed");
          return;
        }
        if (!AccountStore::GetInstance().RefreshDB()) {
          LOG_GENERAL(WARNING, "AccountStore::RefreshDB failed");
          return;
        }

        if (this->Install(SyncType::NORMAL_SYNC, true, true)) {
          break;
        };
        this_thread::sleep_for(chrono::seconds(RETRY_REJOINING_TIMEOUT));
      }
      this->StartSynchronization();
    };
    DetachedFunction(1, func);
  }
}

void Node::ResetRejoinFlags() {
  if (LOOKUP_NODE_MODE) {
    LOG_GENERAL(WARNING,
                "Node::ResetRejoinFlags not expected to be called from "
                "LookUp node.");
    return;
  }

  m_doRejoinAtNextRound = false;
  m_doRejoinAtStateRoot = false;
  m_doRejoinAtFinalBlock = false;

  m_mediator.m_ds->m_doRejoinAtDSConsensus = false;
  m_mediator.m_ds->m_doRejoinAtFinalConsensus = false;
}

bool Node::CleanVariables() {
  if (LOOKUP_NODE_MODE) {
    LOG_GENERAL(
        WARNING,
        "Node::CleanVariables not expected to be called from LookUp node.");
    return true;
  }

  AccountStore::GetInstance().Init();
  {
    lock_guard<mutex> g(m_mutexShardMember);
    m_myShardMembers.reset(new DequeOfNode);
  }
  m_isPrimary = false;
  m_stillMiningPrimary = false;
  m_proposedGasPrice = PRECISION_MIN_VALUE;
  m_lastMicroBlockCoSig = {0, CoSignatures()};
  CleanCreatedTransaction();
<<<<<<< HEAD
  CleanMicroblockConsensusBuffer();
=======
>>>>>>> a4bf6d1e
  zil::p2p::GetInstance().InitializeRumorManager({}, {});
  this->ResetRejoinFlags();

  {
    std::lock_guard<mutex> lock(m_mutexConsensus);
    m_consensusObject.reset();
  }

  m_consensusBlockHash.clear();
  {
    std::lock_guard<mutex> lock(m_mutexMicroBlock);
    m_microblock.reset();
    m_gasUsedTotal = 0;
    m_txnFees = 0;
  }
  // {
  //     std::lock_guard<mutex> lock(m_mutexCommittedTransactions);
  //     m_committedTransactions.clear();
  // }
  CleanUnavailableMicroBlocks();
  // On Lookup
  {
    std::lock_guard<mutex> lock(
        m_mediator.m_lookup->m_mutexOfflineLookupsUpdation);
    m_mediator.m_lookup->m_fetchedOfflineLookups = false;
  }
  m_mediator.m_lookup->m_startedPoW = false;
  m_mediator.m_ds->m_powSubmissionWindowExpired = false;

  CleanWhitelistReqs();

  m_mediator.m_ds->m_dsEpochAfterUpgrade = false;

  {
    lock_guard<mutex> g(m_mutexIPChangeRequestStore);
    m_ipChangeRequestStore.clear();
  }

  return true;
}

void Node::CleanWhitelistReqs() {
  lock_guard<mutex> g(m_mutexWhitelistReqs);
  m_whitelistReqs.clear();
}

void Node::CleanUnavailableMicroBlocks() {
  std::lock_guard<mutex> lock(m_mutexUnavailableMicroBlocks);
  m_unavailableMicroBlocks.clear();
}

<<<<<<< HEAD
void Node::SetMyshardId(uint32_t shardId) {
  if (LOOKUP_NODE_MODE) {
    LOG_GENERAL(
        WARNING,
        "Node::SetMyshardId not expected to be called from LookUp node.");
    return;
  }
  LOG_GENERAL(WARNING, "BZ MyShardId is: " << shardId);
  m_myshardId = shardId;
}

=======
>>>>>>> a4bf6d1e
void Node::CleanMBConsensusAndTxnBuffers() {
  LOG_MARKER();
  {
    std::lock_guard<mutex> g(m_mutexCreatedTransactions);
    m_createdTxns.clear();
    t_createdTxns.clear();
  }
  {
    std::lock_guard<mutex> lock(m_mutexProcessedTransactions);
    t_processedTransactions.clear();
  }
}

void Node::CleanCreatedTransaction() {
  LOG_MARKER();
  {
    std::lock_guard<mutex> g(m_mutexCreatedTransactions);
    m_createdTxns.clear();
    t_createdTxns.clear();
    LOG_GENERAL(INFO, "Cleaned created txns!");
  }
  // Avoid cleaning when buffer already have packets waiting to be picked up for
  // distribution. Thus avoid deadlock.
  if (m_txnPacketThreadOnHold == 0) {
    {
      // extra safety
      std::unique_lock<std::mutex> lock(m_mutexTxnPacketBuffer,
                                        std::try_to_lock);
      if (lock.owns_lock()) {
        m_txnPacketBuffer.clear();
        LOG_GENERAL(INFO, "Cleaned txn pkt buffer!");
      }
    }
    {
      std::lock_guard<mutex> g(m_mutexTxnPktInProcess);
      m_txnPktInProcess.clear();
      LOG_GENERAL(INFO, "Cleaned txnPktInProcess buffer!");
    }
  }
  {
    std::lock_guard<mutex> lock(m_mutexProcessedTransactions);
    m_processedTransactions.clear();
    t_processedTransactions.clear();
    LOG_GENERAL(INFO, "Cleaned processed txns!");
  }
  {
    std::unique_lock<shared_timed_mutex> lock(m_unconfirmedTxnsMutex);
    m_unconfirmedTxns.clear();
    LOG_GENERAL(INFO, "Cleaned unconfirmed txns!");
  }
  m_TxnOrder.clear();
  m_gasUsedTotal = 0;
  m_txnFees = 0;
}

bool Node::IsShardNode(const PubKey &pubKey) {
  lock_guard<mutex> lock(m_mutexShardMember);
  if (m_myShardMembers != nullptr) {
    return std::find_if(m_myShardMembers->begin(), m_myShardMembers->end(),
                        [&pubKey](const PairOfNode &node) {
                          return node.first == pubKey;
                        }) != m_myShardMembers->end();
  }
  return false;
}

bool Node::IsShardNode(const Peer &peerInfo) {
  lock_guard<mutex> lock(m_mutexShardMember);
  if (m_myShardMembers != nullptr) {
    return std::find_if(m_myShardMembers->begin(), m_myShardMembers->end(),
                        [&peerInfo](const PairOfNode &node) {
                          return node.second.GetIpAddress() ==
                                 peerInfo.GetIpAddress();
                        }) != m_myShardMembers->end();
  }
  return false;
}

bool Node::ComposeAndSendRemoveNodeFromBlacklist(const RECEIVERTYPE receiver) {
  LOG_MARKER();
  if (Guard::GetInstance().IsNodeInDSGuardList(m_mediator.m_selfKey.second)) {
    LOG_GENERAL(INFO, "I am a ds guard node. So skipping sending...");
    return false;
  }
  zbytes message = {MessageType::NODE,
                    NodeInstructionType::REMOVENODEFROMBLACKLIST};

  uint64_t curDSEpochNo =
      m_mediator.m_dsBlockChain.GetLastBlock().GetHeader().GetBlockNum() + 1;

  if (!Messenger::SetNodeRemoveFromBlacklist(
          message, MessageOffset::BODY, m_mediator.m_selfKey,
          m_mediator.m_selfPeer.GetIpAddress(), curDSEpochNo)) {
    LOG_GENERAL(WARNING, "Messenger::SetNodeRemoveFromBlacklist");
    return false;
  }

  if (!LOOKUP_NODE_MODE &&
      (receiver == RECEIVERTYPE::PEER || receiver == RECEIVERTYPE::BOTH)) {
    // Send the peers
    VectorOfPeer peerList;
    if (m_mediator.m_ds->m_mode != DirectoryService::Mode::IDLE)  // DS node
    {
      lock_guard<mutex> g(m_mediator.m_mutexDSCommittee);
      if (m_mediator.m_DSCommittee != nullptr) {
        for (const auto &i : *m_mediator.m_DSCommittee) {
          peerList.push_back(i.second);
        }
      }
    } else {
      lock_guard<mutex> g(m_mutexShardMember);
      if (m_myShardMembers != nullptr) {
        for (const auto &i : *m_myShardMembers) {
          peerList.push_back(i.second);
        }
      }
    }
    zil::p2p::GetInstance().SendMessage(peerList, message);
  }

  if (receiver == RECEIVERTYPE::LOOKUP || receiver == RECEIVERTYPE::BOTH) {
    // send to upper seeds
    m_mediator.m_lookup->SendMessageToSeedNodes(message);
  }
  return true;
}

bool Node::WhitelistReqsValidator(const uint128_t &ipAddress) {
  std::lock_guard<mutex> lock(m_mutexWhitelistReqs);
  auto it = m_whitelistReqs.find(ipAddress);
  if (it != m_whitelistReqs.end()) {
    if (it->second >= MAX_WHITELISTREQ_LIMIT) {
      LOG_GENERAL(WARNING, "WhitelistRequest sender "
                               << Peer(ipAddress, 0).GetPrintableIPAddress()
                               << " exceed max allowed request limit of "
                               << MAX_WHITELISTREQ_LIMIT);
      return false;
    } else {
      it->second++;
    }
  } else {
    m_whitelistReqs.emplace(ipAddress, 1);
  }
  return true;
}

bool Node::ProcessRemoveNodeFromBlacklist(
    const zbytes &message, unsigned int offset, const Peer &from,
    [[gnu::unused]] const unsigned char &startByte) {
  LOG_MARKER();

  if (!WhitelistReqsValidator(from.GetIpAddress())) {
    // Blacklist - strict one - since too many whitelist request in current ds
    // epoch.
    Blacklist::GetInstance().Add({from.GetIpAddress(), from.GetListenPortHost(),
                                  from.GetNodeIndentifier()});
    return false;
  }

  if (IsMessageSizeInappropriate(message.size(), offset, UINT128_SIZE)) {
    LOG_GENERAL(WARNING, "Message size for IP ADDRESS is too short");
    return false;
  }

  PubKey senderPubKey;
  uint128_t ipAddress;
  uint64_t dsEpochNumber;
  if (!Messenger::GetNodeRemoveFromBlacklist(message, offset, senderPubKey,
                                             ipAddress, dsEpochNumber)) {
    LOG_EPOCH(WARNING, m_mediator.m_currentEpochNum,
              "Messenger::GetNodeRemoveFromBlacklist failed.");
    return false;
  }

  // No check on dsepoch if i am lookup. Node not yet synced won't have latest
  // dsepoch.
  if (!LOOKUP_NODE_MODE) {
    uint64_t currentDSEpochNumber =
        m_mediator.m_dsBlockChain.GetLastBlock().GetHeader().GetBlockNum() + 1;
    if (dsEpochNumber != currentDSEpochNumber) {
      LOG_CHECK_FAIL("DS Epoch", dsEpochNumber, currentDSEpochNumber);
      return false;
    }
  }

  if (from.GetIpAddress() != ipAddress) {
    LOG_CHECK_FAIL("IP Address", Peer(ipAddress, 0).GetPrintableIPAddress(),
                   from.GetPrintableIPAddress());
    return false;
  }

  Blacklist::GetInstance().Remove(
      {ipAddress, from.GetListenPortHost(), from.GetNodeIndentifier()});
  return true;
}

bool Node::NoOp([[gnu::unused]] const zbytes &message,
                [[gnu::unused]] unsigned int offset,
                [[gnu::unused]] const Peer &from,
                [[gnu::unused]] const unsigned char &startByte) {
  LOG_MARKER();
  return true;
}

bool Node::ProcessDoRejoin(const zbytes &message, unsigned int offset,
                           [[gnu::unused]] const Peer &from,
                           [[gnu::unused]] const unsigned char &startByte) {
  if (LOOKUP_NODE_MODE) {
    LOG_GENERAL(WARNING,
                "Node::ProcessDoRejoin not expected to be called from "
                "LookUp node.");
    return true;
  }

  LOG_MARKER();

  if (!ENABLE_DO_REJOIN) {
    return false;
  }

  if (m_mediator.m_lookup->GetSyncType() != SyncType::NO_SYNC) {
    LOG_GENERAL(WARNING, "Already in rejoining!");
    return false;
  }

  unsigned int cur_offset = offset;

  if (IsMessageSizeInappropriate(message.size(), cur_offset,
                                 MessageOffset::INST)) {
    return false;
  }

  unsigned char rejoinType = message[cur_offset];
  cur_offset += MessageOffset::INST;

  switch (rejoinType) {
    case REJOINTYPE::ATFINALBLOCK:
      m_doRejoinAtFinalBlock = true;
      break;
    case REJOINTYPE::ATNEXTROUND:
      m_doRejoinAtNextRound = true;
      break;
    case REJOINTYPE::ATSTATEROOT:
      m_doRejoinAtStateRoot = true;
      break;
    case REJOINTYPE::ATDSCONSENSUS:
      m_mediator.m_ds->m_doRejoinAtDSConsensus = true;
      break;
    case REJOINTYPE::ATFINALCONSENSUS:
      m_mediator.m_ds->m_doRejoinAtFinalConsensus = true;
      break;
    default:
      return false;
  }
  return true;
}

// This feature is only available to shard node. This allows shard node to
// change it's network information (IP and/or port).
// Pre-condition: Must still have access to existing public and private keypair
bool Node::UpdateShardNodeIdentity() {
  LOG_MARKER();

  if (!IsShardNode(m_mediator.m_selfKey.second)) {
    return false;
  }

  LOG_GENERAL(WARNING,
              "Current node is a shard node. Updating "
              "network info.");

  // To provide current pubkey, new IP, new Port and current timestamp
  zbytes updateShardNodeIdentitymessage = {
      MessageType::NODE, NodeInstructionType::NEWSHARDNODEIDENTITY};

  uint64_t curDSEpochNo =
      m_mediator.m_dsBlockChain.GetLastBlock().GetHeader().GetBlockNum() + 1;

  if (!Messenger::SetNodeNewShardNodeNetworkInfo(
          updateShardNodeIdentitymessage, MessageOffset::BODY, curDSEpochNo,
          m_mediator.m_selfPeer, get_time_as_int(), m_mediator.m_selfKey)) {
    LOG_EPOCH(WARNING, m_mediator.m_currentEpochNum,
              "Messenger::SetNodeNewShardNodeNetworkInfo failed.");
    return false;
  }

  // Send to all lookups
  m_mediator.m_lookup->SendMessageToLookupNodesSerial(
      updateShardNodeIdentitymessage);

  // Send to all upper seed nodes
  m_mediator.m_lookup->SendMessageToSeedNodes(updateShardNodeIdentitymessage);

  vector<Peer> peerInfo;
  {
    // Multicast to all my shard peers
    lock_guard<mutex> g(m_mutexShardMember);
    for (const auto &it : *m_myShardMembers) {
      peerInfo.push_back(it.second);
    }
  }

  {
    // Multicast to all DS committee
    lock_guard<mutex> lock(m_mediator.m_mutexDSCommittee);
    for (auto const &i : *m_mediator.m_DSCommittee) {
      peerInfo.push_back(i.second);
    }
  }

  zil::p2p::GetInstance().SendMessage(peerInfo, updateShardNodeIdentitymessage);

  return true;
}

bool Node::ProcessNewShardNodeNetworkInfo(
    const zbytes &message, unsigned int offset, const Peer &from,
    [[gnu::unused]] const unsigned char &startByte) {
  LOG_MARKER();

  uint64_t dsEpochNumber;
  Peer shardNodeNewNetworkInfo;
  uint64_t timestamp;
  PubKey shardNodePubkey;

  if (!Messenger::GetNodeNewShardNodeNetworkInfo(message, offset, dsEpochNumber,
                                                 shardNodeNewNetworkInfo,
                                                 timestamp, shardNodePubkey)) {
    LOG_EPOCH(WARNING, m_mediator.m_currentEpochNum,
              "Messenger::GetNodeNewShardNodeNetworkInfo failed.");
    return false;
  }

  if (!ValidateAndUpdateIPChangeRequestStore(shardNodePubkey)) {
    return false;
  }

  if (from.GetIpAddress() != shardNodeNewNetworkInfo.GetIpAddress()) {
    LOG_CHECK_FAIL("IP Address",
                   shardNodeNewNetworkInfo.GetPrintableIPAddress(),
                   from.GetPrintableIPAddress());
    return false;
  }

  if (m_mediator.m_selfKey.second == shardNodePubkey) {
    LOG_GENERAL(INFO,
                "[update shard node] Node to be updated is current node. No "
                "update needed.");
    return false;
  }

  uint64_t currentDSEpochNumber =
      m_mediator.m_dsBlockChain.GetLastBlock().GetHeader().GetBlockNum() + 1;

  if (dsEpochNumber != currentDSEpochNumber) {
    LOG_GENERAL(
        WARNING,
        "Update of shard node network info failure  - dsepoch in message: "
            << dsEpochNumber
            << " does not match current dsepoch: " << currentDSEpochNumber);
    return false;
  }

  // I am lookup node
  if (LOOKUP_NODE_MODE) {
    m_mediator.m_ds->UpdateShardNodeNetworkInfo(shardNodeNewNetworkInfo,
                                                shardNodePubkey);
    if (!BlockStorage::GetBlockStorage().PutShardStructure(
            m_mediator.m_ds->m_shards, 0)) {
      LOG_GENERAL(WARNING, "BlockStorage::PutShardStructure failed");
    }
  }
  // I am sharded node and requestor is also from my shard
  else if (m_mediator.m_ds->m_mode == DirectoryService::IDLE) {
    // update requestor's ( ShardNode ) new IP
    lock_guard<mutex> g(m_mutexShardMember);

    unsigned int indexOfShardNode;
    for (indexOfShardNode = 0; indexOfShardNode < m_myShardMembers->size();
         indexOfShardNode++) {
      if (m_myShardMembers->at(indexOfShardNode).first == shardNodePubkey) {
        LOG_GENERAL(
            INFO, "[update shard Node] shard node to be updated is at index "
                      << indexOfShardNode << " "
                      << m_myShardMembers->at(indexOfShardNode).second << " -> "
                      << shardNodeNewNetworkInfo);
        m_myShardMembers->at(indexOfShardNode).second = shardNodeNewNetworkInfo;
        if (BROADCAST_GOSSIP_MODE) {
          // Update peer info for gossip
          zil::p2p::GetInstance().UpdatePeerInfoInRumorManager(
              shardNodeNewNetworkInfo, shardNodePubkey);
        }

        // Put the sharding structure to disk
        if (!BlockStorage::GetBlockStorage().PutShardStructure(
                m_mediator.m_ds->m_shards, m_mediator.m_node->m_myshardId)) {
          LOG_GENERAL(WARNING, "BlockStorage::PutShardStructure failed");
        }
        break;
      }
    }
    if (indexOfShardNode == m_myShardMembers->size()) {
      LOG_GENERAL(WARNING, "PubKey of sender "
                               << from
                               << " does not match any of my shard members");
      return false;
    }
  }
  // I am ds node and requestor is from one of shards
  else if (m_mediator.m_ds->m_mode != DirectoryService::IDLE) {
    if (!m_mediator.m_ds->UpdateShardNodeNetworkInfo(shardNodeNewNetworkInfo,
                                                     shardNodePubkey)) {
      LOG_GENERAL(WARNING, "PubKey of sender "
                               << from
                               << " does not match any of my shard members");
      return false;
    }

    // Put the sharding structure to disk
    if (!BlockStorage::GetBlockStorage().PutShardStructure(
            m_mediator.m_ds->m_shards, m_mediator.m_node->m_myshardId)) {
      LOG_GENERAL(WARNING, "BlockStorage::PutShardStructure failed");
    }
  }

  return true;
}

bool Node::ProcessGetVersion(const zbytes &message, unsigned int offset,
                             const Peer &from,
                             [[gnu::unused]] const unsigned char &startByte) {
  LOG_MARKER();

  if (!m_versionChecked) {
    uint32_t portNo = 0;
    if (!Messenger::GetNodeGetVersion(message, offset, portNo)) {
      LOG_GENERAL(WARNING, "Messenger::GetNodeGetVersion failed");
      return false;
    }
    zbytes response = {MessageType::NODE, NodeInstructionType::SETVERSION};
    if (!Messenger::SetNodeSetVersion(response, MessageOffset::BODY,
                                      VERSION_TAG)) {
      LOG_GENERAL(WARNING, "Messenger::SetNodeSetVersion failed");
      return false;
    }
    zil::p2p::GetInstance().SendMessage(Peer(from.m_ipAddress, portNo),
                                        response);
    m_versionChecked = true;
  }

  return true;
}

bool Node::ProcessSetVersion(const zbytes &message, unsigned int offset,
                             const Peer &from,
                             [[gnu::unused]] const unsigned char &startByte) {
  LOG_MARKER();

  string version_tag;
  if (!Messenger::GetNodeSetVersion(message, offset, version_tag)) {
    LOG_GENERAL(WARNING, "Messenger::GetNodeSetVersion failed");
    return false;
  }
  LOG_GENERAL(INFO, "Peer=" << from.GetPrintableIPAddress()
                            << " Version=" << version_tag);

  return true;
}

bool Node::ValidateAndUpdateIPChangeRequestStore(
    const PubKey &shardNodePubkey) {
  if (Guard::GetInstance().IsNodeInShardGuardList(shardNodePubkey)) {
    // shardguards are relaxed from the MAX_IPCHANGE_REQUEST_LIMIT check.
    return true;
  }

  // Check if requestor is requesting for network info (IP) change within
  // expected requests limit.
  lock_guard<mutex> g(m_mutexIPChangeRequestStore);
  auto it = m_ipChangeRequestStore.find(shardNodePubkey);
  if (it != m_ipChangeRequestStore.end()) {
    if (it->second >= MAX_IPCHANGE_REQUEST_LIMIT) {
      LOG_GENERAL(WARNING, "Shard node update requested over "
                               << MAX_IPCHANGE_REQUEST_LIMIT
                               << " times by sender :" << shardNodePubkey);
      return false;
    }
    it->second++;
  } else {
    m_ipChangeRequestStore.emplace(shardNodePubkey, 1);
  }
  return true;
}

void Node::QueryLookupForDSGuardNetworkInfoUpdate() {
  if (!GUARD_MODE) {
    LOG_GENERAL(WARNING,
                "Not in guard mode. Unable to query from lookup for ds guard "
                "network information update.");
    return;
  }

  LOG_MARKER();

  zbytes queryLookupForDSGuardNetworkInfoUpdate = {
      MessageType::LOOKUP,
      LookupInstructionType::GETGUARDNODENETWORKINFOUPDATE};
  uint64_t dsEpochNum =
      m_mediator.m_dsBlockChain.GetLastBlock().GetHeader().GetBlockNum();

  LOG_GENERAL(INFO,
              "Querying the lookup for any ds guard node network info change "
              "for ds epoch "
                  << dsEpochNum);

  if (!Messenger::SetLookupGetNewDSGuardNetworkInfoFromLookup(
          queryLookupForDSGuardNetworkInfoUpdate, MessageOffset::BODY,
          m_mediator.m_selfPeer.m_listenPortHost, dsEpochNum,
          m_mediator.m_selfKey)) {
    LOG_EPOCH(WARNING, m_mediator.m_currentEpochNum,
              "Messenger::SetLookupGetNewDSGuardNetworkInfoFromLookup failed.");
    return;
  }
  m_requestedForDSGuardNetworkInfoUpdate = true;
  m_mediator.m_lookup->SendMessageToRandomSeedNode(
      queryLookupForDSGuardNetworkInfoUpdate);
}

bool Node::ProcessDSGuardNetworkInfoUpdate(
    const zbytes &message, unsigned int offset,
    [[gnu::unused]] const Peer &from,
    [[gnu::unused]] const unsigned char &startByte) {
  if (LOOKUP_NODE_MODE) {
    LOG_GENERAL(
        WARNING,
        "Node::ProcessDSGuardNetworkInfoUpdate not expected to be called from "
        "LookUp node.");
    return true;
  }

  if (!GUARD_MODE) {
    LOG_GENERAL(WARNING,
                "Not in guard mode. Unable to process from lookup for ds guard "
                "network information update.");
    return false;
  }

  if (!m_requestedForDSGuardNetworkInfoUpdate) {
    LOG_GENERAL(WARNING,
                "Did not request for DS Guard node network info update");
    return false;
  }

  LOG_MARKER();

  vector<DSGuardUpdateStruct> vecOfDSGuardUpdateStruct;
  PubKey lookupPubkey;
  if (!Messenger::SetNodeGetNewDSGuardNetworkInfo(
          message, offset, vecOfDSGuardUpdateStruct, lookupPubkey)) {
    LOG_EPOCH(WARNING, m_mediator.m_currentEpochNum,
              "Messenger::SetNodeGetNewDSGuardNetworkInfo failed.");
    return false;
  }

  if (!Lookup::VerifySenderNode(m_mediator.m_lookup->GetSeedNodes(),
                                lookupPubkey)) {
    LOG_EPOCH(WARNING, m_mediator.m_currentEpochNum,
              "The message sender pubkey: "
                  << lookupPubkey << " is not in my lookup node list.");
    return false;
  }

  LOG_GENERAL(INFO, "Received from lookup " << from);

  {
    lock_guard<mutex> lock(m_mediator.m_mutexDSCommittee);
    for (const auto &dsguardupdate : vecOfDSGuardUpdateStruct) {
      // Remove old ds guard IP info from blacklist exclude list
      if (GUARD_MODE) {
        auto it =
            find_if(m_mediator.m_DSCommittee->begin(),
                    m_mediator.m_DSCommittee->begin() +
                        Guard::GetInstance().GetNumOfDSGuard(),
                    [&dsguardupdate](const PairOfNode &element) {
                      return element.first == dsguardupdate.m_dsGuardPubkey;
                    });

        if (it != m_mediator.m_DSCommittee->end()) {
          Blacklist::GetInstance().RemoveFromWhitelist(
              {it->second.m_ipAddress, it->second.m_listenPortHost,
               it->second.GetNodeIndentifier()});
          LOG_GENERAL(INFO, "Removed " << it->second.m_ipAddress
                                       << " from blacklist exclude list");
        }
      }

      // Process and update ds committee network info
      replace_if(
          m_mediator.m_DSCommittee->begin(),
          m_mediator.m_DSCommittee->begin() +
              Guard::GetInstance().GetNumOfDSGuard(),
          [&dsguardupdate](const PairOfNode &element) {
            return element.first == dsguardupdate.m_dsGuardPubkey;
          },
          make_pair(dsguardupdate.m_dsGuardPubkey,
                    dsguardupdate.m_dsGuardNewNetworkInfo));
      LOG_GENERAL(INFO, "[update ds guard] "
                            << dsguardupdate.m_dsGuardPubkey
                            << " new network info is "
                            << dsguardupdate.m_dsGuardNewNetworkInfo)
      if (GUARD_MODE) {
        Blacklist::GetInstance().Whitelist(
            {dsguardupdate.m_dsGuardNewNetworkInfo.m_ipAddress,
             dsguardupdate.m_dsGuardNewNetworkInfo.m_listenPortHost,
             dsguardupdate.m_dsGuardNewNetworkInfo.GetNodeIndentifier()});
        LOG_GENERAL(INFO,
                    "Added ds guard "
                        << dsguardupdate.m_dsGuardNewNetworkInfo.m_ipAddress
                        << " to blacklist exclude list");
      }
    }
  }

  m_requestedForDSGuardNetworkInfoUpdate = false;
  return true;
}

bool Node::ToBlockMessage([[gnu::unused]] unsigned char ins_byte) {
  if (m_mediator.m_lookup->GetSyncType() != SyncType::NO_SYNC) {
    if (!LOOKUP_NODE_MODE) {
      if (m_mediator.m_lookup->GetSyncType() == SyncType::DS_SYNC) {
        return true;
      } else if (m_mediator.m_lookup->GetSyncType() ==
                     SyncType::GUARD_DS_SYNC &&
                 GUARD_MODE) {
        return true;
      } else if (m_mediator.m_lookup->GetSyncType() == SyncType::NORMAL_SYNC &&
                 (ins_byte == NodeInstructionType::DSBLOCK ||
                  ins_byte == NodeInstructionType::FINALBLOCK)) {
        return true;
      }
      if (!m_fromNewProcess) {
        if (ins_byte != NodeInstructionType::DSBLOCK &&
            ins_byte != NodeInstructionType::FORWARDTXNPACKET) {
          return true;
        }
      } else {
        if (m_runFromLate && ins_byte != NodeInstructionType::DSBLOCK &&
            ins_byte != NodeInstructionType::FORWARDTXNPACKET) {
          return true;
        }
      }
    } else if (LOOKUP_NODE_MODE &&
               (ins_byte == NodeInstructionType::FINALBLOCK ||
                ins_byte ==
                    NodeInstructionType::MBNFORWARDTRANSACTION))  // Is seed
                                                                  // or lookup
                                                                  // node
    {
      return false;
    } else  // Any other message types
    {
      return true;
    }
  }
  return false;
}

void Node::GetNodesToBroadCastUsingTreeBasedClustering(
    uint32_t cluster_size, uint32_t num_of_child_clusters, uint32_t &nodes_lo,
    uint32_t &nodes_hi) {
  // make sure cluster_size is with-in the valid range
  cluster_size = std::max(cluster_size, MIN_CLUSTER_SIZE);
  cluster_size = std::min(cluster_size, (uint32_t)m_myShardMembers->size());

  uint32_t num_of_total_clusters =
      std::ceil((double)m_myShardMembers->size() / cluster_size);

  // make sure child_cluster_size is within valid range
  num_of_child_clusters =
      std::max(num_of_child_clusters, MIN_CHILD_CLUSTER_SIZE);
  num_of_child_clusters =
      std::min(num_of_child_clusters, num_of_total_clusters - 1);

  uint32_t my_cluster_num = m_consensusMyID / cluster_size;

  LOG_GENERAL(INFO, "cluster_size :"
                        << cluster_size
                        << ", num_of_child_clusters : " << num_of_child_clusters
                        << ", num_of_total_clusters : " << num_of_total_clusters
                        << ", my_cluster_num : " << my_cluster_num);

  nodes_lo = (my_cluster_num * num_of_child_clusters + 1) * cluster_size;
  nodes_hi =
      ((my_cluster_num + 1) * num_of_child_clusters + 1) * cluster_size - 1;
}

// Tree-Based Clustering decision
//  --  Should I broadcast the message to some-one from my shard.
//  --  If yes, To whom-all should i broadcast the message.
void Node::SendBlockToOtherShardNodes(const zbytes &message,
                                      uint32_t cluster_size,
                                      uint32_t num_of_child_clusters) {
  LOG_MARKER();

  uint32_t nodes_lo, nodes_hi;

  SHA256Calculator sha256;
  sha256.Update(message);  // raw_message hash
  zbytes this_msg_hash = sha256.Finalize();

  lock_guard<mutex> g(m_mutexShardMember);

  GetNodesToBroadCastUsingTreeBasedClustering(
      cluster_size, num_of_child_clusters, nodes_lo, nodes_hi);

  string hashStr;
  if (!DataConversion::Uint8VecToHexStr(this_msg_hash, hashStr)) {
    return;
  }

  VectorOfPeer shardBlockReceivers;
  if (nodes_lo >= m_myShardMembers->size()) {
    // I am at last level in tree.
    LOG_GENERAL(INFO,
                "Terminating broadcast for [" << hashStr.substr(0, 6) << "]");
    return;
  }

  // set to max valid node index, if upperbound is invalid.
  nodes_hi = std::min(nodes_hi, (uint32_t)m_myShardMembers->size() - 1);

  LOG_GENERAL(INFO, "Broadcasting [" << hashStr.substr(0, 6) << "] to "
                                     << nodes_hi - nodes_lo + 1 << " peers "
                                     << "(" << nodes_lo << "~" << nodes_hi
                                     << ")");

  for (uint32_t i = nodes_lo; i <= nodes_hi; i++) {
    const auto &kv = m_myShardMembers->at(i);
    shardBlockReceivers.emplace_back(std::get<SHARD_NODE_PEER>(kv));
    LOG_GENERAL(INFO, "[" << PAD(i, 3, ' ') << "] "
                          << std::get<SHARD_NODE_PUBKEY>(kv) << " "
                          << std::get<SHARD_NODE_PEER>(kv));
  }
  zil::p2p::GetInstance().SendBroadcastMessage(shardBlockReceivers, message);
}

bool Node::RecalculateMyShardId(bool &ipChanged) {
  lock_guard<mutex> g(m_mediator.m_ds->m_mutexShards);
  ipChanged = false;
  for (const auto &node : m_mediator.m_ds->m_shards) {
    if (std::get<SHARD_NODE_PUBKEY>(node) == m_mediator.m_selfKey.second) {
      if (get<SHARD_NODE_PEER>(node).m_ipAddress !=
          m_mediator.m_selfPeer.m_ipAddress) {
        ipChanged = true;
      }
      return true;
    }
  }
  return false;
}

bool Node::Execute(const zbytes &message, unsigned int offset, const Peer &from,
                   const unsigned char &startByte) {
  // LOG_MARKER();

  bool result = true;

  typedef bool (Node::*InstructionHandler)(const zbytes &, unsigned int,
                                           const Peer &,
                                           const unsigned char &startByte);

  InstructionHandler ins_handlers[] = {
      &Node::ProcessStartPoW,
      &Node::ProcessVCDSBlocksMessage,
      &Node::ProcessSubmitTransaction,
      &Node::ProcessMicroBlockConsensus,
      &Node::ProcessFinalBlock,
      &Node::ProcessMBnForwardTransaction,
      &Node::ProcessVCBlock,
      &Node::ProcessDoRejoin,
      &Node::ProcessTxnPacketFromLookup,
      &Node::NoOp,  // Previously for FALLBACKCONSENSUS
      &Node::NoOp,  // Previously for FALLBACKBLOCK
      &Node::ProcessProposeGasPrice,
      &Node::ProcessDSGuardNetworkInfoUpdate,
      &Node::ProcessRemoveNodeFromBlacklist,
      &Node::ProcessPendingTxn,
      &Node::ProcessVCFinalBlock,
      &Node::ProcessNewShardNodeNetworkInfo,
      &Node::ProcessGetVersion,
      &Node::ProcessSetVersion};

  const unsigned char ins_byte = message.at(offset);
  const unsigned int ins_handlers_count =
      sizeof(ins_handlers) / sizeof(InstructionHandler);

  // If the node failed and waiting for recovery, block the unwanted msg
  if (ToBlockMessage(ins_byte)) {
    LOG_EPOCH(INFO, m_mediator.m_currentEpochNum,
              "Node not connected to network yet, ignore message");
    return false;
  }

  LOG_GENERAL(WARNING, "BZ Dispatching Node msg type: "
                           << hex << (unsigned int)ins_byte);
  if (ins_byte < ins_handlers_count) {
    result =
        (this->*ins_handlers[ins_byte])(message, offset + 1, from, startByte);
    if (!result) {
      // To-do: Error recovery
    }
  } else {
    LOG_EPOCH(WARNING, m_mediator.m_currentEpochNum,
              "Unknown instruction byte " << hex << (unsigned int)ins_byte
                                          << " from " << from);
    LOG_PAYLOAD(WARNING, "Unknown payload is ", message, message.size());
  }

  return result;
}

#define MAKE_LITERAL_PAIR(s) \
  { s, #s }

map<Node::NodeState, string> Node::NodeStateStrings = {
    MAKE_LITERAL_PAIR(POW_SUBMISSION), MAKE_LITERAL_PAIR(WAITING_DSBLOCK),
    MAKE_LITERAL_PAIR(WAITING_FINALBLOCK), MAKE_LITERAL_PAIR(SYNC)};

string Node::GetStateString() const {
  if (NodeStateStrings.find(m_state) == NodeStateStrings.end()) {
    return "Unknown";
  } else {
    return NodeStateStrings.at(m_state);
  }
}

map<Node::Action, string> Node::ActionStrings = {
    MAKE_LITERAL_PAIR(STARTPOW), MAKE_LITERAL_PAIR(PROCESS_DSBLOCK),
    MAKE_LITERAL_PAIR(PROCESS_FINALBLOCK), MAKE_LITERAL_PAIR(PROCESS_TXNBODY),
    MAKE_LITERAL_PAIR(NUM_ACTIONS)};

std::string Node::GetActionString(Action action) const {
  return (ActionStrings.find(action) == ActionStrings.end())
             ? "UNKNOWN"
             : ActionStrings.at(action);
}

bool Node::GetDSLeader(const BlockLink &lastBlockLink,
                       const DSBlock &latestDSBlock,
                       const DequeOfNode &dsCommittee, PairOfNode &dsLeader) {
  const auto &blocktype = get<BlockLinkIndex::BLOCKTYPE>(lastBlockLink);
  if (blocktype == BlockType::DS) {
    uint16_t lastBlockHash = 0;
    // To cater for boostrap of blockchain. The zero and first epoch the DS
    // leader is at index0
    if (latestDSBlock.GetHeader().GetBlockNum() > 1) {
      lastBlockHash = DataConversion::charArrTo16Bits(
          latestDSBlock.GetHeader().GetHashForRandom().asBytes());
    }

    uint32_t leader_id = 0;
    if (!GUARD_MODE) {
      leader_id = lastBlockHash % dsCommittee.size();
    } else {
      leader_id = lastBlockHash % Guard::GetInstance().GetNumOfDSGuard();
    }
    dsLeader = make_pair(dsCommittee.at(leader_id).first,
                         dsCommittee.at(leader_id).second);
    LOG_GENERAL(INFO, "lastBlockHash = " << lastBlockHash);
    LOG_GENERAL(INFO, "DS leader ID  = " << leader_id);
    LOG_GENERAL(INFO, "Leader PubKey = " << dsLeader.first);
    LOG_GENERAL(INFO, "Leader Peer   = " << dsLeader.second);
  } else if (blocktype == BlockType::VC) {
    VCBlockSharedPtr VCBlockptr;
    if (!BlockStorage::GetBlockStorage().GetVCBlock(
            get<BlockLinkIndex::BLOCKHASH>(lastBlockLink), VCBlockptr)) {
      LOG_GENERAL(WARNING, "Failed to get VC block");
      return false;
    } else {
      dsLeader =
          make_pair(VCBlockptr->GetHeader().GetCandidateLeaderPubKey(),
                    VCBlockptr->GetHeader().GetCandidateLeaderNetworkInfo());
    }
  } else {
    return false;
  }
  return true;
}

void Node::GetEntireNetworkPeerInfo(VectorOfNode &peers,
                                    std::vector<PubKey> &pubKeys) {
  peers.clear();
  pubKeys.clear();

  for (const auto &i : *m_myShardMembers) {
    if (i.second.m_listenPortHost != 0) {
      peers.emplace_back(i);
      // Get the pubkeys for my shard member
      pubKeys.emplace_back(i.first);
    }
  }

  // Get the pubkeys for ds committee
  for (const auto &i : *m_mediator.m_DSCommittee) {
    pubKeys.emplace_back(i.first);
  }

  // Get the pubKeys for lookup nodes
  for (const auto &i : m_mediator.m_lookup->GetLookupNodes()) {
    pubKeys.emplace_back(i.first);
  }
}

UnavailableMicroBlockList &Node::GetUnavailableMicroBlocks() {
  return m_unavailableMicroBlocks;
}

void Node::CleanLocalRawStores() {
  LOG_MARKER();

  uint64_t key_txepoch = m_mediator.m_currentEpochNum - NUM_FINAL_BLOCK_PER_POW;
  uint64_t key_dsepoch =
      m_mediator.m_dsBlockChain.GetLastBlock().GetHeader().GetBlockNum() - 1;

  // Clear VCStore
  {
    std::lock_guard<mutex> g1(m_mutexvcBlocksStore);
    m_vcBlockStore.clear();
  }

  // Clear VCDSBlock message store
  {
    std::lock_guard<mutex> g1(m_mutexVCDSBlockStore);
    for (auto iter = m_vcDSBlockStore.begin();
         iter != m_vcDSBlockStore.end();) {
      if (iter->first < key_dsepoch) {
        iter = m_vcDSBlockStore.erase(iter);
      } else {
        ++iter;
      }
    }
  }

  // Clear VCFinalBlock message store
  std::lock_guard<mutex> g1(m_mutexVCFinalBlockStore);
  {
    for (auto iter = m_vcFinalBlockStore.begin();
         iter != m_vcFinalBlockStore.end();) {
      if (iter->first < key_txepoch) {
        iter = m_vcFinalBlockStore.erase(iter);
      } else {
        ++iter;
      }
    }
  }

  // Clear MBnForwardedTxn message store
  {
    std::lock_guard<mutex> g1(m_mutexMBnForwardedTxnStore);
    for (auto iter = m_mbnForwardedTxnStore.begin();
         iter != m_mbnForwardedTxnStore.end();) {
      if (iter->first < key_txepoch) {
        iter = m_mbnForwardedTxnStore.erase(iter);
      } else {
        ++iter;
      }
    }
  }
}

bool Node::StoreVoteUntilPow(const std::string &proposalId,
                             const std::string &voteValue,
                             const std::string &remainingVoteCount,
                             const std::string &startDSEpoch,
                             const std::string &endDSEpoch) {
  try {
    lock_guard<mutex> g(m_mutexGovProposal);
    m_govProposalInfo.proposal =
        make_pair(static_cast<uint32_t>(std::stoul(proposalId)),
                  static_cast<uint32_t>(std::stoul(voteValue)));
    m_govProposalInfo.remainingVoteCount =
        static_cast<int32_t>(std::stoul(remainingVoteCount));
    m_govProposalInfo.startDSEpoch =
        static_cast<uint32_t>(std::stoul(startDSEpoch));
    m_govProposalInfo.endDSEpoch =
        static_cast<uint32_t>(std::stoul(endDSEpoch));
    m_govProposalInfo.isGovProposalActive = false;
    LOG_GENERAL(INFO, "[Gov] StoreVoteUntilPow proposalId="
                          << m_govProposalInfo.proposal.first
                          << " vote=" << m_govProposalInfo.proposal.second
                          << " remainingVoteCount="
                          << m_govProposalInfo.remainingVoteCount
                          << " startDSEpoch=" << m_govProposalInfo.startDSEpoch
                          << " endDSEpoch=" << m_govProposalInfo.endDSEpoch);
  } catch (const std::exception &e) {
    LOG_GENERAL(WARNING, "Exception raised!!!" << e.what());
    return false;
  }
  return true;
}

void Node::CheckPeers(const vector<Peer> &peers) {
  LOG_MARKER();

  zbytes message = {MessageType::NODE, NodeInstructionType::GETVERSION};
  if (!Messenger::SetNodeGetVersion(message, MessageOffset::BODY,
                                    m_mediator.m_selfPeer.m_listenPortHost)) {
    LOG_GENERAL(WARNING, "Messenger::SetNodeGetVersion failed.");
  }
  zil::p2p::GetInstance().SendMessage(peers, message);
}

void Node::AddPendingTxn(Transaction const &tx) {
  lock_guard<mutex> g(m_mutexPending);

  // Emergency fail safe to avoid memory issues if the pool isn't getting
  // cleared somehow
  if (m_pendingTxns.size() > PENDING_TX_POOL_MAX) {
    LOG_GENERAL(WARNING, "Forced to clear the tx pending pool!");
    m_pendingTxns.clear();
  }

  auto const hash = tx.GetTranID();
  m_pendingTxns[hash] = tx;
}

std::vector<Transaction> Node::GetPendingTxns() const {
  lock_guard<mutex> g(m_mutexPending);
  std::vector<Transaction> ret;

  for (const auto &s : m_pendingTxns) {
    ret.push_back(s.second);
  }

  return ret;
}

std::vector<Transaction> Node::GetCreatedTxns() const {
  lock_guard<mutex> g(m_mutexCreatedTransactions);

  std::vector<Transaction> txns;
  txns.reserve(m_createdTxns.size() + t_createdTxns.size());

  for (const auto &[txnHash, txn] : m_createdTxns.HashIndex) {
    txns.emplace_back(txn);
  }

  for (const auto &[txnHash, txn] : t_createdTxns.HashIndex) {
    txns.emplace_back(txn);
  }

  return txns;
}<|MERGE_RESOLUTION|>--- conflicted
+++ resolved
@@ -2272,10 +2272,6 @@
   m_proposedGasPrice = PRECISION_MIN_VALUE;
   m_lastMicroBlockCoSig = {0, CoSignatures()};
   CleanCreatedTransaction();
-<<<<<<< HEAD
-  CleanMicroblockConsensusBuffer();
-=======
->>>>>>> a4bf6d1e
   zil::p2p::GetInstance().InitializeRumorManager({}, {});
   this->ResetRejoinFlags();
 
@@ -2327,20 +2323,6 @@
   m_unavailableMicroBlocks.clear();
 }
 
-<<<<<<< HEAD
-void Node::SetMyshardId(uint32_t shardId) {
-  if (LOOKUP_NODE_MODE) {
-    LOG_GENERAL(
-        WARNING,
-        "Node::SetMyshardId not expected to be called from LookUp node.");
-    return;
-  }
-  LOG_GENERAL(WARNING, "BZ MyShardId is: " << shardId);
-  m_myshardId = shardId;
-}
-
-=======
->>>>>>> a4bf6d1e
 void Node::CleanMBConsensusAndTxnBuffers() {
   LOG_MARKER();
   {
