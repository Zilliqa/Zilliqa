--- conflicted
+++ resolved
@@ -916,21 +916,6 @@
       return LEGITIMACYRESULT::WRONGORDER;
     }
 
-<<<<<<< HEAD
-    if (!m_mediator.GetIsVacuousEpoch())
-    {
-        vector<TxnHash> missingTxnHashes;
-        if (!ProcessTransactionWhenShardBackup(m_microblock->GetTranHashes(),
-                                               missingTxnHashes))
-        {
-            LOG_GENERAL(WARNING, "The leader may have composed wrong order");
-            return LEGITIMACYRESULT::WRONGORDER;
-        }
-
-        m_numOfAbsentTxnHashes = 0;
-
-        int offset = 0;
-=======
     m_numOfAbsentTxnHashes = 0;
 
     int offset = 0;
@@ -949,7 +934,6 @@
       offset += TRAN_HASH_SIZE;
       m_numOfAbsentTxnHashes++;
     }
->>>>>>> 31bc54ee
 
     if (m_numOfAbsentTxnHashes > 0) {
       Serializable::SetNumber<uint32_t>(errorMsg, 0, m_numOfAbsentTxnHashes,
