/*
 * Copyright (c) 2018 Zilliqa
 * This source code is being disclosed to you solely for the purpose of your
 * participation in testing Zilliqa. You may view, compile and run the code for
 * that purpose and pursuant to the protocols and algorithms that are programmed
 * into, and intended by, the code. You may not do anything else with the code
 * without express permission from Zilliqa Research Pte. Ltd., including
 * modifying or publishing the code (or any part of it), and developing or
 * forming another public or private blockchain network. This source code is
 * provided 'as is' and no warranties are given as to title or non-infringement,
 * merchantability or fitness for purpose and, to the extent permitted by law,
 * all liability for your use of the code is disclaimed. Some programs in this
 * code are governed by the GNU General Public License v3.0 (available at
 * https://www.gnu.org/licenses/gpl-3.0.en.html) ('GPLv3'). The programs that
 * are governed by GPLv3.0 are those programs that are located in the folders
 * src/depends and tests/depends and which include a reference to GPLv3 in their
 * program files.
 */

#include <array>
#include <chrono>
#include <functional>
#include <thread>

#include <boost/multiprecision/cpp_int.hpp>
#include "Node.h"
#include "common/Constants.h"
#include "common/Messages.h"
#include "common/Serializable.h"
#include "depends/common/RLP.h"
#include "depends/libDatabase/MemoryDB.h"
#include "depends/libTrie/TrieDB.h"
#include "depends/libTrie/TrieHash.h"
#include "libConsensus/ConsensusUser.h"
#include "libCrypto/Sha2.h"
#include "libData/AccountData/Account.h"
#include "libData/AccountData/AccountStore.h"
#include "libData/AccountData/Transaction.h"
#include "libData/AccountData/TransactionReceipt.h"
#include "libMediator/Mediator.h"
#include "libMessage/Messenger.h"
#include "libPOW/pow.h"
#include "libUtils/BitVector.h"
#include "libUtils/DataConversion.h"
#include "libUtils/DetachedFunction.h"
#include "libUtils/Logger.h"
#include "libUtils/RootComputation.h"
#include "libUtils/SanityChecks.h"
#include "libUtils/TimeLockedFunction.h"
#include "libUtils/TimeUtils.h"

using namespace std;
using namespace boost::multiprecision;
using namespace boost::multi_index;

bool Node::ComposeMicroBlock() {
  if (LOOKUP_NODE_MODE) {
    LOG_GENERAL(WARNING,
                "Node::ComposeMicroBlock not expected to be called from "
                "LookUp node.");
    return true;
  }
  // To-do: Replace dummy values with the required ones
  LOG_MARKER();

  // TxBlockHeader
  uint8_t type = TXBLOCKTYPE::MICRO;
  uint32_t version = BLOCKVERSION::VERSION1;
  uint32_t shardId = m_myshardId;
  uint256_t gasLimit = MICROBLOCK_GAS_LIMIT;
  uint256_t gasUsed = m_gasUsedTotal;
  uint256_t rewards = 0;
  if (m_mediator.GetIsVacuousEpoch() &&
      m_mediator.m_ds->m_mode != DirectoryService::IDLE) {
    if (!SafeMath<uint256_t>::add(m_mediator.m_ds->m_totalTxnFees,
                                  COINBASE_REWARD, rewards)) {
      LOG_GENERAL(WARNING, "rewards addition unsafe!");
    }
  } else {
    rewards = m_txnFees;
  }
  BlockHash prevHash =
      m_mediator.m_txBlockChain.GetLastBlock().GetHeader().GetMyHash();

  uint64_t blockNum = m_mediator.m_currentEpochNum;
  uint256_t timestamp = get_time_as_int();
  TxnHash txRootHash, txReceiptHash;
  uint32_t numTxs = 0;
  const PubKey& minerPubKey = m_mediator.m_selfKey.second;
  const auto& lastDSBlock = m_mediator.m_dsBlockChain.GetLastBlock();
  uint64_t dsBlockNum = lastDSBlock.GetHeader().GetBlockNum();
  BlockHash dsBlockHash = lastDSBlock.GetHeader().GetMyHash();
  StateHash stateDeltaHash = AccountStore::GetInstance().GetStateDeltaHash();

  CommitteeHash committeeHash;
  if (m_mediator.m_ds->m_mode == DirectoryService::IDLE) {
    if (!Messenger::GetShardHash(m_mediator.m_ds->m_shards.at(shardId),
                                 committeeHash)) {
      LOG_EPOCH(WARNING, to_string(m_mediator.m_currentEpochNum).c_str(),
                "Messenger::GetShardHash failed.");
      return false;
    }
  } else {
    if (!Messenger::GetDSCommitteeHash(*m_mediator.m_DSCommittee,
                                       committeeHash)) {
      LOG_EPOCH(WARNING, to_string(m_mediator.m_currentEpochNum).c_str(),
                "Messenger::GetDSCommitteeHash failed.");
      return false;
    }
  }

  // TxBlock
  vector<TxnHash> tranHashes;

  // unsigned int index = 0;
  {
    lock_guard<mutex> g(m_mutexProcessedTransactions);

    auto& processedTransactions = m_processedTransactions[blockNum];

    txRootHash = ComputeRoot(m_TxnOrder);

    numTxs = processedTransactions.size();
    if (numTxs != m_TxnOrder.size()) {
      LOG_GENERAL(FATAL, "Num txns and Order size not same "
                             << " numTxs " << numTxs << " m_TxnOrder "
                             << m_TxnOrder.size());
    }
    tranHashes = m_TxnOrder;
    m_TxnOrder.clear();

    if (!TransactionWithReceipt::ComputeTransactionReceiptsHash(
            tranHashes, processedTransactions, txReceiptHash)) {
      LOG_GENERAL(WARNING, "Cannot compute transaction receipts hash");
      return false;
    }
  }
  LOG_EPOCH(INFO, to_string(m_mediator.m_currentEpochNum).c_str(),
            "Creating new micro block.")
  m_microblock.reset(new MicroBlock(
      MicroBlockHeader(type, version, shardId, gasLimit, gasUsed, rewards,
                       prevHash, blockNum, timestamp, txRootHash, numTxs,
                       minerPubKey, dsBlockNum, dsBlockHash, stateDeltaHash,
                       txReceiptHash, committeeHash),
      tranHashes, CoSignatures()));
  m_microblock->SetBlockHash(m_microblock->GetHeader().GetMyHash());

  LOG_EPOCH(INFO, to_string(m_mediator.m_currentEpochNum).c_str(),
            "Micro block proposed with "
                << m_microblock->GetHeader().GetNumTxs()
                << " transactions for epoch " << m_mediator.m_currentEpochNum);

  return true;
}

bool Node::OnNodeMissingTxns(const std::vector<unsigned char>& errorMsg,
                             const Peer& from) {
  LOG_MARKER();

  unsigned int offset = 0;

  if (LOOKUP_NODE_MODE) {
    LOG_GENERAL(WARNING,
                "Node::OnNodeMissingTxns not expected to be called from "
                "LookUp node.");
    return true;
  }

  if (errorMsg.size() < sizeof(uint32_t) + sizeof(uint64_t) + offset) {
    LOG_GENERAL(WARNING, "Malformed Message");
    return false;
  }
  BlockHash temp_blockHash = m_microblock->GetHeader().GetMyHash();
  if (temp_blockHash != m_microblock->GetBlockHash()) {
    LOG_GENERAL(WARNING,
                "Block Hash in Newly received DS Block doesn't match. "
                "Calculated: "
                    << temp_blockHash
                    << " Received: " << m_microblock->GetBlockHash().hex());
    return false;
  }

  uint32_t numOfAbsentHashes =
      Serializable::GetNumber<uint32_t>(errorMsg, offset, sizeof(uint32_t));
  offset += sizeof(uint32_t);

  uint64_t blockNum =
      Serializable::GetNumber<uint64_t>(errorMsg, offset, sizeof(uint64_t));
  offset += sizeof(uint64_t);

  vector<TxnHash> missingTransactions;

  for (uint32_t i = 0; i < numOfAbsentHashes; i++) {
    TxnHash txnHash;
    copy(errorMsg.begin() + offset, errorMsg.begin() + offset + TRAN_HASH_SIZE,
         txnHash.asArray().begin());
    offset += TRAN_HASH_SIZE;

    missingTransactions.emplace_back(txnHash);
  }

  uint32_t portNo =
      Serializable::GetNumber<uint32_t>(errorMsg, offset, sizeof(uint32_t));

  uint128_t ipAddr = from.m_ipAddress;
  Peer peer(ipAddr, portNo);

  lock_guard<mutex> g(m_mutexProcessedTransactions);

  auto& processedTransactions = m_processedTransactions[blockNum];

  unsigned int cur_offset = 0;
  vector<unsigned char> tx_message = {MessageType::NODE,
                                      NodeInstructionType::SUBMITTRANSACTION};
  cur_offset += MessageOffset::BODY;
  tx_message.push_back(SUBMITTRANSACTIONTYPE::MISSINGTXN);
  cur_offset += MessageOffset::INST;
  Serializable::SetNumber<uint64_t>(tx_message, cur_offset, blockNum,
                                    sizeof(uint64_t));
  cur_offset += sizeof(uint64_t);

  std::vector<Transaction> txns;
  for (uint32_t i = 0; i < numOfAbsentHashes; i++) {
    // LOG_GENERAL(INFO, "Peer " << from << " : " << portNo << " missing txn "
    // << missingTransactions[i])

    Transaction t;

    if (processedTransactions.find(missingTransactions[i]) !=
        processedTransactions.end()) {
      t = processedTransactions[missingTransactions[i]].GetTransaction();
    } else {
      LOG_GENERAL(INFO, "Leader unable to find txn proposed in microblock "
                            << missingTransactions[i]);
      continue;
    }
    txns.push_back(t);
  }

  if (!Messenger::SetTransactionArray(tx_message, cur_offset, txns)) {
    LOG_GENERAL(WARNING, "Messenger::SetTransactionArray failed.");
    return false;
  }

  P2PComm::GetInstance().SendMessage(peer, tx_message);

  return true;
}

bool Node::OnCommitFailure([
    [gnu::unused]] const std::map<unsigned int, std::vector<unsigned char>>&
                               commitFailureMap) {
  if (LOOKUP_NODE_MODE) {
    LOG_GENERAL(WARNING,
                "Node::OnCommitFailure not expected to be called from "
                "LookUp node.");
    return true;
  }

  LOG_MARKER();

  // for(auto failureEntry: commitFailureMap)
  // {

  // }

  // LOG_EPOCH(INFO, to_string(m_mediator.m_currentEpochNum).c_str(),
  //           "Going to sleep before restarting consensus");

  // std::this_thread::sleep_for(30s);
  // RunConsensusOnMicroBlockWhenShardLeader();

  // LOG_EPOCH(INFO, to_string(m_mediator.m_currentEpochNum).c_str(),
  //           "Woke from sleep after consensus restart");

  LOG_EPOCH(INFO, to_string(m_mediator.m_currentEpochNum).c_str(),
            "Microblock consensus failed, going to wait for final block "
            "announcement");

  return true;
}

void Node::ProcessTransactionWhenShardLeader() {
  LOG_MARKER();

  lock_guard<mutex> g(m_mutexCreatedTransactions);

  auto findOneFromAddrNonceTxnMap = [this](Transaction& t) -> bool {
    for (auto it = m_addrNonceTxnMap.begin(); it != m_addrNonceTxnMap.end();
         it++) {
      if (it->second.begin()->first ==
          AccountStore::GetInstance().GetNonceTemp(it->first) + 1) {
        t = std::move(it->second.begin()->second);
        it->second.erase(it->second.begin());

        if (it->second.empty()) {
          m_addrNonceTxnMap.erase(it);
        }
        return true;
      }
    }
    return false;
  };

  auto appendOne = [this](const Transaction& t, const TransactionReceipt& tr) {
    LOG_MARKER();
    lock_guard<mutex> g(m_mutexProcessedTransactions);
    auto& processedTransactions =
        m_processedTransactions[m_mediator.m_currentEpochNum];
    processedTransactions.insert(
        make_pair(t.GetTranID(), TransactionWithReceipt(t, tr)));
    m_TxnOrder.push_back(t.GetTranID());
  };

  while (m_gasUsedTotal < MICROBLOCK_GAS_LIMIT) {
    Transaction t;
    TransactionReceipt tr;

    // check m_addrNonceTxnMap contains any txn meets right nonce,
    // if contains, process it
    if (findOneFromAddrNonceTxnMap(t)) {
      // check whether m_createdTransaction have transaction with same Addr and
      // nonce if has and with larger gasPrice then replace with that one.
      // (*optional step)
      m_createdTxns.findSameNonceButHigherGas(t);

      if (m_mediator.m_validator->CheckCreatedTransaction(t, tr)) {
        if (!SafeMath<uint256_t>::add(m_gasUsedTotal, tr.GetCumGas(),
                                      m_gasUsedTotal)) {
          LOG_GENERAL(WARNING, "m_gasUsedTotal addition unsafe!");
          break;
        }
        uint256_t txnFee;
        if (!SafeMath<uint256_t>::mul(tr.GetCumGas(), t.GetGasPrice(),
                                      txnFee)) {
          LOG_GENERAL(WARNING, "txnFee multiplication unsafe!");
          continue;
        }
        if (!SafeMath<uint256_t>::add(m_txnFees, txnFee, m_txnFees)) {
          LOG_GENERAL(WARNING, "m_txnFees addition unsafe!");
          break;
        }
        appendOne(t, tr);

        continue;
      }
    }
    // if no txn in u_map meet right nonce process new come-in transactions
    else if (m_createdTxns.findOne(t)) {
      // LOG_GENERAL(INFO, "findOneFromCreated");

      Address senderAddr = t.GetSenderAddr();
      // check nonce, if nonce larger than expected, put it into
      // m_addrNonceTxnMap
      if (t.GetNonce() >
          AccountStore::GetInstance().GetNonceTemp(senderAddr) + 1) {
        // LOG_GENERAL(INFO,
        //             "High nonce: "
        //                 << t.GetNonce() << " cur sender nonce: "
        //                 << AccountStore::GetInstance().GetNonceTemp(
        //                        senderAddr));
        auto it1 = m_addrNonceTxnMap.find(senderAddr);
        if (it1 != m_addrNonceTxnMap.end()) {
          auto it2 = it1->second.find(t.GetNonce());
          if (it2 != it1->second.end()) {
            // found the txn with same addr and same nonce
            // then compare the gasprice and remains the higher one
            if (t.GetGasPrice() > it2->second.GetGasPrice()) {
              it2->second = t;
            }
            continue;
          }
        }
        m_addrNonceTxnMap[senderAddr].insert({t.GetNonce(), t});
      }
      // if nonce too small, ignore it
      else if (t.GetNonce() <
               AccountStore::GetInstance().GetNonceTemp(senderAddr) + 1) {
        // LOG_GENERAL(INFO,
        //             "Nonce too small"
        //                 << " Expected "
        //                 << AccountStore::GetInstance().GetNonceTemp(
        //                        senderAddr)
        //                 << " Found " << t.GetNonce());
      }
      // if nonce correct, process it
      else if (m_mediator.m_validator->CheckCreatedTransaction(t, tr)) {
        if (!SafeMath<uint256_t>::add(m_gasUsedTotal, tr.GetCumGas(),
                                      m_gasUsedTotal)) {
          LOG_GENERAL(WARNING, "m_gasUsedTotal addition unsafe!");
          break;
        }
        uint256_t txnFee;
        if (!SafeMath<uint256_t>::mul(tr.GetCumGas(), t.GetGasPrice(),
                                      txnFee)) {
          LOG_GENERAL(WARNING, "txnFee multiplication unsafe!");
          continue;
        }
        if (!SafeMath<uint256_t>::add(m_txnFees, txnFee, m_txnFees)) {
          LOG_GENERAL(WARNING, "m_txnFees addition unsafe!");
          break;
        }
        appendOne(t, tr);
      } else {
        // LOG_GENERAL(WARNING, "CheckCreatedTransaction failed");
      }
    } else {
      break;
    }
  }
}

bool Node::ProcessTransactionWhenShardBackup(
    const vector<TxnHash>& tranHashes, vector<TxnHash>& missingtranHashes) {
  LOG_MARKER();

  lock_guard<mutex> g(m_mutexCreatedTransactions);

  for (const auto& tranHash : tranHashes) {
    if (!m_createdTxns.exist(tranHash)) {
      missingtranHashes.emplace_back(tranHash);
    }
  }

  if (!missingtranHashes.empty()) {
    return true;
  }

  return VerifyTxnsOrdering(tranHashes);
}

bool Node::VerifyTxnsOrdering(const vector<TxnHash>& tranHashes) {
  LOG_MARKER();

  TxnPool t_createdTxns = m_createdTxns;
  std::unordered_map<Address,
                     std::map<boost::multiprecision::uint256_t, Transaction>>
      t_addrNonceTxnMap = m_addrNonceTxnMap;
  vector<TxnHash> t_tranHashes;
  std::unordered_map<TxnHash, TransactionWithReceipt> t_processedTransactions;

  auto findOneFromAddrNonceTxnMap =
      [&t_addrNonceTxnMap](Transaction& t) -> bool {
    for (auto it = t_addrNonceTxnMap.begin(); it != t_addrNonceTxnMap.end();
         it++) {
      if (it->second.begin()->first ==
          AccountStore::GetInstance().GetNonceTemp(it->first) + 1) {
        t = std::move(it->second.begin()->second);
        it->second.erase(it->second.begin());

        if (it->second.empty()) {
          t_addrNonceTxnMap.erase(it);
        }
        return true;
      }
    }
    return false;
  };

  auto appendOne = [&t_tranHashes, &t_processedTransactions](
                       const Transaction& t, const TransactionReceipt& tr) {
    t_tranHashes.emplace_back(t.GetTranID());
    t_processedTransactions.insert(
        make_pair(t.GetTranID(), TransactionWithReceipt(t, tr)));
  };

  m_gasUsedTotal = 0;
  m_txnFees = 0;

  while (m_gasUsedTotal < MICROBLOCK_GAS_LIMIT) {
    Transaction t;
    TransactionReceipt tr;

    // check t_addrNonceTxnMap contains any txn meets right nonce,
    // if contains, process it
    if (findOneFromAddrNonceTxnMap(t)) {
      // check whether m_createdTransaction have transaction with same Addr and
      // nonce if has and with larger gasPrice then replace with that one.
      // (*optional step)
      t_createdTxns.findSameNonceButHigherGas(t);

      if (m_mediator.m_validator->CheckCreatedTransaction(t, tr)) {
        if (!SafeMath<uint256_t>::add(m_gasUsedTotal, tr.GetCumGas(),
                                      m_gasUsedTotal)) {
          LOG_GENERAL(WARNING, "m_gasUsedTotal addition unsafe!");
          break;
        }
        uint256_t txnFee;
        if (!SafeMath<uint256_t>::mul(tr.GetCumGas(), t.GetGasPrice(),
                                      txnFee)) {
          LOG_GENERAL(WARNING, "txnFee multiplication unsafe!");
          continue;
        }
        if (!SafeMath<uint256_t>::add(m_txnFees, txnFee, m_txnFees)) {
          LOG_GENERAL(WARNING, "m_txnFees addition unsafe!");
          break;
        }
        appendOne(t, tr);
        continue;
      }
    }
    // if no txn in u_map meet right nonce process new come-in transactions
    else if (t_createdTxns.findOne(t)) {
      Address senderAddr = t.GetSenderAddr();
      // check nonce, if nonce larger than expected, put it into
      // t_addrNonceTxnMap
      if (t.GetNonce() >
          AccountStore::GetInstance().GetNonceTemp(senderAddr) + 1) {
        auto it1 = t_addrNonceTxnMap.find(senderAddr);
        if (it1 != t_addrNonceTxnMap.end()) {
          auto it2 = it1->second.find(t.GetNonce());
          if (it2 != it1->second.end()) {
            // found the txn with same addr and same nonce
            // then compare the gasprice and remains the higher one
            if (t.GetGasPrice() > it2->second.GetGasPrice()) {
              it2->second = t;
            }
            continue;
          }
        }
        t_addrNonceTxnMap[senderAddr].insert({t.GetNonce(), t});
      }
      // if nonce too small, ignore it
      else if (t.GetNonce() <
               AccountStore::GetInstance().GetNonceTemp(senderAddr) + 1) {
      }
      // if nonce correct, process it
      else if (m_mediator.m_validator->CheckCreatedTransaction(t, tr)) {
        if (!SafeMath<uint256_t>::add(m_gasUsedTotal, tr.GetCumGas(),
                                      m_gasUsedTotal)) {
          LOG_GENERAL(WARNING, "m_gasUsedTotal addition overflow!");
          break;
        }
        uint256_t txnFee;
        if (!SafeMath<uint256_t>::mul(tr.GetCumGas(), t.GetGasPrice(),
                                      txnFee)) {
          LOG_GENERAL(WARNING, "txnFee multiplication overflow!");
          continue;
        }
        if (!SafeMath<uint256_t>::add(m_txnFees, txnFee, m_txnFees)) {
          LOG_GENERAL(WARNING, "m_txnFees addition overflow!");
          break;
        }
        appendOne(t, tr);
      }
    } else {
      break;
    }
  }

  if (t_tranHashes == tranHashes) {
    m_addrNonceTxnMap = std::move(t_addrNonceTxnMap);
    m_createdTxns = std::move(t_createdTxns);

    lock_guard<mutex> g(m_mutexProcessedTransactions);
    m_processedTransactions[m_mediator.m_currentEpochNum] =
        std::move(t_processedTransactions);

    return true;
  }

  return false;
}

bool Node::RunConsensusOnMicroBlockWhenShardLeader() {
  LOG_MARKER();

  if (LOOKUP_NODE_MODE) {
    LOG_GENERAL(WARNING,
                "Node::RunConsensusOnMicroBlockWhenShardLeader not "
                "expected to be called from LookUp node.");
    return true;
  }

  LOG_EPOCH(INFO, to_string(m_mediator.m_currentEpochNum).c_str(),
            "I am shard leader. Creating microblock for epoch "
                << m_mediator.m_currentEpochNum);

  if (m_mediator.m_ds->m_mode == DirectoryService::Mode::IDLE &&
      !m_mediator.GetIsVacuousEpoch()) {
    LOG_EPOCH(INFO, to_string(m_mediator.m_currentEpochNum).c_str(),
              "Non-vacuous epoch, going to sleep for "
                  << TX_DISTRIBUTE_TIME_IN_MS << " milliseconds");
    std::this_thread::sleep_for(chrono::milliseconds(TX_DISTRIBUTE_TIME_IN_MS));
  }

  if (!m_mediator.GetIsVacuousEpoch()) {
    ProcessTransactionWhenShardLeader();
    AccountStore::GetInstance().SerializeDelta();
  } else {
    LOG_EPOCH(INFO, to_string(m_mediator.m_currentEpochNum).c_str(),
              "Vacuous epoch: Skipping submit transactions");
  }

  // composed microblock stored in m_microblock
  if (!ComposeMicroBlock()) {
    LOG_GENERAL(WARNING, "Unable to create microblock");
    return false;
  }

  // m_consensusID = 0;
  m_consensusBlockHash = m_mediator.m_txBlockChain.GetLastBlock()
                             .GetHeader()
                             .GetMyHash()
                             .asBytes();
  LOG_EPOCH(INFO, to_string(m_mediator.m_currentEpochNum).c_str(),
            "I am shard leader. "
                << "m_consensusID: " << m_mediator.m_consensusID
                << " m_consensusMyID: " << m_consensusMyID
                << " m_consensusLeaderID: " << m_consensusLeaderID
                << " Shard Leader: "
                << (*m_myShardMembers)[m_consensusLeaderID].second);

  auto nodeMissingTxnsFunc = [this](const vector<unsigned char>& errorMsg,
                                    const Peer& from) mutable -> bool {
    return OnNodeMissingTxns(errorMsg, from);
  };

  auto commitFailureFunc =
      [this](
          const map<unsigned int, vector<unsigned char>>& m) mutable -> bool {
    return OnCommitFailure(m);
  };

  m_consensusObject.reset(new ConsensusLeader(
      m_mediator.m_consensusID, m_mediator.m_currentEpochNum,
      m_consensusBlockHash, m_consensusMyID, m_mediator.m_selfKey.first,
      *m_myShardMembers, static_cast<unsigned char>(NODE),
      static_cast<unsigned char>(MICROBLOCKCONSENSUS), nodeMissingTxnsFunc,
      commitFailureFunc));

  if (m_consensusObject == nullptr) {
    LOG_EPOCH(WARNING, to_string(m_mediator.m_currentEpochNum).c_str(),
              "Unable to create consensus object");
    return false;
  }

  ConsensusLeader* cl = dynamic_cast<ConsensusLeader*>(m_consensusObject.get());

  auto announcementGeneratorFunc =
      [this](vector<unsigned char>& dst, unsigned int offset,
             const uint32_t consensusID, const uint64_t blockNumber,
             const vector<unsigned char>& blockHash, const uint16_t leaderID,
             const pair<PrivKey, PubKey>& leaderKey,
             vector<unsigned char>& messageToCosign) mutable -> bool {
    return Messenger::SetNodeMicroBlockAnnouncement(
        dst, offset, consensusID, blockNumber, blockHash, leaderID, leaderKey,
        *m_microblock, messageToCosign);
  };

  if (m_mediator.m_ds->m_mode != DirectoryService::Mode::IDLE) {
    LOG_STATE(
        "[DSMICON]["
        << setw(15) << left << m_mediator.m_selfPeer.GetPrintableIPAddress()
        << "]["
        << m_mediator.m_txBlockChain.GetLastBlock().GetHeader().GetBlockNum() +
               1
        << "] BGIN.");
  } else {
    LOG_STATE(
        "[MICON]["
        << setw(15) << left << m_mediator.m_selfPeer.GetPrintableIPAddress()
        << "]["
        << m_mediator.m_txBlockChain.GetLastBlock().GetHeader().GetBlockNum() +
               1
        << "] BGIN.");
  }
  cl->StartConsensus(announcementGeneratorFunc, BROADCAST_GOSSIP_MODE);

  return true;
}

bool Node::RunConsensusOnMicroBlockWhenShardBackup() {
  LOG_MARKER();

  if (LOOKUP_NODE_MODE) {
    LOG_GENERAL(WARNING,
                "Node::RunConsensusOnMicroBlockWhenShardBackup not "
                "expected to be called from LookUp node.");
    return true;
  }

  LOG_EPOCH(INFO, to_string(m_mediator.m_currentEpochNum).c_str(),
            "I am a backup node. Waiting for microblock announcement for epoch "
                << m_mediator.m_currentEpochNum);
  // m_consensusID = 0;
  m_consensusBlockHash = m_mediator.m_txBlockChain.GetLastBlock()
                             .GetHeader()
                             .GetMyHash()
                             .asBytes();

  auto func = [this](const vector<unsigned char>& input, unsigned int offset,
                     vector<unsigned char>& errorMsg,
                     const uint32_t consensusID, const uint64_t blockNumber,
                     const vector<unsigned char>& blockHash,
                     const uint16_t leaderID, const PubKey& leaderKey,
                     vector<unsigned char>& messageToCosign) mutable -> bool {
    return MicroBlockValidator(input, offset, errorMsg, consensusID,
                               blockNumber, blockHash, leaderID, leaderKey,
                               messageToCosign);
  };

  LOG_EPOCH(INFO, to_string(m_mediator.m_currentEpochNum).c_str(),
            "I am shard backup. "
                << " m_mediator.m_consensusID: " << m_mediator.m_consensusID
                << " m_consensusMyID: " << m_consensusMyID
                << " m_consensusLeaderID: " << m_consensusLeaderID
                << " Shard Leader: "
                << (*m_myShardMembers)[m_consensusLeaderID].second);

  deque<pair<PubKey, Peer>> peerList;

  for (const auto& it : *m_myShardMembers) {
    peerList.emplace_back(it);
  }
  LOG_EPOCH(INFO, to_string(m_mediator.m_currentEpochNum).c_str(),
            "Leader is at index  " << m_consensusLeaderID << " "
                                   << peerList.at(m_consensusLeaderID).second);

  m_consensusObject.reset(new ConsensusBackup(
      m_mediator.m_consensusID, m_mediator.m_currentEpochNum,
      m_consensusBlockHash, m_consensusMyID, m_consensusLeaderID,
      m_mediator.m_selfKey.first, peerList, static_cast<unsigned char>(NODE),
      static_cast<unsigned char>(MICROBLOCKCONSENSUS), func));

  if (m_consensusObject == nullptr) {
    LOG_EPOCH(WARNING, to_string(m_mediator.m_currentEpochNum).c_str(),
              "Unable to create consensus object");
    return false;
  }

  return true;
}

bool Node::RunConsensusOnMicroBlock() {
  if (LOOKUP_NODE_MODE) {
    LOG_GENERAL(WARNING,
                "Node::RunConsensusOnMicroBlock not expected to be called "
                "from LookUp node.");
    return true;
  }

  LOG_MARKER();

  SetState(MICROBLOCK_CONSENSUS_PREP);

  m_gasUsedTotal = 0;
  m_txnFees = 0;

  if (m_mediator.m_ds->m_mode != DirectoryService::Mode::IDLE) {
    m_mediator.m_ds->m_toSendTxnToLookup = false;
    m_mediator.m_ds->m_startedRunFinalblockConsensus = false;
    m_mediator.m_ds->m_stateDeltaWhenRunDSMB =
        m_mediator.m_ds->m_stateDeltaFromShards;

    if (m_mediator.GetIsVacuousEpoch()) {
      // Coinbase
      LOG_EPOCH(INFO, to_string(m_mediator.m_currentEpochNum).c_str(),
                "[CNBSE]");

      m_mediator.m_ds->InitCoinbase();
      m_mediator.m_ds->m_stateDeltaWhenRunDSMB.clear();
      AccountStore::GetInstance().SerializeDelta();
      AccountStore::GetInstance().GetSerializedDelta(
          m_mediator.m_ds->m_stateDeltaWhenRunDSMB);
    }
  }

  if (m_isPrimary) {
    if (!RunConsensusOnMicroBlockWhenShardLeader()) {
      LOG_EPOCH(WARNING, to_string(m_mediator.m_currentEpochNum).c_str(),
                "Error at RunConsensusOnMicroBlockWhenShardLeader");
      // throw exception();
      return false;
    }
  } else {
    if (!RunConsensusOnMicroBlockWhenShardBackup()) {
      LOG_EPOCH(WARNING, to_string(m_mediator.m_currentEpochNum).c_str(),
                "Error at RunConsensusOnMicroBlockWhenShardBackup");
      // throw exception();
      return false;
    }
  }

  SetState(MICROBLOCK_CONSENSUS);

  CommitMicroBlockConsensusBuffer();

  return true;
}

bool Node::CheckBlockTypeIsMicro() {
  if (LOOKUP_NODE_MODE) {
    LOG_GENERAL(WARNING,
                "Node::CheckBlockTypeIsMicro not expected to be called "
                "from LookUp node.");
    return true;
  }

  // Check type (must be micro block type)
  if (m_microblock->GetHeader().GetType() != TXBLOCKTYPE::MICRO) {
    LOG_GENERAL(WARNING,
                "Type check failed. Expected: "
                    << (unsigned int)TXBLOCKTYPE::MICRO << " Actual: "
                    << (unsigned int)m_microblock->GetHeader().GetType());

    m_consensusObject->SetConsensusErrorCode(
        ConsensusCommon::INVALID_MICROBLOCK);

    return false;
  }

  LOG_GENERAL(INFO, "Type check passed");

  return true;
}

bool Node::CheckMicroBlockVersion() {
  if (LOOKUP_NODE_MODE) {
    LOG_GENERAL(WARNING,
                "Node::CheckMicroBlockVersion not expected to be called "
                "from LookUp node.");
    return true;
  }

  // Check version (must be most current version)
  if (m_microblock->GetHeader().GetVersion() != BLOCKVERSION::VERSION1) {
    LOG_GENERAL(WARNING,
                "Version check failed. Expected: "
                    << (unsigned int)BLOCKVERSION::VERSION1 << " Actual: "
                    << (unsigned int)m_microblock->GetHeader().GetVersion());

    m_consensusObject->SetConsensusErrorCode(
        ConsensusCommon::INVALID_MICROBLOCK_VERSION);

    return false;
  }

  LOG_GENERAL(INFO, "Version check passed");

  return true;
}

bool Node::CheckMicroBlockshardId() {
  if (LOOKUP_NODE_MODE) {
    LOG_GENERAL(WARNING,
                "Node::CheckMicroBlockshardId not expected to be called "
                "from LookUp node.");
    return true;
  }

  if (m_microblock->GetHeader().GetShardId() != m_myshardId) {
    LOG_GENERAL(WARNING, "shardId check failed. Expected: "
                             << m_myshardId << " Actual: "
                             << m_microblock->GetHeader().GetShardId());

    m_consensusObject->SetConsensusErrorCode(
        ConsensusCommon::INVALID_MICROBLOCK_SHARD_ID);

    return false;
  }

  LOG_GENERAL(INFO, "shardId check passed");

  // Verify the shard committee hash
  CommitteeHash committeeHash;
  if (m_mediator.m_ds->m_mode == DirectoryService::IDLE) {
    if (!Messenger::GetShardHash(m_mediator.m_ds->m_shards.at(m_myshardId),
                                 committeeHash)) {
      LOG_EPOCH(WARNING, to_string(m_mediator.m_currentEpochNum).c_str(),
                "Messenger::GetShardHash failed.");
      return false;
    }
  } else {
    if (!Messenger::GetDSCommitteeHash(*m_mediator.m_DSCommittee,
                                       committeeHash)) {
      LOG_EPOCH(WARNING, to_string(m_mediator.m_currentEpochNum).c_str(),
                "Messenger::GetDSCommitteeHash failed.");
      return false;
    }
  }
  if (committeeHash != m_microblock->GetHeader().GetCommitteeHash()) {
    LOG_GENERAL(WARNING, "Microblock committee hash mismatched"
                             << endl
                             << "expected: " << committeeHash << endl
                             << "received: "
                             << m_microblock->GetHeader().GetCommitteeHash());
    m_consensusObject->SetConsensusErrorCode(ConsensusCommon::INVALID_COMMHASH);
    return false;
  }

  return true;
}

bool Node::CheckMicroBlockTimestamp() {
  if (LOOKUP_NODE_MODE) {
    LOG_GENERAL(WARNING,
                "Node::CheckMicroBlockTimestamp not expected to be called "
                "from LookUp node.");
    return true;
  }

  // Check timestamp (must be greater than timestamp of last Tx block header in
  // the Tx blockchain)
  if (m_mediator.m_txBlockChain.GetBlockCount() > 0) {
    const TxBlock& lastTxBlock = m_mediator.m_txBlockChain.GetLastBlock();
    uint256_t thisMicroblockTimestamp =
        m_microblock->GetHeader().GetTimestamp();
    uint256_t lastTxBlockTimestamp = lastTxBlock.GetHeader().GetTimestamp();
    if (thisMicroblockTimestamp <= lastTxBlockTimestamp) {
      LOG_GENERAL(WARNING, "Timestamp check failed. Last Tx Block: "
                               << lastTxBlockTimestamp
                               << " Microblock: " << thisMicroblockTimestamp);

      m_consensusObject->SetConsensusErrorCode(
          ConsensusCommon::INVALID_TIMESTAMP);

      return false;
    }
  }

  LOG_GENERAL(INFO, "Timestamp check passed");

  return true;
}

unsigned char Node::CheckLegitimacyOfTxnHashes(
    vector<unsigned char>& errorMsg) {
  if (LOOKUP_NODE_MODE) {
    LOG_GENERAL(WARNING,
                "Node::CheckLegitimacyOfTxnHashes not expected to be "
                "called from LookUp node.");
    return true;
  }

  if (!m_mediator.GetIsVacuousEpoch()) {
    vector<TxnHash> missingTxnHashes;
    if (!ProcessTransactionWhenShardBackup(m_microblock->GetTranHashes(),
                                           missingTxnHashes)) {
      LOG_GENERAL(WARNING, "The leader may have composed wrong order");
      return LEGITIMACYRESULT::WRONGORDER;
    }

    m_numOfAbsentTxnHashes = 0;

    int offset = 0;

    for (auto const& hash : missingTxnHashes) {
      LOG_EPOCH(INFO, to_string(m_mediator.m_currentEpochNum).c_str(),
                "Missing txn: " << hash)
      if (errorMsg.size() == 0) {
        errorMsg.resize(sizeof(uint32_t) + sizeof(uint64_t) + TRAN_HASH_SIZE);
        offset += (sizeof(uint32_t) + sizeof(uint64_t));
      } else {
        errorMsg.resize(offset + TRAN_HASH_SIZE);
      }
      copy(hash.asArray().begin(), hash.asArray().end(),
           errorMsg.begin() + offset);
      offset += TRAN_HASH_SIZE;
      m_numOfAbsentTxnHashes++;
    }

    if (m_numOfAbsentTxnHashes > 0) {
      Serializable::SetNumber<uint32_t>(errorMsg, 0, m_numOfAbsentTxnHashes,
                                        sizeof(uint32_t));
      Serializable::SetNumber<uint64_t>(errorMsg, sizeof(uint32_t),
                                        m_mediator.m_currentEpochNum,
                                        sizeof(uint64_t));

      m_txnsOrdering = m_microblock->GetTranHashes();

      AccountStore::GetInstance().InitTemp();
      if (m_mediator.m_ds->m_mode != DirectoryService::Mode::IDLE) {
        LOG_GENERAL(WARNING, "Got missing txns, revert state delta");
        AccountStore::GetInstance().DeserializeDeltaTemp(
            m_mediator.m_ds->m_stateDeltaWhenRunDSMB, 0);
      }

      return LEGITIMACYRESULT::MISSEDTXN;
    }

    AccountStore::GetInstance().SerializeDelta();
  } else {
    LOG_EPOCH(INFO, to_string(m_mediator.m_currentEpochNum).c_str(),
              "Vacuous epoch: Skipping processing transactions");
  }

  return LEGITIMACYRESULT::SUCCESS;
}

bool Node::CheckMicroBlockHashes(vector<unsigned char>& errorMsg) {
  if (LOOKUP_NODE_MODE) {
    LOG_GENERAL(WARNING,
                "Node::CheckMicroBlockHashes not expected to be called "
                "from LookUp node.");
    return true;
  }

  // Check transaction hashes (number of hashes must be = Tx count field)
  uint32_t txhashessize = m_microblock->GetTranHashes().size();
  uint32_t numtxs = m_microblock->GetHeader().GetNumTxs();
  if (txhashessize != numtxs) {
    LOG_GENERAL(WARNING, "Tx hashes check failed. Tx hashes size: "
                             << txhashessize << " Num txs: " << numtxs);

    m_consensusObject->SetConsensusErrorCode(
        ConsensusCommon::INVALID_BLOCK_HASH);

    return false;
  }

  LOG_GENERAL(INFO, "Hash count check passed");

  switch (CheckLegitimacyOfTxnHashes(errorMsg)) {
    case LEGITIMACYRESULT::SUCCESS:
      break;
    case LEGITIMACYRESULT::MISSEDTXN:
      LOG_GENERAL(WARNING,
                  "Missing a txn hash included in proposed microblock");
      m_consensusObject->SetConsensusErrorCode(ConsensusCommon::MISSING_TXN);
      return false;
    case LEGITIMACYRESULT::WRONGORDER:
      LOG_GENERAL(WARNING, "Order of txns proposed by leader is wrong");
      m_consensusObject->SetConsensusErrorCode(
          ConsensusCommon::WRONG_TXN_ORDER);
      return false;
    default:
      return false;
  }

  // Check Gas Used
  if (m_gasUsedTotal != m_microblock->GetHeader().GetGasUsed()) {
    LOG_GENERAL(WARNING, "The total gas used mismatched, local: "
                             << m_gasUsedTotal << " received: "
                             << m_microblock->GetHeader().GetGasUsed());
    m_consensusObject->SetConsensusErrorCode(ConsensusCommon::WRONG_GASUSED);
    return false;
  }

  // Check Rewards
  if (m_mediator.GetIsVacuousEpoch() &&
      m_mediator.m_ds->m_mode != DirectoryService::IDLE) {
    // Check COINBASE_REWARD + totalTxnFees
    uint256_t rewards = 0;
    if (!SafeMath<uint256_t>::add(m_mediator.m_ds->m_totalTxnFees,
                                  COINBASE_REWARD, rewards)) {
      LOG_GENERAL(WARNING, "total_reward addition unsafe!");
    }
    if (rewards != m_microblock->GetHeader().GetRewards()) {
      LOG_GENERAL(WARNING, "The total rewards mismatched, local: "
                               << rewards << " received: "
                               << m_microblock->GetHeader().GetRewards());
      m_consensusObject->SetConsensusErrorCode(ConsensusCommon::WRONG_REWARDS);
      return false;
    }
  } else {
    // Check TxnFees
    if (m_txnFees != m_microblock->GetHeader().GetRewards()) {
      LOG_GENERAL(WARNING, "The txn fees mismatched, local: "
                               << m_txnFees << " received: "
                               << m_microblock->GetHeader().GetRewards());
      m_consensusObject->SetConsensusErrorCode(ConsensusCommon::WRONG_REWARDS);
      return false;
    }
  }

  LOG_GENERAL(INFO, "Hash legitimacy check passed");

  return true;
}

bool Node::CheckMicroBlockTxnRootHash() {
  if (LOOKUP_NODE_MODE) {
    LOG_GENERAL(WARNING,
                "Node::CheckMicroBlockTxnRootHash not expected to be "
                "called from LookUp node.");
    return true;
  }

  // Check transaction root
  TxnHash expectedTxRootHash = ComputeRoot(m_microblock->GetTranHashes());

  LOG_GENERAL(INFO, "Microblock root computation done "
                        << DataConversion::charArrToHexStr(
                               expectedTxRootHash.asArray()));
  LOG_GENERAL(INFO, "Expected root: "
                        << m_microblock->GetHeader().GetTxRootHash().hex());

  if (expectedTxRootHash != m_microblock->GetHeader().GetTxRootHash()) {
    LOG_GENERAL(WARNING, "Txn root does not match");

    m_consensusObject->SetConsensusErrorCode(
        ConsensusCommon::INVALID_MICROBLOCK_ROOT_HASH);

    return false;
  }

  LOG_GENERAL(INFO, "Root check passed");

  return true;
}

bool Node::CheckMicroBlockStateDeltaHash() {
  if (LOOKUP_NODE_MODE) {
    LOG_GENERAL(WARNING,
                "Node::CheckMicroBlockStateDeltaHash not expected to be "
                "called from LookUp node.");
    return true;
  }

  StateHash expectedStateDeltaHash =
      AccountStore::GetInstance().GetStateDeltaHash();

  LOG_GENERAL(INFO, "Microblock state delta generation done "
                        << expectedStateDeltaHash.hex());
  LOG_GENERAL(INFO, "Received root: "
                        << m_microblock->GetHeader().GetStateDeltaHash().hex());

  if (expectedStateDeltaHash != m_microblock->GetHeader().GetStateDeltaHash()) {
    LOG_GENERAL(WARNING, "State delta hash does not match");

    m_consensusObject->SetConsensusErrorCode(
        ConsensusCommon::INVALID_MICROBLOCK_STATE_DELTA_HASH);

    return false;
  }

  LOG_GENERAL(INFO, "State delta hash check passed");

  return true;
}

bool Node::CheckMicroBlockTranReceiptHash() {
  uint64_t blockNum = m_mediator.m_currentEpochNum;
  auto& processedTransactions = m_processedTransactions[blockNum];
  TxnHash expectedTranHash;
  if (!TransactionWithReceipt::ComputeTransactionReceiptsHash(
          m_microblock->GetTranHashes(), processedTransactions,
          expectedTranHash)) {
    LOG_GENERAL(WARNING, "Cannot compute transaction receipts hash");
    return false;
  }
  LOG_GENERAL(INFO, "Microblock transaction receipt hash generation done "
                        << expectedTranHash.hex());
  LOG_GENERAL(INFO,
              "Received hash: "
                  << m_microblock->GetHeader().GetTranReceiptHash().hex());

  if (expectedTranHash != m_microblock->GetHeader().GetTranReceiptHash()) {
    LOG_GENERAL(WARNING, "Transaction receipt hash does not match");

    m_consensusObject->SetConsensusErrorCode(
        ConsensusCommon::INVALID_MICROBLOCK_TRAN_RECEIPT_HASH);

    return false;
  }

  LOG_GENERAL(INFO, "Transaction receipt hash check passed");

  return true;
}

bool Node::CheckMicroBlockValidity(vector<unsigned char>& errorMsg) {
  if (LOOKUP_NODE_MODE) {
    LOG_GENERAL(WARNING,
                "Node::CheckMicroBlockValidity not expected to "
                "be called from LookUp node.");
    return true;
  }

  LOG_MARKER();

  if (!CheckBlockTypeIsMicro() || !CheckMicroBlockVersion() ||
      !CheckMicroBlockshardId() || !CheckMicroBlockTimestamp() ||
      !CheckMicroBlockHashes(errorMsg) || !CheckMicroBlockTxnRootHash() ||
      !CheckMicroBlockStateDeltaHash() || !CheckMicroBlockTranReceiptHash()) {
    // LOG_GENERAL(INFO, "To-do: What to do if proposed microblock is not
    // valid?");
    return false;
  }

  // Check gas limit (must satisfy some equations)
  // Check gas used (must be <= gas limit)
  // Check state root (TBD)
  // Check pubkey (must be valid and = shard leader)
  // Check parent DS hash (must be = digest of last DS block header in the DS
  // blockchain) Need some rework to be able to access DS blockchain (or we
  // switch to using the persistent storage lib) Check parent DS block number
  // (must be = block number of last DS block header in the DS blockchain) Need
  // some rework to be able to access DS blockchain (or we switch to using the
  // persistent storage lib)

  return true;
}

bool Node::MicroBlockValidator(const vector<unsigned char>& message,
                               unsigned int offset,
                               vector<unsigned char>& errorMsg,
                               const uint32_t consensusID,
                               const uint64_t blockNumber,
                               const vector<unsigned char>& blockHash,
                               const uint16_t leaderID, const PubKey& leaderKey,
                               vector<unsigned char>& messageToCosign) {
  LOG_MARKER();

  if (LOOKUP_NODE_MODE) {
    LOG_GENERAL(WARNING,
                "Node::MicroBlockValidator not expected to be called from "
                "LookUp node.");
    return true;
  }

  m_microblock.reset(new MicroBlock);

  if (!Messenger::GetNodeMicroBlockAnnouncement(
          message, offset, consensusID, blockNumber, blockHash, leaderID,
          leaderKey, *m_microblock, messageToCosign)) {
    LOG_EPOCH(WARNING, to_string(m_mediator.m_currentEpochNum).c_str(),
              "Messenger::GetNodeMicroBlockAnnouncement failed.");
    return false;
  }

  BlockHash temp_blockHash = m_microblock->GetHeader().GetMyHash();
  if (temp_blockHash != m_microblock->GetBlockHash()) {
    LOG_GENERAL(WARNING,
                "Block Hash in Newly received MicroBlock doesn't match. "
                "Calculated: "
                    << temp_blockHash
                    << " Received: " << m_microblock->GetBlockHash().hex());
    return false;
  }

<<<<<<< HEAD
  if (!CheckMicroBlockValidity(errorMsg)) {
=======
  if (!CheckBlockTypeIsMicro() || !CheckMicroBlockVersion() ||
      !CheckMicroBlockshardId() || !CheckMicroBlockTimestamp() ||
      !CheckMicroBlockHashes(errorMsg) || !CheckMicroBlockTxnRootHash() ||
      !CheckMicroBlockStateDeltaHash() || !CheckMicroBlockTranReceiptHash()) {
>>>>>>> d9718494
    m_microblock = nullptr;
    Serializable::SetNumber<uint32_t>(errorMsg, errorMsg.size(),
                                      m_mediator.m_selfPeer.m_listenPortHost,
                                      sizeof(uint32_t));
    LOG_GENERAL(WARNING, "CheckMicroBlockValidity Failed");
    return false;
  }

  return true;
}<|MERGE_RESOLUTION|>--- conflicted
+++ resolved
@@ -170,15 +170,6 @@
     LOG_GENERAL(WARNING, "Malformed Message");
     return false;
   }
-  BlockHash temp_blockHash = m_microblock->GetHeader().GetMyHash();
-  if (temp_blockHash != m_microblock->GetBlockHash()) {
-    LOG_GENERAL(WARNING,
-                "Block Hash in Newly received DS Block doesn't match. "
-                "Calculated: "
-                    << temp_blockHash
-                    << " Received: " << m_microblock->GetBlockHash().hex());
-    return false;
-  }
 
   uint32_t numOfAbsentHashes =
       Serializable::GetNumber<uint32_t>(errorMsg, offset, sizeof(uint32_t));
@@ -1230,14 +1221,7 @@
     return false;
   }
 
-<<<<<<< HEAD
   if (!CheckMicroBlockValidity(errorMsg)) {
-=======
-  if (!CheckBlockTypeIsMicro() || !CheckMicroBlockVersion() ||
-      !CheckMicroBlockshardId() || !CheckMicroBlockTimestamp() ||
-      !CheckMicroBlockHashes(errorMsg) || !CheckMicroBlockTxnRootHash() ||
-      !CheckMicroBlockStateDeltaHash() || !CheckMicroBlockTranReceiptHash()) {
->>>>>>> d9718494
     m_microblock = nullptr;
     Serializable::SetNumber<uint32_t>(errorMsg, errorMsg.size(),
                                       m_mediator.m_selfPeer.m_listenPortHost,
