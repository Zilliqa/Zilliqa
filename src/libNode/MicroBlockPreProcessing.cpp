--- conflicted
+++ resolved
@@ -1127,315 +1127,6 @@
   return true;
 }
 
-<<<<<<< HEAD
-bool Node::RunConsensusOnMicroBlockWhenShardLeader() {
-  LOG_MARKER();
-
-  zil::local::variables.SetIsShardLeader(1);
-
-  if (LOOKUP_NODE_MODE) {
-    LOG_GENERAL(WARNING,
-                "Node::RunConsensusOnMicroBlockWhenShardLeader not "
-                "expected to be called from LookUp node");
-    return true;
-  }
-  LOG_GENERAL(INFO, "RunConsensusOnMicroBlockWhenShardLeader: Starting microblock consensus");
-  LOG_EPOCH(INFO, m_mediator.m_currentEpochNum,
-            "I am shard leader. Creating microblock for epoch "
-                << m_mediator.m_currentEpochNum);
-
-  if (m_mediator.m_ds->m_mode == DirectoryService::Mode::IDLE) {
-    // extra time added for first txepoch for tx distribution
-    auto extra_wait_time =
-        (m_mediator.m_currentEpochNum % NUM_FINAL_BLOCK_PER_POW != 0)
-            ? 0
-            : EXTRA_TX_DISTRIBUTE_TIME_IN_MS;
-    std::this_thread::sleep_for(
-        chrono::milliseconds(TX_DISTRIBUTE_TIME_IN_MS + extra_wait_time +
-                             SHARD_ANNOUNCEMENT_DELAY_IN_MS));
-    if (!m_mediator.GetIsVacuousEpoch()) {
-      while (m_txnPacketThreadOnHold > 0) {
-        std::this_thread::sleep_for(chrono::milliseconds(100));
-      }
-    }
-  }
-
-  m_txn_distribute_window_open = false;
-
-  /*
-  if (m_mediator.ToProcessTransaction()) {
-    ProcessTransactionWhenShardLeader(SHARD_MICROBLOCK_GAS_LIMIT);
-    if (!AccountStore::GetInstance().SerializeDelta()) {
-      LOG_GENERAL(WARNING, "AccountStore::SerializeDelta failed");
-      return false;
-    }
-  }
-
-
-  // composed microblock stored in m_microblock
-  if (!ComposeMicroBlock(SHARD_MICROBLOCK_GAS_LIMIT)) {
-    LOG_GENERAL(WARNING, "Unable to create microblock");
-    return false;
-  }
-  */
-  m_completeMicroBlockReady = false;
-
-  // composed preprep microblock stored in m_microblock
-  if (!ComposePrePrepMicroBlock(SHARD_MICROBLOCK_GAS_LIMIT)) {
-    LOG_GENERAL(WARNING, "Unable to create pre-prep microblock");
-    m_prePrepMicroblock = nullptr;
-    return false;
-  }
-
-  // m_consensusID = 0;
-  m_consensusBlockHash = m_mediator.m_txBlockChain.GetLastBlock()
-                             .GetHeader()
-                             .GetMyHash()
-                             .asBytes();
-
-  {
-    lock_guard<mutex> g(m_mutexShardMember);
-
-    LOG_EPOCH(INFO, m_mediator.m_currentEpochNum,
-              "I am shard leader. "
-                  << "m_consensusID: " << m_mediator.m_consensusID
-                  << " m_consensusMyID: " << m_consensusMyID
-                  << " m_consensusLeaderID: " << m_consensusLeaderID
-                  << " Shard Leader: "
-                  << (*m_myShardMembers)[m_consensusLeaderID].second);
-
-    auto nodeMissingTxnsFunc = [this](const zbytes& errorMsg,
-                                      const Peer& from) mutable -> bool {
-      return OnNodeMissingTxns(errorMsg, 0, from);
-    };
-
-    auto commitFailureFunc =
-        [this](const map<unsigned int, zbytes>& m) mutable -> bool {
-      return OnCommitFailure(m);
-    };
-
-    m_consensusObject.reset(new ConsensusLeader(
-        m_mediator.m_consensusID, m_mediator.m_currentEpochNum,
-        m_consensusBlockHash, m_consensusMyID, m_mediator.m_selfKey.first,
-        *m_myShardMembers, static_cast<uint8_t>(NODE),
-        static_cast<uint8_t>(MICROBLOCKCONSENSUS), nodeMissingTxnsFunc,
-        commitFailureFunc, m_mediator.m_ds->m_mode != DirectoryService::IDLE));
-  }
-
-  if (m_consensusObject == nullptr) {
-    LOG_EPOCH(WARNING, m_mediator.m_currentEpochNum,
-              "Unable to create consensus object");
-    return false;
-  }
-
-  ConsensusLeader* cl = dynamic_cast<ConsensusLeader*>(m_consensusObject.get());
-
-  auto preprepMBAnnouncementGeneratorFunc =
-      [this](zbytes& dst, unsigned int offset, const uint32_t consensusID,
-             const uint64_t blockNumber, const zbytes& blockHash,
-             const uint16_t leaderID, const PairOfKey& leaderKey,
-             zbytes& messageToCosign) mutable -> bool {
-    return Messenger::SetNodeMicroBlockAnnouncement(
-        dst, offset, consensusID, blockNumber, blockHash, leaderID, leaderKey,
-        *m_prePrepMicroblock, messageToCosign);
-  };
-
-  auto newMBAnnouncementReadinessFunc =
-      [this](zbytes& newAnnouncement, unsigned int offset,
-             const uint32_t consensusID, const uint64_t blockNumber,
-             const zbytes& blockHash, const uint16_t leaderID,
-             const PairOfKey& leaderKey,
-             zbytes& messageToCosign) mutable -> bool {
-    // wait for complete microblock being ready by me (leader)
-    if (!WaitUntilCompleteMicroBlockIsReady()) {
-      return false;
-    }
-
-    LOG_GENERAL(WARNING, "Announcing new microblock!");
-    return Messenger::SetNodeMicroBlockAnnouncement(
-        newAnnouncement, offset, consensusID, blockNumber, blockHash, leaderID,
-        leaderKey, *m_microblock, messageToCosign);
-  };
-
-  LOG_STATE(
-      "[MICON-BEG]["
-      << setw(15) << left << m_mediator.m_selfPeer.GetPrintableIPAddress()
-      << "]["
-      << m_mediator.m_txBlockChain.GetLastBlock().GetHeader().GetBlockNum() + 1
-      << "][" << m_myshardId << "]");
-
-  cl->StartConsensus(preprepMBAnnouncementGeneratorFunc,
-                     newMBAnnouncementReadinessFunc, BROADCAST_GOSSIP_MODE);
-
-  SetState(MICROBLOCK_CONSENSUS);
-
-  if (m_mediator.ToProcessTransaction()) {
-    ProcessTransactionWhenShardLeader(SHARD_MICROBLOCK_GAS_LIMIT);
-    if (!AccountStore::GetInstance().SerializeDelta()) {
-      LOG_GENERAL(WARNING, "AccountStore::SerializeDelta failed");
-      return false;
-    }
-  }
-
-  // composed microblock stored in m_microblock
-  if (!ComposeMicroBlock(SHARD_MICROBLOCK_GAS_LIMIT)) {
-    LOG_GENERAL(WARNING, "Unable to create microblock");
-    return false;
-  }
-
-  return true;
-}
-
-bool Node::RunConsensusOnMicroBlockWhenShardBackup() {
-  LOG_MARKER();
-
-  zil::local::variables.SetIsShardLeader(0);
-
-  if (LOOKUP_NODE_MODE) {
-    LOG_GENERAL(WARNING,
-                "Node::RunConsensusOnMicroBlockWhenShardBackup not "
-                "expected to be called from LookUp node");
-    return true;
-  }
-  LOG_GENERAL(INFO, "RunConsensusOnMicroBlockWhenShardBackup: Starting microblock consensus");
-  if (m_mediator.m_ds->m_mode == DirectoryService::Mode::IDLE &&
-      ((m_mediator.m_dsBlockChain.GetLastBlock().GetHeader().GetDifficulty() >=
-            TXN_SHARD_TARGET_DIFFICULTY &&
-        m_mediator.m_dsBlockChain.GetLastBlock()
-                .GetHeader()
-                .GetDSDifficulty() >= TXN_DS_TARGET_DIFFICULTY) ||
-       m_mediator.m_dsBlockChain.GetLastBlock().GetHeader().GetBlockNum() >=
-           TXN_DS_TARGET_NUM)) {
-    // extra time added for first txepoch for tx distribution
-    auto extra_wait_time =
-        (m_mediator.m_currentEpochNum % NUM_FINAL_BLOCK_PER_POW != 0)
-            ? 0
-            : EXTRA_TX_DISTRIBUTE_TIME_IN_MS;
-    std::this_thread::sleep_for(
-        chrono::milliseconds(TX_DISTRIBUTE_TIME_IN_MS + extra_wait_time));
-    if (!m_mediator.GetIsVacuousEpoch()) {
-      while (m_txnPacketThreadOnHold > 0) {
-        std::this_thread::sleep_for(chrono::milliseconds(100));
-      }
-    }
-  }
-
-  LOG_EPOCH(
-      INFO, m_mediator.m_currentEpochNum,
-      "I am a backup node. Waiting for pre-microblock announcement for epoch "
-          << m_mediator.m_currentEpochNum);
-  // m_consensusID = 0;
-  m_consensusBlockHash = m_mediator.m_txBlockChain.GetLastBlock()
-                             .GetHeader()
-                             .GetMyHash()
-                             .asBytes();
-
-  auto completeMBValidatorFunc =
-      [this](const zbytes& input, unsigned int offset, zbytes& errorMsg,
-             const uint32_t consensusID, const uint64_t blockNumber,
-             const zbytes& blockHash, const uint16_t leaderID,
-             const PubKey& leaderKey, zbytes& messageToCosign) mutable -> bool {
-    return MicroBlockValidator(input, offset, errorMsg, consensusID,
-                               blockNumber, blockHash, leaderID, leaderKey,
-                               messageToCosign);
-  };
-
-  auto preprepMBValidatorFunc =
-      [this](const zbytes& input, unsigned int offset, zbytes& errorMsg,
-             const uint32_t consensusID, const uint64_t blockNumber,
-             const zbytes& blockHash, const uint16_t leaderID,
-             const PubKey& leaderKey, zbytes& messageToCosign) mutable -> bool {
-    return PrePrepMicroBlockValidator(input, offset, errorMsg, consensusID,
-                                      blockNumber, blockHash, leaderID,
-                                      leaderKey, messageToCosign);
-  };
-
-  auto postPreprepValidationFunc = [this]() -> void {
-    StartTxnProcessingThread();
-  };
-
-  auto txnProcessingReadinessfunc = [this]() -> bool {
-    // wait for txn processing being ready by me (backup)
-    return WaitUntilTxnProcessingDone();
-  };
-
-  DequeOfNode peerList;
-
-  {
-    lock_guard<mutex> g(m_mutexShardMember);
-    LOG_GENERAL(WARNING, "I am shard backup");
-    LOG_GENERAL(WARNING, "Leader IP    = "
-                          << (*m_myShardMembers)[m_consensusLeaderID].second);
-
-    for (const auto& it : *m_myShardMembers) {
-      peerList.emplace_back(it);
-    }
-  }
-
-  m_consensusObject.reset(new ConsensusBackup(
-      m_mediator.m_consensusID, m_mediator.m_currentEpochNum,
-      m_consensusBlockHash, m_consensusMyID, m_consensusLeaderID,
-      m_mediator.m_selfKey.first, peerList, static_cast<uint8_t>(NODE),
-      static_cast<uint8_t>(MICROBLOCKCONSENSUS), completeMBValidatorFunc,
-      preprepMBValidatorFunc, postPreprepValidationFunc,
-      /* postFailedPreprepValidationFunc, */ txnProcessingReadinessfunc,
-      m_mediator.m_ds->m_mode != DirectoryService::IDLE));
-
-  if (m_consensusObject == nullptr) {
-    LOG_EPOCH(WARNING, m_mediator.m_currentEpochNum,
-              "Unable to create consensus object");
-    return false;
-  }
-
-  m_prePrepRunning = true;
-
-  SetState(MICROBLOCK_CONSENSUS);
-
-  return true;
-}
-
-bool Node::RunConsensusOnMicroBlock() {
-  if (LOOKUP_NODE_MODE) {
-    LOG_GENERAL(WARNING,
-                "Node::RunConsensusOnMicroBlock not expected to be called "
-                "from LookUp node");
-    return true;
-  }
-
-  LOG_MARKER();
-
-  SetState(MICROBLOCK_CONSENSUS_PREP);
-  cv_txnPacket.notify_all();
-
-  if (m_mediator.GetIsVacuousEpoch()) {
-    LOG_EPOCH(INFO, m_mediator.m_currentEpochNum,
-              "Vacuous epoch: Skipping submit transactions");
-    CleanCreatedTransaction();
-  }
-
-  if (m_isPrimary) {
-    if (!RunConsensusOnMicroBlockWhenShardLeader()) {
-      LOG_EPOCH(WARNING, m_mediator.m_currentEpochNum,
-                "Error at RunConsensusOnMicroBlockWhenShardLeader");
-      // throw exception();
-      return false;
-    }
-  } else {
-    if (!RunConsensusOnMicroBlockWhenShardBackup()) {
-      LOG_EPOCH(WARNING, m_mediator.m_currentEpochNum,
-                "Error at RunConsensusOnMicroBlockWhenShardBackup");
-      // throw exception();
-      return false;
-    }
-  }
-
-  CommitMicroBlockConsensusBuffer();
-
-  return true;
-}
-
-=======
->>>>>>> a4bf6d1e
 bool Node::CheckMicroBlockVersion() {
   if (LOOKUP_NODE_MODE) {
     LOG_GENERAL(WARNING,
