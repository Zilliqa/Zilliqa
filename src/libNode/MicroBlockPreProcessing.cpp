/*
 * Copyright (c) 2018 Zilliqa
 * This source code is being disclosed to you solely for the purpose of your
 * participation in testing Zilliqa. You may view, compile and run the code for
 * that purpose and pursuant to the protocols and algorithms that are programmed
 * into, and intended by, the code. You may not do anything else with the code
 * without express permission from Zilliqa Research Pte. Ltd., including
 * modifying or publishing the code (or any part of it), and developing or
 * forming another public or private blockchain network. This source code is
 * provided 'as is' and no warranties are given as to title or non-infringement,
 * merchantability or fitness for purpose and, to the extent permitted by law,
 * all liability for your use of the code is disclaimed. Some programs in this
 * code are governed by the GNU General Public License v3.0 (available at
 * https://www.gnu.org/licenses/gpl-3.0.en.html) ('GPLv3'). The programs that
 * are governed by GPLv3.0 are those programs that are located in the folders
 * src/depends and tests/depends and which include a reference to GPLv3 in their
 * program files.
 */

#include <array>
#include <chrono>
#include <functional>
#include <thread>

#include <boost/multiprecision/cpp_int.hpp>
#include "Node.h"
#include "common/Constants.h"
#include "common/Messages.h"
#include "common/Serializable.h"
#include "depends/common/RLP.h"
#include "depends/libDatabase/MemoryDB.h"
#include "depends/libTrie/TrieDB.h"
#include "depends/libTrie/TrieHash.h"
#include "libConsensus/ConsensusUser.h"
#include "libCrypto/Sha2.h"
#include "libData/AccountData/Account.h"
#include "libData/AccountData/AccountStore.h"
#include "libData/AccountData/Transaction.h"
#include "libData/AccountData/TransactionReceipt.h"
#include "libMediator/Mediator.h"
#include "libMessage/Messenger.h"
#include "libPOW/pow.h"
#include "libUtils/BitVector.h"
#include "libUtils/DataConversion.h"
#include "libUtils/DetachedFunction.h"
#include "libUtils/Logger.h"
#include "libUtils/SanityChecks.h"
#include "libUtils/TimeLockedFunction.h"
#include "libUtils/TimeUtils.h"
#include "libUtils/TxnRootComputation.h"

using namespace std;
using namespace boost::multiprecision;
using namespace boost::multi_index;

bool Node::ComposeMicroBlock() {
  if (LOOKUP_NODE_MODE) {
    LOG_GENERAL(WARNING,
                "Node::ComposeMicroBlock not expected to be called from "
                "LookUp node.");
    return true;
  }
  // To-do: Replace dummy values with the required ones
  LOG_MARKER();

  // TxBlockHeader
  uint8_t type = TXBLOCKTYPE::MICRO;
  uint32_t version = BLOCKVERSION::VERSION1;
  uint32_t shardId = m_myshardId;
  uint256_t gasLimit = MICROBLOCK_GAS_LIMIT;
<<<<<<< HEAD
  uint256_t gasUsed = m_gasUsedTotal;
  uint256_t rewards = 0;
  if (m_mediator.GetIsVacuousEpoch() &&
      m_mediator.m_ds->m_mode != DirectoryService::IDLE) {
    if (!SafeMath<uint256_t>::add(m_mediator.m_ds->m_totalTxnFees,
                                  COINBASE_REWARD, rewards)) {
      LOG_GENERAL(WARNING, "rewards addition unsafe!");
    }
  } else {
    rewards = m_txnFees;
  }
  BlockHash prevHash;
  fill(prevHash.asArray().begin(), prevHash.asArray().end(), 0x77);
=======
  uint256_t gasUsed = 1;
  BlockHash prevHash =
      m_mediator.m_txBlockChain.GetLastBlock().GetHeader().GetMyHash();
>>>>>>> d8e4506b
  uint64_t blockNum = m_mediator.m_currentEpochNum;
  uint256_t timestamp = get_time_as_int();
  TxnHash txRootHash, txReceiptHash;
  uint32_t numTxs = 0;
  const PubKey& minerPubKey = m_mediator.m_selfKey.second;
  const auto& lastDSBlock = m_mediator.m_dsBlockChain.GetLastBlock();
  uint64_t dsBlockNum = lastDSBlock.GetHeader().GetBlockNum();
  BlockHash dsBlockHash = lastDSBlock.GetHeader().GetMyHash();
  StateHash stateDeltaHash = AccountStore::GetInstance().GetStateDeltaHash();

  // TxBlock
  vector<TxnHash> tranHashes;

  // unsigned int index = 0;
  {
    lock_guard<mutex> g(m_mutexProcessedTransactions);

    auto& processedTransactions = m_processedTransactions[blockNum];

    txRootHash = ComputeTransactionsRoot(m_TxnOrder);

    numTxs = processedTransactions.size();
    if (numTxs != m_TxnOrder.size()) {
      LOG_GENERAL(FATAL, "Num txns and Order size not same "
                             << " numTxs " << numTxs << " m_TxnOrder "
                             << m_TxnOrder.size());
    }
    tranHashes = m_TxnOrder;
    m_TxnOrder.clear();

    if (!TransactionWithReceipt::ComputeTransactionReceiptsHash(
            tranHashes, processedTransactions, txReceiptHash)) {
      LOG_GENERAL(WARNING, "Cannot compute transaction receipts hash");
      return false;
    }
  }
  LOG_EPOCH(INFO, to_string(m_mediator.m_currentEpochNum).c_str(),
            "Creating new micro block.")
  m_microblock.reset(new MicroBlock(
<<<<<<< HEAD
      MicroBlockHeader(type, version, shardId, gasLimit, gasUsed, rewards,
                       prevHash, blockNum, timestamp, txRootHash, numTxs,
                       minerPubKey, dsBlockNum, dsBlockHeader, stateDeltaHash,
                       txReceiptHash, CommitteeHash()),
=======
      MicroBlockHeader(type, version, shardId, gasLimit, gasUsed, prevHash,
                       blockNum, timestamp, txRootHash, numTxs, minerPubKey,
                       dsBlockNum, dsBlockHash, stateDeltaHash, txReceiptHash,
                       CommitteeHash()),
>>>>>>> d8e4506b
      tranHashes, CoSignatures()));

  LOG_EPOCH(INFO, to_string(m_mediator.m_currentEpochNum).c_str(),
            "Micro block proposed with "
                << m_microblock->GetHeader().GetNumTxs()
                << " transactions for epoch " << m_mediator.m_currentEpochNum);

  return true;
}

bool Node::OnNodeMissingTxns(const std::vector<unsigned char>& errorMsg,
                             const Peer& from) {
  LOG_MARKER();

  unsigned int offset = 0;

  if (LOOKUP_NODE_MODE) {
    LOG_GENERAL(WARNING,
                "Node::OnNodeMissingTxns not expected to be called from "
                "LookUp node.");
    return true;
  }

  if (errorMsg.size() < sizeof(uint32_t) + sizeof(uint64_t) + offset) {
    LOG_GENERAL(WARNING, "Malformed Message");
    return false;
  }

  uint32_t numOfAbsentHashes =
      Serializable::GetNumber<uint32_t>(errorMsg, offset, sizeof(uint32_t));
  offset += sizeof(uint32_t);

  uint64_t blockNum =
      Serializable::GetNumber<uint64_t>(errorMsg, offset, sizeof(uint64_t));
  offset += sizeof(uint64_t);

  vector<TxnHash> missingTransactions;

  for (uint32_t i = 0; i < numOfAbsentHashes; i++) {
    TxnHash txnHash;
    copy(errorMsg.begin() + offset, errorMsg.begin() + offset + TRAN_HASH_SIZE,
         txnHash.asArray().begin());
    offset += TRAN_HASH_SIZE;

    missingTransactions.emplace_back(txnHash);
  }

  uint32_t portNo =
      Serializable::GetNumber<uint32_t>(errorMsg, offset, sizeof(uint32_t));

  uint128_t ipAddr = from.m_ipAddress;
  Peer peer(ipAddr, portNo);

  lock_guard<mutex> g(m_mutexProcessedTransactions);

  auto& processedTransactions = m_processedTransactions[blockNum];

  unsigned int cur_offset = 0;
  vector<unsigned char> tx_message = {MessageType::NODE,
                                      NodeInstructionType::SUBMITTRANSACTION};
  cur_offset += MessageOffset::BODY;
  tx_message.push_back(SUBMITTRANSACTIONTYPE::MISSINGTXN);
  cur_offset += MessageOffset::INST;
  Serializable::SetNumber<uint64_t>(tx_message, cur_offset, blockNum,
                                    sizeof(uint64_t));
  cur_offset += sizeof(uint64_t);

  for (uint32_t i = 0; i < numOfAbsentHashes; i++) {
    // LOG_GENERAL(INFO, "Peer " << from << " : " << portNo << " missing txn "
    // << missingTransactions[i])

    Transaction t;

    if (processedTransactions.find(missingTransactions[i]) !=
        processedTransactions.end()) {
      t = processedTransactions[missingTransactions[i]].GetTransaction();
    } else {
      LOG_GENERAL(INFO, "Leader unable to find txn proposed in microblock "
                            << missingTransactions[i]);
      // throw exception();
      // return false;
      continue;
    }
    t.Serialize(tx_message, cur_offset);
    cur_offset += t.GetSerializedSize();
  }
  P2PComm::GetInstance().SendMessage(peer, tx_message);

  return true;
}

bool Node::OnCommitFailure([
    [gnu::unused]] const std::map<unsigned int, std::vector<unsigned char>>&
                               commitFailureMap) {
  if (LOOKUP_NODE_MODE) {
    LOG_GENERAL(WARNING,
                "Node::OnCommitFailure not expected to be called from "
                "LookUp node.");
    return true;
  }

  LOG_MARKER();

  // for(auto failureEntry: commitFailureMap)
  // {

  // }

  // LOG_EPOCH(INFO, to_string(m_mediator.m_currentEpochNum).c_str(),
  //           "Going to sleep before restarting consensus");

  // std::this_thread::sleep_for(30s);
  // RunConsensusOnMicroBlockWhenShardLeader();

  // LOG_EPOCH(INFO, to_string(m_mediator.m_currentEpochNum).c_str(),
  //           "Woke from sleep after consensus restart");

  LOG_EPOCH(INFO, to_string(m_mediator.m_currentEpochNum).c_str(),
            "Microblock consensus failed, going to wait for final block "
            "announcement");

  return true;
}

void Node::ProcessTransactionWhenShardLeader() {
  LOG_MARKER();

  lock_guard<mutex> g(m_mutexCreatedTransactions);

  unsigned int txn_sent_count = 0;

  auto findOneFromAddrNonceTxnMap = [this](Transaction& t) -> bool {
    for (auto it = m_addrNonceTxnMap.begin(); it != m_addrNonceTxnMap.end();
         it++) {
      if (it->second.begin()->first ==
          AccountStore::GetInstance().GetNonceTemp(it->first) + 1) {
        t = std::move(it->second.begin()->second);
        it->second.erase(it->second.begin());

        if (it->second.empty()) {
          m_addrNonceTxnMap.erase(it);
        }
        return true;
      }
    }
    return false;
  };

  auto findSameNonceButHigherGasPrice = [this](Transaction& t) -> void {
    auto& compIdx = m_createdTransactions.get<MULTI_INDEX_KEY::PUBKEY_NONCE>();
    auto it = compIdx.find(make_tuple(t.GetSenderPubKey(), t.GetNonce()));
    if (it != compIdx.end()) {
      if (it->GetGasPrice() > t.GetGasPrice()) {
        t = std::move(*it);
        compIdx.erase(it);
      }
    }
  };

  auto findOneFromCreated = [this](Transaction& t) -> bool {
    auto& listIdx = m_createdTransactions.get<MULTI_INDEX_KEY::GAS_PRICE>();

    // LOG_GENERAL(INFO, "Size List Idx " << listIdx.size());
    if (listIdx.size() == 0) {
      return false;
    }

    auto it = listIdx.begin();
    t = std::move(*it);
    listIdx.erase(it);
    return true;
  };

  auto appendOne = [this](const Transaction& t, const TransactionReceipt& tr) {
    // LOG_GENERAL(INFO, "appendOne: " << t.GetTranID().hex());
    lock_guard<mutex> g(m_mutexProcessedTransactions);
    auto& processedTransactions =
        m_processedTransactions[m_mediator.m_currentEpochNum];
    processedTransactions.insert(
        make_pair(t.GetTranID(), TransactionWithReceipt(t, tr)));
    m_TxnOrder.push_back(t.GetTranID());
  };

  while (txn_sent_count < MAXSUBMITTXNPERNODE * m_myShardMembers->size() &&
         m_gasUsedTotal < MICROBLOCK_GAS_LIMIT) {
    Transaction t;
    TransactionReceipt tr;

    // check m_addrNonceTxnMap contains any txn meets right nonce,
    // if contains, process it withou increment the txn_sent_count as it's
    // already incremented when inserting
    if (findOneFromAddrNonceTxnMap(t)) {
      // check whether m_createdTransaction have transaction with same Addr and
      // nonce if has and with larger gasPrice then replace with that one.
      // (*optional step)
      findSameNonceButHigherGasPrice(t);

      if (m_mediator.m_validator->CheckCreatedTransaction(t, tr)) {
        if (!SafeMath<uint256_t>::add(m_gasUsedTotal, tr.GetCumGas(),
                                      m_gasUsedTotal)) {
          LOG_GENERAL(WARNING, "m_gasUsedTotal addition unsafe!");
          break;
        }
        uint256_t txnFee;
        if (!SafeMath<uint256_t>::mul(tr.GetCumGas(), t.GetGasPrice(),
                                      txnFee)) {
          LOG_GENERAL(WARNING, "txnFee multiplication unsafe!");
          continue;
        }
        if (!SafeMath<uint256_t>::add(m_txnFees, txnFee, m_txnFees)) {
          LOG_GENERAL(WARNING, "m_txnFees addition unsafe!");
          break;
        }
        appendOne(t, tr);

        continue;
      }
    }
    // if no txn in u_map meet right nonce process new come-in transactions
    else if (findOneFromCreated(t)) {
      // LOG_GENERAL(INFO, "findOneFromCreated");

      Address senderAddr = t.GetSenderAddr();
      // check nonce, if nonce larger than expected, put it into
      // m_addrNonceTxnMap
      if (t.GetNonce() >
          AccountStore::GetInstance().GetNonceTemp(senderAddr) + 1) {
        // LOG_GENERAL(INFO,
        //             "High nonce: "
        //                 << t.GetNonce() << " cur sender nonce: "
        //                 << AccountStore::GetInstance().GetNonceTemp(
        //                        senderAddr));
        auto it1 = m_addrNonceTxnMap.find(senderAddr);
        if (it1 != m_addrNonceTxnMap.end()) {
          auto it2 = it1->second.find(t.GetNonce());
          if (it2 != it1->second.end()) {
            // found the txn with same addr and same nonce
            // then compare the gasprice and remains the higher one
            if (t.GetGasPrice() > it2->second.GetGasPrice()) {
              it2->second = t;
            }
            txn_sent_count++;
            continue;
          }
        }
        m_addrNonceTxnMap[senderAddr].insert({t.GetNonce(), t});
      }
      // if nonce too small, ignore it
      else if (t.GetNonce() <
               AccountStore::GetInstance().GetNonceTemp(senderAddr) + 1) {
        // LOG_GENERAL(INFO,
        //             "Nonce too small"
        //                 << " Expected "
        //                 << AccountStore::GetInstance().GetNonceTemp(
        //                        senderAddr)
        //                 << " Found " << t.GetNonce());
      }
      // if nonce correct, process it
      else if (m_mediator.m_validator->CheckCreatedTransaction(t, tr)) {
        if (!SafeMath<uint256_t>::add(m_gasUsedTotal, tr.GetCumGas(),
                                      m_gasUsedTotal)) {
          LOG_GENERAL(WARNING, "m_gasUsedTotal addition unsafe!");
          break;
        }
        uint256_t txnFee;
        if (!SafeMath<uint256_t>::mul(tr.GetCumGas(), t.GetGasPrice(),
                                      txnFee)) {
          LOG_GENERAL(WARNING, "txnFee multiplication unsafe!");
          continue;
        }
        if (!SafeMath<uint256_t>::add(m_txnFees, txnFee, m_txnFees)) {
          LOG_GENERAL(WARNING, "m_txnFees addition unsafe!");
          break;
        }
        appendOne(t, tr);
      } else {
        // LOG_GENERAL(WARNING, "CheckCreatedTransaction failed");
      }
    } else {
      break;
    }
    txn_sent_count++;
  }
}

bool Node::ProcessTransactionWhenShardBackup(
    const vector<TxnHash>& tranHashes, vector<TxnHash>& missingtranHashes) {
  LOG_MARKER();

  lock_guard<mutex> g(m_mutexCreatedTransactions);

  auto findFromCreated = [this](const TxnHash& th) -> bool {
    auto& hashIdx = m_createdTransactions.get<MULTI_INDEX_KEY::TXN_ID>();
    if (!hashIdx.size()) {
      return false;
    }

    auto it = hashIdx.find(th);

    if (hashIdx.end() == it) {
      LOG_GENERAL(WARNING, "txn is not found");
      return false;
    }

    return true;
  };

  for (const auto& tranHash : tranHashes) {
    if (!findFromCreated(tranHash)) {
      missingtranHashes.emplace_back(tranHash);
    }
  }

  if (!missingtranHashes.empty()) {
    return true;
  }

  return VerifyTxnsOrdering(tranHashes);
}

bool Node::VerifyTxnsOrdering(const vector<TxnHash>& tranHashes) {
  LOG_MARKER();

  std::unordered_map<Address,
                     std::map<boost::multiprecision::uint256_t, Transaction>>
      t_addrNonceTxnMap = m_addrNonceTxnMap;
  gas_txnid_comp_txns t_createdTransactions = m_createdTransactions;
  vector<TxnHash> t_tranHashes;
  std::unordered_map<TxnHash, TransactionWithReceipt> t_processedTransactions;
  unsigned int txn_sent_count = 0;

  auto findOneFromAddrNonceTxnMap =
      [&t_addrNonceTxnMap](Transaction& t) -> bool {
    for (auto it = t_addrNonceTxnMap.begin(); it != t_addrNonceTxnMap.end();
         it++) {
      if (it->second.begin()->first ==
          AccountStore::GetInstance().GetNonceTemp(it->first) + 1) {
        t = std::move(it->second.begin()->second);
        it->second.erase(it->second.begin());

        if (it->second.empty()) {
          t_addrNonceTxnMap.erase(it);
        }
        return true;
      }
    }
    return false;
  };

  auto findSameNonceButHigherGasPrice =
      [&t_createdTransactions](Transaction& t) -> void {
    auto& compIdx = t_createdTransactions.get<MULTI_INDEX_KEY::PUBKEY_NONCE>();
    auto it = compIdx.find(make_tuple(t.GetSenderPubKey(), t.GetNonce()));
    if (it != compIdx.end()) {
      if (it->GetGasPrice() > t.GetGasPrice()) {
        t = std::move(*it);
        compIdx.erase(it);
      }
    }
  };

  auto findOneFromCreated = [&t_createdTransactions](Transaction& t) -> bool {
    auto& listIdx = t_createdTransactions.get<MULTI_INDEX_KEY::GAS_PRICE>();
    if (!listIdx.size()) {
      return false;
    }

    auto it = listIdx.begin();
    t = std::move(*it);
    listIdx.erase(it);
    return true;
  };

  auto appendOne = [&t_tranHashes, &t_processedTransactions](
                       const Transaction& t, const TransactionReceipt& tr) {
    t_tranHashes.emplace_back(t.GetTranID());
    t_processedTransactions.insert(
        make_pair(t.GetTranID(), TransactionWithReceipt(t, tr)));
  };

  m_gasUsedTotal = 0;
  m_txnFees = 0;

  while (txn_sent_count < MAXSUBMITTXNPERNODE * m_myShardMembers->size() &&
         m_gasUsedTotal < MICROBLOCK_GAS_LIMIT) {
    Transaction t;
    TransactionReceipt tr;

    // check t_addrNonceTxnMap contains any txn meets right nonce,
    // if contains, process it withou increment the txn_sent_count as it's
    // already incremented when inserting
    if (findOneFromAddrNonceTxnMap(t)) {
      // check whether m_createdTransaction have transaction with same Addr and
      // nonce if has and with larger gasPrice then replace with that one.
      // (*optional step)
      findSameNonceButHigherGasPrice(t);

      if (m_mediator.m_validator->CheckCreatedTransaction(t, tr)) {
        if (!SafeMath<uint256_t>::add(m_gasUsedTotal, tr.GetCumGas(),
                                      m_gasUsedTotal)) {
          LOG_GENERAL(WARNING, "m_gasUsedTotal addition unsafe!");
          break;
        }
        uint256_t txnFee;
        if (!SafeMath<uint256_t>::mul(tr.GetCumGas(), t.GetGasPrice(),
                                      txnFee)) {
          LOG_GENERAL(WARNING, "txnFee multiplication unsafe!");
          continue;
        }
        if (!SafeMath<uint256_t>::add(m_txnFees, txnFee, m_txnFees)) {
          LOG_GENERAL(WARNING, "m_txnFees addition unsafe!");
          break;
        }
        appendOne(t, tr);
        continue;
      }
    }
    // if no txn in u_map meet right nonce process new come-in transactions
    else if (findOneFromCreated(t)) {
      Address senderAddr = t.GetSenderAddr();
      // check nonce, if nonce larger than expected, put it into
      // t_addrNonceTxnMap
      if (t.GetNonce() >
          AccountStore::GetInstance().GetNonceTemp(senderAddr) + 1) {
        auto it1 = t_addrNonceTxnMap.find(senderAddr);
        if (it1 != t_addrNonceTxnMap.end()) {
          auto it2 = it1->second.find(t.GetNonce());
          if (it2 != it1->second.end()) {
            // found the txn with same addr and same nonce
            // then compare the gasprice and remains the higher one
            if (t.GetGasPrice() > it2->second.GetGasPrice()) {
              it2->second = t;
            }
            txn_sent_count++;
            continue;
          }
        }
        t_addrNonceTxnMap[senderAddr].insert({t.GetNonce(), t});
      }
      // if nonce too small, ignore it
      else if (t.GetNonce() <
               AccountStore::GetInstance().GetNonceTemp(senderAddr) + 1) {
      }
      // if nonce correct, process it
      else if (m_mediator.m_validator->CheckCreatedTransaction(t, tr)) {
        if (!SafeMath<uint256_t>::add(m_gasUsedTotal, tr.GetCumGas(),
                                      m_gasUsedTotal)) {
          LOG_GENERAL(WARNING, "m_gasUsedTotal addition overflow!");
          break;
        }
        uint256_t txnFee;
        if (!SafeMath<uint256_t>::mul(tr.GetCumGas(), t.GetGasPrice(),
                                      txnFee)) {
          LOG_GENERAL(WARNING, "txnFee multiplication overflow!");
          continue;
        }
        if (!SafeMath<uint256_t>::add(m_txnFees, txnFee, m_txnFees)) {
          LOG_GENERAL(WARNING, "m_txnFees addition overflow!");
          break;
        }
        appendOne(t, tr);
      }
    } else {
      break;
    }
    txn_sent_count++;
  }

  if (t_tranHashes == tranHashes) {
    m_addrNonceTxnMap = std::move(t_addrNonceTxnMap);
    m_createdTransactions = std::move(t_createdTransactions);

    lock_guard<mutex> g(m_mutexProcessedTransactions);
    m_processedTransactions[m_mediator.m_currentEpochNum] =
        std::move(t_processedTransactions);

    return true;
  }

  return false;
}

bool Node::RunConsensusOnMicroBlockWhenShardLeader() {
  LOG_MARKER();

  if (LOOKUP_NODE_MODE) {
    LOG_GENERAL(WARNING,
                "Node::RunConsensusOnMicroBlockWhenShardLeader not "
                "expected to be called from LookUp node.");
    return true;
  }

  LOG_EPOCH(INFO, to_string(m_mediator.m_currentEpochNum).c_str(),
            "I am shard leader. Creating microblock for epoch "
                << m_mediator.m_currentEpochNum);

  if (m_mediator.m_ds->m_mode == DirectoryService::Mode::IDLE &&
      !m_mediator.GetIsVacuousEpoch()) {
    LOG_EPOCH(INFO, to_string(m_mediator.m_currentEpochNum).c_str(),
              "Non-vacuous epoch, going to sleep for "
                  << TX_DISTRIBUTE_TIME_IN_MS << " milliseconds");
    std::this_thread::sleep_for(chrono::milliseconds(TX_DISTRIBUTE_TIME_IN_MS));
  }

  if (!m_mediator.GetIsVacuousEpoch()) {
    ProcessTransactionWhenShardLeader();
  } else {
    LOG_EPOCH(INFO, to_string(m_mediator.m_currentEpochNum).c_str(),
              "Vacuous epoch: Skipping submit transactions");
  }

  AccountStore::GetInstance().SerializeDelta();

  // composed microblock stored in m_microblock
  if (!ComposeMicroBlock()) {
    LOG_GENERAL(WARNING, "Unable to create microblock");
    return false;
  }

  // m_consensusID = 0;
  m_consensusBlockHash = m_mediator.m_txBlockChain.GetLastBlock()
                             .GetHeader()
                             .GetMyHash()
                             .asBytes();
  LOG_EPOCH(INFO, to_string(m_mediator.m_currentEpochNum).c_str(),
            "I am shard leader. "
                << "m_consensusID: " << m_mediator.m_consensusID
                << " m_consensusMyID: " << m_consensusMyID
                << " m_consensusLeaderID: " << m_consensusLeaderID
                << " Shard Leader: "
                << (*m_myShardMembers)[m_consensusLeaderID].second);

  auto nodeMissingTxnsFunc = [this](const vector<unsigned char>& errorMsg,
                                    const Peer& from) mutable -> bool {
    return OnNodeMissingTxns(errorMsg, from);
  };

  auto commitFailureFunc =
      [this](
          const map<unsigned int, vector<unsigned char>>& m) mutable -> bool {
    return OnCommitFailure(m);
  };

  m_consensusObject.reset(new ConsensusLeader(
      m_mediator.m_consensusID, m_mediator.m_currentEpochNum,
      m_consensusBlockHash, m_consensusMyID, m_mediator.m_selfKey.first,
      *m_myShardMembers, static_cast<unsigned char>(NODE),
      static_cast<unsigned char>(MICROBLOCKCONSENSUS), nodeMissingTxnsFunc,
      commitFailureFunc));

  if (m_consensusObject == nullptr) {
    LOG_EPOCH(WARNING, to_string(m_mediator.m_currentEpochNum).c_str(),
              "Unable to create consensus object");
    return false;
  }

  LOG_STATE("[MICON][" << std::setw(15) << std::left
                       << m_mediator.m_selfPeer.GetPrintableIPAddress() << "]["
                       << m_mediator.m_currentEpochNum << "] BGIN");

  ConsensusLeader* cl = dynamic_cast<ConsensusLeader*>(m_consensusObject.get());

  auto announcementGeneratorFunc =
      [this](vector<unsigned char>& dst, unsigned int offset,
             const uint32_t consensusID, const uint64_t blockNumber,
             const vector<unsigned char>& blockHash, const uint16_t leaderID,
             const pair<PrivKey, PubKey>& leaderKey,
             vector<unsigned char>& messageToCosign) mutable -> bool {
    return Messenger::SetNodeMicroBlockAnnouncement(
        dst, offset, consensusID, blockNumber, blockHash, leaderID, leaderKey,
        *m_microblock, messageToCosign);
  };

  cl->StartConsensus(announcementGeneratorFunc, BROADCAST_GOSSIP_MODE);

  return true;
}

bool Node::RunConsensusOnMicroBlockWhenShardBackup() {
  LOG_MARKER();

  if (LOOKUP_NODE_MODE) {
    LOG_GENERAL(WARNING,
                "Node::RunConsensusOnMicroBlockWhenShardBackup not "
                "expected to be called from LookUp node.");
    return true;
  }

  LOG_EPOCH(INFO, to_string(m_mediator.m_currentEpochNum).c_str(),
            "I am a backup node. Waiting for microblock announcement for epoch "
                << m_mediator.m_currentEpochNum);
  // m_consensusID = 0;
  m_consensusBlockHash = m_mediator.m_txBlockChain.GetLastBlock()
                             .GetHeader()
                             .GetMyHash()
                             .asBytes();

  auto func = [this](const vector<unsigned char>& input, unsigned int offset,
                     vector<unsigned char>& errorMsg,
                     const uint32_t consensusID, const uint64_t blockNumber,
                     const vector<unsigned char>& blockHash,
                     const uint16_t leaderID, const PubKey& leaderKey,
                     vector<unsigned char>& messageToCosign) mutable -> bool {
    return MicroBlockValidator(input, offset, errorMsg, consensusID,
                               blockNumber, blockHash, leaderID, leaderKey,
                               messageToCosign);
  };

  LOG_EPOCH(INFO, to_string(m_mediator.m_currentEpochNum).c_str(),
            "I am shard backup. "
                << " m_mediator.m_consensusID: " << m_mediator.m_consensusID
                << " m_consensusMyID: " << m_consensusMyID
                << " m_consensusLeaderID: " << m_consensusLeaderID
                << " Shard Leader: "
                << (*m_myShardMembers)[m_consensusLeaderID].second);

  deque<pair<PubKey, Peer>> peerList;

  for (const auto& it : *m_myShardMembers) {
    peerList.emplace_back(it);
  }
  LOG_EPOCH(INFO, to_string(m_mediator.m_currentEpochNum).c_str(),
            "Leader is at index  " << m_consensusLeaderID << " "
                                   << peerList.at(m_consensusLeaderID).second);

  m_consensusObject.reset(new ConsensusBackup(
      m_mediator.m_consensusID, m_mediator.m_currentEpochNum,
      m_consensusBlockHash, m_consensusMyID, m_consensusLeaderID,
      m_mediator.m_selfKey.first, peerList, static_cast<unsigned char>(NODE),
      static_cast<unsigned char>(MICROBLOCKCONSENSUS), func));

  if (m_consensusObject == nullptr) {
    LOG_EPOCH(WARNING, to_string(m_mediator.m_currentEpochNum).c_str(),
              "Unable to create consensus object");
    return false;
  }

  return true;
}

bool Node::RunConsensusOnMicroBlock() {
  if (LOOKUP_NODE_MODE) {
    LOG_GENERAL(WARNING,
                "Node::RunConsensusOnMicroBlock not expected to be called "
                "from LookUp node.");
    return true;
  }

  LOG_MARKER();

  SetState(MICROBLOCK_CONSENSUS_PREP);

  m_gasUsedTotal = 0;
  m_txnFees = 0;

  if (m_mediator.m_ds->m_mode != DirectoryService::Mode::IDLE) {
    m_mediator.m_ds->m_toSendTxnToLookup = false;
    m_mediator.m_ds->m_startedRunFinalblockConsensus = false;
    m_mediator.m_ds->m_stateDeltaWhenRunDSMB =
        m_mediator.m_ds->m_stateDeltaFromShards;

    if (m_mediator.GetIsVacuousEpoch()) {
      // Coinbase
      LOG_EPOCH(INFO, to_string(m_mediator.m_currentEpochNum).c_str(),
                "[CNBSE]");

      m_mediator.m_ds->InitCoinbase();
      m_mediator.m_ds->m_stateDeltaWhenRunDSMB.clear();
      AccountStore::GetInstance().SerializeDelta();
      AccountStore::GetInstance().GetSerializedDelta(
          m_mediator.m_ds->m_stateDeltaWhenRunDSMB);
    }
  }

  if (m_isPrimary) {
    if (!RunConsensusOnMicroBlockWhenShardLeader()) {
      LOG_EPOCH(WARNING, to_string(m_mediator.m_currentEpochNum).c_str(),
                "Error at RunConsensusOnMicroBlockWhenShardLeader");
      // throw exception();
      return false;
    }
  } else {
    if (!RunConsensusOnMicroBlockWhenShardBackup()) {
      LOG_EPOCH(WARNING, to_string(m_mediator.m_currentEpochNum).c_str(),
                "Error at RunConsensusOnMicroBlockWhenShardBackup");
      // throw exception();
      return false;
    }
  }

  SetState(MICROBLOCK_CONSENSUS);

  CommitMicroBlockConsensusBuffer();

  return true;
}

bool Node::CheckBlockTypeIsMicro() {
  if (LOOKUP_NODE_MODE) {
    LOG_GENERAL(WARNING,
                "Node::CheckBlockTypeIsMicro not expected to be called "
                "from LookUp node.");
    return true;
  }

  // Check type (must be micro block type)
  if (m_microblock->GetHeader().GetType() != TXBLOCKTYPE::MICRO) {
    LOG_GENERAL(WARNING,
                "Type check failed. Expected: "
                    << (unsigned int)TXBLOCKTYPE::MICRO << " Actual: "
                    << (unsigned int)m_microblock->GetHeader().GetType());

    m_consensusObject->SetConsensusErrorCode(
        ConsensusCommon::INVALID_MICROBLOCK);

    return false;
  }

  LOG_GENERAL(INFO, "Type check passed");

  return true;
}

bool Node::CheckMicroBlockVersion() {
  if (LOOKUP_NODE_MODE) {
    LOG_GENERAL(WARNING,
                "Node::CheckMicroBlockVersion not expected to be called "
                "from LookUp node.");
    return true;
  }

  // Check version (must be most current version)
  if (m_microblock->GetHeader().GetVersion() != BLOCKVERSION::VERSION1) {
    LOG_GENERAL(WARNING,
                "Version check failed. Expected: "
                    << (unsigned int)BLOCKVERSION::VERSION1 << " Actual: "
                    << (unsigned int)m_microblock->GetHeader().GetVersion());

    m_consensusObject->SetConsensusErrorCode(
        ConsensusCommon::INVALID_MICROBLOCK_VERSION);

    return false;
  }

  LOG_GENERAL(INFO, "Version check passed");

  return true;
}

bool Node::CheckMicroBlockshardId() {
  if (LOOKUP_NODE_MODE) {
    LOG_GENERAL(WARNING,
                "Node::CheckMicroBlockshardId not expected to be called "
                "from LookUp node.");
    return true;
  }

  // Check version (must be most current version)
  if (m_mediator.m_ds->m_mode != DirectoryService::Mode::IDLE) {
    return true;
  }
  if (m_microblock->GetHeader().GetShardId() != m_myshardId) {
    LOG_GENERAL(WARNING, "shardId check failed. Expected: "
                             << m_myshardId << " Actual: "
                             << m_microblock->GetHeader().GetShardId());

    m_consensusObject->SetConsensusErrorCode(
        ConsensusCommon::INVALID_MICROBLOCK_SHARD_ID);

    return false;
  }

  LOG_GENERAL(INFO, "shardId check passed");

  return true;
}

bool Node::CheckMicroBlockTimestamp() {
  if (LOOKUP_NODE_MODE) {
    LOG_GENERAL(WARNING,
                "Node::CheckMicroBlockTimestamp not expected to be called "
                "from LookUp node.");
    return true;
  }

  // Check timestamp (must be greater than timestamp of last Tx block header in
  // the Tx blockchain)
  if (m_mediator.m_txBlockChain.GetBlockCount() > 0) {
    const TxBlock& lastTxBlock = m_mediator.m_txBlockChain.GetLastBlock();
    uint256_t thisMicroblockTimestamp =
        m_microblock->GetHeader().GetTimestamp();
    uint256_t lastTxBlockTimestamp = lastTxBlock.GetHeader().GetTimestamp();
    if (thisMicroblockTimestamp <= lastTxBlockTimestamp) {
      LOG_GENERAL(WARNING, "Timestamp check failed. Last Tx Block: "
                               << lastTxBlockTimestamp
                               << " Microblock: " << thisMicroblockTimestamp);

      m_consensusObject->SetConsensusErrorCode(
          ConsensusCommon::INVALID_TIMESTAMP);

      return false;
    }
  }

  LOG_GENERAL(INFO, "Timestamp check passed");

  return true;
}

unsigned char Node::CheckLegitimacyOfTxnHashes(
    vector<unsigned char>& errorMsg) {
  if (LOOKUP_NODE_MODE) {
    LOG_GENERAL(WARNING,
                "Node::CheckLegitimacyOfTxnHashes not expected to be "
                "called from LookUp node.");
    return true;
  }

  if (!m_mediator.GetIsVacuousEpoch()) {
    vector<TxnHash> missingTxnHashes;
    if (!ProcessTransactionWhenShardBackup(m_microblock->GetTranHashes(),
                                           missingTxnHashes)) {
      LOG_GENERAL(WARNING, "The leader may have composed wrong order");
      return LEGITIMACYRESULT::WRONGORDER;
    }

    m_numOfAbsentTxnHashes = 0;

    int offset = 0;

    for (auto const& hash : missingTxnHashes) {
      LOG_EPOCH(INFO, to_string(m_mediator.m_currentEpochNum).c_str(),
                "Missing txn: " << hash)
      if (errorMsg.size() == 0) {
        errorMsg.resize(sizeof(uint32_t) + sizeof(uint64_t) + TRAN_HASH_SIZE);
        offset += (sizeof(uint32_t) + sizeof(uint64_t));
      } else {
        errorMsg.resize(offset + TRAN_HASH_SIZE);
      }
      copy(hash.asArray().begin(), hash.asArray().end(),
           errorMsg.begin() + offset);
      offset += TRAN_HASH_SIZE;
      m_numOfAbsentTxnHashes++;
    }

    if (m_numOfAbsentTxnHashes > 0) {
      Serializable::SetNumber<uint32_t>(errorMsg, 0, m_numOfAbsentTxnHashes,
                                        sizeof(uint32_t));
      Serializable::SetNumber<uint64_t>(errorMsg, sizeof(uint32_t),
                                        m_mediator.m_currentEpochNum,
                                        sizeof(uint64_t));

      m_txnsOrdering = m_microblock->GetTranHashes();

      AccountStore::GetInstance().InitTemp();
      if (m_mediator.m_ds->m_mode != DirectoryService::Mode::IDLE) {
        LOG_GENERAL(WARNING, "Got missing txns, revert state delta");
        AccountStore::GetInstance().DeserializeDeltaTemp(
            m_mediator.m_ds->m_stateDeltaWhenRunDSMB, 0);
      }

      return LEGITIMACYRESULT::MISSEDTXN;
    }

    AccountStore::GetInstance().SerializeDelta();
  } else {
    LOG_EPOCH(INFO, to_string(m_mediator.m_currentEpochNum).c_str(),
              "Vacuous epoch: Skipping processing transactions");
  }

  return LEGITIMACYRESULT::SUCCESS;
}

bool Node::CheckMicroBlockHashes(vector<unsigned char>& errorMsg) {
  if (LOOKUP_NODE_MODE) {
    LOG_GENERAL(WARNING,
                "Node::CheckMicroBlockHashes not expected to be called "
                "from LookUp node.");
    return true;
  }

  // Check transaction hashes (number of hashes must be = Tx count field)
  uint32_t txhashessize = m_microblock->GetTranHashes().size();
  uint32_t numtxs = m_microblock->GetHeader().GetNumTxs();
  if (txhashessize != numtxs) {
    LOG_GENERAL(WARNING, "Tx hashes check failed. Tx hashes size: "
                             << txhashessize << " Num txs: " << numtxs);

    m_consensusObject->SetConsensusErrorCode(
        ConsensusCommon::INVALID_BLOCK_HASH);

    return false;
  }

  LOG_GENERAL(INFO, "Hash count check passed");

  switch (CheckLegitimacyOfTxnHashes(errorMsg)) {
    case LEGITIMACYRESULT::SUCCESS:
      break;
    case LEGITIMACYRESULT::MISSEDTXN:
      LOG_GENERAL(WARNING,
                  "Missing a txn hash included in proposed microblock");
      m_consensusObject->SetConsensusErrorCode(ConsensusCommon::MISSING_TXN);
      return false;
    case LEGITIMACYRESULT::WRONGORDER:
      LOG_GENERAL(WARNING, "Order of txns proposed by leader is wrong");
      m_consensusObject->SetConsensusErrorCode(
          ConsensusCommon::WRONG_TXN_ORDER);
      return false;
    default:
      return false;
  }

  // Check Gas Used
  if (m_gasUsedTotal != m_microblock->GetHeader().GetGasUsed()) {
    LOG_GENERAL(WARNING, "The total gas used mismatched, local: "
                             << m_gasUsedTotal << " received: "
                             << m_microblock->GetHeader().GetGasUsed());
    m_consensusObject->SetConsensusErrorCode(ConsensusCommon::WRONG_GASUSED);
    return false;
  }

  // Check Rewards
  if (m_mediator.GetIsVacuousEpoch() &&
      m_mediator.m_ds->m_mode != DirectoryService::IDLE) {
    // Check COINBASE_REWARD + totalTxnFees
    uint256_t rewards;
    if (!SafeMath<uint256_t>::add(m_mediator.m_ds->m_totalTxnFees,
                                  COINBASE_REWARD, rewards)) {
      LOG_GENERAL(WARNING, "total_reward addition unsafe!");
    }
    if (rewards != m_microblock->GetHeader().GetRewards()) {
      LOG_GENERAL(WARNING, "The total rewards mismatched, local: "
                               << rewards << " received: "
                               << m_microblock->GetHeader().GetRewards());
      m_consensusObject->SetConsensusErrorCode(ConsensusCommon::WRONG_REWARDS);
      return false;
    }
  } else {
    // Check TxnFees
    if (m_txnFees != m_microblock->GetHeader().GetRewards()) {
      LOG_GENERAL(WARNING, "The txn fees mismatched, local: "
                               << m_txnFees << " received: "
                               << m_microblock->GetHeader().GetRewards());
      m_consensusObject->SetConsensusErrorCode(ConsensusCommon::WRONG_REWARDS);
      return false;
    }
  }

  LOG_GENERAL(INFO, "Hash legitimacy check passed");

  return true;
}

bool Node::CheckMicroBlockTxnRootHash() {
  if (LOOKUP_NODE_MODE) {
    LOG_GENERAL(WARNING,
                "Node::CheckMicroBlockTxnRootHash not expected to be "
                "called from LookUp node.");
    return true;
  }

  // Check transaction root
  TxnHash expectedTxRootHash =
      ComputeTransactionsRoot(m_microblock->GetTranHashes());

  LOG_GENERAL(INFO, "Microblock root computation done "
                        << DataConversion::charArrToHexStr(
                               expectedTxRootHash.asArray()));
  LOG_GENERAL(INFO, "Expected root: "
                        << m_microblock->GetHeader().GetTxRootHash().hex());

  if (expectedTxRootHash != m_microblock->GetHeader().GetTxRootHash()) {
    LOG_GENERAL(WARNING, "Txn root does not match");

    m_consensusObject->SetConsensusErrorCode(
        ConsensusCommon::INVALID_MICROBLOCK_ROOT_HASH);

    return false;
  }

  LOG_GENERAL(INFO, "Root check passed");

  return true;
}

bool Node::CheckMicroBlockStateDeltaHash() {
  if (LOOKUP_NODE_MODE) {
    LOG_GENERAL(WARNING,
                "Node::CheckMicroBlockStateDeltaHash not expected to be "
                "called from LookUp node.");
    return true;
  }

  StateHash expectedStateDeltaHash =
      AccountStore::GetInstance().GetStateDeltaHash();

  LOG_GENERAL(INFO, "Microblock state delta generation done "
                        << expectedStateDeltaHash.hex());
  LOG_GENERAL(INFO, "Received root: "
                        << m_microblock->GetHeader().GetStateDeltaHash().hex());

  if (expectedStateDeltaHash != m_microblock->GetHeader().GetStateDeltaHash()) {
    LOG_GENERAL(WARNING, "State delta hash does not match");

    m_consensusObject->SetConsensusErrorCode(
        ConsensusCommon::INVALID_MICROBLOCK_STATE_DELTA_HASH);

    return false;
  }

  LOG_GENERAL(INFO, "State delta hash check passed");

  return true;
}

bool Node::CheckMicroBlockTranReceiptHash() {
  uint64_t blockNum = m_mediator.m_currentEpochNum;
  auto& processedTransactions = m_processedTransactions[blockNum];
  TxnHash expectedTranHash;
  if (!TransactionWithReceipt::ComputeTransactionReceiptsHash(
          m_microblock->GetTranHashes(), processedTransactions,
          expectedTranHash)) {
    LOG_GENERAL(WARNING, "Cannot compute transaction receipts hash");
    return false;
  }
  LOG_GENERAL(INFO, "Microblock transaction receipt hash generation done "
                        << expectedTranHash.hex());
  LOG_GENERAL(INFO,
              "Received hash: "
                  << m_microblock->GetHeader().GetTranReceiptHash().hex());

  if (expectedTranHash != m_microblock->GetHeader().GetTranReceiptHash()) {
    LOG_GENERAL(WARNING, "Transaction receipt hash does not match");

    m_consensusObject->SetConsensusErrorCode(
        ConsensusCommon::INVALID_MICROBLOCK_TRAN_RECEIPT_HASH);

    return false;
  }

  LOG_GENERAL(INFO, "Transaction receipt hash check passed");

  return true;
}

bool Node::MicroBlockValidator(const vector<unsigned char>& message,
                               unsigned int offset,
                               vector<unsigned char>& errorMsg,
                               const uint32_t consensusID,
                               const uint64_t blockNumber,
                               const vector<unsigned char>& blockHash,
                               const uint16_t leaderID, const PubKey& leaderKey,
                               vector<unsigned char>& messageToCosign) {
  LOG_MARKER();

  if (LOOKUP_NODE_MODE) {
    LOG_GENERAL(WARNING,
                "Node::MicroBlockValidator not expected to be called from "
                "LookUp node.");
    return true;
  }

  m_microblock.reset(new MicroBlock);

  if (!Messenger::GetNodeMicroBlockAnnouncement(
          message, offset, consensusID, blockNumber, blockHash, leaderID,
          leaderKey, *m_microblock, messageToCosign)) {
    LOG_EPOCH(WARNING, to_string(m_mediator.m_currentEpochNum).c_str(),
              "Messenger::GetNodeMicroBlockAnnouncement failed.");
    return false;
  }

  if (!CheckBlockTypeIsMicro() || !CheckMicroBlockVersion() ||
      !CheckMicroBlockshardId() || !CheckMicroBlockTimestamp() ||
      !CheckMicroBlockHashes(errorMsg) || !CheckMicroBlockTxnRootHash() ||
      !CheckMicroBlockStateDeltaHash() || !CheckMicroBlockTranReceiptHash()) {
    m_microblock = nullptr;
    Serializable::SetNumber<uint32_t>(errorMsg, errorMsg.size(),
                                      m_mediator.m_selfPeer.m_listenPortHost,
                                      sizeof(uint32_t));
    // LOG_GENERAL(INFO, "To-do: What to do if proposed microblock is not
    // valid?");
    return false;
  }

  // Check gas limit (must satisfy some equations)
  // Check gas used (must be <= gas limit)
  // Check state root (TBD)
  // Check pubkey (must be valid and = shard leader)
  // Check parent DS hash (must be = digest of last DS block header in the DS
  // blockchain) Need some rework to be able to access DS blockchain (or we
  // switch to using the persistent storage lib) Check parent DS block number
  // (must be = block number of last DS block header in the DS blockchain) Need
  // some rework to be able to access DS blockchain (or we switch to using the
  // persistent storage lib)

  return true;
}<|MERGE_RESOLUTION|>--- conflicted
+++ resolved
@@ -68,7 +68,6 @@
   uint32_t version = BLOCKVERSION::VERSION1;
   uint32_t shardId = m_myshardId;
   uint256_t gasLimit = MICROBLOCK_GAS_LIMIT;
-<<<<<<< HEAD
   uint256_t gasUsed = m_gasUsedTotal;
   uint256_t rewards = 0;
   if (m_mediator.GetIsVacuousEpoch() &&
@@ -80,13 +79,9 @@
   } else {
     rewards = m_txnFees;
   }
-  BlockHash prevHash;
-  fill(prevHash.asArray().begin(), prevHash.asArray().end(), 0x77);
-=======
-  uint256_t gasUsed = 1;
   BlockHash prevHash =
       m_mediator.m_txBlockChain.GetLastBlock().GetHeader().GetMyHash();
->>>>>>> d8e4506b
+
   uint64_t blockNum = m_mediator.m_currentEpochNum;
   uint256_t timestamp = get_time_as_int();
   TxnHash txRootHash, txReceiptHash;
@@ -126,17 +121,10 @@
   LOG_EPOCH(INFO, to_string(m_mediator.m_currentEpochNum).c_str(),
             "Creating new micro block.")
   m_microblock.reset(new MicroBlock(
-<<<<<<< HEAD
       MicroBlockHeader(type, version, shardId, gasLimit, gasUsed, rewards,
                        prevHash, blockNum, timestamp, txRootHash, numTxs,
-                       minerPubKey, dsBlockNum, dsBlockHeader, stateDeltaHash,
+                       minerPubKey, dsBlockNum, dsBlockHash, stateDeltaHash,
                        txReceiptHash, CommitteeHash()),
-=======
-      MicroBlockHeader(type, version, shardId, gasLimit, gasUsed, prevHash,
-                       blockNum, timestamp, txRootHash, numTxs, minerPubKey,
-                       dsBlockNum, dsBlockHash, stateDeltaHash, txReceiptHash,
-                       CommitteeHash()),
->>>>>>> d8e4506b
       tranHashes, CoSignatures()));
 
   LOG_EPOCH(INFO, to_string(m_mediator.m_currentEpochNum).c_str(),
