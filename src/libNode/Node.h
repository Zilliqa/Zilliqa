--- conflicted
+++ resolved
@@ -38,11 +38,6 @@
 #include "libData/AccountData/TransactionReceipt.h"
 #include "libData/AccountData/TxnPool.h"
 #include "libData/BlockData/Block.h"
-<<<<<<< HEAD
-#include "libData/DataStructures/MultiIndexContainer.h"
-=======
-#include "libData/BlockData/BlockHeader/UnavailableMicroBlock.h"
->>>>>>> 90664c10
 #include "libLookup/Synchronizer.h"
 #include "libNetwork/P2PComm.h"
 #include "libNetwork/PeerStore.h"
@@ -202,7 +197,6 @@
       const std::vector<TransactionWithReceipt>& txns_to_send);
 
   bool LoadUnavailableMicroBlockHashes(const TxBlock& finalBlock,
-                                       const std::vector<uint32_t>& shardIds,
                                        const uint64_t& blocknum,
                                        bool& toSendTxnToLookup);
 
