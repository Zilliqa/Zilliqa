--- conflicted
+++ resolved
@@ -278,17 +278,8 @@
     void ScheduleMicroBlockConsensus();
     void BeginNextConsensusRound();
     void LoadTxnSharingInfo(const vector<unsigned char>& message,
-<<<<<<< HEAD
                             unsigned int cur_offset);
     void CallActOnFinalBlockBasedOnSenderForwarderAssgn(uint8_t shard_id);
-=======
-                            unsigned int& cur_offset, uint32_t shard_id,
-                            bool& i_am_sender, bool& i_am_forwarder,
-                            vector<vector<Peer>>& nodes);
-    void CallActOnFinalBlockBasedOnSenderForwarderAssgn(
-        bool i_am_sender, bool i_am_forwarder,
-        const vector<vector<Peer>>& nodes, uint32_t shard_id);
->>>>>>> ccf8b691
 
     // internal calls from ProcessForwardTransaction
     void LoadFwdingAssgnForThisBlockNum(
