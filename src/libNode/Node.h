--- conflicted
+++ resolved
@@ -734,14 +734,11 @@
 
   void CleanLocalRawStores();
 
-<<<<<<< HEAD
   bool GetSoftConfirmedTransaction(const TxnHash& txnHash,
                                    TxBodySharedPtr& tptr);
-=======
   void WaitForNextTwoBlocksBeforeRejoin();
 
   bool UpdateShardGuardIdentity();
->>>>>>> 6742ea49
 
  private:
   static std::map<NodeState, std::string> NodeStateStrings;
