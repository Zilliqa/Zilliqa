--- conflicted
+++ resolved
@@ -240,17 +240,8 @@
     void ScheduleTxnSubmission();
     void ScheduleMicroBlockConsensus();
     void BeginNextConsensusRound();
-<<<<<<< HEAD
-    bool LoadShardingStructure(const vector<unsigned char>& message,
-                               unsigned int& cur_offset);
-    void LoadTxnSharingInfo(const vector<unsigned char>& message,
-                            unsigned int cur_offset);
+
     void CallActOnFinalblock();
-=======
-    void CallActOnMicroblockDoneBasedOnSenderForwarderAssign(uint8_t shard_id);
-
-    void CallActOnFinalBlock();
->>>>>>> 1d4b529f
 
     // internal calls from ProcessForwardTransaction
     bool LoadForwardedTxnsAndCheckRoot(
