/**
* Copyright (c) 2018 Zilliqa 
* This source code is being disclosed to you solely for the purpose of your participation in 
* testing Zilliqa. You may view, compile and run the code for that purpose and pursuant to 
* the protocols and algorithms that are programmed into, and intended by, the code. You may 
* not do anything else with the code without express permission from Zilliqa Research Pte. Ltd., 
* including modifying or publishing the code (or any part of it), and developing or forming 
* another public or private blockchain network. This source code is provided ‘as is’ and no 
* warranties are given as to title or non-infringement, merchantability or fitness for purpose 
* and, to the extent permitted by law, all liability for your use of the code is disclaimed. 
* Some programs in this code are governed by the GNU General Public License v3.0 (available at 
* https://www.gnu.org/licenses/gpl-3.0.en.html) (‘GPLv3’). The programs that are governed by 
* GPLv3.0 are those programs that are located in the folders src/depends and tests/depends 
* and which include a reference to GPLv3 in their program files.
**/
#ifndef __NODE_H__
#define __NODE_H__

#include <condition_variable>
#include <deque>
#include <list>
#include <map>
#include <mutex>
#include <shared_mutex>
#include <unordered_map>
#include <vector>

#include "common/Broadcastable.h"
#include "common/Constants.h"
#include "common/Executable.h"
#include "depends/common/FixedHash.h"
#include "libConsensus/Consensus.h"
#include "libData/AccountData/Transaction.h"
#include "libData/BlockData/Block.h"
#include "libData/BlockData/BlockHeader/UnavailableMicroBlock.h"
#include "libData/DataStructures/MultiIndexContainer.h"
#include "libLookup/Synchronizer.h"
#include "libNetwork/P2PComm.h"
#include "libNetwork/PeerStore.h"
#include "libPOW/pow.h"
#include "libPersistence/BlockStorage.h"

class Mediator;
class Retriever;

/// Implements PoW submission and sharding node functionality.
class Node : public Executable, public Broadcastable
{
    enum Action
    {
        STARTPOW = 0x00,
        STARTPOW2,
        PROCESS_SHARDING,
        PROCESS_MICROBLOCKCONSENSUS,
        PROCESS_FINALBLOCK,
        PROCESS_TXNBODY,
        NUM_ACTIONS
    };

    enum SUBMITTRANSACTIONTYPE : unsigned char
    {
        MISSINGTXN = 0x01
    };

    enum REJOINTYPE : unsigned char
    {
        ATFINALBLOCK = 0x00,
        ATNEXTROUND = 0x01,
        ATSTATEROOT = 0x02
    };

    enum LEGITIMACYRESULT : unsigned char
    {
        SUCCESS = 0x00,
        MISSEDTXN,
        WRONGORDER
    };

    Mediator& m_mediator;

    Synchronizer m_synchronizer;

    // DS block information
    std::mutex m_mutexDSBlock;

    std::mutex m_mutexConsensus;

    // Sharding information
    std::deque<pair<PubKey, Peer>> m_myShardMembers;
    std::atomic<bool> m_isPrimary;
    std::atomic<bool> m_isMBSender;
    std::atomic<uint32_t> m_myShardID;
    std::atomic<uint32_t> m_numShards;

    // Transaction sharing assignments
    std::atomic<bool> m_txnSharingIAmSender;
    std::atomic<bool> m_txnSharingIAmForwarder;
    std::vector<std::vector<Peer>> m_txnSharingAssignedNodes;

    // Consensus variables
    std::mutex m_mutexProcessConsensusMessage;
    std::condition_variable cv_processConsensusMessage;
    std::shared_ptr<ConsensusCommon> m_consensusObject;
    std::mutex m_MutexCVMicroblockConsensus;
    std::condition_variable cv_microblockConsensus;
    std::mutex m_MutexCVMicroblockConsensusObject;
    std::condition_variable cv_microblockConsensusObject;

    std::mutex m_MutexCVFBWaitMB;
    std::condition_variable cv_FBWaitMB;

    std::mutex m_mutexCVMicroBlockMissingTxn;
    std::condition_variable cv_MicroBlockMissingTxn;

    // Persistence Retriever
    std::shared_ptr<Retriever> m_retriever;

    std::vector<unsigned char> m_consensusBlockHash;
    std::atomic<uint32_t> m_consensusMyID;
    std::shared_ptr<MicroBlock> m_microblock;
    std::pair<uint64_t, BlockBase> m_lastMicroBlockCoSig;
    std::mutex m_mutexMicroBlock;

    const static uint32_t RECVTXNDELAY_MILLISECONDS = 3000;
    const static unsigned int GOSSIP_RATE = 48;

    // Transactions information
    std::mutex m_mutexCreatedTransactions;
    gas_txnid_comp_txns m_createdTransactions;

    std::unordered_map<Address,
                       std::map<boost::multiprecision::uint256_t, Transaction>>
        m_addrNonceTxnMap;

    std::vector<TxnHash> m_txnsOrdering;

    std::mutex m_mutexProcessedTransactions;
    std::unordered_map<uint64_t, std::unordered_map<TxnHash, Transaction>>
        m_processedTransactions;

    uint32_t m_numOfAbsentTxnHashes;

    std::mutex m_mutexCommittedTransactions;
    std::unordered_map<uint64_t, std::list<Transaction>>
        m_committedTransactions;

    std::vector<Transaction> m_txns_to_send;

    std::mutex m_mutexForwardedTxnBuffer;
    std::unordered_map<uint64_t, std::vector<std::vector<unsigned char>>>
        m_forwardedTxnBuffer;

    bool CheckState(Action action);

    // To block certain types of incoming message for certain states
    bool ToBlockMessage(unsigned char ins_byte);

#ifndef IS_LOOKUP_NODE
    // internal calls from ProcessStartPoW1
    bool ReadVariablesFromStartPoWMessage(const vector<unsigned char>& message,
                                          unsigned int offset,
                                          uint64_t& block_num,
                                          uint8_t& difficulty,
                                          array<unsigned char, 32>& rand1,
                                          array<unsigned char, 32>& rand2);
#endif // IS_LOOKUP_NODE

    // internal calls from ProcessStartPoW2
    bool ReadVariablesFromStartPoW2Message(const vector<unsigned char>& message,
                                           unsigned int offset,
                                           uint64_t& block_num,
                                           uint8_t& difficulty,
                                           array<unsigned char, 32>& rand1,
                                           array<unsigned char, 32>& rand2);
#ifndef IS_LOOKUP_NODE
    void SharePoW2WinningResultWithDS(
        const uint64_t& block_num,
        const ethash_mining_result& winning_result) const;
    void StartPoW2MiningAndShareResultWithDS(
        const uint64_t& block_num, uint8_t difficulty,
        const array<unsigned char, 32>& rand1,
        const array<unsigned char, 32>& rand2) const;
    bool ProcessSubmitMissingTxn(const vector<unsigned char>& message,
                                 unsigned int offset, const Peer& from);
    // internal calls from ActOnMicroBlock for NODE_FORWARD_ONLY and SEND_AND_FORWARD
    void LoadForwardingAssignment(const vector<Peer>& fellowForwarderNodes,
                                  const uint64_t& blocknum);

    // internal calls from ActOnFinalBlock for NODE_FORWARD_ONLY and SEND_AND_FORWARD
    void LoadForwardingAssignmentFromFinalBlock(
        const vector<Peer>& fellowForwarderNodes, const uint64_t& blocknum);

    bool FindTxnInProcessedTxnsList(const uint64_t& blocknum,
                                    uint8_t sharing_mode,
                                    vector<Transaction>& txns_to_send,
                                    const TxnHash& tx_hash);

    void GetMyShardsMicroBlock(const uint64_t& blocknum, uint8_t sharing_mode,
                               vector<Transaction>& txns_to_send);
<<<<<<< HEAD

    void CommitMyShardsMicroBlock();
=======
>>>>>>> a357cfbb

    void BroadcastTransactionsToLookup();
#endif // IS_LOOKUP_NODE

    bool LoadUnavailableMicroBlockHashes(const TxBlock& finalblock,
                                         const uint64_t& blocknum,
                                         bool& toSendTxnToLookup);

    bool
    ProcessStateDeltaFromFinalBlock(const vector<unsigned char>& message,
                                    unsigned int cur_offset,
                                    const StateHash& finalBlockStateDeltaHash);

    bool
    RemoveTxRootHashFromUnavailableMicroBlock(const uint64_t& blocknum,
                                              const TxnHash& txnRootHash,
                                              const StateHash& stateDeltaHash);

    bool CheckMicroBlockRootHash(const TxBlock& finalBlock,
                                 const uint64_t& blocknum);
    bool IsMicroBlockTxRootHashInFinalBlock(TxnHash microBlockTxRootHash,
                                            StateHash microBlockStateDeltaHash,
                                            const uint64_t& blocknum,
                                            bool& isEveryMicroBlockAvailable);
    bool
    IsMyShardMicroBlockTxRootHashInFinalBlock(const uint64_t& blocknum,
                                              bool& isEveryMicroBlockAvailable);
    bool IsMyShardMicroBlockInFinalBlock(const uint64_t& blocknum);
    bool IsMyShardIdInFinalBlock(const uint64_t& blocknum);
    bool
    ReadAuxilliaryInfoFromFinalBlockMsg(const vector<unsigned char>& message,
                                        unsigned int& cur_offset,
                                        uint32_t& shard_id);
    void StoreState();
    // void StoreMicroBlocks();
    void StoreFinalBlock(const TxBlock& txBlock);
    void InitiatePoW();
    void UpdateStateForNextConsensusRound();
    void ScheduleMicroBlockConsensus();
    void BeginNextConsensusRound();

    void CallActOnFinalblock();

    // internal calls from ProcessForwardTransaction
    bool LoadForwardedTxnsAndCheckRoot(
        const vector<unsigned char>& message, unsigned int cur_offset,
        TxnHash& microBlockTxHash, StateHash& microBlockStateDeltaHash,
        vector<Transaction>& txnsInForwardedMessage);
    // vector<TxnHash> & txnHashesInForwardedMessage);
    void CommitForwardedTransactions(
        const vector<Transaction>& txnsInForwardedMessage,
        const uint64_t& blocknum);

    void
    DeleteEntryFromFwdingAssgnAndMissingBodyCountMap(const uint64_t& blocknum);
    void LogReceivedFinalBlockDetails(const TxBlock& txblock);

    // internal calls from ProcessDSBlock
    void LogReceivedDSBlockDetails(const DSBlock& dsblock);
    void StoreDSBlockToDisk(const DSBlock& dsblock);
    void UpdateDSCommiteeComposition(const Peer& winnerpeer); //TODO: Refactor

    // Message handlers
    bool ProcessStartPoW(const std::vector<unsigned char>& message,
                         unsigned int offset, const Peer& from);
    bool ProcessSharding(const std::vector<unsigned char>& message,
                         unsigned int offset, const Peer& from);
    bool ProcessSubmitTransaction(const std::vector<unsigned char>& message,
                                  unsigned int offset, const Peer& from);
    bool ProcessMicroblockConsensus(const std::vector<unsigned char>& message,
                                    unsigned int offset, const Peer& from);
    bool ProcessFinalBlock(const std::vector<unsigned char>& message,
                           unsigned int offset, const Peer& from);
    bool ProcessForwardTransaction(const std::vector<unsigned char>& message,
                                   unsigned int offset, const Peer& from);
    bool
    ProcessForwardTransactionCore(const std::vector<unsigned char>& message,
                                  unsigned int offset);
    bool ProcessCreateTransactionFromLookup(
        const std::vector<unsigned char>& message, unsigned int offset,
        const Peer& from);
    // bool ProcessCreateAccounts(const std::vector<unsigned char> & message, unsigned int offset, const Peer & from);
    bool ProcessDSBlock(const std::vector<unsigned char>& message,
                        unsigned int offset, const Peer& from);
    bool ProcessDoRejoin(const std::vector<unsigned char>& message,
                         unsigned int offset, const Peer& from);

    bool CheckWhetherDSBlockNumIsLatest(const uint64_t dsblock_num);
    bool VerifyDSBlockCoSignature(const DSBlock& dsblock);
    bool VerifyFinalBlockCoSignature(const TxBlock& txblock);
    bool CheckStateRoot(const TxBlock& finalblock);

    // View change
    void UpdateDSCommiteeComposition();
    bool VerifyVCBlockCoSignature(const VCBlock& vcblock);
    bool ProcessVCBlock(const vector<unsigned char>& message,
                        unsigned int cur_offset, const Peer& from);

#ifndef IS_LOOKUP_NODE
    // Transaction functions
    bool OnNodeMissingTxns(const std::vector<unsigned char>& errorMsg,
                           unsigned int offset, const Peer& from);
    bool
    OnCommitFailure(const std::map<unsigned int, std::vector<unsigned char>>&);

    bool RunConsensusOnMicroBlockWhenShardLeader();
    bool RunConsensusOnMicroBlockWhenShardBackup();
    bool RunConsensusOnMicroBlock();
    bool ComposeMicroBlock();
    void SubmitMicroblockToDSCommittee() const;
    bool
    MicroBlockValidator(const std::vector<unsigned char>& sharding_structure,
                        std::vector<unsigned char>& errorMsg);
    unsigned char
    CheckLegitimacyOfTxnHashes(std::vector<unsigned char>& errorMsg);
    bool CheckBlockTypeIsMicro();
    bool CheckMicroBlockVersion();
    bool CheckMicroBlockTimestamp();
    bool CheckMicroBlockHashes(std::vector<unsigned char>& errorMsg);
    bool CheckMicroBlockTxnRootHash();
    bool CheckMicroBlockStateDeltaHash();
    bool CheckMicroBlockShardID();

<<<<<<< HEAD
    bool VerifyTxnsOrdering(const list<Transaction>& txns);

    void ProcessTransactionWhenShardLeader();
    bool ProcessTransactionWhenShardBackup(const vector<TxnHash>& tranHashes,
                                           vector<TxnHash>& missingtranHashes);
    void ActOnMicroBlockDone(uint8_t tx_sharing_mode,
                             vector<Peer> my_shard_receivers,
                             const vector<Peer>& fellowForwarderNodes);

=======
>>>>>>> a357cfbb
    //Coinbase txns
    bool Coinbase(const BlockBase& lastMicroBlock, const TxBlock& lastTxBlock);
    void InitCoinbase();

    // Is Running from New Process
    bool m_fromNewProcess = true;

    bool m_doRejoinAtNextRound = false;
    bool m_doRejoinAtStateRoot = false;
    bool m_doRejoinAtFinalBlock = false;

    void ResetRejoinFlags();

    // Rejoin the network as a shard node in case of failure happens in protocol
    void RejoinAsNormal();
#endif // IS_LOOKUP_NODE

public:
    enum NodeState : unsigned char
    {
        POW_SUBMISSION = 0x00,
        POW2_SUBMISSION,
        MICROBLOCK_CONSENSUS_PREP,
        MICROBLOCK_CONSENSUS,
        WAITING_FINALBLOCK,
        ERROR,
        SYNC
    };

    // This process is newly invoked by shell from late node join script
    bool m_runFromLate = false;

    // std::condition_variable m_cvAllMicroBlocksRecvd;
    // std::mutex m_mutexAllMicroBlocksRecvd;
    // bool m_allMicroBlocksRecvd = true;

    std::condition_variable m_cvNewRoundStarted;
    std::mutex m_mutexNewRoundStarted;
    bool m_newRoundStarted = true;

    std::mutex m_mutexIsEveryMicroBlockAvailable;

    // Transaction body sharing variables
    std::mutex m_mutexUnavailableMicroBlocks;
    std::unordered_map<
        uint64_t, std::unordered_map<UnavailableMicroBlock, std::vector<bool>>>
        m_unavailableMicroBlocks;

    uint32_t m_consensusID;

    std::atomic<uint32_t> m_consensusLeaderID;

    /// The current internal state of this Node instance.
    std::atomic<NodeState> m_state;

    /// Constructor. Requires mediator reference to access DirectoryService and other global members.
    Node(Mediator& mediator, unsigned int syncType, bool toRetrieveHistory);

    /// Destructor.
    ~Node();

    /// Install the Node
    void Install(unsigned int syncType, bool toRetrieveHistory = true);

    /// Set initial state, variables, and clean-up storage
    void Init();

    // Reset certain variables to the initial state
    bool CleanVariables();

    /// Prepare for processing protocols after initialization
    void Prepare(bool runInitializeGenesisBlocks);

    /// Get number of shards
    uint32_t getNumShards() { return m_numShards; };

    /// Get this node shard ID
    uint32_t getShardID() { return m_myShardID; };

    /// Sets the value of m_state.
    void SetState(NodeState state);

    /// Implements the Execute function inherited from Executable.
    bool Execute(const std::vector<unsigned char>& message, unsigned int offset,
                 const Peer& from);

    /// Implements the GetBroadcastList function inherited from Broadcastable.
    std::vector<Peer> GetBroadcastList(unsigned char ins_type,
                                       const Peer& broadcast_originator);

    Mediator& GetMediator() { return m_mediator; }

    /// Recover the previous state by retrieving persistence data
    bool StartRetrieveHistory();

    //Erase m_committedTransactions for given epoch number
    void EraseCommittedTransactions(uint64_t epochNum)
    {
        std::lock_guard<std::mutex> g(m_mutexCommittedTransactions);
        m_committedTransactions.erase(epochNum);
    }

    /// Add new block into tx blockchain
    void AddBlock(const TxBlock& block);

    void CommitForwardedMsgBuffer();
#ifndef IS_LOOKUP_NODE

    // Start synchronization with lookup as a shard node
    void StartSynchronization();

    /// Performs PoW mining and submission for DirectoryService committee membership.
    bool StartPoW(const uint64_t& block_num, uint8_t difficulty,
                  const std::array<unsigned char, UINT256_SIZE>& rand1,
                  const std::array<unsigned char, UINT256_SIZE>& rand2);

    /// Performs PoW mining and submission for sharding committee membership.
    bool StartPoW2(const uint64_t block_num, uint8_t difficulty,
                   array<unsigned char, 32> rand1,
                   array<unsigned char, 32> rand2);

    /// Call when the normal node be promoted to DS
    void CleanCreatedTransaction();

    /// Used by oldest DS node to configure shard ID as a new shard node
    void SetMyShardID(uint32_t shardID);

    /// Used by oldest DS node to finish setup as a new shard node
    void StartFirstTxEpoch();
#endif // IS_LOOKUP_NODE

    /// Used by oldest DS node to configure sharding variables as a new shard node
    bool LoadShardingStructure(const vector<unsigned char>& message,
                               unsigned int& cur_offset);

    /// Used by oldest DS node to configure txn sharing assignments as a new shard node
    void LoadTxnSharingInfo(const vector<unsigned char>& message,
                            unsigned int cur_offset);

private:
    static std::map<NodeState, std::string> NodeStateStrings;
    std::string GetStateString() const;
    static std::map<Action, std::string> ActionStrings;
    std::string GetActionString(Action action) const;
};

#endif // __NODE_H__<|MERGE_RESOLUTION|>--- conflicted
+++ resolved
@@ -143,8 +143,6 @@
     std::mutex m_mutexCommittedTransactions;
     std::unordered_map<uint64_t, std::list<Transaction>>
         m_committedTransactions;
-
-    std::vector<Transaction> m_txns_to_send;
 
     std::mutex m_mutexForwardedTxnBuffer;
     std::unordered_map<uint64_t, std::vector<std::vector<unsigned char>>>
@@ -197,13 +195,8 @@
 
     void GetMyShardsMicroBlock(const uint64_t& blocknum, uint8_t sharing_mode,
                                vector<Transaction>& txns_to_send);
-<<<<<<< HEAD
-
-    void CommitMyShardsMicroBlock();
-=======
->>>>>>> a357cfbb
-
-    void BroadcastTransactionsToLookup();
+
+    void BroadcastTransactionsToLookup(const vector<Transaction>& txns_to_send);
 #endif // IS_LOOKUP_NODE
 
     bool LoadUnavailableMicroBlockHashes(const TxBlock& finalblock,
@@ -325,18 +318,12 @@
     bool CheckMicroBlockStateDeltaHash();
     bool CheckMicroBlockShardID();
 
-<<<<<<< HEAD
     bool VerifyTxnsOrdering(const list<Transaction>& txns);
 
     void ProcessTransactionWhenShardLeader();
     bool ProcessTransactionWhenShardBackup(const vector<TxnHash>& tranHashes,
                                            vector<TxnHash>& missingtranHashes);
-    void ActOnMicroBlockDone(uint8_t tx_sharing_mode,
-                             vector<Peer> my_shard_receivers,
-                             const vector<Peer>& fellowForwarderNodes);
-
-=======
->>>>>>> a357cfbb
+
     //Coinbase txns
     bool Coinbase(const BlockBase& lastMicroBlock, const TxBlock& lastTxBlock);
     void InitCoinbase();
@@ -375,7 +362,7 @@
 
     std::condition_variable m_cvNewRoundStarted;
     std::mutex m_mutexNewRoundStarted;
-    bool m_newRoundStarted = true;
+    bool m_newRoundStarted = false;
 
     std::mutex m_mutexIsEveryMicroBlockAvailable;
 
