/*
 * Copyright (C) 2019 Zilliqa
 *
 * This program is free software: you can redistribute it and/or modify
 * it under the terms of the GNU General Public License as published by
 * the Free Software Foundation, either version 3 of the License, or
 * (at your option) any later version.
 *
 * This program is distributed in the hope that it will be useful,
 * but WITHOUT ANY WARRANTY; without even the implied warranty of
 * MERCHANTABILITY or FITNESS FOR A PARTICULAR PURPOSE.  See the
 * GNU General Public License for more details.
 *
 * You should have received a copy of the GNU General Public License
 * along with this program.  If not, see <https://www.gnu.org/licenses/>.
 */

#include <array>
#include <chrono>
#include <functional>
#include <thread>

#include "Node.h"
#include "common/Constants.h"
#include "common/Messages.h"
#include "common/Serializable.h"
#include "libData/AccountData/Account.h"
#include "libData/AccountData/Transaction.h"
#include "libData/AccountData/TransactionReceipt.h"
#include "libData/AccountStore/AccountStore.h"
#include "libMediator/Mediator.h"
#include "libMessage/Messenger.h"
#include "libUtils/BitVector.h"
#include "libUtils/DataConversion.h"
#include "libUtils/DetachedFunction.h"
#include "libUtils/Logger.h"
#include "libUtils/TimeUtils.h"

using namespace std;
using namespace boost::multiprecision;
using namespace boost::multi_index;

bool Node::ComposeMicroBlockMessageForSender(zbytes& microblock_message) const {
  if (LOOKUP_NODE_MODE) {
    LOG_GENERAL(WARNING,
                "Node::ComposeMicroBlockMessageForSender not expected to be "
                "called from LookUp node.");
    return false;
  }

  microblock_message.clear();

  microblock_message = {MessageType::DIRECTORY,
                        DSInstructionType::MICROBLOCKSUBMISSION};
  zbytes stateDelta;
  AccountStore::GetInstance().GetSerializedDelta(stateDelta);

  if (!Messenger::SetDSMicroBlockSubmission(
          microblock_message, MessageOffset::BODY,
          DirectoryService::SUBMITMICROBLOCKTYPE::SHARDMICROBLOCK,
          m_mediator.m_currentEpochNum, {*m_microblock}, {stateDelta},
          m_mediator.m_selfKey)) {
    LOG_EPOCH(WARNING, m_mediator.m_currentEpochNum,
              "Messenger::SetDSMicroBlockSubmission failed.");
    return false;
  }

  return true;
}

bool Node::ProcessMicroBlockConsensus(
    const zbytes& message, unsigned int offset, const Peer& from,
    [[gnu::unused]] const unsigned char& startByte) {
  if (LOOKUP_NODE_MODE) {
    LOG_GENERAL(WARNING,
                "Node::ProcessMicroBlockConsensus not expected to be "
                "called from LookUp node.");
    return true;
  }

  uint32_t consensus_id = 0;
  zbytes reserialized_message;
  PubKey senderPubKey;

  if (!m_consensusObject->PreProcessMessage(
          message, offset, consensus_id, senderPubKey, reserialized_message)) {
    LOG_EPOCH(WARNING, m_mediator.m_currentEpochNum,
              "PreProcessMessage failed");
    return false;
  }

  if (!IsShardNode(senderPubKey)) {
    LOG_EPOCH(WARNING, m_mediator.m_currentEpochNum,
              "ProcessMicroBlockConsensus signed by non shard member");
    return false;
  }

  if (m_state != MICROBLOCK_CONSENSUS) {
    AddToMicroBlockConsensusBuffer(consensus_id, reserialized_message, offset,
                                   from, senderPubKey);

    LOG_EPOCH(INFO, m_mediator.m_currentEpochNum,
              "Process micro block arrived early, saved to buffer");
  } else {
    if (consensus_id < m_mediator.m_consensusID) {
      LOG_GENERAL(WARNING, "Consensus ID in message ("
                               << consensus_id << ") is smaller than current ("
                               << m_mediator.m_consensusID << ")");
      return false;
    } else if (consensus_id > m_mediator.m_consensusID) {
      LOG_EPOCH(INFO, m_mediator.m_currentEpochNum,
                "Buffer microblock with larger consensus ID ("
                    << consensus_id << "), current ("
                    << m_mediator.m_consensusID << ")");

      AddToMicroBlockConsensusBuffer(consensus_id, reserialized_message, offset,
                                     from, senderPubKey);
    } else {
      return ProcessMicroBlockConsensusCore(reserialized_message, offset, from,
                                            startByte);
    }
  }

  return true;
}

void Node::CommitMicroBlockConsensusBuffer() {
  lock_guard<mutex> g(m_mutexMicroBlockConsensusBuffer);

  for (const auto& i : m_microBlockConsensusBuffer[m_mediator.m_consensusID]) {
    auto runconsensus = [this, i]() {
      ProcessMicroBlockConsensusCore(std::get<NODE_MSG>(i), MessageOffset::BODY,
                                     std::get<NODE_PEER>(i));
    };
    DetachedFunction(1, runconsensus);
  }
}

void Node::AddToMicroBlockConsensusBuffer(uint32_t consensusId,
                                          const zbytes& message,
                                          unsigned int offset, const Peer& peer,
                                          const PubKey& senderPubKey) {
  if (message.size() <= offset) {
    LOG_GENERAL(WARNING, "The message size " << message.size()
                                             << " is less than the offset "
                                             << offset);
    return;
  }
  lock_guard<mutex> h(m_mutexMicroBlockConsensusBuffer);
  auto& vecNodeMsg = m_microBlockConsensusBuffer[consensusId];
  const auto consensusMsgType = message[offset];
  // Check if the node send the same consensus message already, prevent
  // malicious node send unlimited message to crash the other nodes
  if (vecNodeMsg.end() !=
      std::find_if(
          vecNodeMsg.begin(), vecNodeMsg.end(),
          [senderPubKey, consensusMsgType, offset](const NodeMsg& nodeMsg) {
            return senderPubKey == std::get<NODE_PUBKEY>(nodeMsg) &&
                   consensusMsgType == std::get<NODE_MSG>(nodeMsg)[offset];
          })) {
    LOG_GENERAL(
        WARNING,
        "The node "
            << senderPubKey
            << " already send micro block consensus message for consensus id "
            << consensusId << " message type "
            << std::to_string(consensusMsgType));
    return;
  }

  vecNodeMsg.push_back(make_tuple(senderPubKey, peer, message));
}

void Node::CleanMicroblockConsensusBuffer() {
  lock_guard<mutex> g(m_mutexMicroBlockConsensusBuffer);
  m_microBlockConsensusBuffer.clear();
}

bool Node::ProcessMicroBlockConsensusCore(
    const zbytes& message, unsigned int offset, const Peer& from,
    [[gnu::unused]] const unsigned char& startByte) {
  LOG_MARKER();

  if (!CheckState(PROCESS_MICROBLOCKCONSENSUS)) {
    LOG_EPOCH(INFO, m_mediator.m_currentEpochNum,
              "Not in MICROBLOCK_CONSENSUS state");
    return false;
  }

  // Consensus message must be processed in order. The following will block till
  // it is the right order.
  std::unique_lock<mutex> cv_lk(m_mutexProcessConsensusMessage);
  if (cv_processConsensusMessage.wait_for(
          cv_lk, std::chrono::seconds(CONSENSUS_MSG_ORDER_BLOCK_WINDOW),
          [this, message, offset]() -> bool {
            lock_guard<mutex> g(m_mutexConsensus);
            if (m_mediator.m_lookup->GetSyncType() != SyncType::NO_SYNC) {
              LOG_GENERAL(WARNING,
                          "The node started the process of rejoining, "
                          "Ignore rest of "
                          "consensus msg.")
              return false;
            }

            if (m_consensusObject == nullptr) {
              LOG_GENERAL(WARNING,
                          "m_consensusObject should have been created "
                          "but it is not")
              return false;
            }
            return m_consensusObject->CanProcessMessage(message, offset);
          })) {
    // Correct order preserved
  } else {
    LOG_GENERAL(WARNING,
                "Timeout while waiting for correct order of consensus "
                "messages");
    return false;
  }

  lock_guard<mutex> g(m_mutexConsensus);

  if (!CheckState(PROCESS_MICROBLOCKCONSENSUS)) {
    LOG_EPOCH(INFO, m_mediator.m_currentEpochNum,
              "Not in MICROBLOCK_CONSENSUS state");
    return false;
  }

  if (!m_consensusObject->ProcessMessage(message, offset, from)) {
    return false;
  }

  ConsensusCommon::State state = m_consensusObject->GetState();

  if (state == ConsensusCommon::State::DONE) {
    // Update the micro block with the co-signatures from the consensus
    m_microblock->SetCoSignatures(
<<<<<<< HEAD
        // FIXME: same implementation as DirectoryService::ConsensusObjectToCoSig; moved from
        //        BlockBase to remove dependency on libConsensus. Put in a single function and
        //        reuse.
=======
        // FIXME: same implementation as
        // DirectoryService::ConsensusObjectToCoSig; moved from
        //        BlockBase to remove dependency on libConsensus. Put in a
        //        single function and reuse.
>>>>>>> 49a4c862
        CoSignatures{m_consensusObject->GetCS1(), m_consensusObject->GetB1(),
                     m_consensusObject->GetCS2(), m_consensusObject->GetB2()});

    if (m_isPrimary) {
      LOG_STATE("[MICON-END][" << setw(15) << left
                               << m_mediator.m_selfPeer.GetPrintableIPAddress()
                               << "][" << m_mediator.m_currentEpochNum << "]["
                               << m_myshardId << "]");

      if (LOG_PARAMETERS) {
        LOG_STATE("[MITXN][" << m_microblock->GetHeader().GetNumTxs() << "]");
        LOG_STATE("[MIGAS][" << m_microblock->GetHeader().GetGasUsed() << "]");
      }
    }

    // shard
    DequeOfShard ds_shards;
    Shard ds_shard;
    {
      lock_guard<mutex> g(m_mediator.m_mutexDSCommittee);
      for (const auto& entry : *m_mediator.m_DSCommittee) {
        ds_shard.emplace_back(entry.first, entry.second, 0);
      }
    }
    ds_shards.emplace_back(ds_shard);

    auto composeMicroBlockMessageForSender =
        [this](zbytes& microblock_message) -> bool {
      return ComposeMicroBlockMessageForSender(microblock_message);
    };

    auto composeMBnForwardTxnMessageForSender =
        [this](zbytes& forwardtxn_message) -> bool {
      return ComposeMBnForwardTxnMessageForSender(forwardtxn_message);
    };

    auto sendMbnFowardTxnToShardNodes =
        []([[gnu::unused]] const zbytes& message,
           [[gnu::unused]] const DequeOfShard& shards,
           [[gnu::unused]] const unsigned int& my_shards_lo,
           [[gnu::unused]] const unsigned int& my_shards_hi, bool) -> void {};

    unordered_map<uint32_t, BlockBase> t_blocks;
    if (m_mediator.m_dsBlockChain.GetLastBlock().GetHeader().GetEpochNum() ==
        m_mediator.m_currentEpochNum) {
      t_blocks.emplace(0, m_mediator.m_dsBlockChain.GetLastBlock());
    } else {
      t_blocks.emplace(0, m_mediator.m_txBlockChain.GetLastBlock());
    }

    {
      lock_guard<mutex> g(m_mutexShardMember);

      // TODO use distributed traces from here?
      bool inject_trace_context = false;

      // To DS -> ProcessMicroBlock
      DataSender::GetInstance().SendDataToOthers(
          *m_microblock, *m_myShardMembers, ds_shards, t_blocks,
          m_mediator.m_lookup->GetLookupNodes(),
          m_mediator.m_txBlockChain.GetLastBlock().GetBlockHash(),
          m_consensusMyID, composeMicroBlockMessageForSender,
          inject_trace_context, false, nullptr);
      // To Lookup -> ProcessMBnForwardTxn
      DataSender::GetInstance().SendDataToOthers(
          *m_microblock, *m_myShardMembers, {}, {},
          m_mediator.m_lookup->GetLookupNodes(),
          m_mediator.m_txBlockChain.GetLastBlock().GetBlockHash(),
          m_consensusMyID, composeMBnForwardTxnMessageForSender,
          inject_trace_context, false, SendDataToLookupFuncDefault,
          sendMbnFowardTxnToShardNodes);
      // pending Txns
      if (!IsUnconfirmedTxnEmpty()) {
        SendPendingTxnToLookup();
        ClearUnconfirmedTxn();
      }
    }

    LOG_STATE(
        "[MIBLK]["
        << setw(15) << left << m_mediator.m_selfPeer.GetPrintableIPAddress()
        << "]["
        << m_mediator.m_txBlockChain.GetLastBlock().GetHeader().GetBlockNum() +
               1
        << "] AFTER SENDING MIBLK");

    m_lastMicroBlockCoSig.first = m_mediator.m_currentEpochNum;
    m_lastMicroBlockCoSig.second =
        CoSignatures(m_consensusObject->GetCS1(), m_consensusObject->GetB1(),
                     m_consensusObject->GetCS2(), m_consensusObject->GetB2());

    SetState(WAITING_FINALBLOCK);
    m_txn_distribute_window_open = true;

    CommitTxnPacketBuffer();

    lock_guard<mutex> cv_lk(m_MutexCVFBWaitMB);
    cv_FBWaitMB.notify_all();
  } else if (state == ConsensusCommon::State::ERROR) {
    LOG_EPOCH(WARNING, m_mediator.m_currentEpochNum,
              "Oops, no consensus reached - consensus error. "
              "error number: "
                  << to_string(m_consensusObject->GetConsensusErrorCode())
                  << " error message: "
                  << (m_consensusObject->GetConsensusErrorMsg()));

    if (m_consensusObject->GetConsensusErrorCode() ==
        ConsensusCommon::MISSING_TXN) {
      // Missing txns in microblock proposed by leader. Will attempt to fetch
      // missing txns from leader, set to a valid state to accept cosig1 and
      // cosig2
      LOG_GENERAL(INFO, "Start pending for fetching missing txns")

      // Block till txn is fetched
      unique_lock<mutex> lock(m_mutexCVMicroBlockMissingTxn);
      if (cv_MicroBlockMissingTxn.wait_for(
              lock, chrono::seconds(FETCHING_MISSING_DATA_TIMEOUT)) ==
          std::cv_status::timeout) {
        LOG_EPOCH(WARNING, m_mediator.m_currentEpochNum,
                  "fetching missing txn timeout");
      } else {
        // Re-run consensus
        m_consensusObject->RecoveryAndProcessFromANewState(
            ConsensusCommon::INITIAL);

        auto reprocessconsensus = [this, message, offset, from, startByte]() {
          ProcessMicroBlockConsensusCore(message, offset, from, startByte);
        };
        DetachedFunction(1, reprocessconsensus);
        return true;
      }
    }

    // TODO: Optimize state transition.
    LOG_GENERAL(WARNING, "ConsensusCommon::State::ERROR here, but we move on.");

    SetState(WAITING_FINALBLOCK);  // Move on to next Epoch.
    m_txn_distribute_window_open = true;
    LOG_EPOCH(INFO, m_mediator.m_currentEpochNum,
              "If I received a new Finalblock from DS committee. I will "
              "still process it");

    CommitTxnPacketBuffer();

    lock_guard<mutex> cv_lk(m_MutexCVFBWaitMB);
    cv_FBWaitMB.notify_all();
  } else {
    LOG_EPOCH(INFO, m_mediator.m_currentEpochNum,
              "Consensus = " << m_consensusObject->GetStateString());

    cv_processConsensusMessage.notify_all();
  }
  return true;
}<|MERGE_RESOLUTION|>--- conflicted
+++ resolved
@@ -235,16 +235,10 @@
   if (state == ConsensusCommon::State::DONE) {
     // Update the micro block with the co-signatures from the consensus
     m_microblock->SetCoSignatures(
-<<<<<<< HEAD
-        // FIXME: same implementation as DirectoryService::ConsensusObjectToCoSig; moved from
-        //        BlockBase to remove dependency on libConsensus. Put in a single function and
-        //        reuse.
-=======
         // FIXME: same implementation as
         // DirectoryService::ConsensusObjectToCoSig; moved from
         //        BlockBase to remove dependency on libConsensus. Put in a
         //        single function and reuse.
->>>>>>> 49a4c862
         CoSignatures{m_consensusObject->GetCS1(), m_consensusObject->GetB1(),
                      m_consensusObject->GetCS2(), m_consensusObject->GetB2()});
 
