/**
* Copyright (c) 2018 Zilliqa 
* This source code is being disclosed to you solely for the purpose of your participation in 
* testing Zilliqa. You may view, compile and run the code for that purpose and pursuant to 
* the protocols and algorithms that are programmed into, and intended by, the code. You may 
* not do anything else with the code without express permission from Zilliqa Research Pte. Ltd., 
* including modifying or publishing the code (or any part of it), and developing or forming 
* another public or private blockchain network. This source code is provided ‘as is’ and no 
* warranties are given as to title or non-infringement, merchantability or fitness for purpose 
* and, to the extent permitted by law, all liability for your use of the code is disclaimed. 
* Some programs in this code are governed by the GNU General Public License v3.0 (available at 
* https://www.gnu.org/licenses/gpl-3.0.en.html) (‘GPLv3’). The programs that are governed by 
* GPLv3.0 are those programs that are located in the folders src/depends and tests/depends 
* and which include a reference to GPLv3 in their program files.
**/

#ifndef __VALIDATOR_H__
#define __VALIDATOR_H__

#include <string>

#include "libData/AccountData/Transaction.h"
#include "libData/AccountData/TransactionReceipt.h"

class Mediator;

class ValidatorBase
{
public:
    virtual ~ValidatorBase() {}
    virtual std::string name() const = 0;

    /// Verifies the transaction w.r.t given pubKey and signature
    virtual bool VerifyTransaction(const Transaction& tran) const = 0;

<<<<<<< HEAD
#ifndef IS_LOOKUP_NODE
    virtual bool CheckCreatedTransaction(const Transaction& tx,
                                         TransactionReceipt& receipt) const = 0;
=======
    virtual bool CheckCreatedTransaction(
        const Transaction& tx,
        boost::multiprecision::uint256_t& gasUsed) const = 0;

>>>>>>> 5d84a4a7
    virtual bool CheckCreatedTransactionFromLookup(const Transaction& tx) = 0;
};

class Validator : public ValidatorBase
{

    // Nonce information
    // std::mutex m_mutexTxnNonceMap;
    // std::unordered_map<Address, boost::multiprecision::uint256_t> m_txnNonceMap;

public:
    Validator(Mediator& mediator);
    ~Validator();
    std::string name() const override { return "Validator"; }
    bool VerifyTransaction(const Transaction& tran) const override;

<<<<<<< HEAD
#ifndef IS_LOOKUP_NODE
    bool CheckCreatedTransaction(const Transaction& tx,
                                 TransactionReceipt& receipt) const override;
=======
    bool CheckCreatedTransaction(
        const Transaction& tx,
        boost::multiprecision::uint256_t& gasUsed) const override;

>>>>>>> 5d84a4a7
    bool CheckCreatedTransactionFromLookup(const Transaction& tx) override;

    Mediator& m_mediator;
};

#endif // __VALIDATOR_H__<|MERGE_RESOLUTION|>--- conflicted
+++ resolved
@@ -33,16 +33,9 @@
     /// Verifies the transaction w.r.t given pubKey and signature
     virtual bool VerifyTransaction(const Transaction& tran) const = 0;
 
-<<<<<<< HEAD
-#ifndef IS_LOOKUP_NODE
     virtual bool CheckCreatedTransaction(const Transaction& tx,
                                          TransactionReceipt& receipt) const = 0;
-=======
-    virtual bool CheckCreatedTransaction(
-        const Transaction& tx,
-        boost::multiprecision::uint256_t& gasUsed) const = 0;
 
->>>>>>> 5d84a4a7
     virtual bool CheckCreatedTransactionFromLookup(const Transaction& tx) = 0;
 };
 
@@ -59,16 +52,9 @@
     std::string name() const override { return "Validator"; }
     bool VerifyTransaction(const Transaction& tran) const override;
 
-<<<<<<< HEAD
-#ifndef IS_LOOKUP_NODE
     bool CheckCreatedTransaction(const Transaction& tx,
                                  TransactionReceipt& receipt) const override;
-=======
-    bool CheckCreatedTransaction(
-        const Transaction& tx,
-        boost::multiprecision::uint256_t& gasUsed) const override;
 
->>>>>>> 5d84a4a7
     bool CheckCreatedTransactionFromLookup(const Transaction& tx) override;
 
     Mediator& m_mediator;
