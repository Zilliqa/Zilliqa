--- conflicted
+++ resolved
@@ -298,18 +298,12 @@
       bytes serializedDSBlock;
       dsblock.Serialize(serializedDSBlock, 0);
       prevHash = dsblock.GetBlockHash();
-<<<<<<< HEAD
-      BlockStorage::GetBlockStorage().PutDSBlock(
-          dsblock.GetHeader().GetBlockNum(), serializedDSBlock);
-      m_mediator.m_node->UpdateDSCommitteeComposition(mutable_ds_comm, dsblock);
-=======
       if (!BlockStorage::GetBlockStorage().PutDSBlock(
               dsblock.GetHeader().GetBlockNum(), serializedDSBlock)) {
         LOG_GENERAL(WARNING, "BlockStorage::PutDSBlock failed " << dsblock);
         return false;
       }
       m_mediator.m_node->UpdateDSCommiteeComposition(mutable_ds_comm, dsblock);
->>>>>>> 1ea78370
       totalIndex++;
       if (!BlockStorage::GetBlockStorage().ResetDB(BlockStorage::STATE_DELTA)) {
         LOG_GENERAL(WARNING, "BlockStorage::ResetDB failed");
