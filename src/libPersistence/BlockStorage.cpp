--- conflicted
+++ resolved
@@ -871,10 +871,7 @@
                                  bytes& stateDelta) {
   LOG_MARKER();
   bool found = false;
-<<<<<<< HEAD
-  
-=======
->>>>>>> 572b53b9
+
   string dataStr;
   {
     shared_lock<shared_timed_mutex> g(m_mutexStateDelta);
