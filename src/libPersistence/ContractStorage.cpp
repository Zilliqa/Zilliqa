--- conflicted
+++ resolved
@@ -400,22 +400,15 @@
   return SerializeToArray(value, dst, 0);
 }
 
-<<<<<<< HEAD
 bool ContractStorage::FetchExternalStateValue(const dev::h160& caller,  //
                                               const dev::h160& target,  //
-                                              const bytes& src,         //
+                                              const zbytes& src,         //
                                               unsigned int s_offset,    //
-                                              bytes& dst,               //
+                                              zbytes& dst,               //
                                               unsigned int d_offset,    //
                                               bool& foundVal,           //
                                               string& type,             //
                                               uint32_t caller_version) {
-=======
-bool ContractStorage::FetchExternalStateValue(
-    const dev::h160& caller, const dev::h160& target, const zbytes& src,
-    unsigned int s_offset, zbytes& dst, unsigned int d_offset, bool& foundVal,
-    string& type, uint32_t caller_version) {
->>>>>>> b266a63c
   if (s_offset > src.size() || d_offset > dst.size()) {
     LOG_GENERAL(WARNING, "Invalid src/dst data and offset, data size ");
     return false;
