--- conflicted
+++ resolved
@@ -441,7 +441,6 @@
       type = "ByStr20";
     }
   } else if (query.name() == "_codehash") {
-<<<<<<< HEAD
     dev::h256 codeHash = account->GetCodeHash();
     special_query = "\"0x" + codeHash.hex() + "\"";
     type = "ByStr32";
@@ -453,15 +452,6 @@
     SerializeToArray(value, dst, 0);
     foundVal = true;
     return true;
-=======
-    dev::h256 codeHash;
-    if (account->GetContractCodeHash(codeHash)) {
-      special_query = "\"0x" + codeHash.hex() + "\"";
-      type = "ByStr32";
-    } else {
-      return false;
-    }
->>>>>>> 585de184
   }
 
   if (!special_query.empty()) {
@@ -632,11 +622,7 @@
 
   std::map<std::string, bytes> states;
   FetchStateDataForContract(states, address, vname, indices, temp);
-<<<<<<< HEAD
   LOG_GENERAL(INFO, "local states map size=" << states.size());
-=======
-  // LOG_GENERAL(INFO, "local states map size=" << states.size());
->>>>>>> 585de184
 
   for (const auto& state : states) {
     vector<string> fragments;
