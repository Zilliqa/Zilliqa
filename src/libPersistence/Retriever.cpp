--- conflicted
+++ resolved
@@ -48,13 +48,7 @@
     }
     else
     {
-<<<<<<< HEAD
     	LOG_MESSAGE("Has no incompleted DS Block");
-    	// result = false;
-=======
-        LOG_MESSAGE("FAIL: Retrieve Metadata: DSINCOMPLETED Failed");
-        result = false;
->>>>>>> 6bd7636e
     }
 
     for (const auto& block : blocks)
