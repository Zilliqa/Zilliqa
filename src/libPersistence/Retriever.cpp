--- conflicted
+++ resolved
@@ -68,14 +68,9 @@
   /// current TX epoch
   if (!ARCHIVAL_NODE) {
     for (const auto& block : blocks) {
-<<<<<<< HEAD
       if (block->GetHeader().GetBlockNum() >=
           lastBlockNum + 1 - extra_txblocks) {
         std::vector<unsigned char> stateDelta;
-=======
-      if (block->GetHeader().GetBlockNum() >= totalSize - extra_txblocks) {
-        bytes stateDelta;
->>>>>>> 806ec38d
         BlockStorage::GetBlockStorage().GetStateDelta(
             block->GetHeader().GetBlockNum(), stateDelta);
 
