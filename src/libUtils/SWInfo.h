--- conflicted
+++ resolved
@@ -22,11 +22,7 @@
 #include <iostream>
 #include "common/Serializable.h"
 
-<<<<<<< HEAD
-const std::string VERSION_TAG = "v9.3.0rc17";
-=======
 const std::string VERSION_TAG = "v9.3.0rc22";
->>>>>>> 5e3868b7
 const std::string ZILLIQA_BRAND = "Copyright (C) Zilliqa. Version " +
                                   VERSION_TAG + ".  <https://www.zilliqa.com/>";
 
