/*
 * Copyright (C) 2022 Zilliqa
 *
 * This program is free software: you can redistribute it and/or modify
 * it under the terms of the GNU General Public License as published by
 * the Free Software Foundation, either version 3 of the License, or
 * (at your option) any later version.
 *
 * This program is distributed in the hope that it will be useful,
 * but WITHOUT ANY WARRANTY; without even the implied warranty of
 * MERCHANTABILITY or FITNESS FOR A PARTICULAR PURPOSE.  See the
 * GNU General Public License for more details.
 *
 * You should have received a copy of the GNU General Public License
 * along with this program.  If not, see <https://www.gnu.org/licenses/>.
 */

#ifndef ZILLIQA_SRC_LIBUTILS_METRICS_H_
#define ZILLIQA_SRC_LIBUTILS_METRICS_H_

#include "common/Constants.h"
#include "common/Singleton.h"
#include "opentelemetry/exporters/prometheus/exporter.h"
#include "opentelemetry/metrics/provider.h"
#include "opentelemetry/sdk/metrics/export/periodic_exporting_metric_reader.h"
#include "opentelemetry/sdk/metrics/meter_provider.h"

namespace metrics_sdk = opentelemetry::sdk::metrics;
namespace common = opentelemetry::common;
namespace metrics_exporter = opentelemetry::exporter::metrics;
namespace metrics_api = opentelemetry::metrics;
namespace metrics_api = opentelemetry::metrics;

namespace metrics {
using int64_t = std::unique_ptr<metrics_api::Counter<uint64_t>>;
using double_t = std::unique_ptr<metrics_api::Counter<double_t>>;
using int64Observable_t = std::shared_ptr<metrics_api::ObservableInstrument>;
using doubleObservable_t = std::shared_ptr<metrics_api::ObservableInstrument>;
using int64Historgram_t = std::unique_ptr<metrics_api::Histogram<uint64_t>>;
using doubleHistogram_t = std::unique_ptr<metrics_api::Histogram<double>>;

}  // namespace metrics

<<<<<<< HEAD
// Class metrics updated to OpenTelemetry 1.8.0 1
=======
// Class metrics updated to OpenTelemetry 1.8.0#1 x
>>>>>>> 1ac5a245

class Metrics : public Singleton<Metrics> {
 public:
  Metrics();
  virtual ~Metrics(){};

  metrics::int64_t CreateInt64Metric(const std::string& family,
                                     const std::string& name,
                                     const std::string& desc,
                                     std::string_view unit = "");
  metrics::int64Observable_t CreateInt64UpDownMetric(
      const std::string& family, const std::string& name,
      const std::string& desc, std::string_view unit = "");
  metrics::int64Observable_t CreateInt64Gauge(const std::string& family,
                                              const std::string& name,
                                              const std::string& desc,
                                              std::string_view unit = "");
  metrics::doubleObservable_t CreateDoubleUpDownMetric(
      const std::string& family, const std::string& name,
      const std::string& desc, std::string_view unit = "");
  metrics::int64Observable_t CreateDoubleGauge(const std::string& family,
                                               const std::string& name,
                                               const std::string& desc,
                                               std::string_view unit = "");
  metrics::double_t CreateDoubleMetric(const std::string& family,
                                       const std::string& name,
                                       std::string_view unit = "");
  metrics::doubleHistogram_t CreateDoubleHistogram(const std::string& family,
                                                   const std::string& name,
                                                   const std::string& desc,
                                                   std::string_view unit = "");
  metrics::int64Historgram_t CreateUInt64Histogram(const std::string& family,
                                                   const std::string& name,
                                                   const std::string& desc,
                                                   std::string_view unit = "");
  metrics::int64Observable_t CreateInt64ObservableCounter(
      const std::string& family, const std::string& name,
      const std::string& desc, std::string_view unit = "");
  metrics::doubleObservable_t CreateDoubleObservableCounter(
      const std::string& family, const std::string& name,
      const std::string& desc, std::string_view unit = "");

 private:
  void Init();
  std::shared_ptr<metrics_api::MeterProvider> m_provider;
  bool m_status{false};
};

#endif  // ZILLIQA_SRC_LIBUTILS_METRICS_H_<|MERGE_RESOLUTION|>--- conflicted
+++ resolved
@@ -41,11 +41,7 @@
 
 }  // namespace metrics
 
-<<<<<<< HEAD
-// Class metrics updated to OpenTelemetry 1.8.0 1
-=======
 // Class metrics updated to OpenTelemetry 1.8.0#1 x
->>>>>>> 1ac5a245
 
 class Metrics : public Singleton<Metrics> {
  public:
