/**
* Copyright (c) 2018 Zilliqa 
* This source code is being disclosed to you solely for the purpose of your participation in 
* testing Zilliqa. You may view, compile and run the code for that purpose and pursuant to 
* the protocols and algorithms that are programmed into, and intended by, the code. You may 
* not do anything else with the code without express permission from Zilliqa Research Pte. Ltd., 
* including modifying or publishing the code (or any part of it), and developing or forming 
* another public or private blockchain network. This source code is provided ‘as is’ and no 
* warranties are given as to title or non-infringement, merchantability or fitness for purpose 
* and, to the extent permitted by law, all liability for your use of the code is disclaimed. 
* Some programs in this code are governed by the GNU General Public License v3.0 (available at 
* https://www.gnu.org/licenses/gpl-3.0.en.html) (‘GPLv3’). The programs that are governed by 
* GPLv3.0 are those programs that are located in the folders src/depends and tests/depends 
* and which include a reference to GPLv3 in their program files.
**/

#ifndef __LOGGER_H__
#define __LOGGER_H__

#include "g3log/g3log.hpp"
#include "g3log/loglevels.hpp"
#include <boost/multiprecision/cpp_int.hpp>
#include <chrono>
#include <fstream>
#include <iomanip>
#include <mutex>
#include <sstream>
#include <string>
#include <vector>

#define LIMIT(s, len)                                                          \
    std::setw(len) << std::setfill(' ') << std::left                           \
                   << std::string(s).substr(0, len)
#define PAD(n, len) std::setw(len) << std::setfill(' ') << std::right << n

/// Utility logging class for outputting messages to stdout or file.
class Logger
{
private:
    std::mutex m;
    bool m_logToFile;
    std::streampos m_maxFileSize;

    Logger(const char* prefix, bool log_to_file, std::streampos max_file_size);
    ~Logger();

    void newLog();

    std::string m_fileNamePrefix;
    std::string m_fileName;
    std::ofstream m_logFile;
    unsigned int m_seqNum;
    bool m_bRefactor;

public:
    /// Limits the number of bytes of a payload to display.
    static const size_t MAX_BYTES_TO_DISPLAY = 100;

    /// Limits the number of characters of the current function to display.
    static const size_t MAX_FUNCNAME_LEN = 20;

    /// Limits the number of digits of the current thread ID to display.
    static const size_t TID_LEN = 5;

    /// Limits the number of digits of the current time to display.
    static const size_t TIME_LEN = 5;

    /// Limits the output file size before rolling over to new output file.
    static const std::streampos MAX_FILE_SIZE;

    /// Returns the singleton instance for the main Logger.
    static Logger& GetLogger(const char* fname_prefix, bool log_to_file,
                             std::streampos max_file_size = MAX_FILE_SIZE);

    /// Returns the singleton instance for the state/reporting Logger.
    static Logger& GetStateLogger(const char* fname_prefix, bool log_to_file,
                                  std::streampos max_file_size = MAX_FILE_SIZE);

<<<<<<< HEAD
    /// Returns the singleton instance for the epoch info Logger.
    static Logger&
    GetEpochInfoLogger(const char* fname_prefix, bool log_to_file,
                       std::streampos max_file_size = MAX_FILE_SIZE);
=======
    /// Check if the log file size exceed limitation
    void CheckLog();

>>>>>>> a4abec3d
    /// Outputs the specified message and function name to the state/reporting log.
    void LogState(const char* msg, const char* function);

    /// Outputs the specified message and function name to the main log.
    void LogGeneral(LEVELS level, const char* msg, const char* function);

    /// Outputs the specified message, function name, and block number to the main log.
    void LogEpoch(LEVELS level, const char* msg, const char* epoch,
                  const char* function);

    /// Outputs the specified message, function name, and payload to the main log.
    void LogMessageAndPayload(const char* msg,
                              const std::vector<unsigned char>& payload,
                              size_t max_bytes_to_display,
                              const char* function);
    /// Outputs the specified message and function name to the epoch info log.
    void LogEpochInfo(const char* msg, const char* function,
                      const char* blockNum);

    void LogPayload(LEVELS level, const char* msg,
                    const std::vector<unsigned char>& payload,
                    size_t max_bytes_to_display, const char* function);

    /// Setup the display debug level
    ///     INFO: display all message
    ///     WARNING: display warning and fatal message
    ///     FATAL: display fatal message only
    void DisplayLevelAbove(LEVELS level = INFO);

    /// Enable the log level
    void EnableLevel(LEVELS level);

    /// Disable the log level
    void DisableLevel(LEVELS level);

    /// See if we need to use g3log or not
    bool IsG3Log() { return (m_logToFile && m_bRefactor); };

    /// Get current process id
    static pid_t GetPid();

    /// Calculate payload string according to payload vector & length
    static void GetPayloadS(const std::vector<unsigned char>& payload,
                            size_t max_bytes_to_display,
                            std::unique_ptr<char[]>& res);
};

/// Utility class for automatically logging function or code block exit.
class ScopeMarker
{
    std::string m_function;

public:
    /// Constructor.
    ScopeMarker(const char* function);

    /// Destructor.
    ~ScopeMarker();
};

#define INIT_FILE_LOGGER(fname_prefix) Logger::GetLogger(fname_prefix, true)
#define INIT_STDOUT_LOGGER() Logger::GetLogger(NULL, false)
#define INIT_STATE_LOGGER(fname_prefix)                                        \
    Logger::GetStateLogger(fname_prefix, true)
#define INIT_EPOCHINFO_LOGGER(fname_prefix)                                    \
    Logger::GetEpochInfoLogger(fname_prefix, true)
#define LOG_MARKER() ScopeMarker marker(__FUNCTION__)
#define LOG_STATE(msg)                                                         \
    {                                                                          \
        std::ostringstream oss;                                                \
        oss << msg;                                                            \
        Logger::GetStateLogger(NULL, true)                                     \
            .LogState(oss.str().c_str(), __FUNCTION__);                        \
    }
#define LOG_GENERAL(level, msg)                                                \
    {                                                                          \
        if (Logger::GetLogger(NULL, true).IsG3Log())                           \
        {                                                                      \
            Logger::GetLogger(NULL, true).CheckLog();                          \
            std::time_t curTime = std::chrono::system_clock::to_time_t(        \
                std::chrono::system_clock::now());                             \
            LOG(level) << "[TID " << PAD(Logger::GetPid(), Logger::TID_LEN)    \
                       << "][" << std::put_time(gmtime(&curTime), "%H:%M:%S")  \
                       << "]["                                                 \
                       << LIMIT(__FUNCTION__, Logger::MAX_FUNCNAME_LEN)        \
                       << "] " << msg;                                         \
        }                                                                      \
        else                                                                   \
        {                                                                      \
            std::ostringstream oss;                                            \
            oss << msg;                                                        \
            Logger::GetLogger(NULL, true)                                      \
                .LogGeneral(level, oss.str().c_str(), __FUNCTION__);           \
        }                                                                      \
    }
#define LOG_EPOCH(level, epoch, msg)                                           \
    {                                                                          \
        if (Logger::GetLogger(NULL, true).IsG3Log())                           \
        {                                                                      \
            Logger::GetLogger(NULL, true).CheckLog();                          \
            std::time_t curTime = std::chrono::system_clock::to_time_t(        \
                std::chrono::system_clock::now());                             \
            LOG(level) << "[TID " << PAD(Logger::GetPid(), Logger::TID_LEN)    \
                       << "][" << std::put_time(gmtime(&curTime), "%H:%M:%S")  \
                       << "]["                                                 \
                       << LIMIT(__FUNCTION__, Logger::MAX_FUNCNAME_LEN) << "]" \
                       << "[Epoch " << epoch << "] " << msg;                   \
        }                                                                      \
        else                                                                   \
        {                                                                      \
            std::ostringstream oss;                                            \
            oss << msg;                                                        \
            Logger::GetLogger(NULL, true)                                      \
                .LogEpoch(level, epoch, oss.str().c_str(), __FUNCTION__);      \
        }                                                                      \
    }
#define LOG_PAYLOAD(level, msg, payload, max_bytes_to_display)                 \
    {                                                                          \
        if (Logger::GetLogger(NULL, true).IsG3Log())                           \
        {                                                                      \
            Logger::GetLogger(NULL, true).CheckLog();                          \
            std::time_t curTime = std::chrono::system_clock::to_time_t(        \
                std::chrono::system_clock::now());                             \
            std::unique_ptr<char[]> payload_string;                            \
            Logger::GetPayloadS(payload, max_bytes_to_display,                 \
                                payload_string);                               \
            if (payload.size() > max_bytes_to_display)                         \
            {                                                                  \
                LOG(level) << "[TID "                                          \
                           << PAD(Logger::GetPid(), Logger::TID_LEN) << "]["   \
                           << std::put_time(gmtime(&curTime), "%H:%M:%S")      \
                           << "]["                                             \
                           << LIMIT(__FUNCTION__, Logger::MAX_FUNCNAME_LEN)    \
                           << "] " << msg << " (Len=" << payload.size()        \
                           << "): " << payload_string.get() << "...";          \
            }                                                                  \
            else                                                               \
            {                                                                  \
                LOG(level) << "[TID "                                          \
                           << PAD(Logger::GetPid(), Logger::TID_LEN) << "]["   \
                           << std::put_time(gmtime(&curTime), "%H:%M:%S")      \
                           << "]["                                             \
                           << LIMIT(__FUNCTION__, Logger::MAX_FUNCNAME_LEN)    \
                           << "] " << msg << " (Len=" << payload.size()        \
                           << "): " << payload_string.get();                   \
            }                                                                  \
        }                                                                      \
        else                                                                   \
        {                                                                      \
            std::ostringstream oss;                                            \
            oss << msg;                                                        \
            Logger::GetLogger(NULL, true)                                      \
                .LogPayload(level, oss.str().c_str(), payload,                 \
                            max_bytes_to_display, __FUNCTION__);               \
        }                                                                      \
    }
#define LOG_DISPLAY_LEVEL_ABOVE(level)                                         \
    {                                                                          \
        Logger::GetLogger(NULL, true).DisplayLevelAbove(level);                \
    }
#define LOG_ENABLE_LEVEL(level)                                                \
    {                                                                          \
        Logger::GetLogger(NULL, true).EnableLevel(level);                      \
    }
#define LOG_DISABLE_LEVEL(level)                                               \
    {                                                                          \
        Logger::GetLogger(NULL, true).DisableLevel(level);                     \
    }
#define LOG_EPOCHINFO(blockNum, msg)                                           \
    {                                                                          \
        std::ostringstream oss;                                                \
        oss << msg;                                                            \
        Logger::GetEpochInfoLogger(NULL, true)                                 \
            .LogEpochInfo(oss.str().c_str(), __FUNCTION__, blockNum);          \
    }
#endif // __LOGGER_H__<|MERGE_RESOLUTION|>--- conflicted
+++ resolved
@@ -76,16 +76,13 @@
     static Logger& GetStateLogger(const char* fname_prefix, bool log_to_file,
                                   std::streampos max_file_size = MAX_FILE_SIZE);
 
-<<<<<<< HEAD
     /// Returns the singleton instance for the epoch info Logger.
     static Logger&
     GetEpochInfoLogger(const char* fname_prefix, bool log_to_file,
                        std::streampos max_file_size = MAX_FILE_SIZE);
-=======
     /// Check if the log file size exceed limitation
     void CheckLog();
 
->>>>>>> a4abec3d
     /// Outputs the specified message and function name to the state/reporting log.
     void LogState(const char* msg, const char* function);
 
