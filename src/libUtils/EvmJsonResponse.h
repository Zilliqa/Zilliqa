/*
 * Copyright (C) 2022 Zilliqa
 *
 * This program is free software: you can redistribute it and/or modify
 * it under the terms of the GNU General Public License as published by
 * the Free Software Foundation, either version 3 of the License, or
 * (at your option) any later version.
 *
 * This program is distributed in the hope that it will be useful,
 * but WITHOUT ANY WARRANTY; without even the implied warranty of
 * MERCHANTABILITY or FITNESS FOR A PARTICULAR PURPOSE.  See the
 * GNU General Public License for more details.
 *
 * You should have received a copy of the GNU General Public License
 * along with this program.  If not, see <https://www.gnu.org/licenses/>.
 */

#ifndef ZILLIQA_SRC_LIBUTILS_EVMJSONRESPONSE_H_
#define ZILLIQA_SRC_LIBUTILS_EVMJSONRESPONSE_H_

#include <fstream>
#include <iostream>
#include <ostream>
#include <vector>
#include "libUtils/JsonUtils.h"

using byte = unsigned char;

// TODO: look at ScillaIPCServer::updateStateValue how to process these.
struct KeyValue {
  std::string _key;
  std::string _value;
  friend std::ostream& operator<<(std::ostream& os, KeyValue& kv);
};

struct EvmOperation {
  std::string _operation_type;  // one of "Modify" or "Delete"
  std::string _address;  // TODO: check for possible collisions with Scilla.
  std::string _code;     // Have to save this code.
  std::string _balance;
  std::string _nonce;
  bool _reset_storage;
  std::vector<KeyValue> _storage;

<<<<<<< HEAD
  friend std::ostream& operator<<(std::ostream& os, EvmOperation& evm);
=======
  friend std::ostream& operator<<(std::ostream& os, EvmOperation& c);
>>>>>>> 3cfda5e5
};

struct EvmReturn {
  std::vector<EvmOperation> _operations;
  std::vector<std::string> _logs;
  std::vector<std::string> _exit_reasons;
  std::string _return;
<<<<<<< HEAD
  uint64_t _gasRemaing{0};
  friend std::ostream& operator<<(std::ostream& os, EvmReturn& evmret);
};

EvmReturn& GetReturn(const Json::Value& oldJason, EvmReturn& fo);
=======
  uint64_t _gasRemaing;
  friend std::ostream& operator<<(std::ostream& os, EvmReturn& c);
};

EvmReturn& GetReturn(const Json::Value& j, EvmReturn& fo);
>>>>>>> 3cfda5e5

#endif  // ZILLIQA_SRC_LIBUTILS_EVMJSONRESPONSE_H_<|MERGE_RESOLUTION|>--- conflicted
+++ resolved
@@ -13,11 +13,13 @@
  *
  * You should have received a copy of the GNU General Public License
  * along with this program.  If not, see <https://www.gnu.org/licenses/>.
- */
+*/
 
 #ifndef ZILLIQA_SRC_LIBUTILS_EVMJSONRESPONSE_H_
 #define ZILLIQA_SRC_LIBUTILS_EVMJSONRESPONSE_H_
 
+
+#include "libUtils/JsonUtils.h"
 #include <fstream>
 #include <iostream>
 #include <ostream>
@@ -42,11 +44,7 @@
   bool _reset_storage;
   std::vector<KeyValue> _storage;
 
-<<<<<<< HEAD
   friend std::ostream& operator<<(std::ostream& os, EvmOperation& evm);
-=======
-  friend std::ostream& operator<<(std::ostream& os, EvmOperation& c);
->>>>>>> 3cfda5e5
 };
 
 struct EvmReturn {
@@ -54,18 +52,10 @@
   std::vector<std::string> _logs;
   std::vector<std::string> _exit_reasons;
   std::string _return;
-<<<<<<< HEAD
   uint64_t _gasRemaing{0};
   friend std::ostream& operator<<(std::ostream& os, EvmReturn& evmret);
 };
 
 EvmReturn& GetReturn(const Json::Value& oldJason, EvmReturn& fo);
-=======
-  uint64_t _gasRemaing;
-  friend std::ostream& operator<<(std::ostream& os, EvmReturn& c);
-};
-
-EvmReturn& GetReturn(const Json::Value& j, EvmReturn& fo);
->>>>>>> 3cfda5e5
 
 #endif  // ZILLIQA_SRC_LIBUTILS_EVMJSONRESPONSE_H_