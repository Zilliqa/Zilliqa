--- conflicted
+++ resolved
@@ -38,11 +38,8 @@
   std::string m_data;
   uint64_t m_available_gas = {0};
   boost::multiprecision::uint256_t m_apparent_value = {0};
-<<<<<<< HEAD
   EvmCallExtras m_extras;
-=======
   bool m_onlyEstimateGas = false;
->>>>>>> 8d243cd9
 };
 
 #endif  // ZILLIQA_SRC_LIBUTILS_EVMCALLPARAMETERS_H_