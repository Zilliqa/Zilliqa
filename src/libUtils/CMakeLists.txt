find_package(CURL REQUIRED)
find_package(opentelemetry-cpp REQUIRED)
find_package(nlohmann_json REQUIRED)

# A workaround for incorrect link libraries in vcpkg's opentelemtry-cpp-target.cmake
# which includes non-existent target (i.e. opentelemetry-cpp::pull & opentelemetry-cpp::core).
set_target_properties(opentelemetry-cpp::opentelemetry_exporter_prometheus PROPERTIES
        INTERFACE_LINK_LIBRARIES "opentelemetry-cpp::metrics"
        )

protobuf_generate_cpp(PROTO_SRC PROTO_HEADER Evm.proto)

<<<<<<< HEAD
add_library(Utils AddressConversion.cpp BitVector.cpp DataConversion.cpp Logger.cpp ShardSizeCalculator.cpp TimeUtils.cpp RandomGenerator.cpp IPConverter.cpp UpgradeManager.cpp SWInfo.cpp FileSystem.cpp MemoryStats.cpp CommonUtils.cpp EvmUtils.cpp Metrics.cpp ${PROTO_SRC})
=======
add_library(Utils
        AddressConversion.cpp
        BitVector.cpp
        DataConversion.cpp
        Logger.cpp
        ShardSizeCalculator.cpp
        TimeUtils.cpp
        RandomGenerator.cpp
        IPConverter.cpp
        UpgradeManager.cpp
        SWInfo.cpp
        FileSystem.cpp
        MemoryStats.cpp
        CommonUtils.cpp
        EvmUtils.cpp
        Metrics.cpp
        Tracing.cpp
        ${PROTO_SRC})

>>>>>>> 49a4c862
target_include_directories(Utils PUBLIC ${PROJECT_SOURCE_DIR}/src ${CMAKE_BINARY_DIR}/src ${CURL_INCLUDE_DIRS})
target_link_libraries(Utils
        INTERFACE
        Threads::Threads
        CURL::libcurl
        PUBLIC
        g3log
        Constants
        MessageSWInfo
        jsonrpc
        jsoncpp_lib
        protobuf::libprotobuf
        opentelemetry-cpp::api
        opentelemetry-cpp::sdk
        opentelemetry-cpp::logs
        opentelemetry-cpp::trace
        opentelemetry-cpp::ostream_span_exporter
        opentelemetry-cpp::ostream_metrics_exporter
        opentelemetry-cpp::otlp_http_metric_exporter
        opentelemetry-cpp::otlp_http_exporter
        opentelemetry-cpp::opentelemetry_exporter_prometheus

        PRIVATE
        ${CryptoUtils_LIBRARY}
        ${g3sinks_LOGROTATE_LIBRARY}
        websocketpp::websocketpp
        Boost::filesystem)<|MERGE_RESOLUTION|>--- conflicted
+++ resolved
@@ -10,9 +10,6 @@
 
 protobuf_generate_cpp(PROTO_SRC PROTO_HEADER Evm.proto)
 
-<<<<<<< HEAD
-add_library(Utils AddressConversion.cpp BitVector.cpp DataConversion.cpp Logger.cpp ShardSizeCalculator.cpp TimeUtils.cpp RandomGenerator.cpp IPConverter.cpp UpgradeManager.cpp SWInfo.cpp FileSystem.cpp MemoryStats.cpp CommonUtils.cpp EvmUtils.cpp Metrics.cpp ${PROTO_SRC})
-=======
 add_library(Utils
         AddressConversion.cpp
         BitVector.cpp
@@ -32,7 +29,6 @@
         Tracing.cpp
         ${PROTO_SRC})
 
->>>>>>> 49a4c862
 target_include_directories(Utils PUBLIC ${PROJECT_SOURCE_DIR}/src ${CMAKE_BINARY_DIR}/src ${CURL_INCLUDE_DIRS})
 target_link_libraries(Utils
         INTERFACE
