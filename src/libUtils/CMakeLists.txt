--- conflicted
+++ resolved
@@ -16,12 +16,7 @@
     websocketpp::websocketpp
     jsonrpc::common
     jsoncpp_lib
-<<<<<<< HEAD
     protobuf::libprotobuf
- PRIVATE
-    CryptoUtils)
-=======
   PRIVATE
     CryptoUtils
     ${g3sinks_LOGROTATE_LIBRARY})
->>>>>>> 17585039
