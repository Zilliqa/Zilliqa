find_package(CURL REQUIRED)

protobuf_generate_cpp(PROTO_SRC PROTO_HEADER Evm.proto)

add_library(Utils AddressConversion.cpp BitVector.cpp DataConversion.cpp Logger.cpp SanityChecks.cpp Scheduler.cpp ShardSizeCalculator.cpp TimeUtils.cpp RandomGenerator.cpp RootComputation.cpp IPConverter.cpp UpgradeManager.cpp SWInfo.cpp FileSystem.cpp ScillaUtils.cpp MemoryStats.cpp CommonUtils.cpp EvmUtils.cpp EvmUtils.h ${PROTO_SRC})
target_include_directories(Utils PUBLIC ${PROJECT_SOURCE_DIR}/src ${CURL_INCLUDE_DIRS})
target_link_libraries(Utils
  INTERFACE
    Threads::Threads
    CURL::libcurl
    Python3::Python
  PUBLIC
    g3log
    Constants
    MessageSWInfo
    websocketpp::websocketpp
    jsonrpc::common
    jsoncpp_lib
    protobuf::libprotobuf
  PRIVATE
<<<<<<< HEAD
    ${CryptoUtils_LIBRARY}
    ${g3sinks_LOGROTATE_LIBRARY})
=======
    CryptoUtils
    ${g3sinks_LOGROTATE_LIBRARY})
>>>>>>> 62d58787
<|MERGE_RESOLUTION|>--- conflicted
+++ resolved
@@ -18,10 +18,5 @@
     jsoncpp_lib
     protobuf::libprotobuf
   PRIVATE
-<<<<<<< HEAD
     ${CryptoUtils_LIBRARY}
-    ${g3sinks_LOGROTATE_LIBRARY})
-=======
-    CryptoUtils
-    ${g3sinks_LOGROTATE_LIBRARY})
->>>>>>> 62d58787
+    ${g3sinks_LOGROTATE_LIBRARY})