--- conflicted
+++ resolved
@@ -247,72 +247,9 @@
          typeid(sink) == typeid(internal::Sink<StdoutSink>);
 }
 
-<<<<<<< HEAD
-void Logger::LogPayload([[gnu::unused]] const LEVELS& level, const char* msg,
-                        const zbytes& payload, size_t max_bytes_to_display,
-                        const unsigned int linenum, const char* filename,
-                        const char* function) {
-  std::unique_ptr<char[]> payload_string;
-  GetPayloadS(payload, max_bytes_to_display, payload_string);
-  lock_guard<mutex> guard(m);
-
-  if (m_logToFile) {
-    checkLog();
-    auto cur = chrono::system_clock::now();
-    auto cur_time_t = chrono::system_clock::to_time_t(cur);
-    auto file_and_line =
-        std::string(std::string(filename) + ":" + std::to_string(linenum));
-
-    if (payload.size() > max_bytes_to_display) {
-      m_logFile << "[" << PAD(GetPid(), TID_LEN, ' ') << "]["
-                << put_time(gmtime(&cur_time_t), "%y-%m-%dT%T.")
-                << PAD(get_ms(cur), 3, '0') << "]["
-                << LIMIT_RIGHT(file_and_line, Logger::MAX_FILEANDLINE_LEN)
-                << "][" << LIMIT(function, MAX_FUNCNAME_LEN) << "] " << msg
-                << " (Len=" << payload.size() << "): " << payload_string.get()
-                << "..." << endl
-                << flush;
-    } else {
-      m_logFile << "[" << PAD(GetPid(), TID_LEN, ' ') << "]["
-                << put_time(gmtime(&cur_time_t), "%y-%m-%dT%T.")
-                << PAD(get_ms(cur), 3, '0') << "]["
-                << LIMIT_RIGHT(file_and_line, Logger::MAX_FILEANDLINE_LEN)
-                << "][" << LIMIT(function, MAX_FUNCNAME_LEN) << "] " << msg
-                << " (Len=" << payload.size() << "): " << payload_string.get()
-                << endl
-                << flush;
-    }
-  } else {
-    auto cur = chrono::system_clock::now();
-    auto cur_time_t = chrono::system_clock::to_time_t(cur);
-    auto file_and_line =
-        std::string(std::string(filename) + ":" + std::to_string(linenum));
-
-    if (payload.size() > max_bytes_to_display) {
-      cout << "[" << PAD(GetPid(), TID_LEN, ' ') << "]["
-           << put_time(gmtime(&cur_time_t), "%y-%m-%dT%T.")
-           << PAD(get_ms(cur), 3, '0') << "]["
-           << LIMIT_RIGHT(file_and_line, Logger::MAX_FILEANDLINE_LEN) << "]["
-           << LIMIT(function, MAX_FUNCNAME_LEN) << "] " << msg
-           << " (Len=" << payload.size() << "): " << payload_string.get()
-           << "..." << endl
-           << flush;
-    } else {
-      cout << "[" << PAD(GetPid(), TID_LEN, ' ') << "]["
-           << put_time(gmtime(&cur_time_t), "%y-%m-%dT%T.")
-           << PAD(get_ms(cur), 3, '0') << "]["
-           << LIMIT_RIGHT(file_and_line, Logger::MAX_FILEANDLINE_LEN) << "]["
-           << LIMIT(function, MAX_FUNCNAME_LEN) << "] " << msg
-           << " (Len=" << payload.size() << "): " << payload_string.get()
-           << endl
-           << flush;
-    }
-  }
-=======
 bool Logger::IsEpochInfoSink(internal::SinkWrapper& sink, LogMessage&) {
   return typeid(sink) == typeid(internal::Sink<EpochInfoLogSink>) ||
          typeid(sink) == typeid(internal::Sink<StdoutSink>);
->>>>>>> 8ff37734
 }
 
 Logger& Logger::GetLogger() {
