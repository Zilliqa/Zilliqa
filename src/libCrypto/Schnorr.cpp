--- conflicted
+++ resolved
@@ -125,17 +125,10 @@
                             << ")");
         }
     }
-<<<<<<< HEAD
     // else
     // {
     //     LOG_MESSAGE("Error: Zero-sized BIGNUM");
     // }
-=======
-    else
-    {
-        LOG_GENERAL(WARNING, "Zero-sized BIGNUM");
-    }
->>>>>>> 982d711e
 }
 
 shared_ptr<EC_POINT>
