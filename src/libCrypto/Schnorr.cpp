--- conflicted
+++ resolved
@@ -125,17 +125,10 @@
                             << ")");
         }
     }
-<<<<<<< HEAD
     // else
     // {
     //     LOG_MESSAGE("Error: Zero-sized BIGNUM");
     // }
-=======
-    else
-    {
-        LOG_GENERAL(WARNING, "Zero-sized BIGNUM");
-    }
->>>>>>> a0d6296d
 }
 
 shared_ptr<EC_POINT>
