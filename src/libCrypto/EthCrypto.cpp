/*
 * Copyright (C) 2022 Zilliqa
 *
 * This program is free software: you can redistribute it and/or modify
 * it under the terms of the GNU General Public License as published by
 * the Free Software Foundation, either version 3 of the License, or
 * (at your option) any later version.
 *
 * This program is distributed in the hope that it will be useful,
 * but WITHOUT ANY WARRANTY; without even the implied warranty of
 * MERCHANTABILITY or FITNESS FOR A PARTICULAR PURPOSE.  See the
 * GNU General Public License for more details.
 *
 * You should have received a copy of the GNU General Public License
 * along with this program.  If not, see <https://www.gnu.org/licenses/>.
 */

#include "EthCrypto.h"
#include "libUtils/DataConversion.h"
#include "libUtils/Logger.h"

#include "depends/common/RLP.h"

#include "secp256k1.h"
#include "secp256k1_recovery.h"

#include <openssl/ec.h>  // for EC_GROUP_new_by_curve_name, EC_GROUP_free, EC_KEY_new, EC_KEY_set_group, EC_KEY_generate_key, EC_KEY_free
#include <openssl/obj_mac.h>  // for NID_secp192k1
#include <openssl/sha.h>      //for SHA512_DIGEST_LENGTH
#include <ethash/keccak.hpp>
#include <iostream>
#include <memory>
#include <stdexcept>
#include <string>

// Inspiration from:
// https://stackoverflow.com/questions/10906524
// https://stackoverflow.com/questions/57385412/
// https://medium.com/mycrypto/the-magic-of-digital-signatures-on-ethereum-98fe184dc9c7

// Prefix signed txs in Ethereum with Keccak256("\x19Ethereum Signed
// Message:\n32" + Keccak256(message))
constexpr uint8_t prelude[] = {25,  69,  116, 104, 101, 114, 101, 117, 109,
                               32,  83,  105, 103, 110, 101, 100, 32,  77,
                               101, 115, 115, 97,  103, 101, 58,  10,  48};

auto bnFree = [](BIGNUM* b) { BN_free(b); };
auto ecFree = [](EC_GROUP* b) { EC_GROUP_free(b); };
auto epFree = [](EC_POINT* b) { EC_POINT_free(b); };
auto esFree = [](ECDSA_SIG* b) { ECDSA_SIG_free(b); };
auto ekFree = [](EC_KEY* b) { EC_KEY_free(b); };

// https://stackoverflow.com/questions/57385412/
void SetOpensslSignature(const std::string& sSignatureInHex, ECDSA_SIG* pSign) {
  // Openssl uses raw pointers and macros for freeing but can force it into
  // smart pointers methodology
  std::unique_ptr<BIGNUM, decltype(bnFree)> rr(NULL, bnFree);
  BIGNUM* r_ptr = rr.get();
  std::unique_ptr<BIGNUM, decltype(bnFree)> ss(NULL, bnFree);
  BIGNUM* s_ptr = ss.get();

  std::string sSignatureR =
      sSignatureInHex.substr(0, sSignatureInHex.size() / 2);
  std::string sSignatureS = sSignatureInHex.substr(sSignatureInHex.size() / 2);

  BN_hex2bn(&r_ptr, sSignatureR.c_str());
  BN_hex2bn(&s_ptr, sSignatureS.c_str());

  ECDSA_SIG_set0(pSign, r_ptr, s_ptr);
}

// This function needs to set the key but also needs to decomprss the
// coordinates using EC_POINT_set_compressed_coordinates_GFp sPubKeyString
// should be hex \0 terminated string with no compression bit on it
bool SetOpensslPublicKey(const char* sPubKeyString, EC_KEY* pKey) {
  // X co-ordinate
  std::unique_ptr<BIGNUM, decltype(bnFree)> gx(NULL, bnFree);
  std::unique_ptr<BIGNUM, decltype(bnFree)> gy(NULL, bnFree);

  BIGNUM* gx_ptr = gx.get();
  BIGNUM* gy_ptr = gy.get();

  EC_KEY_set_asn1_flag(pKey, OPENSSL_EC_NAMED_CURVE);

  if (sPubKeyString[0] != '0') {
    LOG_GENERAL(WARNING,
                "Received badly set signature bit! Should be 0 and got: "
                    << sPubKeyString[0]);
    return false;
  }

  // From
  // https://www.oreilly.com/library/view/mastering-ethereum/9781491971932/ch04.html
  // The first byte indicates whether the y coordinate is odd or even
  int y_chooser_bit = 0;
  bool notCompressed = false;

  if (sPubKeyString[1] == '2') {
    y_chooser_bit = 0;
  } else if (sPubKeyString[1] == '3') {
    y_chooser_bit = 1;
  } else if (sPubKeyString[1] == '4') {
    notCompressed = true;
  } else {
    LOG_GENERAL(
        WARNING,
        "Received badly set signature bit! Should be 2, 3 or 4 and got: "
            << sPubKeyString[1] << " Note: signature is: " << sPubKeyString);
  }

  // Don't want the first byte
  if (!BN_hex2bn(&gx_ptr, sPubKeyString + 2)) {
    LOG_GENERAL(WARNING, "Error getting to x binary format");
  }

  // Create a new curve group
  // Refactor: probably can have static/constexpr curve, need to check
  std::unique_ptr<EC_GROUP, decltype(ecFree)> curve_group(
      EC_GROUP_new_by_curve_name(NID_secp256k1), ecFree);

  std::unique_ptr<EC_POINT, decltype(epFree)> point(
      EC_POINT_new(curve_group.get()), epFree);

  // This performs the decompression at the same time as setting the pubKey
  if (notCompressed) {
    LOG_GENERAL(WARNING, "Not compressed - setting...");

    if (!BN_hex2bn(&gy_ptr, sPubKeyString + 2 + 64)) {
      LOG_GENERAL(WARNING, "Error getting to y binary format");
    }

    EC_POINT_set_affine_coordinates(curve_group.get(), point.get(), gx_ptr,
                                    gy_ptr, NULL);
  } else {
    EC_POINT_set_compressed_coordinates_GFp(curve_group.get(), point.get(),
                                            gx_ptr, y_chooser_bit, NULL);
  }

  if (!EC_KEY_set_public_key(pKey, point.get())) {
    LOG_GENERAL(WARNING, "ERROR! setting public key attributes");
  }

  if (EC_KEY_check_key(pKey) == 1) {
    return true;
  } else {
    LOG_GENERAL(WARNING, "ec key invalid ");
    return false;
  }
}

bool VerifyEcdsaSecp256k1(const bytes& sRandomNumber,
                          const std::string& sSignature,
                          const std::string& sDevicePubKeyInHex) {
  std::unique_ptr<ECDSA_SIG, decltype(esFree)> zSignature(ECDSA_SIG_new(),
                                                          esFree);

  SetOpensslSignature(sSignature, zSignature.get());

  std::unique_ptr<EC_KEY, decltype(ekFree)> zPublicKey(
      EC_KEY_new_by_curve_name(NID_secp256k1), ekFree);

  if (!SetOpensslPublicKey(sDevicePubKeyInHex.c_str(), zPublicKey.get())) {
    LOG_GENERAL(WARNING, "Failed to get the public key from the hex input");
  }

  auto const result =
      ECDSA_do_verify(sRandomNumber.data(), SHA256_DIGEST_LENGTH,
                      zSignature.get(), zPublicKey.get());

  return result;
}

// Given a hex string representing the pubkey (secp256k1), return the hex
// representation of the pubkey in uncompressed format.
// The input will have the '02' prefix, and the output will have the '04' prefix
// per the 'Standards for Efficient Cryptography' specification
std::string ToUncompressedPubKey(std::string const& pubKey) {
  // Create public key pointer
  std::unique_ptr<EC_KEY, decltype(ekFree)> zPublicKey(
      EC_KEY_new_by_curve_name(NID_secp256k1), ekFree);

  // The +2 removes '0x' at the beginning of the string
  if (!SetOpensslPublicKey(pubKey.c_str() + 2, zPublicKey.get())) {
    LOG_GENERAL(WARNING,
                "Failed to get the public key from the hex input when getting "
                "uncompressed form");
  }

  // Get the size of the key
  int pubSize = i2o_ECPublicKey(zPublicKey.get(), NULL);

  if (!(pubSize == UNCOMPRESSED_SIGNATURE_SIZE)) {
    LOG_GENERAL(WARNING, "pub key to data incorrect size ");
  }

  u_int8_t pubKeyOut[UNCOMPRESSED_SIGNATURE_SIZE];
  u_int8_t* pubKeyOut2 =
      &pubKeyOut[0];  // Will end up pointing to end of memory

  if (i2o_ECPublicKey(zPublicKey.get(), &pubKeyOut2) != pubSize) {
    printf("pub key to data fail\n");
  }

  std::string ret{};

  if (pubKeyOut2 - &pubKeyOut[0] != UNCOMPRESSED_SIGNATURE_SIZE) {
    LOG_GENERAL(WARNING, "Pubkey size incorrect after decompressing:"
                             << pubKeyOut2 - &pubKeyOut[0]);
  } else {
    ret = std::string(reinterpret_cast<const char*>(pubKeyOut),
                      UNCOMPRESSED_SIGNATURE_SIZE);
  }

  return ret;
}

secp256k1_context const* getCtx() {
  static std::unique_ptr<secp256k1_context,
                         decltype(&secp256k1_context_destroy)>
      s_ctx{secp256k1_context_create(SECP256K1_CONTEXT_SIGN |
                                     SECP256K1_CONTEXT_VERIFY),
            &secp256k1_context_destroy};
  return s_ctx.get();
}

// EIP-155 : assume the chain height is high enough that the signing scheme
// is in line with EIP-155.
// message shall not contain '0x'
bytes RecoverECDSAPubSig(std::string const& message, int chain_id) {
  // First we need to parse the RSV message, then set the last three fields
  // to chain_id, 0, 0 in order to recreate what was signed
  bytes asBytes;
  DataConversion::HexStrToUint8Vec(message, asBytes);

  dev::RLP rlpStream1(asBytes);
  dev::RLPStream rlpStreamRecreated(9);

  if (rlpStream1.isNull()) {
    return {};
  }

  int i = 0;
  int v = 0;
  bytes rs;

  // Iterate through the RLP message and build up what the message was before
  // it was hashed and signed. That is, same size, same fields, except
  // v = chain_id, R and S = 0
  for (const auto& item : rlpStream1) {
    auto itemBytes = item.operator bytes();

    // First 5 fields stay the same
    if (i <= 5) {
      rlpStreamRecreated << itemBytes;
    }

    // Field V
    if (i == 6) {
      rlpStreamRecreated << chain_id;
      v = uint32_t(item);
    }

    // Fields R and S
    if (i == 7 || i == 8) {
      rlpStreamRecreated << bytes{};
      rs.insert(rs.end(), itemBytes.begin(), itemBytes.end());
    }
    i++;
  }

  // Determine whether the rcid is 0,1 based on the V
  int vSelect = (v - (chain_id * 2));
  vSelect = vSelect == 35 ? 0 : vSelect;
  vSelect = vSelect == 36 ? 1 : vSelect;

  if (!(vSelect >= 0 && vSelect <= 3)) {
    LOG_GENERAL(WARNING, "Received badly parsed recid in raw transaction: "
                             << v << " with chainID " << chain_id << " for "
                             << vSelect);
    return {};
  }

  auto messageRecreatedBytes = rlpStreamRecreated.out();

  // Sign original message
  auto signingHash = ethash::keccak256(messageRecreatedBytes.data(),
                                       messageRecreatedBytes.size());

  // Load the RS into the library
  auto* ctx = getCtx();
  secp256k1_ecdsa_recoverable_signature rawSig;
  if (!secp256k1_ecdsa_recoverable_signature_parse_compact(
          ctx, &rawSig, rs.data(), vSelect)) {
    LOG_GENERAL(WARNING,
                "Error getting RS signature during public key reconstruction");
    return {};
  }

  // Re-create public key given signature, and message
  secp256k1_pubkey rawPubkey;
  if (!secp256k1_ecdsa_recover(ctx, &rawPubkey, &rawSig,
                               &signingHash.bytes[0])) {
    LOG_GENERAL(WARNING,
                "Error recovering public key during public key reconstruction");
    return {};
  }

  // Parse the public key out of the library format
  bytes serializedPubkey(65);
  size_t serializedPubkeySize = serializedPubkey.size();
  secp256k1_ec_pubkey_serialize(ctx, serializedPubkey.data(),
                                &serializedPubkeySize, &rawPubkey,
                                SECP256K1_EC_UNCOMPRESSED);

  return serializedPubkey;
}

// nonce, gasprice, startgas, to, value, data, chainid, 0, 0
bytes GetOriginalHash(TransactionCoreInfo const& info, uint64_t chainId) {
  dev::RLPStream rlpStreamRecreated(9);

  rlpStreamRecreated << info.nonce;
  rlpStreamRecreated << info.gasPrice;
  rlpStreamRecreated << info.gasLimit;
  rlpStreamRecreated << info.toAddr;
  rlpStreamRecreated << info.amount;
  rlpStreamRecreated << FromEVM(info.code);
  rlpStreamRecreated << chainId;
  rlpStreamRecreated << bytes{};
  rlpStreamRecreated << bytes{};

  auto const signingHash = ethash::keccak256(rlpStreamRecreated.out().data(),
                                             rlpStreamRecreated.out().size());

  return bytes{&signingHash.bytes[0], &signingHash.bytes[32]};
}

bytes ToEVM(bytes const& in) {
  if (in.empty()) {
    return in;
  }

  std::string prefixedEvm{"EVM"};
  prefixedEvm += DataConversion::Uint8VecToHexStrRet(in);
  bytes ret;

  std::copy(prefixedEvm.begin(), prefixedEvm.end(), std::back_inserter(ret));

  return ret;
}

bytes FromEVM(bytes const& in) {
<<<<<<< HEAD
  if (in.empty()) {
    return in;
  }

  // std::string ret =
  // std::string(reinterpret_cast<const char*>(in.data()), in.size());
  // ret.erase(0, 3);

  // Copy all but the first three characters('EVM') into a string for conversion
  // Advance iterator at beginning
  std::string ret;
  auto copyAt = in.begin();

  for (int i = 0; i < 3 && copyAt != in.end(); i++) {
    copyAt++;
  }

  std::copy(copyAt, in.end(), std::back_inserter(ret));
=======
  if (in.size() < 4) {
    return in;
  }

  std::string ret{in.begin() + 3, in.end()};
>>>>>>> 3e6f478d

  return DataConversion::HexStrToUint8VecRet(ret);
}<|MERGE_RESOLUTION|>--- conflicted
+++ resolved
@@ -350,32 +350,11 @@
 }
 
 bytes FromEVM(bytes const& in) {
-<<<<<<< HEAD
-  if (in.empty()) {
-    return in;
-  }
-
-  // std::string ret =
-  // std::string(reinterpret_cast<const char*>(in.data()), in.size());
-  // ret.erase(0, 3);
-
-  // Copy all but the first three characters('EVM') into a string for conversion
-  // Advance iterator at beginning
-  std::string ret;
-  auto copyAt = in.begin();
-
-  for (int i = 0; i < 3 && copyAt != in.end(); i++) {
-    copyAt++;
-  }
-
-  std::copy(copyAt, in.end(), std::back_inserter(ret));
-=======
   if (in.size() < 4) {
     return in;
   }
 
   std::string ret{in.begin() + 3, in.end()};
->>>>>>> 3e6f478d
 
   return DataConversion::HexStrToUint8VecRet(ret);
 }