--- conflicted
+++ resolved
@@ -82,15 +82,6 @@
 
   EC_KEY_set_asn1_flag(pKey, OPENSSL_EC_NAMED_CURVE);
 
-<<<<<<< HEAD
-  // From
-  // https://www.oreilly.com/library/view/mastering-ethereum/9781491971932/ch04.html
-  // The first byte indicates whether the y coordinate is odd or even
-  int y_chooser_bit = 0;
-  bool notCompressed = false;
-
-=======
->>>>>>> 50441f16
   if (sPubKeyString[0] != '0') {
     LOG_GENERAL(WARNING,
                 "Received badly set signature bit! Should be 0 and got: "
@@ -172,14 +163,9 @@
     LOG_GENERAL(WARNING, "Failed to get the public key from the hex input");
   }
 
-<<<<<<< HEAD
-  auto result = ECDSA_do_verify(sRandomNumber.data(), SHA256_DIGEST_LENGTH,
-                                zSignature.get(), zPublicKey.get());
-=======
   auto const result =
       ECDSA_do_verify(sRandomNumber.data(), SHA256_DIGEST_LENGTH,
                       zSignature.get(), zPublicKey.get());
->>>>>>> 50441f16
 
   return result;
 }
@@ -244,27 +230,18 @@
   // First we need to parse the RSV message, then set the last three fields
   // to chain_id, 0, 0 in order to recreate what was signed
   bytes asBytes;
-<<<<<<< HEAD
-  int v = 0;
-  bytes rs;
-=======
->>>>>>> 50441f16
   DataConversion::HexStrToUint8Vec(message, asBytes);
 
   dev::RLP rlpStream1(asBytes);
   dev::RLPStream rlpStreamRecreated(9);
 
-<<<<<<< HEAD
   if (rlpStream1.isNull()) {
     return {};
   }
 
-  int i = 0;
-=======
   int i = 0;
   int v = 0;
   bytes rs;
->>>>>>> 50441f16
 
   // Iterate through the RLP message and build up what the message was before
   // it was hashed and signed. That is, same size, same fields, except
@@ -352,13 +329,8 @@
   rlpStreamRecreated << bytes{};
   rlpStreamRecreated << bytes{};
 
-<<<<<<< HEAD
-  auto signingHash = ethash::keccak256(rlpStreamRecreated.out().data(),
-                                       rlpStreamRecreated.out().size());
-=======
   auto const signingHash = ethash::keccak256(rlpStreamRecreated.out().data(),
                                              rlpStreamRecreated.out().size());
->>>>>>> 50441f16
 
   return bytes{&signingHash.bytes[0], &signingHash.bytes[32]};
 }