--- conflicted
+++ resolved
@@ -77,19 +77,13 @@
 
     std::vector<unsigned char> ComposeGetDSInfoMessage();
     std::vector<unsigned char> ComposeGetStateMessage();
-<<<<<<< HEAD
-    std::vector<unsigned char> ComposeGetDSBlockMessage(
-        boost::multiprecision::uint256_t lowBlockNum, boost::multiprecision::uint256_t highBlockNum);    
-    std::vector<unsigned char> ComposeGetTxBlockMessage(
-        boost::multiprecision::uint256_t lowBlockNum, boost::multiprecision::uint256_t highBlockNum);
-=======
+
     std::vector<unsigned char>
     ComposeGetDSBlockMessage(boost::multiprecision::uint256_t lowBlockNum,
                              boost::multiprecision::uint256_t highBlockNum);
     std::vector<unsigned char>
     ComposeGetTxBlockMessage(boost::multiprecision::uint256_t lowBlockNum,
                              boost::multiprecision::uint256_t highBlockNum);
->>>>>>> 6bd7636e
 
 public:
     /// Constructor.
