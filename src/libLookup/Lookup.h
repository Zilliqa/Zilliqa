/*
 * Copyright (c) 2018 Zilliqa
 * This source code is being disclosed to you solely for the purpose of your
 * participation in testing Zilliqa. You may view, compile and run the code for
 * that purpose and pursuant to the protocols and algorithms that are programmed
 * into, and intended by, the code. You may not do anything else with the code
 * without express permission from Zilliqa Research Pte. Ltd., including
 * modifying or publishing the code (or any part of it), and developing or
 * forming another public or private blockchain network. This source code is
 * provided 'as is' and no warranties are given as to title or non-infringement,
 * merchantability or fitness for purpose and, to the extent permitted by law,
 * all liability for your use of the code is disclaimed. Some programs in this
 * code are governed by the GNU General Public License v3.0 (available at
 * https://www.gnu.org/licenses/gpl-3.0.en.html) ('GPLv3'). The programs that
 * are governed by GPLv3.0 are those programs that are located in the folders
 * src/depends and tests/depends and which include a reference to GPLv3 in their
 * program files.
 */

#ifndef __LOOKUP_H__
#define __LOOKUP_H__

#include <atomic>
#include <chrono>
#include <condition_variable>
#include <cstdlib>
#include <map>
#include <mutex>
#include <unordered_set>
#include <vector>

#include "common/Broadcastable.h"
#include "common/Executable.h"
#include "libCrypto/Schnorr.h"
#include "libData/AccountData/Transaction.h"
#include "libData/BlockData/Block/DSBlock.h"
#include "libData/BlockData/Block/MicroBlock.h"
#include "libData/BlockData/Block/TxBlock.h"
#include "libNetwork/Peer.h"
#include "libNetwork/ShardStruct.h"
#include "libUtils/Logger.h"

#include <condition_variable>
#include <map>
#include <mutex>
#include <vector>

class Mediator;
class Synchronizer;

/// Processes requests pertaining to network, transaction, or block information
class Lookup : public Executable, public Broadcastable {
  Mediator& m_mediator;

  // Info about lookup node
  VectorOfLookupNode m_lookupNodes;
  VectorOfLookupNode m_lookupNodesOffline;
  std::vector<Peer> m_seedNodes;
  bool m_dsInfoWaitingNotifying = false;
  bool m_fetchedDSInfo = false;

  // To ensure that the confirm of DS node rejoin won't be later than
  // It receiving a new DS block
  bool m_currDSExpired = false;
  bool m_isFirstLoop = true;
  // tells if server is running or not
  bool m_isServer = false;
  uint8_t m_level = (uint8_t)-1;

  // Sharding committee members

  std::mutex m_mutexNodesInNetwork;
  std::vector<Peer> m_nodesInNetwork;
  std::unordered_set<Peer> l_nodesInNetwork;
<<<<<<< HEAD
=======
  std::map<uint32_t, std::vector<Transaction>> m_txnShardMap;
  std::mutex m_txnShardMapMutex;
  std::atomic<bool> m_startedTxnBatchThread;
>>>>>>> a160a891

  // Start PoW variables
  bool m_receivedRaiseStartPoW = false;
  std::mutex m_MutexCVStartPoWSubmission;
  std::condition_variable cv_startPoWSubmission;

  /// To indicate which type of synchronization is using
  SyncType m_syncType = SyncType::NO_SYNC;

  // Rsync the lost txBodies from remote lookup nodes if this lookup are doing
  // its recovery
  Peer GetLookupPeerToRsync();

  void SetAboveLayer();
  // Doing Rsync commands
  bool RsyncTxBodies();

  /// Post processing after the DS node successfully synchronized with the
  /// network
  bool FinishRejoinAsLookup();

  /// Post processing after the new Lookup node successfully synchronized with
  /// the network
  bool FinishNewJoinAsLookup();

  // Reset certain variables to the initial state
  bool CleanVariables();

  // To block certain types of incoming message for certain states
  bool ToBlockMessage(unsigned char ins_byte);

  /// Initialize all blockchains and blocklinkchain
  void InitAsNewJoiner();

  std::mutex m_mutexSetDSBlockFromSeed;
  std::mutex m_mutexSetTxBlockFromSeed;
  std::mutex m_mutexSetStateDeltaFromSeed;
  std::mutex m_mutexSetTxBodyFromSeed;
  std::mutex m_mutexSetState;
  std::mutex mutable m_mutexLookupNodes;
  std::mutex m_mutexMicroBlocksBuffer;

  // TxBlockBuffer
  std::vector<TxBlock> m_txBlockBuffer;

  std::vector<unsigned char> ComposeGetDSInfoMessage(bool initialDS = false);
  std::vector<unsigned char> ComposeGetStateMessage();

  std::vector<unsigned char> ComposeGetDSBlockMessage(uint64_t lowBlockNum,
                                                      uint64_t highBlockNum);
  std::vector<unsigned char> ComposeGetTxBlockMessage(uint64_t lowBlockNum,
                                                      uint64_t highBlockNum);
  std::vector<unsigned char> ComposeGetStateDeltaMessage(uint64_t blockNum);

  std::vector<unsigned char> ComposeGetLookupOfflineMessage();
  std::vector<unsigned char> ComposeGetLookupOnlineMessage();

  std::vector<unsigned char> ComposeGetOfflineLookupNodes();

  void RetrieveDSBlocks(std::vector<DSBlock>& dsBlocks, uint64_t& lowBlockNum,
                        uint64_t& highBlockNum, bool partialRetrieve = false);
  void RetrieveTxBlocks(std::vector<TxBlock>& txBlocks, uint64_t& lowBlockNum,
                        uint64_t& highBlockNum);

 public:
  /// Constructor.
  Lookup(Mediator& mediator);

  /// Destructor.
  ~Lookup();

  /// Sync new lookup node.
  void InitSync();

  // Setting the lookup nodes
  // Hardcoded for now -- to be called by constructor
  void SetLookupNodes();

  bool CheckStateRoot();

  // Getter for m_lookupNodes
  VectorOfLookupNode GetLookupNodes() const;

  std::mutex m_txnShardMapMutex;
  std::map<uint32_t, std::vector<Transaction>> m_txnShardMap;

  bool IsLookupNode(const PubKey& pubKey) const;

  bool IsLookupNode(const Peer& peerInfo) const;

  // Gen n valid txns
  bool GenTxnToSend(size_t num_txn,
                    std::map<uint32_t, std::vector<Transaction>>& mp,
                    uint32_t numShards);
  bool GenTxnToSend(size_t num_txn, std::vector<Transaction>& txn);

  // Calls P2PComm::SendBroadcastMessage to Lookup Nodes
  void SendMessageToLookupNodes(
      const std::vector<unsigned char>& message) const;

  // Calls P2PComm::SendMessage serially to every Lookup Nodes
  void SendMessageToLookupNodesSerial(
      const std::vector<unsigned char>& message) const;

  // Calls P2PComm::SendMessage to one of the last x Lookup Nodes randomly
  void SendMessageToRandomLookupNode(
      const std::vector<unsigned char>& message) const;

  // Calls P2PComm::SendMessage serially for every Seed peer
  void SendMessageToSeedNodes(const std::vector<unsigned char>& message) const;

  // TODO: move the Get and ProcessSet functions to Synchronizer
  std::vector<Peer> GetAboveLayer();
  bool GetSeedPeersFromLookup();
  bool GetDSInfoFromSeedNodes();
  bool GetDSInfoLoop();
  bool GetTxBlockFromSeedNodes(uint64_t lowBlockNum, uint64_t highBlockNum);
  bool GetDSInfoFromLookupNodes(bool initialDS = false);
  bool GetDSBlockFromLookupNodes(uint64_t lowBlockNum, uint64_t highBlockNum);
  bool GetTxBlockFromLookupNodes(uint64_t lowBlockNum, uint64_t highBlockNum);
  bool GetStateDeltaFromLookupNodes(const uint64_t& blockNum);
  bool GetTxBodyFromSeedNodes(std::string txHashStr);
  bool GetStateFromLookupNodes();

  bool ProcessGetShardFromSeed(const std::vector<unsigned char>& message,
                               unsigned int offset, const Peer& from);

  bool ProcessSetShardFromSeed(const std::vector<unsigned char>& message,
                               unsigned int offset, const Peer& from);
  bool GetShardFromLookup();
  // Get the offline lookup nodes from lookup nodes
  bool GetOfflineLookupNodes();

  bool SetDSCommitteInfo();

  DequeOfShard GetShardPeers();
  std::vector<Peer> GetNodePeers();

  // Start synchronization with other lookup nodes as a lookup node
  void StartSynchronization();

  // Set my lookup ip offline in other lookup nodes
  bool GetMyLookupOffline();

  // Set my lookup ip online in other lookup nodes
  bool GetMyLookupOnline();

  // Rejoin the network as a lookup node in case of failure happens in protocol
  void RejoinAsLookup();

  bool AddToTxnShardMap(const Transaction& tx, uint32_t shardId);

  void CheckBufferTxBlocks();

  bool DeleteTxnShardMap(uint32_t shardId);

  void SetServerTrue();

  bool GetIsServer();

  void SenderTxnBatchThread();

  void SendTxnPacketToNodes(uint32_t);

  bool ProcessEntireShardingStructure();
  bool ProcessGetSeedPeersFromLookup(const std::vector<unsigned char>& message,
                                     unsigned int offset, const Peer& from);
  bool ProcessGetDSInfoFromSeed(const std::vector<unsigned char>& message,
                                unsigned int offset, const Peer& from);
  bool ProcessGetDSBlockFromSeed(const std::vector<unsigned char>& message,
                                 unsigned int offset, const Peer& from);
  bool ProcessGetTxBlockFromSeed(const std::vector<unsigned char>& message,
                                 unsigned int offset, const Peer& from);
  bool ProcessGetStateDeltaFromSeed(const std::vector<unsigned char>& message,
                                    unsigned int offset, const Peer& from);
  bool ProcessGetTxBodyFromSeed(const std::vector<unsigned char>& message,
                                unsigned int offset, const Peer& from);
  bool ProcessGetStateFromSeed(const std::vector<unsigned char>& message,
                               unsigned int offset, const Peer& from);

  bool ProcessGetNetworkId(const std::vector<unsigned char>& message,
                           unsigned int offset, const Peer& from);

  bool ProcessGetTxnsFromLookup(const std::vector<unsigned char>& message,
                                unsigned int offset, const Peer& from);
  bool ProcessSetTxnsFromLookup(const std::vector<unsigned char>& message,
                                unsigned int offset,
                                [[gnu::unused]] const Peer& from);
  void SendGetTxnFromLookup(const std::vector<TxnHash>& txnhashes);

  void SendGetMicroBlockFromLookup(const std::vector<BlockHash>& mbHashes);

  bool ProcessGetMicroBlockFromLookup(const std::vector<unsigned char>& message,
                                      unsigned int offset, const Peer& from);
  bool ProcessSetMicroBlockFromLookup(const std::vector<unsigned char>& message,
                                      unsigned int offset, const Peer& from);
  bool AddMicroBlockToStorage(const MicroBlock& microblock);

  bool ProcessGetOfflineLookups(const std::vector<unsigned char>& message,
                                unsigned int offset, const Peer& from);

  bool ProcessSetSeedPeersFromLookup(const std::vector<unsigned char>& message,
                                     unsigned int offset, const Peer& from);
  bool ProcessSetDSInfoFromSeed(const std::vector<unsigned char>& message,
                                unsigned int offset, const Peer& from);
  bool ProcessSetDSBlockFromSeed(const std::vector<unsigned char>& message,
                                 unsigned int offset, const Peer& from);
  bool ProcessSetTxBlockFromSeed(const std::vector<unsigned char>& message,
                                 unsigned int offset, const Peer& from);
  void CommitTxBlocks(const std::vector<TxBlock>& txBlocks);
  bool ProcessSetStateDeltaFromSeed(const std::vector<unsigned char>& message,
                                    unsigned int offset, const Peer& from);
  bool ProcessSetTxBodyFromSeed(const std::vector<unsigned char>& message,
                                unsigned int offset, const Peer& from);
  bool ProcessSetStateFromSeed(const std::vector<unsigned char>& message,
                               unsigned int offset, const Peer& from);

  bool ProcessSetLookupOffline(const std::vector<unsigned char>& message,
                               unsigned int offset, const Peer& from);
  bool ProcessSetLookupOnline(const std::vector<unsigned char>& message,
                              unsigned int offset, const Peer& from);

  bool ProcessSetOfflineLookups(const std::vector<unsigned char>& message,
                                unsigned int offset, const Peer& from);

  bool ProcessRaiseStartPoW(const std::vector<unsigned char>& message,
                            unsigned int offset, const Peer& from);
  bool ProcessGetStartPoWFromSeed(const std::vector<unsigned char>& message,
                                  unsigned int offset, const Peer& from);
  bool ProcessSetStartPoWFromSeed(const std::vector<unsigned char>& message,
                                  unsigned int offset, const Peer& from);

  bool ProcessGetDirectoryBlocksFromSeed(
      const std::vector<unsigned char>& message, unsigned int offset,
      const Peer& from);

  bool ProcessSetDirectoryBlocksFromSeed(
      const std::vector<unsigned char>& message, unsigned int offset,
      const Peer& from);

  bool ProcessVCGetLatestDSTxBlockFromSeed(
      const std::vector<unsigned char>& message, unsigned int offset,
      const Peer& from);
  bool ProcessForwardTxn(const std::vector<unsigned char>& message,
                         unsigned int offset, const Peer& from);

  void ComposeAndSendGetDirectoryBlocksFromSeed(const uint64_t& index_num);

  static bool VerifyLookupNode(const VectorOfLookupNode& vecLookupNodes,
                               const PubKey& pubKeyToVerify);

  bool Execute(const std::vector<unsigned char>& message, unsigned int offset,
               const Peer& from);

  inline SyncType GetSyncType() const { return m_syncType; }
  void SetSyncType(SyncType syncType);

  bool m_fetchedOfflineLookups = false;
  std::mutex m_mutexOfflineLookupsUpdation;
  std::condition_variable cv_offlineLookups;

  bool m_fetchedLatestDSBlock = false;
  std::mutex m_mutexLatestDSBlockUpdation;
  std::condition_variable cv_latestDSBlock;

  std::mutex m_MutexCVSetTxBlockFromSeed;
  std::condition_variable cv_setTxBlockFromSeed;
  std::mutex m_MutexCVSetStateDeltaFromSeed;
  std::condition_variable cv_setStateDeltaFromSeed;

  bool InitMining(uint32_t lookupIndex);

  /// Helper variables used by new node synchronization
  bool m_startedPoW = false;

  bool AlreadyJoinedNetwork();

  std::mutex m_mutexDSInfoUpdation;
  std::condition_variable cv_dsInfoUpdate;
};

#endif  // __LOOKUP_H__<|MERGE_RESOLUTION|>--- conflicted
+++ resolved
@@ -72,12 +72,8 @@
   std::mutex m_mutexNodesInNetwork;
   std::vector<Peer> m_nodesInNetwork;
   std::unordered_set<Peer> l_nodesInNetwork;
-<<<<<<< HEAD
-=======
-  std::map<uint32_t, std::vector<Transaction>> m_txnShardMap;
-  std::mutex m_txnShardMapMutex;
+
   std::atomic<bool> m_startedTxnBatchThread;
->>>>>>> a160a891
 
   // Start PoW variables
   bool m_receivedRaiseStartPoW = false;
