/**
* Copyright (c) 2018 Zilliqa 
* This source code is being disclosed to you solely for the purpose of your participation in 
* testing Zilliqa. You may view, compile and run the code for that purpose and pursuant to 
* the protocols and algorithms that are programmed into, and intended by, the code. You may 
* not do anything else with the code without express permission from Zilliqa Research Pte. Ltd., 
* including modifying or publishing the code (or any part of it), and developing or forming 
* another public or private blockchain network. This source code is provided ‘as is’ and no 
* warranties are given as to title or non-infringement, merchantability or fitness for purpose 
* and, to the extent permitted by law, all liability for your use of the code is disclaimed. 
* Some programs in this code are governed by the GNU General Public License v3.0 (available at 
* https://www.gnu.org/licenses/gpl-3.0.en.html) (‘GPLv3’). The programs that are governed by 
* GPLv3.0 are those programs that are located in the folders src/depends and tests/depends 
* and which include a reference to GPLv3 in their program files.
**/


#ifndef __LOOKUP_H__
#define __LOOKUP_H__

#include <map>
#include <vector>

#include "common/Broadcastable.h"
#include "common/Executable.h"
#include "libCrypto/Schnorr.h"
#include "libNetwork/Peer.h"
#include "libUtils/Logger.h"

class Mediator;
class Synchronizer;

<<<<<<< HEAD
class Lookup : public Executable, public Broadcastable
=======
/// Processes requests pertaining to network, transaction, or block information
class Lookup : public Executable
>>>>>>> ebcf312f
{
    Mediator & m_mediator;

#ifndef IS_LOOKUP_NODE    
    // Info about lookup node
    std::vector<Peer> m_lookupNodes;
    std::vector<Peer> m_seedNodes;
#endif // IS_LOOKUP_NODE

#ifdef IS_LOOKUP_NODE
    // Sharding committee members
    std::vector<std::map<PubKey, Peer>> m_shards;
    std::vector<Peer> m_nodesInNetwork;
#endif // IS_LOOKUP_NODE

    bool m_isDSRandUpdated = false;
    std::mutex m_dsRandUpdationMutex;
    std::condition_variable m_dsRandUpdateCondition;

    std::mutex m_mutexSetDSBlockFromSeed;
    std::mutex m_mutexSetTxBlockFromSeed;
    std::mutex m_mutexSetTxBodyFromSeed;
    std::mutex m_mutexSetState;


    
    std::vector<unsigned char> ComposeGetDSInfoMessage();
    std::vector<unsigned char> ComposeGetStateMessage();
    std::vector<unsigned char> ComposeGetDSBlockMessage(
        boost::multiprecision::uint256_t lowBlockNum, boost::multiprecision::uint256_t highBlockNum);    
    std::vector<unsigned char> ComposeGetTxBlockMessage(
        boost::multiprecision::uint256_t lowBlockNum, boost::multiprecision::uint256_t highBlockNum);        

public:

    /// Constructor.  
    Lookup(Mediator & mediator);

    /// Destructor.
    ~Lookup();

#ifndef IS_LOOKUP_NODE
    // Setting the lookup nodes
    // Hardcoded for now -- to be called by constructor
    void SetLookupNodes();

    // Getter for m_lookupNodes
    std::vector<Peer> GetLookupNodes();
    
    // Calls P2PComm::SendMessage serially for every Lookup Node
    void SendMessageToLookupNodes(const std::vector<unsigned char> & message) const;

    // Calls P2PComm::SendMessage serially for every Seed peer
    void SendMessageToSeedNodes(const std::vector<unsigned char> & message) const;

    // TODO: move the Get and ProcessSet functions to Synchronizer
    bool GetSeedPeersFromLookup();
    bool GetDSInfoFromSeedNodes();
    bool GetDSBlockFromSeedNodes(boost::multiprecision::uint256_t lowBlockNum, 
                                 boost::multiprecision::uint256_t highBlockNum);
    bool GetTxBlockFromSeedNodes(boost::multiprecision::uint256_t lowBlockNum, 
                                 boost::multiprecision::uint256_t highBlockNum);
    bool GetDSInfoFromLookupNodes();
    bool GetDSBlockFromLookupNodes(boost::multiprecision::uint256_t lowBlockNum, 
                                   boost::multiprecision::uint256_t highBlockNum);
    bool GetTxBlockFromLookupNodes(boost::multiprecision::uint256_t lowBlockNum, 
                                   boost::multiprecision::uint256_t highBlockNum);
    bool GetTxBodyFromSeedNodes(std::string txHashStr);
    bool GetStateFromLookupNodes();
#else // IS_LOOKUP_NODE 
    bool SetDSCommitteInfo();
#endif // IS_LOOKUP_NODE

    bool ProcessEntireShardingStructure(const std::vector<unsigned char> & message, 
                                        unsigned int offset, const Peer & from);
    bool ProcessGetSeedPeersFromLookup(const std::vector<unsigned char> & message,
                                       unsigned int offset, const Peer & from);
    bool ProcessGetDSInfoFromSeed(const std::vector<unsigned char> & message, unsigned int offset, 
                                  const Peer & from);
    bool ProcessGetDSBlockFromSeed(const std::vector<unsigned char> & message, unsigned int offset, 
                                   const Peer & from);
    bool ProcessGetTxBlockFromSeed(const std::vector<unsigned char> & message, unsigned int offset, 
                                   const Peer & from);
    bool ProcessGetTxBodyFromSeed(const std::vector<unsigned char> & message, unsigned int offset, 
                                  const Peer & from);
    bool ProcessGetStateFromSeed(const std::vector<unsigned char> & message, unsigned int offset, 
                                 const Peer & from);

    bool ProcessGetNetworkId(const std::vector<unsigned char> & message, unsigned int offset, 
                             const Peer &from);

    bool ProcessSetSeedPeersFromLookup(const std::vector<unsigned char> & message, 
                                       unsigned int offset, const Peer & from);
    bool ProcessSetDSInfoFromSeed(const std::vector<unsigned char> & message, unsigned int offset, 
                                  const Peer & from);
    bool ProcessSetDSBlockFromSeed(const std::vector<unsigned char> & message, unsigned int offset, 
                                   const Peer & from);
    bool ProcessSetTxBlockFromSeed(const std::vector<unsigned char> & message, unsigned int offset, 
                                   const Peer & from); 
    bool ProcessSetTxBodyFromSeed(const std::vector<unsigned char> & message, unsigned int offset, 
                                  const Peer & from);
    bool ProcessSetStateFromSeed(const std::vector<unsigned char> & message, unsigned int offset, 
                                 const Peer & from);

    bool Execute(const std::vector<unsigned char> & message, unsigned int offset, 
                 const Peer & from);
    bool AlreadyJoinedNetwork();
};

#endif // __LOOKUP_H__<|MERGE_RESOLUTION|>--- conflicted
+++ resolved
@@ -30,12 +30,8 @@
 class Mediator;
 class Synchronizer;
 
-<<<<<<< HEAD
+/// Processes requests pertaining to network, transaction, or block information
 class Lookup : public Executable, public Broadcastable
-=======
-/// Processes requests pertaining to network, transaction, or block information
-class Lookup : public Executable
->>>>>>> ebcf312f
 {
     Mediator & m_mediator;
 
