/*
 * Copyright (C) 2019 Zilliqa
 *
 * This program is free software: you can redistribute it and/or modify
 * it under the terms of the GNU General Public License as published by
 * the Free Software Foundation, either version 3 of the License, or
 * (at your option) any later version.
 *
 * This program is distributed in the hope that it will be useful,
 * but WITHOUT ANY WARRANTY; without even the implied warranty of
 * MERCHANTABILITY or FITNESS FOR A PARTICULAR PURPOSE.  See the
 * GNU General Public License for more details.
 *
 * You should have received a copy of the GNU General Public License
 * along with this program.  If not, see <https://www.gnu.org/licenses/>.
 */

#include <arpa/inet.h>
#include <errno.h>
#include <netinet/in.h>
#include <stdint.h>
#include <sys/socket.h>
#include <unistd.h>
#include <cstring>
#include <exception>
#include <fstream>
#include <random>

#include <boost/property_tree/ptree.hpp>
#include <boost/property_tree/xml_parser.hpp>

#include "Lookup.h"
#include "common/Messages.h"
#include "libData/AccountData/Account.h"
#include "libData/AccountData/AccountStore.h"
#include "libData/AccountData/Transaction.h"
#include "libData/BlockChainData/BlockChain.h"
#include "libData/BlockChainData/BlockLinkChain.h"
#include "libData/BlockData/Block.h"
#include "libData/BlockData/Block/FallbackBlockWShardingStructure.h"
#include "libMediator/Mediator.h"
#include "libMessage/Messenger.h"
#include "libNetwork/Blacklist.h"
#include "libNetwork/Guard.h"
#include "libNetwork/P2PComm.h"
#include "libPOW/pow.h"
#include "libPersistence/BlockStorage.h"
#include "libServer/GetWorkServer.h"
#include "libServer/LookupServer.h"
#include "libUtils/DataConversion.h"
#include "libUtils/DetachedFunction.h"
#include "libUtils/GetTxnFromFile.h"
#include "libUtils/SanityChecks.h"
#include "libUtils/SysCommand.h"

using namespace std;
using namespace boost::multiprecision;

Lookup::Lookup(Mediator& mediator, SyncType syncType) : m_mediator(mediator) {
  m_syncType.store(SyncType::NO_SYNC);
  vector<SyncType> ignorable_syncTypes = {NO_SYNC, RECOVERY_ALL_SYNC, DB_VERIF};
  if (syncType >= SYNC_TYPE_COUNT) {
    LOG_GENERAL(FATAL, "Invalid SyncType");
  }
  if (find(ignorable_syncTypes.begin(), ignorable_syncTypes.end(), syncType) ==
      ignorable_syncTypes.end()) {
    m_syncType = syncType;
  }
  m_receivedRaiseStartPoW.store(false);
  SetLookupNodes();
  SetAboveLayer();
  if (LOOKUP_NODE_MODE) {
    SetDSCommitteInfo();
  }
}

Lookup::~Lookup() {}

void Lookup::InitAsNewJoiner() {
  LOG_MARKER();
  m_mediator.m_dsBlockChain.Reset();
  m_mediator.m_txBlockChain.Reset();
  m_mediator.m_blocklinkchain.Reset();
  SetLookupNodes();
  {
    std::lock_guard<mutex> lock(m_mediator.m_mutexDSCommittee);
    m_mediator.m_DSCommittee->clear();
  }
  AccountStore::GetInstance().Init();

  Synchronizer tempSyncer;
  tempSyncer.InitializeGenesisBlocks(m_mediator.m_dsBlockChain,
                                     m_mediator.m_txBlockChain);
  const auto& dsBlock = m_mediator.m_dsBlockChain.GetBlock(0);
  m_mediator.m_blocklinkchain.AddBlockLink(0, 0, BlockType::DS,
                                           dsBlock.GetBlockHash());
}

void Lookup::InitSync() {
  LOG_MARKER();
  auto func = [this]() -> void {
    uint64_t dsBlockNum = 0;
    uint64_t txBlockNum = 0;

    // Hack to allow seed server to be restarted so as to get my newlookup ip
    // and register me with multiplier.
    this_thread::sleep_for(chrono::seconds(NEW_LOOKUP_SYNC_DELAY_IN_SECONDS));

    if (m_seedNodes.empty()) {
      SetAboveLayer();  // since may have called CleanVariable earlier
    }

    while (GetSyncType() != SyncType::NO_SYNC) {
      if (m_mediator.m_dsBlockChain.GetBlockCount() != 1) {
        dsBlockNum = m_mediator.m_dsBlockChain.GetBlockCount();
      }
      if (m_mediator.m_txBlockChain.GetBlockCount() != 1) {
        txBlockNum = m_mediator.m_txBlockChain.GetBlockCount();
      }
      LOG_GENERAL(INFO,
                  "TxBlockNum " << txBlockNum << " DSBlockNum: " << dsBlockNum);
      ComposeAndSendGetDirectoryBlocksFromSeed(
          m_mediator.m_blocklinkchain.GetLatestIndex() + 1);
      GetTxBlockFromSeedNodes(txBlockNum, 0);

      this_thread::sleep_for(chrono::seconds(NEW_NODE_SYNC_INTERVAL));
    }
    // Ask for the sharding structure from lookup
    ComposeAndSendGetShardingStructureFromSeed();
    std::unique_lock<std::mutex> cv_lk(m_mutexShardStruct);
    if (cv_shardStruct.wait_for(
            cv_lk,
            std::chrono::seconds(NEW_LOOKUP_GETSHARD_TIMEOUT_IN_SECONDS)) ==
        std::cv_status::timeout) {
      LOG_GENERAL(WARNING, "Didn't receive sharding structure!");
    } else {
      ProcessEntireShardingStructure();
    }
  };
  DetachedFunction(1, func);
}

void Lookup::SetLookupNodes(const VectorOfNode& lookupNodes) {
  // Only used for random testing
  m_lookupNodes = lookupNodes;
  m_lookupNodesStatic = lookupNodes;
}

void Lookup::SetLookupNodes() {
  LOG_MARKER();

  std::lock_guard<std::mutex> lock(m_mutexLookupNodes);

  m_startedTxnBatchThread = false;
  m_lookupNodes.clear();
  m_lookupNodesOffline.clear();
  // Populate tree structure pt
  using boost::property_tree::ptree;
  ptree pt;
  read_xml("constants.xml", pt);

  const vector<string> lookupTypes = {"node.lookups", "node.multipliers",
                                      "node.lower_seed"};

  uint8_t level = 0;
  vector<Peer> levelAbove;
  for (const auto& lookupType : lookupTypes) {
    for (const ptree::value_type& v : pt.get_child(lookupType)) {
      if (v.first == "peer") {
        struct in_addr ip_addr {};
        inet_pton(AF_INET, v.second.get<string>("ip").c_str(), &ip_addr);
        Peer lookup_node((uint128_t)ip_addr.s_addr,
                         v.second.get<uint32_t>("port"));
        bytes pubkeyBytes;
        if (!DataConversion::HexStrToUint8Vec(
                v.second.get<std::string>("pubkey"), pubkeyBytes)) {
          continue;
        }
        PubKey pubKey(pubkeyBytes, 0);
        if (pubKey == m_mediator.m_selfKey.second) {
          m_level = level;
        }
        if (find_if(m_lookupNodes.begin(), m_lookupNodes.end(),
                    [&pubKey](const PairOfNode& x) {
                      return (pubKey == x.first);
                    }) != m_lookupNodes.end()) {
          continue;
        }
        // check for hostname
        if (lookupType == "node.lookups" || lookupType == "node.multipliers") {
          string url = v.second.get<string>("hostname");
          if (!url.empty()) {
            lookup_node.SetHostname(url);
          }
        }
        if (lookupType == "node.multipliers") {
          m_multipliers.emplace_back(pubKey, lookup_node);
        }
        m_lookupNodes.emplace_back(pubKey, lookup_node);
        LOG_GENERAL(INFO, "Added lookup " << lookup_node);
      }
    }
    level++;
  }

  m_lookupNodesStatic = m_lookupNodes;
}

void Lookup::SetAboveLayer() {
  using boost::property_tree::ptree;
  ptree pt;
  read_xml("constants.xml", pt);
  m_seedNodes.clear();
  for (const ptree::value_type& v : pt.get_child("node.upper_seed")) {
    if (v.first == "peer") {
      struct in_addr ip_addr {};
      inet_pton(AF_INET, v.second.get<string>("ip").c_str(), &ip_addr);
      Peer lookup_node((uint128_t)ip_addr.s_addr,
                       v.second.get<uint32_t>("port"));
      bytes pubkeyBytes;
      if (!DataConversion::HexStrToUint8Vec(v.second.get<std::string>("pubkey"),
                                            pubkeyBytes)) {
        continue;
      }

      PubKey pubKey(pubkeyBytes, 0);
      string url = v.second.get<string>("hostname");
      if (!url.empty()) {
        lookup_node.SetHostname(url);
      }
      m_seedNodes.emplace_back(pubKey, lookup_node);
    }
  }
}

VectorOfNode Lookup::GetSeedNodes() const {
  lock_guard<mutex> g(m_mutexSeedNodes);

  return m_seedNodes;
}

std::once_flag generateReceiverOnce;

Address GenOneReceiver() {
  static Address receiverAddr;
  std::call_once(generateReceiverOnce, []() {
    auto receiver = Schnorr::GetInstance().GenKeyPair();
    receiverAddr = Account::GetAddressFromPublicKey(receiver.second);
    LOG_GENERAL(INFO, "Generate testing transaction receiver " << receiverAddr);
  });
  return receiverAddr;
}

Transaction CreateValidTestingTransaction(PrivKey& fromPrivKey,
                                          PubKey& fromPubKey,
                                          const Address& toAddr,
                                          const uint128_t& amount,
                                          uint64_t prevNonce) {
  unsigned int version = 0;
  auto nonce = prevNonce + 1;

  // LOG_GENERAL("fromPrivKey " << fromPrivKey << " / fromPubKey " << fromPubKey
  // << " / toAddr" << toAddr);

  Transaction txn(version, nonce, toAddr, make_pair(fromPrivKey, fromPubKey),
                  amount, 1, 1, {}, {});

  // bytes buf;
  // txn.SerializeWithoutSignature(buf, 0);

  // Signature sig;
  // Schnorr::GetInstance().Sign(buf, fromPrivKey, fromPubKey, sig);

  // bytes sigBuf;
  // sig.Serialize(sigBuf, 0);
  // txn.SetSignature(sigBuf);

  return txn;
}

bool Lookup::GenTxnToSend(size_t num_txn, vector<Transaction>& txn) {
  vector<Transaction> txns;
  unsigned int NUM_TXN_TO_DS = num_txn / GENESIS_WALLETS.size();

  for (auto& addrStr : GENESIS_WALLETS) {
    bytes tempAddrBytes;
    if (!DataConversion::HexStrToUint8Vec(addrStr, tempAddrBytes)) {
      continue;
    }
    Address addr{tempAddrBytes};

    txns.clear();

    auto account = AccountStore::GetInstance().GetAccount(addr);

    if (!account) {
      LOG_GENERAL(WARNING, "Failed to get genesis account!");
      return false;
    }

    uint64_t nonce = account->GetNonce();

    if (!GetTxnFromFile::GetFromFile(addr, static_cast<uint32_t>(nonce) + 1,
                                     num_txn, txns)) {
      LOG_GENERAL(WARNING, "Failed to get txns from file");
      continue;
    }

    copy(txns.begin(), txns.end(), back_inserter(txn));

    LOG_GENERAL(INFO, "[Batching] Last Nonce sent "
                          << nonce + num_txn << " of Addr " << addr.hex());
    txns.clear();

    if (!GetTxnFromFile::GetFromFile(addr,
                                     static_cast<uint32_t>(nonce) + num_txn + 1,
                                     NUM_TXN_TO_DS, txns)) {
      LOG_GENERAL(WARNING, "Failed to get txns for DS");
      continue;
    }

    copy(txns.begin(), txns.end(), back_inserter(txn));
  }
  return !txn.empty();
}

bool Lookup::GenTxnToSend(size_t num_txn,
                          map<uint32_t, vector<Transaction>>& mp,
                          uint32_t numShards) {
  LOG_MARKER();
  vector<Transaction> txns;

  if (GENESIS_WALLETS.size() == 0) {
    LOG_GENERAL(WARNING, "No genesis accounts found");
    return false;
  }

  if (!USE_REMOTE_TXN_CREATOR) {
    return false;
  }

  unsigned int NUM_TXN_TO_DS = num_txn / GENESIS_WALLETS.size();

  if (numShards == 0) {
    return false;
  }

  for (auto& addrStr : GENESIS_WALLETS) {
    bytes addrBytes;
    if (!DataConversion::HexStrToUint8Vec(addrStr, addrBytes)) {
      continue;
    }
    Address addr{addrBytes};

    auto txnShard = Transaction::GetShardIndex(addr, numShards);
    txns.clear();

    uint64_t nonce = AccountStore::GetInstance().GetAccount(addr)->GetNonce();

    if (!GetTxnFromFile::GetFromFile(addr, static_cast<uint32_t>(nonce) + 1,
                                     num_txn, txns)) {
      LOG_GENERAL(WARNING, "Failed to get txns from file");
      continue;
    }

    copy(txns.begin(), txns.end(), back_inserter(mp[txnShard]));

    LOG_GENERAL(INFO, "[Batching] Last Nonce sent "
                          << nonce + num_txn << " of Addr " << addr.hex());
    txns.clear();

    if (!GetTxnFromFile::GetFromFile(addr,
                                     static_cast<uint32_t>(nonce) + num_txn + 1,
                                     NUM_TXN_TO_DS, txns)) {
      LOG_GENERAL(WARNING, "Failed to get txns for DS");
    }

    copy(txns.begin(), txns.end(), back_inserter(mp[numShards]));
  }

  return true;
}

VectorOfNode Lookup::GetLookupNodes() const {
  LOG_MARKER();
  lock_guard<mutex> lock(m_mutexLookupNodes);
  return m_lookupNodes;
}

VectorOfNode Lookup::GetLookupNodesStatic() const {
  LOG_MARKER();
  lock_guard<mutex> lock(m_mutexLookupNodes);
  return m_lookupNodesStatic;
}

bool Lookup::IsLookupNode(const PubKey& pubKey) const {
  VectorOfNode lookups = GetLookupNodesStatic();
  return std::find_if(lookups.begin(), lookups.end(),
                      [&pubKey](const PairOfNode& node) {
                        return node.first == pubKey;
                      }) != lookups.end();
}

bool Lookup::IsLookupNode(const Peer& peerInfo) const {
  VectorOfNode lookups = GetLookupNodesStatic();
  return std::find_if(lookups.begin(), lookups.end(),
                      [&peerInfo](const PairOfNode& node) {
                        return node.second.GetIpAddress() ==
                               peerInfo.GetIpAddress();
                      }) != lookups.end();
}

uint128_t Lookup::TryGettingResolvedIP(const Peer& peer) const {
  // try resolving ip from hostname
  string url = peer.GetHostname();
  auto resolved_ip = peer.GetIpAddress();  // existing one
  if (!url.empty()) {
    uint128_t tmpIp;
    if (IPConverter::ResolveDNS(url, peer.GetListenPortHost(), tmpIp)) {
      resolved_ip = tmpIp;  // resolved one
    } else {
      LOG_GENERAL(WARNING, "Unable to resolve DNS for " << url);
    }
  }

  return resolved_ip;
}

void Lookup::SendMessageToLookupNodes(const bytes& message) const {
  LOG_MARKER();

  vector<Peer> allLookupNodes;

  {
    lock_guard<mutex> lock(m_mutexLookupNodes);
    for (const auto& node : m_lookupNodes) {
      auto resolved_ip = TryGettingResolvedIP(node.second);

      Blacklist::GetInstance().Exclude(
          resolved_ip);  // exclude this lookup ip from blacklisting

      Peer tmp(resolved_ip, node.second.GetListenPortHost());
      LOG_GENERAL(INFO, "Sending to lookup " << tmp);

      allLookupNodes.emplace_back(tmp);
    }
  }

  P2PComm::GetInstance().SendBroadcastMessage(allLookupNodes, message);
}

void Lookup::SendMessageToLookupNodesSerial(const bytes& message) const {
  LOG_MARKER();

  vector<Peer> allLookupNodes;

  {
    lock_guard<mutex> lock(m_mutexLookupNodes);
    for (const auto& node : m_lookupNodes) {
      if (find_if(m_multipliers.begin(), m_multipliers.end(),
                  [&node](const PairOfNode& mult) {
                    return node.second == mult.second;
                  }) != m_multipliers.end()) {
        continue;
      }

      auto resolved_ip = TryGettingResolvedIP(node.second);

      Blacklist::GetInstance().Exclude(
          resolved_ip);  // exclude this lookup ip from blacklisting

      Peer tmp(resolved_ip, node.second.GetListenPortHost());
      LOG_GENERAL(INFO, "Sending to lookup " << tmp);

      allLookupNodes.emplace_back(tmp);
    }
  }

  P2PComm::GetInstance().SendMessage(allLookupNodes, message);
}

void Lookup::SendMessageToRandomLookupNode(const bytes& message) const {
  LOG_MARKER();

  // int index = rand() % (NUM_LOOKUP_USE_FOR_SYNC) + m_lookupNodes.size()
  // - NUM_LOOKUP_USE_FOR_SYNC;
  lock_guard<mutex> lock(m_mutexLookupNodes);
  if (0 == m_lookupNodes.size()) {
    LOG_GENERAL(WARNING, "There is no lookup node existed yet!");
    return;
  }

  // To avoid sending message to multiplier
  VectorOfNode tmp;
  std::copy_if(m_lookupNodes.begin(), m_lookupNodes.end(),
               std::back_inserter(tmp), [this](const PairOfNode& node) {
                 return find_if(m_multipliers.begin(), m_multipliers.end(),
                                [&node](const PairOfNode& mult) {
                                  return node.second == mult.second;
                                }) == m_multipliers.end();
               });

  int index = rand() % tmp.size();

  auto resolved_ip = TryGettingResolvedIP(tmp[index].second);

  Blacklist::GetInstance().Exclude(
      resolved_ip);  // exclude this lookup ip from blacklisting
  Peer tmpPeer(resolved_ip, tmp[index].second.GetListenPortHost());
  LOG_GENERAL(INFO, "Sending to Random lookup: " << tmpPeer);
  P2PComm::GetInstance().SendMessage(tmpPeer, message);
}

void Lookup::SendMessageToSeedNodes(const bytes& message) const {
  LOG_MARKER();

  vector<Peer> seedNodePeer;
  {
    lock_guard<mutex> g(m_mutexSeedNodes);

    for (const auto& node : m_seedNodes) {
      auto resolved_ip = TryGettingResolvedIP(node.second);

      Blacklist::GetInstance().Exclude(
          resolved_ip);  // exclude this lookup ip from blacklisting
      Peer tmpPeer(resolved_ip, node.second.GetListenPortHost());
      LOG_EPOCH(INFO, m_mediator.m_currentEpochNum,
                "Sending msg to seed node " << tmpPeer);
      seedNodePeer.emplace_back(tmpPeer);
    }
  }
  P2PComm::GetInstance().SendMessage(seedNodePeer, message);
}

bytes Lookup::ComposeGetDSInfoMessage(bool initialDS) {
  LOG_MARKER();

  bytes getDSNodesMessage = {MessageType::LOOKUP,
                             LookupInstructionType::GETDSINFOFROMSEED};

  if (!Messenger::SetLookupGetDSInfoFromSeed(
          getDSNodesMessage, MessageOffset::BODY,
          m_mediator.m_selfPeer.m_listenPortHost, initialDS)) {
    LOG_EPOCH(WARNING, m_mediator.m_currentEpochNum,
              "Messenger::SetLookupGetDSInfoFromSeed failed.");
    return {};
  }

  return getDSNodesMessage;
}

bytes Lookup::ComposeGetStateMessage() {
  LOG_MARKER();

  bytes getStateMessage = {MessageType::LOOKUP,
                           LookupInstructionType::GETSTATEFROMSEED};

  if (!Messenger::SetLookupGetStateFromSeed(
          getStateMessage, MessageOffset::BODY,
          m_mediator.m_selfPeer.m_listenPortHost)) {
    LOG_EPOCH(WARNING, m_mediator.m_currentEpochNum,
              "Messenger::SetLookupGetStateFromSeed failed.");
    return {};
  }

  return getStateMessage;
}

bool Lookup::GetDSInfoFromSeedNodes() {
  LOG_MARKER();
  SendMessageToRandomSeedNode(ComposeGetDSInfoMessage());
  return true;
}

bool Lookup::GetDSInfoFromLookupNodes(bool initialDS) {
  LOG_MARKER();
  SendMessageToRandomLookupNode(ComposeGetDSInfoMessage(initialDS));
  return true;
}

bool Lookup::GetStateFromSeedNodes() {
  SendMessageToRandomSeedNode(ComposeGetStateMessage());
  return true;
}

bytes Lookup::ComposeGetDSBlockMessage(uint64_t lowBlockNum,
                                       uint64_t highBlockNum) {
  LOG_MARKER();

  bytes getDSBlockMessage = {MessageType::LOOKUP,
                             LookupInstructionType::GETDSBLOCKFROMSEED};

  if (!Messenger::SetLookupGetDSBlockFromSeed(
          getDSBlockMessage, MessageOffset::BODY, lowBlockNum, highBlockNum,
          m_mediator.m_selfPeer.m_listenPortHost)) {
    LOG_EPOCH(WARNING, m_mediator.m_currentEpochNum,
              "Messenger::SetLookupGetDSBlockFromSeed failed.");
    return {};
  }

  return getDSBlockMessage;
}

// TODO: Refactor the code to remove the following assumption
// lowBlockNum = 1 => Latest block number
// lowBlockNum = 0 => lowBlockNum set to 1
// highBlockNum = 0 => Latest block number
bool Lookup::GetDSBlockFromLookupNodes(uint64_t lowBlockNum,
                                       uint64_t highBlockNum) {
  LOG_MARKER();
  SendMessageToRandomLookupNode(
      ComposeGetDSBlockMessage(lowBlockNum, highBlockNum));
  return true;
}

bool Lookup::GetDSBlockFromSeedNodes(uint64_t lowBlockNum,
                                     uint64_t highBlockNum) {
  LOG_MARKER();
  LOG_EPOCH(INFO, m_mediator.m_currentEpochNum,
            "ComposeGetDSBlockMessage for blocks " << lowBlockNum << " to "
                                                   << highBlockNum);
  SendMessageToRandomSeedNode(
      ComposeGetDSBlockMessage(lowBlockNum, highBlockNum));
  return true;
}

bytes Lookup::ComposeGetTxBlockMessage(uint64_t lowBlockNum,
                                       uint64_t highBlockNum) {
  LOG_MARKER();

  bytes getTxBlockMessage = {MessageType::LOOKUP,
                             LookupInstructionType::GETTXBLOCKFROMSEED};

  LOG_EPOCH(INFO, m_mediator.m_currentEpochNum,
            "ComposeGetTxBlockMessage for blocks " << lowBlockNum << " to "
                                                   << highBlockNum);

  if (!Messenger::SetLookupGetTxBlockFromSeed(
          getTxBlockMessage, MessageOffset::BODY, lowBlockNum, highBlockNum,
          m_mediator.m_selfPeer.m_listenPortHost)) {
    LOG_EPOCH(WARNING, m_mediator.m_currentEpochNum,
              "Messenger::SetLookupGetTxBlockFromSeed failed.");
    return {};
  }

  return getTxBlockMessage;
}

bytes Lookup::ComposeGetStateDeltaMessage(uint64_t blockNum) {
  LOG_MARKER();

  bytes getStateDeltaMessage = {MessageType::LOOKUP,
                                LookupInstructionType::GETSTATEDELTAFROMSEED};

  if (!Messenger::SetLookupGetStateDeltaFromSeed(
          getStateDeltaMessage, MessageOffset::BODY, blockNum,
          m_mediator.m_selfPeer.m_listenPortHost)) {
    LOG_EPOCH(WARNING, m_mediator.m_currentEpochNum,
              "Messenger::SetLookupGetStateDeltaFromSeed failed.");
    return {};
  }

  return getStateDeltaMessage;
}

bytes Lookup::ComposeGetStateDeltasMessage(uint64_t lowBlockNum,
                                           uint64_t highBlockNum) {
  LOG_MARKER();

  bytes getStateDeltasMessage = {MessageType::LOOKUP,
                                 LookupInstructionType::GETSTATEDELTASFROMSEED};

  if (!Messenger::SetLookupGetStateDeltasFromSeed(
          getStateDeltasMessage, MessageOffset::BODY, lowBlockNum, highBlockNum,
          m_mediator.m_selfPeer.m_listenPortHost)) {
    LOG_EPOCH(WARNING, m_mediator.m_currentEpochNum,
              "Messenger::SetLookupGetStateDeltasFromSeed failed.");
    return {};
  }

  return getStateDeltasMessage;
}

// TODO: Refactor the code to remove the following assumption
// lowBlockNum = 1 => Latest block number
// lowBlockNum = 0 => lowBlockNum set to 1
// highBlockNum = 0 => Latest block number
bool Lookup::GetTxBlockFromLookupNodes(uint64_t lowBlockNum,
                                       uint64_t highBlockNum) {
  LOG_MARKER();

  SendMessageToRandomLookupNode(
      ComposeGetTxBlockMessage(lowBlockNum, highBlockNum));

  return true;
}

bool Lookup::GetTxBlockFromSeedNodes(uint64_t lowBlockNum,
                                     uint64_t highBlockNum) {
  LOG_MARKER();

  SendMessageToRandomSeedNode(
      ComposeGetTxBlockMessage(lowBlockNum, highBlockNum));

  return true;
}

bool Lookup::GetStateDeltaFromSeedNodes(const uint64_t& blockNum)

{
  LOG_MARKER();
  SendMessageToRandomSeedNode(ComposeGetStateDeltaMessage(blockNum));
  return true;
}

bool Lookup::GetStateDeltasFromSeedNodes(uint64_t lowBlockNum,
                                         uint64_t highBlockNum)

{
  LOG_MARKER();

  if (m_syncType == SyncType::LOOKUP_SYNC) {
    SendMessageToRandomLookupNode(
        ComposeGetStateDeltasMessage(lowBlockNum, highBlockNum));
  } else {
    SendMessageToRandomSeedNode(
        ComposeGetStateDeltasMessage(lowBlockNum, highBlockNum));
  }

  return true;
}

bool Lookup::SetDSCommitteInfo(bool replaceMyPeerWithDefault) {
  // Populate tree structure pt

  LOG_MARKER();

  using boost::property_tree::ptree;
  ptree pt;
  read_xml("config.xml", pt);

  lock_guard<mutex> g(m_mediator.m_mutexDSCommittee);

  for (ptree::value_type const& v : pt.get_child("nodes")) {
    if (v.first == "peer") {
      bytes pubkeyBytes;
      if (!DataConversion::HexStrToUint8Vec(v.second.get<string>("pubk"),
                                            pubkeyBytes)) {
        continue;
      }
      PubKey key(pubkeyBytes, 0);

      struct in_addr ip_addr {};
      inet_pton(AF_INET, v.second.get<string>("ip").c_str(), &ip_addr);
      Peer peer((uint128_t)ip_addr.s_addr, v.second.get<unsigned int>("port"));

      if (replaceMyPeerWithDefault && (key == m_mediator.m_selfKey.second)) {
        m_mediator.m_DSCommittee->emplace_back(make_pair(key, Peer()));
        LOG_GENERAL(INFO, "Added self " << Peer());
      } else {
        m_mediator.m_DSCommittee->emplace_back(make_pair(key, peer));
        LOG_GENERAL(INFO, "Added peer " << peer);
      }
    }
  }

  return true;
}

DequeOfShard Lookup::GetShardPeers() {
  if (!LOOKUP_NODE_MODE) {
    LOG_GENERAL(WARNING,
                "Lookup::GetShardPeers not expected to be called from "
                "other than the LookUp node.");
    return DequeOfShard();
  }

  lock_guard<mutex> g(m_mediator.m_ds->m_mutexShards);
  return m_mediator.m_ds->m_shards;
}

vector<Peer> Lookup::GetNodePeers() {
  if (!LOOKUP_NODE_MODE) {
    LOG_GENERAL(WARNING,
                "Lookup::GetNodePeers not expected to be called from other "
                "than the LookUp node.");
    return vector<Peer>();
  }

  lock_guard<mutex> g(m_mutexNodesInNetwork);
  return m_nodesInNetwork;
}

bool Lookup::ProcessEntireShardingStructure() {
  LOG_MARKER();

  if (!LOOKUP_NODE_MODE) {
    LOG_GENERAL(WARNING,
                "Lookup::ProcessEntireShardingStructure not expected to be "
                "called from other than the LookUp node.");
    return true;
  }

  LOG_GENERAL(INFO, "[LOOKUP received sharding structure]");

  lock(m_mediator.m_ds->m_mutexShards, m_mutexNodesInNetwork);
  lock_guard<mutex> g(m_mediator.m_ds->m_mutexShards, adopt_lock);
  lock_guard<mutex> h(m_mutexNodesInNetwork, adopt_lock);

  m_nodesInNetwork.clear();
  unordered_set<Peer> t_nodesInNetwork;
  unsigned int totalNodeCount = 0;

  for (unsigned int i = 0; i < m_mediator.m_ds->m_shards.size(); i++) {
    unsigned int index = 0;

    totalNodeCount += m_mediator.m_ds->m_shards.at(i).size();
    LOG_STATE("[SHARD " << to_string(i) << "] Num nodes = "
                        << m_mediator.m_ds->m_shards.at(i).size());

    for (const auto& shardNode : m_mediator.m_ds->m_shards.at(i)) {
      const PubKey& key = std::get<SHARD_NODE_PUBKEY>(shardNode);
      const Peer& peer = std::get<SHARD_NODE_PEER>(shardNode);

      m_nodesInNetwork.emplace_back(peer);
      t_nodesInNetwork.emplace(peer);

      LOG_GENERAL(INFO, "[SHARD " << to_string(i) << "] "
                                  << "[PEER " << to_string(index) << "] "
                                  << string(key) << " " << string(peer));

      index++;
    }
  }

  LOG_STATE("[SHARDS] Total num nodes = " << totalNodeCount);

  for (auto& peer : t_nodesInNetwork) {
    if (!l_nodesInNetwork.erase(peer)) {
      LOG_STATE("[JOINPEER]["
                << std::setw(15) << std::left
                << m_mediator.m_selfPeer.GetPrintableIPAddress() << "]["
                << std::setw(6) << std::left << m_mediator.m_currentEpochNum
                << "][" << std::setw(4) << std::left
                << m_mediator.GetNodeMode(peer) << "]" << string(peer));
    }
  }

  for (auto& peer : l_nodesInNetwork) {
    LOG_STATE("[LOSTPEER]["
              << std::setw(15) << std::left
              << m_mediator.m_selfPeer.GetPrintableIPAddress() << "]["
              << std::setw(6) << std::left << m_mediator.m_currentEpochNum
              << "][" << std::setw(4) << std::left
              << m_mediator.GetNodeMode(peer) << "]" << string(peer));
  }

  l_nodesInNetwork = t_nodesInNetwork;

  return true;
}

bool Lookup::ProcessGetDSInfoFromSeed(const bytes& message, unsigned int offset,
                                      const Peer& from) {
  if (!LOOKUP_NODE_MODE) {
    LOG_GENERAL(WARNING,
                "Lookup::ProcessGetDSInfoFromSeed not expected to be called "
                "from other than the LookUp node.");
    return true;
  }

  LOG_MARKER();

  uint32_t portNo = 0;
  bool initialDS;

  if (!Messenger::GetLookupGetDSInfoFromSeed(message, offset, portNo,
                                             initialDS)) {
    LOG_EPOCH(WARNING, m_mediator.m_currentEpochNum,
              "Messenger::GetLookupGetDSInfoFromSeed failed.");
    return false;
  }

  bytes dsInfoMessage = {MessageType::LOOKUP,
                         LookupInstructionType::SETDSINFOFROMSEED};

  if (initialDS) {
    LOG_GENERAL(WARNING, "[DSINFOVERIF]"
                             << "Recvd call to send initial ds "
                             << " Unsupported");

  }

  else {
    lock_guard<mutex> g(m_mediator.m_mutexDSCommittee);

    for (const auto& ds : *m_mediator.m_DSCommittee) {
      LOG_EPOCH(INFO, m_mediator.m_currentEpochNum,
                "IP:" << ds.second.GetPrintableIPAddress());
    }

    if (!Messenger::SetLookupSetDSInfoFromSeed(
            dsInfoMessage, MessageOffset::BODY, m_mediator.m_selfKey,
            DSCOMMITTEE_VERSION, *m_mediator.m_DSCommittee, false)) {
      LOG_EPOCH(WARNING, m_mediator.m_currentEpochNum,
                "Messenger::SetLookupSetDSInfoFromSeed failed.");
      return false;
    }
  }

  uint128_t ipAddr = from.m_ipAddress;
  Peer requestingNode(ipAddr, portNo);
  P2PComm::GetInstance().SendMessage(requestingNode, dsInfoMessage);

  return true;
}

void Lookup::SendMessageToRandomSeedNode(const bytes& message) const {
  LOG_MARKER();

  VectorOfPeer notBlackListedSeedNodes;
  {
    lock_guard<mutex> lock(m_mutexSeedNodes);
    if (0 == m_seedNodes.size()) {
      LOG_GENERAL(WARNING, "Seed nodes are empty");
      return;
    }

    for (const auto& node : m_seedNodes) {
      auto seedNodeIpToSend = TryGettingResolvedIP(node.second);
      if (!Blacklist::GetInstance().Exist(seedNodeIpToSend)) {
        notBlackListedSeedNodes.push_back(
            Peer(seedNodeIpToSend, node.second.GetListenPortHost()));
      }
    }
  }

  if (notBlackListedSeedNodes.empty()) {
    LOG_GENERAL(WARNING,
                "All the seed nodes are blacklisted, please check you network "
                "connection.");
    return;
  }

  auto index = rand() % notBlackListedSeedNodes.size();
  LOG_GENERAL(INFO, "Sending message to " << notBlackListedSeedNodes[index]);
  P2PComm::GetInstance().SendMessage(notBlackListedSeedNodes[index], message);
}

// TODO: Refactor the code to remove the following assumption
// lowBlockNum = 1 => Latest block number
// lowBlockNum = 0 => lowBlockNum set to 1
// highBlockNum = 0 => Latest block number
bool Lookup::ProcessGetDSBlockFromSeed(const bytes& message,
                                       unsigned int offset, const Peer& from) {
  if (!LOOKUP_NODE_MODE) {
    LOG_GENERAL(WARNING,
                "Lookup::ProcessGetDSBlockFromSeed not expected to be called "
                "from other than the LookUp node.");
    return true;
  }

  LOG_MARKER();

  uint64_t lowBlockNum = 0;
  uint64_t highBlockNum = 0;
  uint32_t portNo = 0;

  if (!Messenger::GetLookupGetDSBlockFromSeed(message, offset, lowBlockNum,
                                              highBlockNum, portNo)) {
    LOG_EPOCH(WARNING, m_mediator.m_currentEpochNum,
              "Messenger::GetLookupGetDSBlockFromSeed failed.");
    return false;
  }

  vector<DSBlock> dsBlocks;
  RetrieveDSBlocks(dsBlocks, lowBlockNum, highBlockNum);
  LOG_EPOCH(INFO, m_mediator.m_currentEpochNum,
            "ProcessGetDSBlockFromSeed requested by " << from << " for blocks "
                                                      << lowBlockNum << " to "
                                                      << highBlockNum);

  bytes dsBlockMessage = {MessageType::LOOKUP,
                          LookupInstructionType::SETDSBLOCKFROMSEED};

  if (!Messenger::SetLookupSetDSBlockFromSeed(
          dsBlockMessage, MessageOffset::BODY, lowBlockNum, highBlockNum,
          m_mediator.m_selfKey, dsBlocks)) {
    LOG_EPOCH(WARNING, m_mediator.m_currentEpochNum,
              "Messenger::SetLookupSetDSBlockFromSeed failed.");
    return false;
  }

  Peer requestingNode(from.m_ipAddress, portNo);
  LOG_GENERAL(INFO, requestingNode);
  P2PComm::GetInstance().SendMessage(requestingNode, dsBlockMessage);

  return true;
}

// TODO: Refactor the code to remove the following assumption
// lowBlockNum = 1 => Latest block number
// lowBlockNum = 0 => lowBlockNum set to 1
// highBlockNum = 0 => Latest block number
void Lookup::RetrieveDSBlocks(vector<DSBlock>& dsBlocks, uint64_t& lowBlockNum,
                              uint64_t& highBlockNum, bool partialRetrieve) {
  lock_guard<mutex> g(m_mediator.m_node->m_mutexDSBlock);

  uint64_t curBlockNum =
      m_mediator.m_dsBlockChain.GetLastBlock().GetHeader().GetBlockNum();

  if (INIT_BLOCK_NUMBER == curBlockNum) {
    LOG_GENERAL(WARNING,
                "Blockchain is still bootstraping, no ds blocks available.");
    return;
  }

  uint64_t minBlockNum = (curBlockNum > MEAN_GAS_PRICE_DS_NUM)
                             ? (curBlockNum - MEAN_GAS_PRICE_DS_NUM)
                             : 1;

  if (lowBlockNum == 1) {
    lowBlockNum = minBlockNum;
  } else if (lowBlockNum == 0) {
    // give all the blocks in the ds blockchain
    lowBlockNum = 1;
  }

  lowBlockNum = partialRetrieve ? max(minBlockNum, lowBlockNum)
                                : min(minBlockNum, lowBlockNum);

  if (highBlockNum == 0) {
    highBlockNum = curBlockNum;
  }

  uint64_t blockNum;
  for (blockNum = lowBlockNum; blockNum <= highBlockNum; blockNum++) {
    try {
      DSBlock dsblk = m_mediator.m_dsBlockChain.GetBlock(blockNum);
      // TODO
      // Workaround to identify dummy block as == comparator does not work on
      // empty object for DSBlock and DSBlockheader().
      if (dsblk.GetHeader().GetBlockNum() == INIT_BLOCK_NUMBER) {
        LOG_GENERAL(WARNING,
                    "Block Number " << blockNum << " does not exists.");
        break;
      }

      dsBlocks.emplace_back(m_mediator.m_dsBlockChain.GetBlock(blockNum));
    } catch (const char* e) {
      LOG_GENERAL(INFO, "Block Number " << blockNum
                                        << " absent. Didn't include it in "
                                           "response message. Reason: "
                                        << e);
      break;
    }
  }

  // Reset the highBlockNum value if retrieval failed
  if (blockNum != highBlockNum + 1) {
    highBlockNum = blockNum - 1;
  }
}

bool Lookup::ProcessGetStateFromSeed(const bytes& message, unsigned int offset,
                                     const Peer& from) {
  if (!LOOKUP_NODE_MODE) {
    LOG_GENERAL(WARNING,
                "Lookup::ProcessGetStateFromSeed not expected to be called "
                "from other than the LookUp node.");
    return true;
  }

  LOG_MARKER();

  uint32_t portNo = 0;

  if (!Messenger::GetLookupGetStateFromSeed(message, offset, portNo)) {
    LOG_EPOCH(WARNING, m_mediator.m_currentEpochNum,
              "Messenger::GetLookupGetStateFromSeed failed.");
    return false;
  }

  Peer requestingNode(from.m_ipAddress, portNo);
  bytes setStateMessage = {MessageType::LOOKUP,
                           LookupInstructionType::SETSTATEFROMSEED};

  if (!Messenger::SetLookupSetStateFromSeed(
          setStateMessage, MessageOffset::BODY, m_mediator.m_selfKey,
          AccountStore::GetInstance())) {
    LOG_EPOCH(WARNING, m_mediator.m_currentEpochNum,
              "Messenger::SetLookupSetStateFromSeed failed.");
    return false;
  }

  P2PComm::GetInstance().SendMessage(requestingNode, setStateMessage);

  return true;
}

// TODO: Refactor the code to remove the following assumption
// lowBlockNum = 1 => Latest block number
// lowBlockNum = 0 => lowBlockNum set to 1
// highBlockNum = 0 => Latest block number
bool Lookup::ProcessGetTxBlockFromSeed(const bytes& message,
                                       unsigned int offset, const Peer& from) {
  if (!LOOKUP_NODE_MODE) {
    LOG_GENERAL(WARNING,
                "Lookup::ProcessGetTxBlockFromSeed not expected to be called "
                "from other than the LookUp node.");
    return true;
  }

  LOG_MARKER();

  uint64_t lowBlockNum = 0;
  uint64_t highBlockNum = 0;
  uint32_t portNo = 0;

  if (!Messenger::GetLookupGetTxBlockFromSeed(message, offset, lowBlockNum,
                                              highBlockNum, portNo)) {
    LOG_EPOCH(WARNING, m_mediator.m_currentEpochNum,
              "Messenger::GetLookupGetTxBlockFromSeed failed.");
    return false;
  }

  LOG_EPOCH(INFO, m_mediator.m_currentEpochNum,
            "ProcessGetTxBlockFromSeed requested by " << from << " for blocks "
                                                      << lowBlockNum << " to "
                                                      << highBlockNum);

  vector<TxBlock> txBlocks;
  RetrieveTxBlocks(txBlocks, lowBlockNum, highBlockNum);

  bytes txBlockMessage = {MessageType::LOOKUP,
                          LookupInstructionType::SETTXBLOCKFROMSEED};
  if (!Messenger::SetLookupSetTxBlockFromSeed(
          txBlockMessage, MessageOffset::BODY, lowBlockNum, highBlockNum,
          m_mediator.m_selfKey, txBlocks)) {
    LOG_EPOCH(WARNING, m_mediator.m_currentEpochNum,
              "Messenger::SetLookupSetTxBlockFromSeed failed.");
    return false;
  }

  Peer requestingNode(from.m_ipAddress, portNo);
  P2PComm::GetInstance().SendMessage(requestingNode, txBlockMessage);
  LOG_EPOCH(INFO, m_mediator.m_currentEpochNum,
            "Sent Txblks " << lowBlockNum << " - " << highBlockNum);
  return true;
}

// TODO: Refactor the code to remove the following assumption
// lowBlockNum = 1 => Latest block number
// lowBlockNum = 0 => lowBlockNum set to 1
// highBlockNum = 0 => Latest block number
void Lookup::RetrieveTxBlocks(vector<TxBlock>& txBlocks, uint64_t& lowBlockNum,
                              uint64_t& highBlockNum) {
  lock_guard<mutex> g(m_mediator.m_node->m_mutexFinalBlock);

  if (lowBlockNum == 0) {
    lowBlockNum = 1;
  }

  uint64_t lowestLimitNum =
      m_mediator.m_dsBlockChain.GetLastBlock().GetHeader().GetEpochNum();
  if (lowBlockNum < lowestLimitNum) {
    LOG_GENERAL(WARNING,
                "Requested number of txBlocks are beyond the current DS epoch "
                "(lowBlockNum :"
                    << lowBlockNum << ", lowestLimitNum : " << lowestLimitNum
                    << ")");
    lowBlockNum = lowestLimitNum;
  }

  if (highBlockNum == 0) {
    highBlockNum =
        m_mediator.m_txBlockChain.GetLastBlock().GetHeader().GetBlockNum();
  }

  if (INIT_BLOCK_NUMBER == highBlockNum) {
    LOG_GENERAL(WARNING,
                "Blockchain is still bootstraping, no tx blocks available.");
    return;
  }

  uint64_t blockNum;
  for (blockNum = lowBlockNum; blockNum <= highBlockNum; blockNum++) {
    try {
      TxBlock txblk = m_mediator.m_txBlockChain.GetBlock(blockNum);
      // TODO
      // Workaround to identify dummy block as == comparator does not work on
      // empty object for TxBlock and TxBlockheader().
      if (txblk.GetHeader().GetBlockNum() == INIT_BLOCK_NUMBER &&
          txblk.GetHeader().GetDSBlockNum() == INIT_BLOCK_NUMBER) {
        LOG_GENERAL(WARNING,
                    "Block Number " << blockNum << " does not exists.");
        break;
      }
      txBlocks.emplace_back(txblk);
    } catch (const char* e) {
      LOG_GENERAL(INFO, "Block Number " << blockNum
                                        << " absent. Didn't include it in "
                                           "response message. Reason: "
                                        << e);
      break;
    }
  }

  // if serialization got interrupted in between, reset the highBlockNum value
  // in msg
  if (blockNum != highBlockNum + 1) {
    highBlockNum = blockNum - 1;
  }
}

bool Lookup::ProcessGetStateDeltaFromSeed(const bytes& message,
                                          unsigned int offset,
                                          const Peer& from) {
  if (!LOOKUP_NODE_MODE) {
    LOG_GENERAL(
        WARNING,
        "Lookup::ProcessGetStateDeltaFromSeed not expected to be called "
        "from other than the LookUp node.");
    return true;
  }

  LOG_MARKER();

  uint64_t blockNum = 0;
  uint32_t portNo = 0;

  if (!Messenger::GetLookupGetStateDeltaFromSeed(message, offset, blockNum,
                                                 portNo)) {
    LOG_EPOCH(WARNING, m_mediator.m_currentEpochNum,
              "Messenger::GetLookupGetStateDeltaFromSeed failed.");
    return false;
  }

  LOG_EPOCH(INFO, m_mediator.m_currentEpochNum,
            "ProcessGetStateDeltaFromSeed requested by "
                << from << " for block " << blockNum);

  bytes stateDelta;

  if (!BlockStorage::GetBlockStorage().GetStateDelta(blockNum, stateDelta)) {
    LOG_GENERAL(INFO, "Block Number "
                          << blockNum
                          << " absent. Didn't include it in response message.");
  }

  bytes stateDeltaMessage = {MessageType::LOOKUP,
                             LookupInstructionType::SETSTATEDELTAFROMSEED};

  if (!Messenger::SetLookupSetStateDeltaFromSeed(
          stateDeltaMessage, MessageOffset::BODY, blockNum,
          m_mediator.m_selfKey, stateDelta)) {
    LOG_EPOCH(WARNING, m_mediator.m_currentEpochNum,
              "Messenger::SetLookupSetStateDeltaFromSeed failed.");
    return false;
  }

  uint128_t ipAddr = from.m_ipAddress;
  Peer requestingNode(ipAddr, portNo);
  LOG_GENERAL(INFO, requestingNode);
  P2PComm::GetInstance().SendMessage(requestingNode, stateDeltaMessage);
  return true;
}

bool Lookup::ProcessGetStateDeltasFromSeed(const bytes& message,
                                           unsigned int offset,
                                           const Peer& from) {
  if (!LOOKUP_NODE_MODE) {
    LOG_GENERAL(
        WARNING,
        "Lookup::ProcessGetStateDeltasFromSeed not expected to be called "
        "from other than the LookUp node.");
    return true;
  }

  LOG_MARKER();

  uint64_t lowBlockNum = 0;
  uint64_t highBlockNum = 0;
  uint32_t portNo = 0;

  if (!Messenger::GetLookupGetStateDeltasFromSeed(message, offset, lowBlockNum,
                                                  highBlockNum, portNo)) {
    LOG_EPOCH(WARNING, m_mediator.m_currentEpochNum,
              "Messenger::GetLookupGetStateDeltasFromSeed failed.");
    return false;
  }

  LOG_EPOCH(INFO, m_mediator.m_currentEpochNum,
            "ProcessGetStateDeltasFromSeed requested by "
                << from << " for blocks: " << lowBlockNum << " to "
                << highBlockNum);

  vector<bytes> stateDeltas;
  for (auto i = lowBlockNum; i <= highBlockNum; i++) {
    bytes stateDelta;
    if (!BlockStorage::GetBlockStorage().GetStateDelta(i, stateDelta)) {
      LOG_GENERAL(
          INFO, "Block Number "
                    << i << " absent. Didn't include it in response message.");
      continue;
    }
    stateDeltas.emplace_back(stateDelta);
  }

  bytes stateDeltasMessage = {MessageType::LOOKUP,
                              LookupInstructionType::SETSTATEDELTASFROMSEED};

  if (!Messenger::SetLookupSetStateDeltasFromSeed(
          stateDeltasMessage, MessageOffset::BODY, lowBlockNum, highBlockNum,
          m_mediator.m_selfKey, stateDeltas)) {
    LOG_EPOCH(WARNING, m_mediator.m_currentEpochNum,
              "Messenger::SetLookupSetStateDeltasFromSeed failed.");
    return false;
  }

  uint128_t ipAddr = from.m_ipAddress;
  Peer requestingNode(ipAddr, portNo);
  LOG_GENERAL(INFO, requestingNode);
  P2PComm::GetInstance().SendMessage(requestingNode, stateDeltasMessage);
  return true;
}

// Ex-Archival node code
bool Lookup::ProcessGetShardFromSeed([[gnu::unused]] const bytes& message,
                                     [[gnu::unused]] unsigned int offset,
                                     [[gnu::unused]] const Peer& from) {
  LOG_MARKER();

  uint32_t portNo = 0;

  if (!Messenger::GetLookupGetShardsFromSeed(message, offset, portNo)) {
    LOG_EPOCH(WARNING, m_mediator.m_currentEpochNum,
              "Messenger::GetLookupGetShardsFromSeed failed.");
    return false;
  }

  Peer requestingNode(from.m_ipAddress, portNo);
  bytes msg = {MessageType::LOOKUP, LookupInstructionType::SETSHARDSFROMSEED};

  lock_guard<mutex> g(m_mediator.m_ds->m_mutexShards);

  if (!Messenger::SetLookupSetShardsFromSeed(
          msg, MessageOffset::BODY, m_mediator.m_selfKey,
          SHARDINGSTRUCTURE_VERSION, m_mediator.m_ds->m_shards)) {
    LOG_EPOCH(WARNING, m_mediator.m_currentEpochNum,
              "Messenger::SetLookupSetShardsFromSeed failed.");
    return false;
  }

  P2PComm::GetInstance().SendMessage(requestingNode, msg);

  return true;
}

// Ex-Archival node code
bool Lookup::ProcessSetShardFromSeed([[gnu::unused]] const bytes& message,
                                     [[gnu::unused]] unsigned int offset,
                                     [[gnu::unused]] const Peer& from) {
  LOG_MARKER();

  DequeOfShard shards;
  PubKey lookupPubKey;
  uint32_t shardingStructureVersion = 0;
  if (!Messenger::GetLookupSetShardsFromSeed(
          message, offset, lookupPubKey, shardingStructureVersion, shards)) {
    LOG_EPOCH(WARNING, m_mediator.m_currentEpochNum,
              "Messenger::GetLookupSetShardsFromSeed failed.");
    return false;
  }

  if (shardingStructureVersion != SHARDINGSTRUCTURE_VERSION) {
    LOG_CHECK_FAIL("Sharding structure version", shardingStructureVersion,
                   SHARDINGSTRUCTURE_VERSION);
    return false;
  }

  if (!VerifySenderNode(GetLookupNodesStatic(), lookupPubKey)) {
    LOG_EPOCH(WARNING, m_mediator.m_currentEpochNum,
              "The message sender pubkey: "
                  << lookupPubKey << " is not in my lookup node list.");
    return false;
  }

  LOG_GENERAL(INFO, "Sharding Structure Recvd from " << from);

  uint32_t i = 0;
  for (const auto& shard : shards) {
    LOG_GENERAL(INFO, "Size of shard " << i << " " << shard.size());
    i++;
  }
  lock_guard<mutex> g(m_mediator.m_ds->m_mutexShards);

  m_mediator.m_ds->m_shards = move(shards);

  cv_shardStruct.notify_all();

  return true;
}

// UNUSED
bool Lookup::GetShardFromLookup() {
  LOG_MARKER();

  bytes msg = {MessageType::LOOKUP, LookupInstructionType::GETSHARDSFROMSEED};

  if (!Messenger::SetLookupGetShardsFromSeed(
          msg, MessageOffset::BODY, m_mediator.m_selfPeer.m_listenPortHost)) {
    LOG_EPOCH(WARNING, m_mediator.m_currentEpochNum,
              "Messenger::SetLookupGetShardsFromSeed failed.");
    return false;
  }

  SendMessageToRandomLookupNode(msg);

  return true;
}

bool Lookup::AddMicroBlockToStorage(const MicroBlock& microblock) {
  TxBlock txblk =
      m_mediator.m_txBlockChain.GetBlock(microblock.GetHeader().GetEpochNum());
  LOG_GENERAL(INFO, "[SendMB]"
                        << "Add MicroBlock hash: "
                        << microblock.GetBlockHash());
  unsigned int i = 0;

  // TODO
  // Workaround to identify dummy block as == comparator does not work on
  // empty object for TxBlock and TxBlockheader().
  // if (txblk == TxBlock()) {
  if (txblk.GetHeader().GetBlockNum() == INIT_BLOCK_NUMBER &&
      txblk.GetHeader().GetDSBlockNum() == INIT_BLOCK_NUMBER) {
    LOG_GENERAL(WARNING, "Failed to fetch Txblock");
    return false;
  }
  for (i = 0; i < txblk.GetMicroBlockInfos().size(); i++) {
    if (txblk.GetMicroBlockInfos().at(i).m_microBlockHash ==
        microblock.GetBlockHash()) {
      break;
    }
  }
  if (i == txblk.GetMicroBlockInfos().size()) {
    LOG_GENERAL(WARNING, "Failed to find mbHash " << microblock.GetBlockHash());
    return false;
  }

  bytes body;
  microblock.Serialize(body, 0);
  if (!BlockStorage::GetBlockStorage().PutMicroBlock(microblock.GetBlockHash(),
                                                     body)) {
    LOG_GENERAL(WARNING, "Failed to put microblock in body");
    return false;
  }

  return true;
}

bool Lookup::ProcessGetMicroBlockFromLookup(
    [[gnu::unused]] const bytes& message, [[gnu::unused]] unsigned int offset,
    [[gnu::unused]] const Peer& from) {
  LOG_MARKER();

  if (!LOOKUP_NODE_MODE) {
    LOG_GENERAL(WARNING,
                "Function not expected to be called from non-lookup node");
    return false;
  }

  // verify if sender is from whitelisted list
  uint128_t ipAddr = from.m_ipAddress;
  if (!Blacklist::GetInstance().IsWhitelistedIP(ipAddr)) {
    LOG_GENERAL(WARNING,
                "Requesting IP : "
                    << ipAddr
                    << " is not in whitelisted IP list. Ignore the request");
    return false;
  }

  vector<BlockHash> microBlockHashes;
  uint32_t portNo = 0;

  if (!Messenger::GetLookupGetMicroBlockFromLookup(message, offset,
                                                   microBlockHashes, portNo)) {
    LOG_GENERAL(WARNING, "Failed to process");
    return false;
  }

  if (microBlockHashes.size() == 0) {
    LOG_GENERAL(INFO, "No MicroBlock requested");
    return true;
  }

  LOG_GENERAL(INFO, "Request for " << microBlockHashes.size() << " blocks");
  if (microBlockHashes.size() > MAX_FETCHMISSINGMBS_NUM) {
    LOG_GENERAL(WARNING, "Requesting for more than max allowed : "
                             << MAX_FETCHMISSINGMBS_NUM
                             << ". Looks Suspicious so ignore request");
    return false;
  }

  Peer requestingNode(ipAddr, portNo);
  vector<MicroBlock> retMicroBlocks;

  for (const auto& mbhash : microBlockHashes) {
    LOG_GENERAL(INFO, "[SendMB]"
                          << "Request for microBlockHash " << mbhash);
    shared_ptr<MicroBlock> mbptr;
    int retryCount = 5;

    while (retryCount-- > 0) {
      if (!BlockStorage::GetBlockStorage().GetMicroBlock(mbhash, mbptr)) {
        LOG_GENERAL(WARNING,
                    "Failed to fetch micro block Hash, retry... " << mbhash);
        this_thread::sleep_for(chrono::seconds(1));
        continue;
      } else {
        LOG_GENERAL(
            INFO, "Request for microBlockHash " << mbhash << " successfully.");
        retMicroBlocks.push_back(*mbptr);
        break;
      }
    }
  }

  bytes retMsg = {MessageType::LOOKUP,
                  LookupInstructionType::SETMICROBLOCKFROMLOOKUP};

  if (retMicroBlocks.size() == 0) {
    LOG_GENERAL(WARNING, "return size 0 for microblocks");
    return true;
  }

  if (!Messenger::SetLookupSetMicroBlockFromLookup(
          retMsg, MessageOffset::BODY, m_mediator.m_selfKey, retMicroBlocks)) {
    LOG_GENERAL(WARNING, "Failed to Process ");
    return false;
  }

  P2PComm::GetInstance().SendMessage(requestingNode, retMsg);
  return true;
}

bool Lookup::ProcessSetMicroBlockFromLookup(
    [[gnu::unused]] const bytes& message, [[gnu::unused]] unsigned int offset,
    [[gnu::unused]] const Peer& from) {
  //[numberOfMicroBlocks][microblock1][microblock2]...
  if (!LOOKUP_NODE_MODE) {
    LOG_GENERAL(WARNING,
                "Function not expected to be called from non-lookup node");
    return false;
  }

  LOG_MARKER();

  vector<MicroBlock> mbs;
  PubKey lookupPubKey;

  if (!Messenger::GetLookupSetMicroBlockFromLookup(message, offset,
                                                   lookupPubKey, mbs)) {
    LOG_GENERAL(WARNING, "Failed to process");
    return false;
  }

  if (!VerifySenderNode(GetLookupNodes(), lookupPubKey)) {
    LOG_EPOCH(WARNING, m_mediator.m_currentEpochNum,
              "The message sender pubkey: "
                  << lookupPubKey << " is not in my lookup node list.");
    return false;
  }

  vector<TxnHash> txnhashes;

  for (const auto& mb : mbs) {
    LOG_GENERAL(INFO, "[SendMB]"
                          << " Recvd " << mb.GetHeader().GetEpochNum()
                          << " MBHash:" << mb.GetBlockHash());
    AddMicroBlockToStorage(mb);
    SendGetTxnFromLookup(mb.GetBlockHash(), mb.GetTranHashes());
  }

  return true;
}

void Lookup::SendGetMicroBlockFromLookup(const vector<BlockHash>& mbHashes) {
  LOG_MARKER();

  bytes msg = {MessageType::LOOKUP,
               LookupInstructionType::GETMICROBLOCKFROMLOOKUP};

  if (mbHashes.size() == 0) {
    LOG_GENERAL(INFO, "No microBlock requested");
    return;
  }

  if (!Messenger::SetLookupGetMicroBlockFromLookup(
          msg, MessageOffset::BODY, mbHashes,
          m_mediator.m_selfPeer.m_listenPortHost)) {
    LOG_GENERAL(WARNING, "Failed to process");
    return;
  }

  SendMessageToRandomLookupNode(msg);
}

bool Lookup::ProcessSetDSInfoFromSeed(const bytes& message, unsigned int offset,
                                      const Peer& from) {
  LOG_MARKER();

  bool initialDS = false;

  PubKey senderPubKey;
  DequeOfNode dsNodes;
  uint32_t dsCommitteeVersion = 0;
  if (!Messenger::GetLookupSetDSInfoFromSeed(message, offset, senderPubKey,
                                             dsCommitteeVersion, dsNodes,
                                             initialDS)) {
    LOG_EPOCH(WARNING, m_mediator.m_currentEpochNum,
              "Messenger::GetLookupSetDSInfoFromSeed failed.");
    return false;
  }

  if (dsCommitteeVersion != DSCOMMITTEE_VERSION) {
    LOG_CHECK_FAIL("DS committee version", dsCommitteeVersion,
                   DSCOMMITTEE_VERSION);
    return false;
  }

  // If first epoch and I'm a lookup
  if ((m_mediator.m_currentEpochNum <= 1) && LOOKUP_NODE_MODE) {
    // Sender must be a DS guard (if in guard mode)
    if (GUARD_MODE && !Guard::GetInstance().IsNodeInDSGuardList(senderPubKey)) {
      LOG_EPOCH(WARNING, m_mediator.m_currentEpochNum,
                "First epoch, and message sender pubkey: "
                    << senderPubKey << " is not in DS guard list.");
      return false;
    }
  }
  // If not first epoch or I'm not a lookup
  else {
    // Sender must be a lookup node
    if (!VerifySenderNode(GetSeedNodes(), senderPubKey)) {
      LOG_EPOCH(WARNING, m_mediator.m_currentEpochNum,
                "The message sender pubkey: "
                    << senderPubKey << " is not in my lookup node list.");
      return false;
    }
  }

  if (initialDS && !LOOKUP_NODE_MODE) {
    LOG_GENERAL(INFO, "[DSINFOVERIF]"
                          << "Recvd inital ds config "
                          << "Call Unsupported");
    return false;
  }

  if (m_mediator.m_currentEpochNum == 1 && LOOKUP_NODE_MODE) {
    lock_guard<mutex> h(m_mediator.m_mutexInitialDSCommittee);
    LOG_GENERAL(INFO, "[DSINFOVERIF]"
                          << "Recvd initial ds config");
    if (dsNodes.size() != m_mediator.m_initialDSCommittee->size()) {
      LOG_GENERAL(WARNING, "The initial ds comm recvd and from file differs "
                               << dsNodes.size() << " "
                               << m_mediator.m_initialDSCommittee->size());
    }
    for (unsigned int i = 0; i < dsNodes.size(); i++) {
      if (!(m_mediator.m_initialDSCommittee->at(i) == dsNodes.at(i).first)) {
        LOG_GENERAL(WARNING, "The key from ds comm recvd and from file differs "
                                 << dsNodes.at(i).first << " "
                                 << m_mediator.m_initialDSCommittee->at(i));
      }
    }

    m_mediator.m_blocklinkchain.SetBuiltDSComm(dsNodes);
  }

  LOG_EPOCH(
      INFO, m_mediator.m_currentEpochNum,
      "SetDSInfoFromSeed from " << from << " for numPeers " << dsNodes.size());

  unsigned int i = 0;
  for (auto& ds : dsNodes) {
    if ((GetSyncType() == SyncType::DS_SYNC ||
         GetSyncType() == SyncType::GUARD_DS_SYNC) &&
        ds.second == m_mediator.m_selfPeer) {
      ds.second = Peer();
    }
    LOG_GENERAL(INFO, "[" << PAD(i++, 3, ' ') << "] " << ds.second);
  }

  if (m_mediator.m_blocklinkchain.GetBuiltDSComm().size() != dsNodes.size()) {
    LOG_GENERAL(
        WARNING, "Size of "
                     << m_mediator.m_blocklinkchain.GetBuiltDSComm().size()
                     << " " << dsNodes.size() << " does not match");
    return false;
  }

  bool isVerif = true;

  for (i = 0; i < m_mediator.m_blocklinkchain.GetBuiltDSComm().size(); i++) {
    if (!(dsNodes.at(i).first ==
          m_mediator.m_blocklinkchain.GetBuiltDSComm().at(i).first)) {
      LOG_GENERAL(WARNING, "Mis-match of ds comm at index " << i);
      isVerif = false;
      break;
    }
  }

  if (isVerif) {
    LOG_GENERAL(INFO, "[DSINFOVERIF] Success");
  }

  lock_guard<mutex> g(m_mediator.m_mutexDSCommittee);
  *m_mediator.m_DSCommittee = move(dsNodes);

  // Add ds guard to exclude list for lookup at bootstrap
  Guard::GetInstance().AddDSGuardToBlacklistExcludeList(
      *m_mediator.m_DSCommittee);

  //    Data::GetInstance().SetDSPeers(dsPeers);
  //#endif // IS_LOOKUP_NODE

  if ((!LOOKUP_NODE_MODE && m_dsInfoWaitingNotifying &&
       (m_mediator.m_currentEpochNum % NUM_FINAL_BLOCK_PER_POW == 0)) ||
      (LOOKUP_NODE_MODE && m_syncType == SyncType::NEW_LOOKUP_SYNC &&
       m_dsInfoWaitingNotifying)) {
    LOG_EPOCH(
        INFO, m_mediator.m_currentEpochNum,
        "Notifying ProcessSetStateFromSeed that DSInfo has been received");
    unique_lock<mutex> lock(m_mutexDSInfoUpdation);
    m_fetchedDSInfo = true;
  }
  cv_dsInfoUpdate.notify_all();
  return true;
}

bool Lookup::ProcessSetDSBlockFromSeed(const bytes& message,
                                       unsigned int offset,
                                       [[gnu::unused]] const Peer& from) {
  // #ifndef IS_LOOKUP_NODE TODO: uncomment later

  LOG_MARKER();

  lock(m_mutexSetDSBlockFromSeed, m_mutexCheckDirBlocks);

  unique_lock<mutex> lock(m_mutexSetDSBlockFromSeed, adopt_lock);
  lock_guard<mutex> g(m_mutexCheckDirBlocks, adopt_lock);

  uint64_t lowBlockNum;
  uint64_t highBlockNum;
  PubKey lookupPubKey;
  std::vector<DSBlock> dsBlocks;
  if (!Messenger::GetLookupSetDSBlockFromSeed(
          message, offset, lowBlockNum, highBlockNum, lookupPubKey, dsBlocks)) {
    LOG_EPOCH(WARNING, m_mediator.m_currentEpochNum,
              "Messenger::SetLookupGetDSBlockFromSeed failed.");
    return false;
  }

  if (!VerifySenderNode(GetSeedNodes(), lookupPubKey)) {
    LOG_EPOCH(WARNING, m_mediator.m_currentEpochNum,
              "The message sender pubkey: "
                  << lookupPubKey << " is not in my lookup node list.");
    return false;
  }

  uint64_t latestSynBlockNum =
      m_mediator.m_dsBlockChain.GetLastBlock().GetHeader().GetBlockNum() + 1;

  if (latestSynBlockNum > highBlockNum) {
    // TODO: We should get blocks from n nodes.
    LOG_EPOCH(INFO, m_mediator.m_currentEpochNum,
              "I already have the block. latestSynBlockNum="
                  << latestSynBlockNum << " highBlockNum=" << highBlockNum);
  } else {
    if (AlreadyJoinedNetwork()) {
      m_fetchedLatestDSBlock = true;
      cv_latestDSBlock.notify_all();
      return true;
    }

    // only process DS block for lookup nodes, otherwise for normal node
    // it's purpose is just for indication if new DS block is mined or not
    if (LOOKUP_NODE_MODE) {
      vector<boost::variant<DSBlock, VCBlock, FallbackBlockWShardingStructure>>
          dirBlocks;
      for (const auto& dsblock : dsBlocks) {
        if (dsblock.GetHeader().GetBlockNum() < latestSynBlockNum) {
          // skip as already I have them
          continue;
        }
        dirBlocks.emplace_back(dsblock);
      }
      if (m_mediator.m_blocklinkchain.GetBuiltDSComm().size() == 0) {
        LOG_GENERAL(WARNING, "Initial DS comm size 0, it is unset")
        return true;
      }
      uint64_t dsblocknumbefore =
          m_mediator.m_dsBlockChain.GetLastBlock().GetHeader().GetBlockNum();
      uint64_t index_num = m_mediator.m_blocklinkchain.GetLatestIndex() + 1;

      DequeOfNode newDScomm;
      if (!m_mediator.m_validator->CheckDirBlocks(
              dirBlocks, m_mediator.m_blocklinkchain.GetBuiltDSComm(),
              index_num, newDScomm)) {
        LOG_GENERAL(WARNING, "Could not verify all DS blocks");
      }
      m_mediator.m_blocklinkchain.SetBuiltDSComm(newDScomm);
      uint64_t dsblocknumafter =
          m_mediator.m_dsBlockChain.GetLastBlock().GetHeader().GetBlockNum();

      LOG_GENERAL(INFO, "DS epoch before" << dsblocknumbefore + 1
                                          << " DS epoch now "
                                          << dsblocknumafter + 1);

      if (dsblocknumbefore < dsblocknumafter) {
        if (m_syncType == SyncType::DS_SYNC ||
            m_syncType == SyncType::LOOKUP_SYNC) {
          if (!m_isFirstLoop) {
            m_currDSExpired = true;
          } else {
            m_isFirstLoop = false;
          }
        }
        m_mediator.UpdateDSBlockRand();
      }
    }
  }

  return true;
}

bool Lookup::ProcessSetTxBlockFromSeed(const bytes& message,
                                       unsigned int offset, const Peer& from) {
  //#ifndef IS_LOOKUP_NODE
  LOG_MARKER();

  if (AlreadyJoinedNetwork()) {
    cv_setTxBlockFromSeed.notify_all();
    return true;
  }

  unique_lock<mutex> lock(m_mutexSetTxBlockFromSeed);

  uint64_t lowBlockNum = 0;
  uint64_t highBlockNum = 0;
  std::vector<TxBlock> txBlocks;
  PubKey lookupPubKey;

  if (!Messenger::GetLookupSetTxBlockFromSeed(
          message, offset, lowBlockNum, highBlockNum, lookupPubKey, txBlocks)) {
    LOG_EPOCH(WARNING, m_mediator.m_currentEpochNum,
              "Messenger::GetLookupSetTxBlockFromSeed failed.");
    return false;
  }

  if (!VerifySenderNode(GetSeedNodes(), lookupPubKey)) {
    LOG_EPOCH(WARNING, m_mediator.m_currentEpochNum,
              "The message sender pubkey: "
                  << lookupPubKey << " is not in my lookup node list.");
    return false;
  }

  LOG_EPOCH(INFO, m_mediator.m_currentEpochNum,
            "ProcessSetTxBlockFromSeed sent by " << from << " for blocks "
                                                 << lowBlockNum << " to "
                                                 << highBlockNum);

  // Update GetWork Server info for new nodes not in shards
  if (GETWORK_SERVER_MINE) {
    // roughly calc how many seconds to next PoW
    auto cur_block = std::max(lowBlockNum, highBlockNum);
    auto num_block =
        NUM_FINAL_BLOCK_PER_POW - (cur_block % NUM_FINAL_BLOCK_PER_POW);
    num_block = num_block % NUM_FINAL_BLOCK_PER_POW;
    auto now = std::chrono::system_clock::now();
    auto wait_seconds = chrono::seconds(
        ((TX_DISTRIBUTE_TIME_IN_MS + ANNOUNCEMENT_DELAY_IN_MS) / 1000) *
        num_block);

    GetWorkServer::GetInstance().SetNextPoWTime(now + wait_seconds);
  }

  if (lowBlockNum > highBlockNum) {
    LOG_GENERAL(
        WARNING,
        "The lowBlockNum is higher than highblocknum, maybe DS epoch ongoing");
    cv_setTxBlockFromSeed.notify_all();
    return false;
  }

  if (txBlocks.empty()) {
    LOG_GENERAL(WARNING, "No block actually sent");
    cv_setTxBlockFromSeed.notify_all();
    return false;
  }

  uint64_t latestSynBlockNum =
      m_mediator.m_txBlockChain.GetLastBlock().GetHeader().GetBlockNum() + 1;

  if (latestSynBlockNum > highBlockNum) {
    // TODO: We should get blocks from n nodes.
    LOG_EPOCH(INFO, m_mediator.m_currentEpochNum,
              "I already have the block. latestSynBlockNum="
                  << latestSynBlockNum << " highBlockNum=" << highBlockNum);
    return false;
  } else {
    auto res = m_mediator.m_validator->CheckTxBlocks(
        txBlocks, m_mediator.m_blocklinkchain.GetBuiltDSComm(),
        m_mediator.m_blocklinkchain.GetLatestBlockLink());
    switch (res) {
      case ValidatorBase::TxBlockValidationMsg::VALID:
#ifdef SJ_TEST_SJ_TXNBLKS_PROCESS_SLOW
        if (LOOKUP_NODE_MODE && ARCHIVAL_LOOKUP) {
          LOG_GENERAL(INFO,
                      "Processing txnblks recvd from lookup is slow "
                      "(SJ_TEST_SJ_TXNBLKS_PROCESS_SLOW)");
          this_thread::sleep_for(chrono::seconds(10));
        }
#endif  // SJ_TEST_SJ_TXNBLKS_PROCESS_SLOW
        CommitTxBlocks(txBlocks);
        break;
      case ValidatorBase::TxBlockValidationMsg::INVALID:
        LOG_GENERAL(INFO, "[TxBlockVerif]"
                              << "Invalid blocks");
        break;
      case ValidatorBase::TxBlockValidationMsg::STALEDSINFO:
        LOG_GENERAL(INFO, "[TxBlockVerif]"
                              << "Saved to buffer");
        m_txBlockBuffer.clear();
        for (const auto& txBlock : txBlocks) {
          m_txBlockBuffer.emplace_back(txBlock);
        }
        break;
      default:;
    }
  }

  return true;
}

bool Lookup::GetDSInfo() {
  LOG_MARKER();
  m_dsInfoWaitingNotifying = true;

  GetDSInfoFromSeedNodes();

  {
    unique_lock<mutex> lock(m_mutexDSInfoUpdation);
    while (!m_fetchedDSInfo) {
      LOG_EPOCH(INFO, m_mediator.m_currentEpochNum, "Waiting for DSInfo");

      if (cv_dsInfoUpdate.wait_for(lock,
                                   chrono::seconds(NEW_NODE_SYNC_INTERVAL)) ==
          std::cv_status::timeout) {
        // timed out
        LOG_EPOCH(INFO, m_mediator.m_currentEpochNum,
                  "Timed out waiting for DSInfo");
        m_dsInfoWaitingNotifying = false;
        return false;
      }
      LOG_EPOCH(INFO, m_mediator.m_currentEpochNum,
                "Get ProcessDsInfo Notified");
      m_dsInfoWaitingNotifying = false;
    }
    m_fetchedDSInfo = false;
  }
  return true;
}

void Lookup::PrepareForStartPow() {
  LOG_MARKER();

  LOG_EPOCH(INFO, m_mediator.m_currentEpochNum,
            "At new DS epoch now, already have state. Getting ready to "
            "know for pow");

  if (!GetDSInfo()) {
    return;
  }

  LOG_EPOCH(INFO, m_mediator.m_currentEpochNum,
            "DSInfo received -> Ask lookup to let me know when to "
            "start PoW");

  // Ask lookup to inform me when it's time to do PoW
  bytes getpowsubmission_message = {MessageType::LOOKUP,
                                    LookupInstructionType::GETSTARTPOWFROMSEED};

  if (!Messenger::SetLookupGetStartPoWFromSeed(
          getpowsubmission_message, MessageOffset::BODY,
          m_mediator.m_selfPeer.m_listenPortHost,
          m_mediator.m_dsBlockChain.GetLastBlock().GetHeader().GetBlockNum(),
          m_mediator.m_selfKey)) {
    LOG_EPOCH(WARNING, m_mediator.m_currentEpochNum,
              "Messenger::SetLookupGetStartPoWFromSeed failed.");
    return;
  }

  m_mediator.m_lookup->SendMessageToRandomSeedNode(getpowsubmission_message);
}

void Lookup::CommitTxBlocks(const vector<TxBlock>& txBlocks) {
  LOG_GENERAL(INFO, "[TxBlockVerif]"
                        << "Success");
  uint64_t lowBlockNum = txBlocks.front().GetHeader().GetBlockNum();
  uint64_t highBlockNum = txBlocks.back().GetHeader().GetBlockNum();
  bool placeholder = false;
  if (m_syncType != SyncType::RECOVERY_ALL_SYNC) {
    unsigned int retry = 1;
    while (retry <= RETRY_GETSTATEDELTAS_COUNT) {
      // Get the state-delta for all txBlocks from random lookup nodes
      GetStateDeltasFromSeedNodes(lowBlockNum, highBlockNum);
      std::unique_lock<std::mutex> cv_lk(m_mutexSetStateDeltasFromSeed);
      if (cv_setStateDeltasFromSeed.wait_for(
              cv_lk, std::chrono::seconds(GETSTATEDELTAS_TIMEOUT_IN_SECONDS)) ==
          std::cv_status::timeout) {
        LOG_GENERAL(
            WARNING,
            "[Retry: " << retry
                       << "] Didn't receive statedeltas! Will try again");
        retry++;
      } else {
        break;
      }
    }
    if (retry > RETRY_GETSTATEDELTAS_COUNT) {
      LOG_GENERAL(WARNING, "Failed to receive state-deltas for txBlks: "
                               << lowBlockNum << "-" << highBlockNum);
      cv_setTxBlockFromSeed.notify_all();
      cv_waitJoined.notify_all();
      return;
    }

    // Check StateRootHash and One in last TxBlk
    if (m_prevStateRootHashTemp !=
        txBlocks.back().GetHeader().GetStateRootHash()) {
      LOG_CHECK_FAIL("State root hash",
                     txBlocks.back().GetHeader().GetStateRootHash(),
                     m_prevStateRootHashTemp);
      return;
    }
  }

  for (const auto& txBlock : txBlocks) {
    LOG_EPOCH(INFO, m_mediator.m_currentEpochNum, txBlock);

    m_mediator.m_node->AddBlock(txBlock);
    // Store Tx Block to disk
    bytes serializedTxBlock;
    txBlock.Serialize(serializedTxBlock, 0);

    if (!BlockStorage::GetBlockStorage().PutTxBlock(
            txBlock.GetHeader().GetBlockNum(), serializedTxBlock)) {
      LOG_GENERAL(WARNING, "BlockStorage::PutTxBlock failed " << txBlock);
      return;
    }
    if ((LOOKUP_NODE_MODE && ARCHIVAL_LOOKUP &&
         m_syncType == SyncType::NEW_LOOKUP_SYNC) ||
        (LOOKUP_NODE_MODE && !ARCHIVAL_LOOKUP &&
         m_syncType == SyncType::LOOKUP_SYNC)) {
      m_mediator.m_node->LoadUnavailableMicroBlockHashes(
          txBlock, placeholder, true /*skip shardid check*/);
    }
  }

  m_mediator.m_currentEpochNum =
      m_mediator.m_txBlockChain.GetLastBlock().GetHeader().GetBlockNum();
  // To trigger m_isVacuousEpoch calculation
  m_mediator.IncreaseEpochNum();

  if ((LOOKUP_NODE_MODE && ARCHIVAL_LOOKUP &&
       m_syncType == SyncType::NEW_LOOKUP_SYNC) ||
      (LOOKUP_NODE_MODE && !ARCHIVAL_LOOKUP &&
       m_syncType == SyncType::LOOKUP_SYNC)) {
    m_mediator.m_node->CommitMBnForwardedTransactionBuffer();
    // Additional safe-guard mechanism, if have not received the MBNdFWDTXNS at
    // all for last few txBlks.
    FindMissingMBsForLastNTxBlks(LAST_N_TXBLKS_TOCHECK_FOR_MISSINGMBS);
    CheckAndFetchUnavailableMBs(false);
  }

  m_mediator.m_consensusID =
      m_mediator.m_currentEpochNum % NUM_FINAL_BLOCK_PER_POW;

  m_mediator.UpdateTxBlockRand();

  if ((m_mediator.m_currentEpochNum % NUM_FINAL_BLOCK_PER_POW == 0) &&
      (m_syncType != SyncType::NEW_LOOKUP_SYNC)) {
    if (m_syncType == SyncType::RECOVERY_ALL_SYNC) {
      LOG_EPOCH(
          INFO, m_mediator.m_currentEpochNum,
          "New node - At new DS epoch now, try getting state from lookup");
      GetStateFromSeedNodes();
<<<<<<< HEAD
=======
    } else if (m_syncType == SyncType::LOOKUP_SYNC) {
      LOG_EPOCH(INFO, m_mediator.m_currentEpochNum,
                "Lookup node - Join back to network now.");

      if (!m_currDSExpired) {
        if (FinishRejoinAsLookup()) {
          SetSyncType(SyncType::NO_SYNC);

          if (m_lookupServer->StartListening()) {
            LOG_GENERAL(INFO, "API Server started to listen again");
          } else {
            LOG_GENERAL(WARNING, "API Server couldn't start");
          }
        }
      }

      m_currDSExpired = false;
>>>>>>> 856ad12c
    } else if (m_syncType == SyncType::NEW_SYNC ||
               m_syncType == SyncType::NORMAL_SYNC) {
      PrepareForStartPow();
    } else if (m_syncType == SyncType::DS_SYNC ||
               m_syncType == SyncType::GUARD_DS_SYNC) {
      if (!m_currDSExpired &&
          m_mediator.m_dsBlockChain.GetLastBlock().GetHeader().GetEpochNum() <
              m_mediator.m_currentEpochNum) {
        m_isFirstLoop = true;
        SetSyncType(SyncType::NO_SYNC);
        m_mediator.m_ds->FinishRejoinAsDS();
      }
      m_currDSExpired = false;
    }
  } else if (m_syncType == LOOKUP_SYNC ||
             m_syncType == SyncType::NEW_LOOKUP_SYNC) {
    LOG_EPOCH(
        INFO, m_mediator.m_currentEpochNum,
        "Lookup / New lookup node - Already should have latest state by now.");
    if (GetDSInfo()) {
      if (!m_currDSExpired) {
        if ((!ARCHIVAL_LOOKUP && FinishRejoinAsLookup()) || ARCHIVAL_LOOKUP) {
          SetSyncType(SyncType::NO_SYNC);
        }
        m_isFirstLoop = true;

        if (m_lookupServer->StartListening()) {
          LOG_GENERAL(INFO, "API Server started to listen again");
        } else {
          LOG_GENERAL(WARNING, "API Server couldn't start");
        }
      }
      m_currDSExpired = false;
    }
  }

  cv_setTxBlockFromSeed.notify_all();
  cv_waitJoined.notify_all();
}

void Lookup::FindMissingMBsForLastNTxBlks(const uint32_t& num) {
  LOG_MARKER();
  uint64_t upperLimit =
      m_mediator.m_txBlockChain.GetLastBlock().GetHeader().GetBlockNum();
  uint64_t lowerLimit = 1;

  if (upperLimit > num) {
    lowerLimit = upperLimit - num + 1;
  }

  for (auto& i = lowerLimit; i <= upperLimit; i++) {
    TxBlock b = m_mediator.m_txBlockChain.GetBlock(i);
    auto mbsinfo = b.GetMicroBlockInfos();
    for (const auto& info : mbsinfo) {
      MicroBlockSharedPtr mbptr;
      if (!BlockStorage::GetBlockStorage().CheckMicroBlock(
              info.m_microBlockHash) &&
          info.m_txnRootHash != TxnHash()) {
        lock_guard<mutex> g(m_mediator.m_node->m_mutexUnavailableMicroBlocks);
        auto& mbs = m_mediator.m_node->GetUnavailableMicroBlocks()[i];
        if (std::find_if(mbs.begin(), mbs.end(),
                         [info](const std::pair<BlockHash, TxnHash>& e) {
                           return e.first == info.m_microBlockHash;
                         }) == mbs.end()) {
          mbs.push_back({info.m_microBlockHash, info.m_txnRootHash});
          LOG_GENERAL(INFO, "Add unavailable block [MbBlockHash] "
                                << info.m_microBlockHash << " [TxnRootHash] "
                                << info.m_txnRootHash << " shardID "
                                << info.m_shardId);
        }
      }
    }
  }
}

const vector<Transaction>& Lookup::GetTxnFromShardMap(uint32_t index) {
  return m_txnShardMap[index];
}

bool Lookup::ProcessSetStateDeltaFromSeed(const bytes& message,
                                          unsigned int offset,
                                          const Peer& from) {
  LOG_MARKER();

  if (AlreadyJoinedNetwork()) {
    cv_setStateDeltaFromSeed.notify_all();
    return true;
  }

  unique_lock<mutex> lock(m_mutexSetStateDeltaFromSeed);

  uint64_t blockNum = 0;
  bytes stateDelta;
  PubKey lookupPubKey;

  if (!Messenger::GetLookupSetStateDeltaFromSeed(message, offset, blockNum,
                                                 lookupPubKey, stateDelta)) {
    LOG_EPOCH(WARNING, m_mediator.m_currentEpochNum,
              "Messenger::GetLookupSetStateDeltaFromSeed failed.");
    return false;
  }

  if (!VerifySenderNode(GetSeedNodes(), lookupPubKey)) {
    LOG_EPOCH(WARNING, m_mediator.m_currentEpochNum,
              "The message sender pubkey: "
                  << lookupPubKey << " is not in my lookup node list.");
    return false;
  }

  LOG_EPOCH(INFO, m_mediator.m_currentEpochNum,
            "ProcessSetStateDeltaFromSeed sent by " << from << " for block "
                                                    << blockNum);

  if (!m_skipAddStateDeltaToAccountStore &&
      !AccountStore::GetInstance().DeserializeDelta(stateDelta, 0)) {
    LOG_GENERAL(WARNING, "AccountStore::GetInstance().DeserializeDelta failed");
    return false;
  }

  BlockStorage::GetBlockStorage().PutStateDelta(blockNum, stateDelta);

  m_mediator.m_ds->SaveCoinbase(
      m_mediator.m_txBlockChain.GetLastBlock().GetB1(),
      m_mediator.m_txBlockChain.GetLastBlock().GetB2(),
      CoinbaseReward::FINALBLOCK_REWARD, m_mediator.m_currentEpochNum);
  cv_setStateDeltaFromSeed.notify_all();
  return true;
}

bool Lookup::ProcessSetStateDeltasFromSeed(const bytes& message,
                                           unsigned int offset,
                                           const Peer& from) {
  LOG_MARKER();

  if (AlreadyJoinedNetwork()) {
    cv_setStateDeltasFromSeed.notify_all();
    return true;
  }

  unique_lock<mutex> lock(m_mutexSetStateDeltasFromSeed);

  uint64_t lowBlockNum = 0;
  uint64_t highBlockNum = 0;
  vector<bytes> stateDeltas;
  PubKey lookupPubKey;

  if (!Messenger::GetLookupSetStateDeltasFromSeed(message, offset, lowBlockNum,
                                                  highBlockNum, lookupPubKey,
                                                  stateDeltas)) {
    LOG_EPOCH(WARNING, m_mediator.m_currentEpochNum,
              "Messenger::GetLookupSetStateDeltasFromSeed failed.");
    return false;
  }

  if (!VerifySenderNode(GetSeedNodes(), lookupPubKey)) {
    LOG_EPOCH(WARNING, m_mediator.m_currentEpochNum,
              "The message sender pubkey: "
                  << lookupPubKey << " is not in my lookup node list.");
    return false;
  }

  LOG_EPOCH(INFO, m_mediator.m_currentEpochNum,
            "ProcessSetStateDeltasFromSeed sent by "
                << from << " for blocks: " << lowBlockNum << " to "
                << highBlockNum);

  if (stateDeltas.size() != (highBlockNum - lowBlockNum + 1)) {
    LOG_GENERAL(WARNING,
                "StateDeltas recvd:" << stateDeltas.size() << " , Expected: "
                                     << highBlockNum - lowBlockNum + 1);
    return false;
  }

  int txBlkNum = lowBlockNum;
  bytes tmp;
  for (const auto& delta : stateDeltas) {
    // TBD - To verify state delta hash against one from TxBlk.
    // But not crucial right now since we do verify sender i.e lookup and
    // trust it.

    if (!BlockStorage::GetBlockStorage().GetStateDelta(txBlkNum, tmp)) {
      if (!AccountStore::GetInstance().DeserializeDelta(delta, 0)) {
        LOG_GENERAL(WARNING,
                    "AccountStore::GetInstance().DeserializeDelta failed");
        return false;
      }
      if (!BlockStorage::GetBlockStorage().PutStateDelta(txBlkNum, delta)) {
        LOG_GENERAL(WARNING, "BlockStorage::PutStateDelta failed");
        return false;
      }
      m_prevStateRootHashTemp = AccountStore::GetInstance().GetStateRootHash();
    }
    if ((txBlkNum + 1) % NUM_FINAL_BLOCK_PER_POW == 0) {
      if (ENABLE_REPOPULATE && ((txBlkNum + 1) % (NUM_FINAL_BLOCK_PER_POW *
                                                  REPOPULATE_STATE_PER_N_DS) ==
                                REPOPULATE_STATE_IN_DS)) {
        if (!AccountStore::GetInstance().MoveUpdatesToDisk(true)) {
          LOG_GENERAL(WARNING, "AccountStore::MoveUpdatesToDisk(true) failed");
          return false;
        }
      } else if (txBlkNum + NUM_FINAL_BLOCK_PER_POW > highBlockNum) {
        if (!AccountStore::GetInstance().MoveUpdatesToDisk(false)) {
          LOG_GENERAL(WARNING, "AccountStore::MoveUpdatesToDisk(false) failed");
          return false;
        }
      }
    }
    txBlkNum++;
  }

  cv_setStateDeltasFromSeed.notify_all();
  return true;
}

bool Lookup::ProcessSetStateFromSeed(const bytes& message, unsigned int offset,
                                     [[gnu::unused]] const Peer& from) {
  LOG_MARKER();

  if (AlreadyJoinedNetwork()) {
    return true;
  }

  unique_lock<mutex> lock(m_mutexSetState);
  PubKey lookupPubKey;
  bytes accountStoreBytes;
  if (!Messenger::GetLookupSetStateFromSeed(message, offset, lookupPubKey,
                                            accountStoreBytes)) {
    LOG_EPOCH(WARNING, m_mediator.m_currentEpochNum,
              "Messenger::GetLookupSetStateFromSeed failed.");
    return false;
  }

  if (!VerifySenderNode(GetSeedNodes(), lookupPubKey)) {
    LOG_EPOCH(WARNING, m_mediator.m_currentEpochNum,
              "The message sender pubkey: "
                  << lookupPubKey << " is not in my lookup node list.");
    return false;
  }

  if (!AccountStore::GetInstance().Deserialize(accountStoreBytes, 0)) {
    LOG_GENERAL(WARNING, "Deserialize AccountStore Failed");
    return false;
  }

  if (!LOOKUP_NODE_MODE) {
    if (m_syncType == SyncType::NEW_SYNC ||
        m_syncType == SyncType::NORMAL_SYNC) {
      m_dsInfoWaitingNotifying = true;

      GetDSInfoFromSeedNodes();

      {
        unique_lock<mutex> lock(m_mutexDSInfoUpdation);
        while (!m_fetchedDSInfo) {
          LOG_EPOCH(INFO, m_mediator.m_currentEpochNum, "Waiting for DSInfo");

          if (cv_dsInfoUpdate.wait_for(
                  lock, chrono::seconds(NEW_NODE_SYNC_INTERVAL)) ==
              std::cv_status::timeout) {
            // timed out
            LOG_EPOCH(INFO, m_mediator.m_currentEpochNum,
                      "Timed out waiting for DSInfo");
            m_dsInfoWaitingNotifying = false;
            return false;
          }
          LOG_EPOCH(INFO, m_mediator.m_currentEpochNum,
                    "Get ProcessDsInfo Notified");
          m_dsInfoWaitingNotifying = false;
        }
        m_fetchedDSInfo = false;
      }

      LOG_EPOCH(INFO, m_mediator.m_currentEpochNum,
                "DSInfo received -> Ask lookup to let me know when to "
                "start PoW");

      // Ask lookup to inform me when it's time to do PoW
      bytes getpowsubmission_message = {
          MessageType::LOOKUP, LookupInstructionType::GETSTARTPOWFROMSEED};

      if (!Messenger::SetLookupGetStartPoWFromSeed(
              getpowsubmission_message, MessageOffset::BODY,
              m_mediator.m_selfPeer.m_listenPortHost,
              m_mediator.m_dsBlockChain.GetLastBlock()
                  .GetHeader()
                  .GetBlockNum(),
              m_mediator.m_selfKey)) {
        LOG_EPOCH(WARNING, m_mediator.m_currentEpochNum,
                  "Messenger::SetLookupGetStartPoWFromSeed failed.");
        return false;
      }

      m_mediator.m_lookup->SendMessageToRandomSeedNode(
          getpowsubmission_message);
    } else if (m_syncType == SyncType::DS_SYNC ||
               m_syncType == SyncType::GUARD_DS_SYNC) {
      if (!m_currDSExpired &&
          m_mediator.m_dsBlockChain.GetLastBlock().GetHeader().GetEpochNum() <
              m_mediator.m_currentEpochNum) {
        m_isFirstLoop = true;
        SetSyncType(SyncType::NO_SYNC);
        m_mediator.m_ds->FinishRejoinAsDS();
      }

      m_currDSExpired = false;
    }
  } else if (m_syncType == SyncType::LOOKUP_SYNC) {
    if (!m_currDSExpired) {
      if (FinishRejoinAsLookup()) {
        SetSyncType(SyncType::NO_SYNC);

        if (m_lookupServer->StartListening()) {
          LOG_GENERAL(INFO, "API Server started to listen again");
        } else {
          LOG_GENERAL(WARNING, "API Server couldn't start");
        }
      }
    }
    m_currDSExpired = false;
  } else if (LOOKUP_NODE_MODE && m_syncType == SyncType::NEW_LOOKUP_SYNC) {
    m_dsInfoWaitingNotifying = true;

    GetDSInfoFromSeedNodes();

    {
      unique_lock<mutex> lock(m_mutexDSInfoUpdation);
      while (!m_fetchedDSInfo) {
        LOG_EPOCH(INFO, m_mediator.m_currentEpochNum, "Waiting for DSInfo");

        if (cv_dsInfoUpdate.wait_for(lock,
                                     chrono::seconds(NEW_NODE_SYNC_INTERVAL)) ==
            std::cv_status::timeout) {
          // timed out
          LOG_EPOCH(INFO, m_mediator.m_currentEpochNum,
                    "Timed out waiting for DSInfo");
          m_dsInfoWaitingNotifying = false;
          return false;
        }
        LOG_EPOCH(INFO, m_mediator.m_currentEpochNum,
                  "Get ProcessDsInfo Notified");
        m_dsInfoWaitingNotifying = false;
      }
      m_fetchedDSInfo = false;
    }

    if (!m_currDSExpired) {
      SetSyncType(SyncType::NO_SYNC);
      m_isFirstLoop = true;

      if (m_lookupServer->StartListening()) {
        LOG_GENERAL(INFO, "API Server started to listen again");
      } else {
        LOG_GENERAL(WARNING, "API Server couldn't start");
      }
    }
    m_currDSExpired = false;
  }

  return true;
}

bool Lookup::ProcessGetTxnsFromLookup([[gnu::unused]] const bytes& message,
                                      [[gnu::unused]] unsigned int offset,
                                      [[gnu::unused]] const Peer& from) {
  LOG_MARKER();

  if (!LOOKUP_NODE_MODE) {
    LOG_GENERAL(WARNING,
                "Function not expected to be called from non-lookup node");
    return false;
  }

  // verify if sender is from whitelisted list
  uint128_t ipAddr = from.m_ipAddress;
  if (!Blacklist::GetInstance().IsWhitelistedIP(ipAddr)) {
    LOG_GENERAL(WARNING,
                "Requesting IP : "
                    << ipAddr
                    << " is not in whitelisted IP list. Ignore the request");
    return false;
  }

  vector<TxnHash> txnhashes;
  BlockHash mbHash;
  uint32_t portNo = 0;
  if (!Messenger::GetLookupGetTxnsFromLookup(message, offset, mbHash, txnhashes,
                                             portNo)) {
    LOG_GENERAL(WARNING, "Failed to Process");
    return false;
  }

  auto requestedNum = txnhashes.size();
  if (requestedNum == 0) {
    LOG_GENERAL(INFO, "No txn requested");
    return true;
  }

  if (requestedNum > MICROBLOCK_GAS_LIMIT) {
    LOG_GENERAL(WARNING, "No microblock can have more than "
                             << MICROBLOCK_GAS_LIMIT
                             << " missing txns. Looks suspicious so will "
                                "ignore the message and blacklist sender");
    Blacklist::GetInstance().Add(from.GetIpAddress());
    return false;
  }

  MicroBlockSharedPtr mbptr;
  if (BlockStorage::GetBlockStorage().GetMicroBlock(mbHash, mbptr)) {
    if (mbptr->GetHeader().GetNumTxs() != requestedNum) {
      LOG_GENERAL(WARNING, "Num of requested txnhashes "
                               << requestedNum
                               << " does not match local storage count "
                               << mbptr->GetTranHashes().size());
      return false;
    }
  } else {
    LOG_GENERAL(WARNING,
                "Microblock (" << mbHash << ") does not exist locally");
    return false;
  }

  LOG_GENERAL(INFO, "Num of requested txnhashes = " << requestedNum);

  vector<TransactionWithReceipt> txns;
  for (const auto& txnhash : txnhashes) {
    shared_ptr<TransactionWithReceipt> txnptr;
    if (!BlockStorage::GetBlockStorage().GetTxBody(txnhash, txnptr)) {
      LOG_GENERAL(WARNING, "Could not find " << txnhash);
      // TBD - may be want to blacklist.
      continue;
    }
    txns.emplace_back(*txnptr);
  }

  LOG_GENERAL(INFO, "Num of txnhashes found locally = " << txns.size());

  Peer requestingNode(ipAddr, portNo);

  bytes setTxnMsg = {MessageType::LOOKUP,
                     LookupInstructionType::SETTXNFROMLOOKUP};

  if (!Messenger::SetLookupSetTxnsFromLookup(
          setTxnMsg, MessageOffset::BODY, m_mediator.m_selfKey, mbHash, txns)) {
    LOG_GENERAL(WARNING, "Unable to Process");
    return false;
  }

  P2PComm::GetInstance().SendMessage(requestingNode, setTxnMsg);
  return true;
}

// Ex archival code
bool Lookup::ProcessSetTxnsFromLookup([[gnu::unused]] const bytes& message,
                                      [[gnu::unused]] unsigned int offset,
                                      [[gnu::unused]] const Peer& from) {
  LOG_MARKER();

  BlockHash mbHash;
  vector<TransactionWithReceipt> txns;
  PubKey lookupPubKey;

  if (!Messenger::GetLookupSetTxnsFromLookup(message, offset, lookupPubKey,
                                             mbHash, txns)) {
    LOG_GENERAL(WARNING, "Failed to Process");
    return false;
  }

  if (!VerifySenderNode(GetLookupNodes(), lookupPubKey)) {
    LOG_EPOCH(WARNING, m_mediator.m_currentEpochNum,
              "The message sender pubkey: "
                  << lookupPubKey << " is not in my lookup node list.");
    return false;
  }

  LOG_GENERAL(INFO,
              "Received " << txns.size() << " txns for microblock :" << mbHash);

  for (const auto& txn : txns) {
    bytes serializedTxBody;
    txn.Serialize(serializedTxBody, 0);

    if (!BlockStorage::GetBlockStorage().PutTxBody(
            txn.GetTransaction().GetTranID(), serializedTxBody)) {
      LOG_GENERAL(WARNING, "BlockStorage::PutTxBody failed "
                               << txn.GetTransaction().GetTranID());
      continue;  // Transaction already existed locally. Move on so as to delete
                 // the entry from unavailable list
    }
  }

  // Delete the mb from unavailable list here
  std::lock_guard<mutex> lock(m_mediator.m_node->m_mutexUnavailableMicroBlocks);
  auto& unavailableMBs = m_mediator.m_node->GetUnavailableMicroBlocks();
  for (auto it = unavailableMBs.begin(); it != unavailableMBs.end();) {
    auto& mbsVec = it->second;
    auto origSiz = mbsVec.size();
    mbsVec.erase(
        std::remove_if(mbsVec.begin(), mbsVec.end(),
                       [mbHash](const std::pair<BlockHash, TxnHash>& e) {
                         return e.first == mbHash;
                       }),
        mbsVec.end());
    if (mbsVec.size() < origSiz) {
      LOG_GENERAL(
          INFO, "[TxBlk - "
                    << it->first
                    << "] Removed entry of unavailable microblock: " << mbHash);
    }
    if (mbsVec.size() == 0) {
      // Finally delete the entry for this final block
      LOG_GENERAL(INFO,
                  "Removed entry of unavailable microblocks list for TxBlk: "
                      << it->first);
      it = unavailableMBs.erase(it);
    } else {
      ++it;
    }
  }

  return true;
}

void Lookup::SendGetTxnFromLookup(const BlockHash& mbHash,
                                  const vector<TxnHash>& txnhashes) {
  LOG_MARKER();

  bytes msg = {MessageType::LOOKUP, LookupInstructionType::GETTXNFROMLOOKUP};

  if (txnhashes.size() == 0) {
    LOG_GENERAL(INFO, "No txn requested");
    return;
  }

  if (!Messenger::SetLookupGetTxnsFromLookup(
          msg, MessageOffset::BODY, mbHash, txnhashes,
          m_mediator.m_selfPeer.m_listenPortHost)) {
    LOG_GENERAL(WARNING, "Failed to process");
    return;
  }

  SendMessageToRandomLookupNode(msg);
}

bool Lookup::CheckStateRoot() {
  if (LOOKUP_NODE_MODE) {
    LOG_GENERAL(WARNING,
                "Lookup::CheckStateRoot not expected to be called from "
                "LookUp node.");
    return true;
  }

  StateHash stateRoot = AccountStore::GetInstance().GetStateRootHash();
  StateHash rootInFinalBlock =
      m_mediator.m_txBlockChain.GetLastBlock().GetHeader().GetStateRootHash();

  if (stateRoot == rootInFinalBlock) {
    LOG_GENERAL(INFO, "CheckStateRoot match");
    return true;
  } else {
    LOG_GENERAL(WARNING, "State root doesn't match. Calculated = "
                             << stateRoot << ". "
                             << "StoredInBlock = " << rootInFinalBlock);

    return false;
  }
}

bool Lookup::InitMining(uint32_t lookupIndex) {
  if (LOOKUP_NODE_MODE) {
    LOG_GENERAL(
        WARNING,
        "Lookup::InitMining not expected to be called from LookUp node.");
    return true;
  }

  LOG_MARKER();

  // General check
  if (m_mediator.m_currentEpochNum % NUM_FINAL_BLOCK_PER_POW != 0) {
    LOG_EPOCH(WARNING, m_mediator.m_currentEpochNum,
              "New DS epoch check failed");
    return false;
  }

  uint64_t curDsBlockNum =
      m_mediator.m_dsBlockChain.GetLastBlock().GetHeader().GetBlockNum();

  m_mediator.UpdateDSBlockRand();
  auto dsBlockRand = m_mediator.m_dsBlockRand;
  array<unsigned char, 32> txBlockRand{};

  // state root could be changed after repopulating states. so check is moved
  // before repopulating state in CommitTxBlocks. if (CheckStateRoot()) {
  // Attempt PoW
  m_startedPoW = true;
  // set the node as synced
  SetSyncType(NO_SYNC);
  dsBlockRand = m_mediator.m_dsBlockRand;
  txBlockRand = m_mediator.m_txBlockRand;

  m_mediator.m_node->SetState(Node::POW_SUBMISSION);
  POW::GetInstance().EthashConfigureClient(
      m_mediator.m_dsBlockChain.GetLastBlock().GetHeader().GetBlockNum() + 1,
      FULL_DATASET_MINE);

  LOG_EPOCH(INFO, m_mediator.m_currentEpochNum,
            "Starting PoW for new ds block number " << curDsBlockNum + 1);

  m_mediator.m_node->StartPoW(
      curDsBlockNum + 1,
      m_mediator.m_dsBlockChain.GetLastBlock().GetHeader().GetDSDifficulty(),
      m_mediator.m_dsBlockChain.GetLastBlock().GetHeader().GetDifficulty(),
      dsBlockRand, txBlockRand, lookupIndex);
  //} else {
  //  LOG_GENERAL(WARNING, "State root check failed");
  //  return false;
  //}

  uint64_t lastTxBlockNum =
      m_mediator.m_txBlockChain.GetLastBlock().GetHeader().GetBlockNum();

  unique_lock<mutex> lk(m_mutexCVJoined);
  cv_waitJoined.wait(lk);

  m_startedPoW = false;

  // It is new DS epoch now, clear the seed node from black list
  RemoveSeedNodesFromBlackList();

  if (m_mediator.m_txBlockChain.GetLastBlock().GetHeader().GetBlockNum() >
      lastTxBlockNum) {
    if (GetSyncType() != SyncType::NO_SYNC) {
      LOG_EPOCH(INFO, m_mediator.m_currentEpochNum,
                "Not yet connected to network");

      m_mediator.m_node->SetState(Node::SYNC);
    }
  } else {
    Guard::GetInstance().AddDSGuardToBlacklistExcludeList(
        *m_mediator.m_DSCommittee);
    LOG_EPOCH(INFO, m_mediator.m_currentEpochNum,
              "I have successfully join the network");
  }

  return true;
}

bool Lookup::ProcessSetLookupOffline(const bytes& message, unsigned int offset,
                                     const Peer& from) {
  LOG_MARKER();
  if (!LOOKUP_NODE_MODE) {
    LOG_GENERAL(WARNING,
                "Lookup::ProcessSetLookupOffline not expected to be called "
                "from other than the LookUp node.");
    return true;
  }

  uint8_t msgType = 0;
  uint32_t portNo = 0;
  PubKey lookuppubkey;
  if (!Messenger::GetLookupSetLookupOffline(message, offset, msgType, portNo,
                                            lookuppubkey)) {
    LOG_EPOCH(WARNING, m_mediator.m_currentEpochNum,
              "Messenger::GetLookupSetLookupOffline failed.");
    return false;
  }

  if ((unsigned char)msgType != LookupInstructionType::SETLOOKUPOFFLINE) {
    LOG_GENERAL(WARNING,
                "Current message does not belong to this instrunction handler. "
                "There might be replay attack.");
    return false;
  }

  uint128_t ipAddr = from.m_ipAddress;
  Peer requestingNode(ipAddr, portNo);

  {
    lock_guard<mutex> lock(m_mutexLookupNodes);
    auto iter = std::find_if(
        m_lookupNodes.begin(), m_lookupNodes.end(),
        [&lookuppubkey, &requestingNode](const PairOfNode& node) {
          return (node.first == lookuppubkey && node.second == requestingNode);
        });
    if (iter != m_lookupNodes.end()) {
      m_lookupNodesOffline.emplace_back(*iter);
      m_lookupNodes.erase(iter);
    } else {
      LOG_GENERAL(WARNING, "The Peer Info or pubkey is not in m_lookupNodes");
      return false;
    }
  }
  return true;
}

bool Lookup::ProcessSetLookupOnline(const bytes& message, unsigned int offset,
                                    const Peer& from) {
  LOG_MARKER();

  if (!LOOKUP_NODE_MODE) {
    LOG_GENERAL(WARNING,
                "Lookup::ProcessSetLookupOnline not expected to be called "
                "from other than the LookUp node.");
    return true;
  }

  uint8_t msgType = 0;
  uint32_t portNo = 0;
  PubKey lookupPubKey;
  if (!Messenger::GetLookupSetLookupOnline(message, offset, msgType, portNo,
                                           lookupPubKey)) {
    LOG_EPOCH(WARNING, m_mediator.m_currentEpochNum,
              "Messenger::GetLookupSetLookupOnline failed.");
    return false;
  }

  if ((unsigned char)msgType != LookupInstructionType::SETLOOKUPONLINE) {
    LOG_GENERAL(WARNING,
                "Current message does not belong to this instrunction handler. "
                "There might be replay attack.");
    return false;
  }

  uint128_t ipAddr = from.m_ipAddress;
  Peer requestingNode(ipAddr, portNo);

  {
    lock_guard<mutex> lock(m_mutexLookupNodes);
    auto iter = std::find_if(
        m_lookupNodesOffline.cbegin(), m_lookupNodesOffline.cend(),
        [&lookupPubKey, &requestingNode](const PairOfNode& node) {
          return (node.first == lookupPubKey && node.second == requestingNode);
        });
    if (iter != m_lookupNodesOffline.end()) {
      m_lookupNodes.emplace_back(*iter);
      m_lookupNodesOffline.erase(iter);
    } else {
      LOG_GENERAL(WARNING, "The Peer Info is not in m_lookupNodesOffline");
      return false;
    }
  }
  return true;
}

bool Lookup::ProcessGetOfflineLookups(const bytes& message, unsigned int offset,
                                      const Peer& from) {
  LOG_MARKER();
  if (!LOOKUP_NODE_MODE) {
    LOG_GENERAL(WARNING,
                "Lookup::ProcessGetOfflineLookups not expected to be "
                "called from other than the LookUp node.");
    return true;
  }

  uint32_t portNo = 0;

  if (!Messenger::GetLookupGetOfflineLookups(message, offset, portNo)) {
    LOG_EPOCH(WARNING, m_mediator.m_currentEpochNum,
              "Messenger::GetLookupGetOfflineLookups failed.");
    return false;
  }

  uint128_t ipAddr = from.m_ipAddress;
  Peer requestingNode(ipAddr, portNo);
  LOG_GENERAL(INFO, requestingNode);

  bytes offlineLookupsMessage = {MessageType::LOOKUP,
                                 LookupInstructionType::SETOFFLINELOOKUPS};

  {
    lock_guard<mutex> lock(m_mutexLookupNodes);
    VectorOfPeer lookupNodesOffline;
    for (const auto& pairPubKeyPeer : m_lookupNodesOffline)
      lookupNodesOffline.push_back(pairPubKeyPeer.second);

    if (!Messenger::SetLookupSetOfflineLookups(
            offlineLookupsMessage, MessageOffset::BODY, m_mediator.m_selfKey,
            lookupNodesOffline)) {
      LOG_EPOCH(WARNING, m_mediator.m_currentEpochNum,
                "Messenger::SetLookupSetOfflineLookups failed.");
      return false;
    }

    for (const auto& peer : m_lookupNodesOffline) {
      LOG_EPOCH(INFO, m_mediator.m_currentEpochNum,
                "IP:" << peer.second.GetPrintableIPAddress());
    }
  }

  P2PComm::GetInstance().SendMessage(requestingNode, offlineLookupsMessage);
  return true;
}

bool Lookup::ProcessSetOfflineLookups(const bytes& message, unsigned int offset,
                                      const Peer& from) {
  LOG_MARKER();

  if (LOOKUP_NODE_MODE) {
    LOG_GENERAL(WARNING,
                "Lookup::ProcessSetOfflineLookups not expected to be "
                "called from the LookUp node.");
    return true;
  }

  vector<Peer> nodes;
  PubKey lookupPubKey;

  if (!Messenger::GetLookupSetOfflineLookups(message, offset, lookupPubKey,
                                             nodes)) {
    LOG_EPOCH(WARNING, m_mediator.m_currentEpochNum,
              "Messenger::GetLookupSetOfflineLookups failed.");
    return false;
  }

  if (!VerifySenderNode(GetLookupNodesStatic(), lookupPubKey)) {
    LOG_EPOCH(WARNING, m_mediator.m_currentEpochNum,
              "The message sender pubkey: "
                  << lookupPubKey << " is not in my lookup node list.");
    return false;
  }

  LOG_EPOCH(INFO, m_mediator.m_currentEpochNum,
            "ProcessSetOfflineLookups sent by "
                << from << " for numOfflineLookups " << nodes.size());

  unsigned int i = 0;
  for (const auto& peer : nodes) {
    std::lock_guard<std::mutex> lock(m_mutexLookupNodes);
    // Remove selfPeerInfo from m_lookupNodes
    auto iter = std::find_if(
        m_lookupNodes.begin(), m_lookupNodes.end(),
        [&peer](const PairOfNode& node) { return node.second == peer; });
    if (iter != m_lookupNodes.end()) {
      m_lookupNodesOffline.emplace_back(*iter);
      m_lookupNodes.erase(iter);

      LOG_EPOCH(INFO, m_mediator.m_currentEpochNum,
                "ProcessSetOfflineLookups recvd offline lookup " << i << ": "
                                                                 << peer);
    }

    i++;
  }

  {
    unique_lock<mutex> lock(m_mutexOfflineLookupsUpdation);
    m_fetchedOfflineLookups = true;
    cv_offlineLookups.notify_all();
  }
  return true;
}

bool Lookup::ProcessRaiseStartPoW(const bytes& message, unsigned int offset,
                                  [[gnu::unused]] const Peer& from) {
  // Message = empty

  LOG_MARKER();

  if (!LOOKUP_NODE_MODE) {
    LOG_GENERAL(WARNING,
                "Lookup::ProcessRaiseStartPoW not expected to be called "
                "from other than the LookUp node.");
    return true;
  }

  if (m_receivedRaiseStartPoW.load()) {
    LOG_GENERAL(WARNING, "Already raised start pow");
    return false;
  }

  uint8_t msgType;
  uint64_t blockNumber;
  PubKey dspubkey;
  if (!Messenger::GetLookupSetRaiseStartPoW(message, offset, msgType,
                                            blockNumber, dspubkey)) {
    LOG_EPOCH(WARNING, m_mediator.m_currentEpochNum,
              "Messenger::GetLookupSetRaiseStartPoW failed.");
    return false;
  }

  if ((unsigned char)msgType != LookupInstructionType::RAISESTARTPOW) {
    LOG_GENERAL(WARNING,
                "Current message does not belong to this instrunction handler. "
                "There might be replay attack.");
    return false;
  }

  if (blockNumber != m_mediator.m_currentEpochNum &&
      blockNumber != m_mediator.m_currentEpochNum + 1) {
    LOG_GENERAL(WARNING, "block num is not within the current epoch.");
    return false;
  }

  PairOfNode expectedDSLeader;
  if (!Node::GetDSLeader(m_mediator.m_blocklinkchain.GetLatestBlockLink(),
                         m_mediator.m_dsBlockChain.GetLastBlock(),
                         *m_mediator.m_DSCommittee, expectedDSLeader)) {
    LOG_GENERAL(WARNING, "Does not know expected ds leader");
    return false;
  }

  if (expectedDSLeader.first != dspubkey) {
    LOG_CHECK_FAIL("DS leader pubkey", dspubkey, expectedDSLeader.first);
    return false;
  }

  // DS leader has informed me that it's time to start PoW
  // Prevent processing another RaiseStartPoW message
  m_receivedRaiseStartPoW.store(true);

  // Tell the requesting nodes that it's time to start PoW
  bytes setstartpow_message = {MessageType::LOOKUP,
                               LookupInstructionType::SETSTARTPOWFROMSEED};
  if (!Messenger::SetLookupSetStartPoWFromSeed(
          setstartpow_message, MessageOffset::BODY,
          m_mediator.m_currentEpochNum, m_mediator.m_selfKey)) {
    LOG_EPOCH(WARNING, m_mediator.m_currentEpochNum,
              "Messenger::SetLookupSetStartPoWFromSeed failed.");
    return false;
  }

  {
    lock_guard<mutex> g(m_mutexGetStartPoWPeerSet);

    vector<Peer> tempStartPoWPeerList;
    std::copy(m_getStartPoWPeerSet.begin(), m_getStartPoWPeerSet.end(),
              std::back_inserter(tempStartPoWPeerList));
    LOG_EPOCH(INFO, m_mediator.m_currentEpochNum,
              "SETSTARTPOW peer list size = " << tempStartPoWPeerList.size());
    P2PComm::GetInstance().SendMessage(tempStartPoWPeerList,
                                       setstartpow_message);
    m_getStartPoWPeerSet.clear();
  }

  // Reset m_receivedRaiseStartPoW after PoW duration
  this_thread::sleep_for(
      chrono::seconds(NEW_NODE_SYNC_INTERVAL + POW_WINDOW_IN_SECONDS +
                      POWPACKETSUBMISSION_WINDOW_IN_SECONDS));
  m_receivedRaiseStartPoW.store(false);

  return true;
}

bool Lookup::ProcessGetStartPoWFromSeed(const bytes& message,
                                        unsigned int offset, const Peer& from) {
  LOG_MARKER();

  if (!LOOKUP_NODE_MODE) {
    LOG_GENERAL(WARNING,
                "Lookup::ProcessGetStartPoWFromSeed not expected to be "
                "called from other than the LookUp node.");
    return true;
  }

  uint32_t portNo = 0;
  uint64_t blockNumber = 0;

  if (!Messenger::GetLookupGetStartPoWFromSeed(message, offset, portNo,
                                               blockNumber)) {
    LOG_EPOCH(WARNING, m_mediator.m_currentEpochNum,
              "Messenger::GetLookupGetStartPoWFromSeed failed.");
    return false;
  }

  if (!IPCHECK::IsPortValid(portNo)) {
    LOG_GENERAL(WARNING, "Invalid port number " << portNo);
    return false;
  }

  if (blockNumber !=
      m_mediator.m_dsBlockChain.GetLastBlock().GetHeader().GetBlockNum()) {
    LOG_CHECK_FAIL(
        "GetStartPoWFromSeed current DS block", blockNumber,
        m_mediator.m_dsBlockChain.GetLastBlock().GetHeader().GetBlockNum());
    return false;
  }

  // If already in PoW state, just respond immediately
  // Otherwise, add this requesting peer to the list
  if (m_receivedRaiseStartPoW.load()) {
    bytes setstartpow_message = {MessageType::LOOKUP,
                                 LookupInstructionType::SETSTARTPOWFROMSEED};
    if (!Messenger::SetLookupSetStartPoWFromSeed(
            setstartpow_message, MessageOffset::BODY,
            m_mediator.m_currentEpochNum, m_mediator.m_selfKey)) {
      LOG_EPOCH(WARNING, m_mediator.m_currentEpochNum,
                "Messenger::SetLookupSetStartPoWFromSeed failed.");
      return false;
    }

    P2PComm::GetInstance().SendMessage(Peer(from.m_ipAddress, portNo),
                                       setstartpow_message);
  } else {
    lock_guard<mutex> g(m_mutexGetStartPoWPeerSet);
    m_getStartPoWPeerSet.emplace(Peer(from.m_ipAddress, portNo));
  }

  return true;
}

bool Lookup::ProcessSetStartPoWFromSeed([[gnu::unused]] const bytes& message,
                                        [[gnu::unused]] unsigned int offset,
                                        [[gnu::unused]] const Peer& from) {
  // Message = empty

  LOG_MARKER();

  if (LOOKUP_NODE_MODE) {
    LOG_GENERAL(WARNING,
                "Lookup::ProcessSetStartPoWFromSeed not expected to be "
                "called from the LookUp node.");
    return true;
  }

  PubKey lookupPubKey;

  if (!Messenger::GetLookupSetStartPoWFromSeed(message, offset, lookupPubKey)) {
    LOG_EPOCH(WARNING, m_mediator.m_currentEpochNum,
              "Messenger::GetLookupGetStartPoWFromSeed failed.");
    return false;
  }

  auto vecLookupNodes = GetSeedNodes();
  auto it = std::find_if(vecLookupNodes.cbegin(), vecLookupNodes.cend(),
                         [&lookupPubKey](const PairOfNode& node) {
                           return node.first == lookupPubKey;
                         });
  uint32_t index;
  if (it != vecLookupNodes.cend()) {
    index = distance(vecLookupNodes.cbegin(), it);
  } else {
    LOG_EPOCH(WARNING, m_mediator.m_currentEpochNum,
              "The message sender pubkey: "
                  << lookupPubKey << " is not in my lookup node list.");
    return false;
  }

  InitMining(index);
  return true;
}

void Lookup::StartSynchronization() {
  if (!LOOKUP_NODE_MODE) {
    LOG_GENERAL(WARNING,
                "Lookup::StartSynchronization not expected to be called "
                "from other than the LookUp node.");
    return;
  }

  LOG_MARKER();

  auto func = [this]() -> void {
    if (!ARCHIVAL_LOOKUP) {
      GetMyLookupOffline();
    }
    GetDSInfoFromLookupNodes();
    while (GetSyncType() != SyncType::NO_SYNC) {
      GetDSBlockFromLookupNodes(m_mediator.m_dsBlockChain.GetBlockCount(), 0);
      GetTxBlockFromLookupNodes(m_mediator.m_txBlockChain.GetBlockCount(), 0);
      this_thread::sleep_for(chrono::seconds(NEW_NODE_SYNC_INTERVAL));
    }
  };
  DetachedFunction(1, func);
}

bool Lookup::GetDSInfoLoop() {
  unsigned int counter = 0;
  {
    lock_guard<mutex> g(m_mediator.m_mutexDSCommittee);
    if (m_mediator.m_DSCommittee->size() > 0) {
      LOG_GENERAL(WARNING,
                  "DS comm already set, make sure you cleaned variables");
      return false;
    }
  }

  while (counter <= FETCH_LOOKUP_MSG_MAX_RETRY) {
    GetDSInfoFromSeedNodes();
    unique_lock<mutex> lk(m_mutexDSInfoUpdation);
    if (cv_dsInfoUpdate.wait_for(lk, chrono::seconds(NEW_NODE_SYNC_INTERVAL)) ==
        cv_status::timeout) {
      counter++;

    } else {
      break;
    }
  }
  {
    lock_guard<mutex> g(m_mediator.m_mutexDSCommittee);
    if (m_mediator.m_DSCommittee->size() > 0) {
      return true;
    } else {
      LOG_GENERAL(WARNING, "ds committee still unset");
      return false;
    }
  }

  LOG_GENERAL(WARNING, "Exceeded max tries " << counter << "/"
                                             << FETCH_LOOKUP_MSG_MAX_RETRY);
  return false;
}

bytes Lookup::ComposeGetLookupOfflineMessage() {
  if (!LOOKUP_NODE_MODE) {
    LOG_GENERAL(WARNING,
                "Lookup::ComposeGetLookupOfflineMessage not expected to be "
                "called from other than the LookUp node.");
    return bytes();
  }

  LOG_MARKER();

  bytes getLookupOfflineMessage = {MessageType::LOOKUP,
                                   LookupInstructionType::SETLOOKUPOFFLINE};

  if (!Messenger::SetLookupSetLookupOffline(
          getLookupOfflineMessage, MessageOffset::BODY,
          (uint8_t)LookupInstructionType::SETLOOKUPOFFLINE,
          m_mediator.m_selfPeer.m_listenPortHost, m_mediator.m_selfKey)) {
    LOG_EPOCH(WARNING, m_mediator.m_currentEpochNum,
              "Messenger::SetLookupSetLookupOffline failed.");
    return {};
  }

  return getLookupOfflineMessage;
}

bytes Lookup::ComposeGetLookupOnlineMessage() {
  if (!LOOKUP_NODE_MODE) {
    LOG_GENERAL(WARNING,
                "Lookup::ComposeGetLookupOnlineMessage not expected to be "
                "called from other than the LookUp node.");
    return bytes();
  }

  LOG_MARKER();

  bytes getLookupOnlineMessage = {MessageType::LOOKUP,
                                  LookupInstructionType::SETLOOKUPONLINE};

  if (!Messenger::SetLookupSetLookupOnline(
          getLookupOnlineMessage, MessageOffset::BODY,
          (uint8_t)LookupInstructionType::SETLOOKUPONLINE,
          m_mediator.m_selfPeer.m_listenPortHost, m_mediator.m_selfKey)) {
    LOG_EPOCH(WARNING, m_mediator.m_currentEpochNum,
              "Messenger::SetLookupSetLookupOnline failed.");
    return {};
  }

  return getLookupOnlineMessage;
}

bool Lookup::GetMyLookupOffline() {
  if (!LOOKUP_NODE_MODE) {
    LOG_GENERAL(WARNING,
                "Lookup::GetMyLookupOffline not expected to be called from "
                "other than the LookUp node.");
    return true;
  }

  LOG_MARKER();

  {
    std::lock_guard<std::mutex> lock(m_mutexLookupNodes);
    // Remove selfPeerInfo from m_lookupNodes
    auto selfPeer(m_mediator.m_selfPeer);
    auto selfpubkey(m_mediator.m_selfKey.second);
    auto iter = std::find_if(
        m_lookupNodes.begin(), m_lookupNodes.end(),
        [&selfPeer, &selfpubkey](const PairOfNode& node) {
          return (node.first == selfpubkey && node.second == selfPeer);
        });
    if (iter != m_lookupNodes.end()) {
      m_lookupNodesOffline.emplace_back(*iter);
      m_lookupNodes.erase(iter);
    } else {
      LOG_GENERAL(WARNING, "My Peer Info is not in m_lookupNodes");
      return false;
    }
  }

  SendMessageToLookupNodesSerial(ComposeGetLookupOfflineMessage());
  return true;
}

bool Lookup::GetMyLookupOnline(bool fromRecovery) {
  if (!LOOKUP_NODE_MODE) {
    LOG_GENERAL(WARNING,
                "Lookup::GetMyLookupOnline not expected to be called from "
                "other than the LookUp node.");
    return true;
  }

  LOG_MARKER();
  bool found = false;

  if (!fromRecovery) {
    std::lock_guard<std::mutex> lock(m_mutexLookupNodes);
    auto selfPeer(m_mediator.m_selfPeer);
    auto selfPubkey(m_mediator.m_selfKey.second);
    auto iter = std::find_if(
        m_lookupNodesOffline.begin(), m_lookupNodesOffline.end(),
        [&selfPeer, &selfPubkey](const PairOfNode& node) {
          return (node.first == selfPubkey && node.second == selfPeer);
        });
    if (iter != m_lookupNodesOffline.end()) {
      found = true;
      m_lookupNodes.emplace_back(*iter);
      m_lookupNodesOffline.erase(iter);
    } else {
      LOG_GENERAL(WARNING, "My Peer Info is not in m_lookupNodesOffline");
      return false;
    }
  } else {
    // If recovering a lookup, we don't expect it to be in the offline list,
    // so just set found to true here
    found = true;
  }

  if (found) {
    bytes lookupOnlineMsg = ComposeGetLookupOnlineMessage();
    if (lookupOnlineMsg.size() != 0) {
      SendMessageToLookupNodesSerial(lookupOnlineMsg);
    } else {
      return false;
    }
  }
  return true;
}

void Lookup::RejoinAsNewLookup(bool fromLookup) {
  if (!LOOKUP_NODE_MODE || !ARCHIVAL_LOOKUP) {
    LOG_GENERAL(WARNING,
                "Lookup::RejoinAsNewLookup not expected to be called from "
                "other than the NewLookup node.");
    return;
  }

  LOG_MARKER();
  if (m_mediator.m_lookup->GetSyncType() == SyncType::NO_SYNC) {
    m_lookupServer->StopListening();
    LOG_GENERAL(INFO, "API Server stopped listen for syncing");

    if (fromLookup) {
      LOG_GENERAL(INFO, "Syncing from lookup ...");
      auto func = [this]() mutable -> void {
        m_mediator.m_lookup->SetSyncType(SyncType::NEW_LOOKUP_SYNC);
        StartSynchronization();
      };

      DetachedFunction(1, func);
    } else {
      LOG_GENERAL(INFO, "Syncing from S3 ...");
      auto func = [this]() mutable -> void {
        while (true) {
          m_mediator.m_lookup->SetSyncType(SyncType::NEW_LOOKUP_SYNC);
          this->CleanVariables();
          while (!m_mediator.m_node->DownloadPersistenceFromS3()) {
            LOG_GENERAL(
                WARNING,
                "Downloading persistence from S3 has failed. Will try again!");
            this_thread::sleep_for(chrono::seconds(RETRY_REJOINING_TIMEOUT));
          }
          if (!BlockStorage::GetBlockStorage().RefreshAll()) {
            LOG_GENERAL(WARNING, "BlockStorage::RefreshAll failed");
            return;
          }
          if (!AccountStore::GetInstance().RefreshDB()) {
            LOG_GENERAL(WARNING, "BlockStorage::RefreshDB failed");
            return;
          }
          if (m_mediator.m_node->Install(SyncType::NEW_LOOKUP_SYNC, true)) {
            break;
          };
          this_thread::sleep_for(chrono::seconds(RETRY_REJOINING_TIMEOUT));
        }
        InitSync();
      };
      DetachedFunction(1, func);
    }
  }
}

void Lookup::RejoinAsLookup() {
  if (!LOOKUP_NODE_MODE) {
    LOG_GENERAL(WARNING,
                "Lookup::RejoinAsLookup not expected to be called from "
                "other than the Lookup node.");
    return;
  }

  LOG_MARKER();

  if (m_mediator.m_lookup->GetSyncType() == SyncType::NO_SYNC) {
    if (m_lookupServer) {
      m_lookupServer->StopListening();
      LOG_GENERAL(INFO, "API Server stopped listen for syncing");
    }

    auto func = [this]() mutable -> void {
      m_mediator.m_lookup->SetSyncType(SyncType::LOOKUP_SYNC);
      StartSynchronization();
    };

    DetachedFunction(1, func);
  }
}

bool Lookup::FinishRejoinAsLookup() {
  if (!LOOKUP_NODE_MODE) {
    LOG_GENERAL(WARNING,
                "Lookup::FinishRejoinAsLookup not expected to be called "
                "from other than the LookUp node.");
    return true;
  }

  return GetMyLookupOnline();
}

bool Lookup::CleanVariables() {
  if (!LOOKUP_NODE_MODE) {
    LOG_GENERAL(WARNING,
                "Lookup::CleanVariables not expected to be called from "
                "other than the LookUp node.");
    return true;
  }

  m_seedNodes.clear();
  m_currDSExpired = false;
  m_startedTxnBatchThread = false;
  m_isFirstLoop = true;
  {
    std::lock_guard<mutex> lock(m_mediator.m_ds->m_mutexShards);
    m_mediator.m_ds->m_shards.clear();
  }
  {
    std::lock_guard<mutex> lock(m_mutexNodesInNetwork);
    m_nodesInNetwork.clear();
    l_nodesInNetwork.clear();
  }

  return true;
}

bool Lookup::ToBlockMessage(unsigned char ins_byte) {
  if (!LOOKUP_NODE_MODE) {
    LOG_GENERAL(WARNING,
                "Lookup::ToBlockMessage not expected to be called from "
                "other than the LookUp node.");
    return true;
  }

  return m_syncType != SyncType::NO_SYNC &&
         (ins_byte != LookupInstructionType::SETDSBLOCKFROMSEED &&
          ins_byte != LookupInstructionType::SETDSINFOFROMSEED &&
          ins_byte != LookupInstructionType::SETTXBLOCKFROMSEED &&
          ins_byte != LookupInstructionType::SETSTATEFROMSEED &&
          ins_byte != LookupInstructionType::SETLOOKUPOFFLINE &&
          ins_byte != LookupInstructionType::SETLOOKUPONLINE &&
          ins_byte != LookupInstructionType::SETMICROBLOCKFROMLOOKUP &&
          ins_byte != LookupInstructionType::SETTXNFROMLOOKUP &&
          ins_byte != LookupInstructionType::SETSTATEDELTAFROMSEED &&
          ins_byte != LookupInstructionType::SETSTATEDELTASFROMSEED &&
          ins_byte != LookupInstructionType::SETDIRBLOCKSFROMSEED);
}

bytes Lookup::ComposeGetOfflineLookupNodes() {
  if (LOOKUP_NODE_MODE) {
    LOG_GENERAL(WARNING,
                "Lookup::ComposeGetOfflineLookupNodes not expected to be "
                "called from the LookUp node.");
    return bytes();
  }

  LOG_MARKER();

  bytes getCurrLookupsMessage = {MessageType::LOOKUP,
                                 LookupInstructionType::GETOFFLINELOOKUPS};

  if (!Messenger::SetLookupGetOfflineLookups(
          getCurrLookupsMessage, MessageOffset::BODY,
          m_mediator.m_selfPeer.m_listenPortHost)) {
    LOG_EPOCH(WARNING, m_mediator.m_currentEpochNum,
              "Messenger::SetLookupGetOfflineLookups failed.");
    return {};
  }

  return getCurrLookupsMessage;
}

bool Lookup::GetOfflineLookupNodes() {
  if (LOOKUP_NODE_MODE) {
    LOG_GENERAL(WARNING,
                "Lookup::GetOfflineLookupNodes not expected to be called "
                "from the LookUp node.");
    return true;
  }

  LOG_MARKER();
  // Reset m_lookupNodes/m_lookupNodesOffline
  SetLookupNodes();
  bytes OfflineLookupNodesMsg = ComposeGetOfflineLookupNodes();
  if (OfflineLookupNodesMsg.size() != 0) {
    SendMessageToLookupNodesSerial(OfflineLookupNodesMsg);
  } else {
    return false;
  }
  return true;
}

bool Lookup::ProcessGetDirectoryBlocksFromSeed(const bytes& message,
                                               unsigned int offset,
                                               const Peer& from) {
  if (!LOOKUP_NODE_MODE) {
    LOG_GENERAL(
        WARNING,
        "Lookup::ProcessGetDirectoryBlocksFromSeed not expected to be called "
        "from other than the LookUp node.");
    return true;
  }

  LOG_MARKER();

  uint64_t index_num;
  uint32_t portNo;
  if (!Messenger::GetLookupGetDirectoryBlocksFromSeed(message, offset, portNo,
                                                      index_num)) {
    LOG_GENERAL(WARNING,
                "Messenger::GetLookupGetDirectoryBlocksFromSeed failed");
    return false;
  }

  bytes msg = {MessageType::LOOKUP,
               LookupInstructionType::SETDIRBLOCKSFROMSEED};

  vector<boost::variant<DSBlock, VCBlock, FallbackBlockWShardingStructure>>
      dirBlocks;

  for (uint64_t i = index_num;
       i <= m_mediator.m_blocklinkchain.GetLatestIndex(); i++) {
    BlockLink b = m_mediator.m_blocklinkchain.GetBlockLink(i);

    if (get<BlockLinkIndex::BLOCKTYPE>(b) == BlockType::DS) {
      dirBlocks.emplace_back(
          m_mediator.m_dsBlockChain.GetBlock(get<BlockLinkIndex::DSINDEX>(b)));
    } else if (get<BlockLinkIndex::BLOCKTYPE>(b) == BlockType::VC) {
      VCBlockSharedPtr vcblockptr;
      if (!BlockStorage::GetBlockStorage().GetVCBlock(
              get<BlockLinkIndex::BLOCKHASH>(b), vcblockptr)) {
        LOG_GENERAL(WARNING, "could not get vc block "
                                 << get<BlockLinkIndex::BLOCKHASH>(b));
        continue;
      }
      dirBlocks.emplace_back(*vcblockptr);
    } else if (get<BlockLinkIndex::BLOCKTYPE>(b) == BlockType::FB) {
      FallbackBlockSharedPtr fallbackwsharding;
      if (!BlockStorage::GetBlockStorage().GetFallbackBlock(
              get<BlockLinkIndex::BLOCKHASH>(b), fallbackwsharding)) {
        LOG_GENERAL(WARNING, "could not get fb block "
                                 << get<BlockLinkIndex::BLOCKHASH>(b));
        continue;
      }
      dirBlocks.emplace_back(*fallbackwsharding);
    }
  }

  uint128_t ipAddr = from.m_ipAddress;
  Peer peer(ipAddr, portNo);

  if (!Messenger::SetLookupSetDirectoryBlocksFromSeed(
          msg, MessageOffset::BODY, SHARDINGSTRUCTURE_VERSION, dirBlocks,
          index_num, m_mediator.m_selfKey)) {
    LOG_GENERAL(WARNING,
                "Messenger::SetLookupSetDirectoryBlocksFromSeed failed");
    return false;
  }

  P2PComm::GetInstance().SendMessage(peer, msg);

  return true;
}

bool Lookup::ProcessSetDirectoryBlocksFromSeed(
    const bytes& message, unsigned int offset,
    [[gnu::unused]] const Peer& from) {
  vector<boost::variant<DSBlock, VCBlock, FallbackBlockWShardingStructure>>
      dirBlocks;
  uint64_t index_num;
  uint32_t shardingStructureVersion = 0;
  PubKey lookupPubKey;

  lock(m_mutexCheckDirBlocks, m_mutexSetTxBlockFromSeed);

  lock_guard<mutex> g(m_mutexCheckDirBlocks, adopt_lock);
  lock_guard<mutex> lock(m_mutexSetTxBlockFromSeed, adopt_lock);
  if (!Messenger::GetLookupSetDirectoryBlocksFromSeed(
          message, offset, shardingStructureVersion, dirBlocks, index_num,
          lookupPubKey)) {
    LOG_GENERAL(WARNING,
                "Messenger::GetLookupSetDirectoryBlocksFromSeed failed");
    return false;
  }

  if (!Lookup::VerifySenderNode(GetSeedNodes(), lookupPubKey)) {
    LOG_EPOCH(WARNING, m_mediator.m_currentEpochNum,
              "The message sender pubkey: "
                  << lookupPubKey << " is not in my lookup node list.");
    return false;
  }

  // make sure no VCDSBlock is processed at same time
  lock_guard<mutex> g1(m_mediator.m_node->m_mutexDSBlock);

  // Not all calls to GetLookupSetDirectoryBlocksFromSeed set
  // shardingStructureVersion

  // if (shardingStructureVersion != SHARDINGSTRUCTURE_VERSION) {
  //   LOG_GENERAL(WARNING, "Sharding structure version check failed.
  //   Expected:
  //   "
  //                            << SHARDINGSTRUCTURE_VERSION
  //                            << " Actual: " << shardingStructureVersion);
  //   return false;
  // }

  if (dirBlocks.empty()) {
    LOG_GENERAL(WARNING, "No Directory blocks sent/ I have the latest blocks");
    return false;
  }

  if (m_mediator.m_blocklinkchain.GetLatestIndex() >= index_num) {
    LOG_GENERAL(INFO, "Already have dir blocks");
    return true;
  }

  DequeOfNode newDScomm;

  uint64_t dsblocknumbefore =
      m_mediator.m_dsBlockChain.GetLastBlock().GetHeader().GetBlockNum();
  LOG_GENERAL(INFO, "[DSINFOVERIF]"
                        << "Recvd " << dirBlocks.size() << " from lookup");
  {
    if (m_mediator.m_blocklinkchain.GetBuiltDSComm().size() == 0) {
      LOG_GENERAL(WARNING, "Initial DS comm size 0, it is unset")
      return true;
    }

    if (!m_mediator.m_validator->CheckDirBlocks(
            dirBlocks, m_mediator.m_blocklinkchain.GetBuiltDSComm(), index_num,
            newDScomm)) {
      LOG_GENERAL(WARNING, "Verification of ds information failed");
    } else {
      LOG_GENERAL(INFO, "[DSINFOVERIF]"
                            << "Verified successfully");
    }

    m_mediator.m_blocklinkchain.SetBuiltDSComm(newDScomm);
  }
  uint64_t dsblocknumafter =
      m_mediator.m_dsBlockChain.GetLastBlock().GetHeader().GetBlockNum();

  if (dsblocknumafter > dsblocknumbefore) {
    if (m_syncType == SyncType::NO_SYNC &&
        m_mediator.m_node->m_stillMiningPrimary) {
      m_fetchedLatestDSBlock = true;
      cv_latestDSBlock.notify_all();
      return true;
    }

    if (m_syncType == SyncType::DS_SYNC ||
        m_syncType == SyncType::LOOKUP_SYNC ||
        m_syncType == SyncType::NEW_LOOKUP_SYNC ||
        m_syncType == SyncType::GUARD_DS_SYNC) {
      if (!m_isFirstLoop) {
        m_currDSExpired = true;
      } else {
        m_isFirstLoop = false;
      }
    }
    m_mediator.UpdateDSBlockRand();
  }

  CheckBufferTxBlocks();
  return true;
}

void Lookup::CheckBufferTxBlocks() {
  if (!m_txBlockBuffer.empty()) {
    ValidatorBase::TxBlockValidationMsg res =
        m_mediator.m_validator->CheckTxBlocks(
            m_txBlockBuffer, m_mediator.m_blocklinkchain.GetBuiltDSComm(),
            m_mediator.m_blocklinkchain.GetLatestBlockLink());

    switch (res) {
      case ValidatorBase::TxBlockValidationMsg::VALID:
        CommitTxBlocks(m_txBlockBuffer);
        m_txBlockBuffer.clear();
        break;
      case ValidatorBase::TxBlockValidationMsg::STALEDSINFO:
        LOG_GENERAL(WARNING,
                    "Even after the recving latest ds info, the information "
                    "is stale ");
        break;
      case ValidatorBase::TxBlockValidationMsg::INVALID:
        LOG_GENERAL(WARNING, "The blocks in buffer are invalid ");
        m_txBlockBuffer.clear();
        break;
      default:
        LOG_GENERAL(WARNING,
                    "The return value of ValidatorBase::CheckTxBlocks does not "
                    "match any type");
    }
  }
}

void Lookup::ComposeAndSendGetDirectoryBlocksFromSeed(const uint64_t& index_num,
                                                      bool toSendSeed) {
  LOG_MARKER();
  bytes message = {MessageType::LOOKUP,
                   LookupInstructionType::GETDIRBLOCKSFROMSEED};

  if (!Messenger::SetLookupGetDirectoryBlocksFromSeed(
          message, MessageOffset::BODY, m_mediator.m_selfPeer.m_listenPortHost,
          index_num)) {
    LOG_GENERAL(WARNING, "Messenger::SetLookupGetDirectoryBlocksFromSeed");
    return;
  }
  LOG_GENERAL(INFO, "blocklink index = " << index_num);
  if (!toSendSeed) {
    SendMessageToRandomLookupNode(message);
  } else {
    SendMessageToRandomSeedNode(message);
  }
}

void Lookup::ComposeAndSendGetShardingStructureFromSeed() {
  LOG_MARKER();
  bytes message = {MessageType::LOOKUP,
                   LookupInstructionType::GETSHARDSFROMSEED};

  if (!Messenger::SetLookupGetShardsFromSeed(
          message, MessageOffset::BODY,
          m_mediator.m_selfPeer.m_listenPortHost)) {
    LOG_GENERAL(WARNING, "Messenger::SetLookupGetShardsFromSeed");
    return;
  }

  SendMessageToRandomSeedNode(message);
}

bool Lookup::Execute(const bytes& message, unsigned int offset,
                     const Peer& from) {
  LOG_MARKER();

  bool result = true;

  typedef bool (Lookup::*InstructionHandler)(const bytes&, unsigned int,
                                             const Peer&);

  InstructionHandler ins_handlers[] = {
      &Lookup::ProcessGetDSInfoFromSeed,
      &Lookup::ProcessSetDSInfoFromSeed,
      &Lookup::ProcessGetDSBlockFromSeed,
      &Lookup::ProcessSetDSBlockFromSeed,
      &Lookup::ProcessGetTxBlockFromSeed,
      &Lookup::ProcessSetTxBlockFromSeed,
      &Lookup::ProcessGetStateFromSeed,
      &Lookup::ProcessSetStateFromSeed,
      &Lookup::ProcessSetLookupOffline,
      &Lookup::ProcessSetLookupOnline,
      &Lookup::ProcessGetOfflineLookups,
      &Lookup::ProcessSetOfflineLookups,
      &Lookup::ProcessRaiseStartPoW,
      &Lookup::ProcessGetStartPoWFromSeed,
      &Lookup::ProcessSetStartPoWFromSeed,
      &Lookup::ProcessGetShardFromSeed,  // UNUSED
      &Lookup::ProcessSetShardFromSeed,  // UNUSED
      &Lookup::ProcessGetMicroBlockFromLookup,
      &Lookup::ProcessSetMicroBlockFromLookup,
      &Lookup::ProcessGetTxnsFromLookup,
      &Lookup::ProcessSetTxnsFromLookup,
      &Lookup::ProcessGetDirectoryBlocksFromSeed,
      &Lookup::ProcessSetDirectoryBlocksFromSeed,
      &Lookup::ProcessGetStateDeltaFromSeed,
      &Lookup::ProcessGetStateDeltasFromSeed,
      &Lookup::ProcessSetStateDeltaFromSeed,
      &Lookup::ProcessSetStateDeltasFromSeed,
      &Lookup::ProcessVCGetLatestDSTxBlockFromSeed,
      &Lookup::ProcessForwardTxn,
      &Lookup::ProcessGetDSGuardNetworkInfo,
      &Lookup::ProcessSetHistoricalDB};

  const unsigned char ins_byte = message.at(offset);
  const unsigned int ins_handlers_count =
      sizeof(ins_handlers) / sizeof(InstructionHandler);

  if (LOOKUP_NODE_MODE) {
    if (ToBlockMessage(ins_byte)) {
      LOG_EPOCH(INFO, m_mediator.m_currentEpochNum, "Ignore lookup message");
      return false;
    }
  }

  if (ins_byte < ins_handlers_count) {
    result = (this->*ins_handlers[ins_byte])(message, offset + 1, from);
    if (!result) {
      // To-do: Error recovery
    }
  } else {
    LOG_GENERAL(WARNING, "Unknown instruction byte "
                             << hex << (unsigned int)ins_byte << " from "
                             << from);
    LOG_PAYLOAD(WARNING, "Unknown payload is ", message, message.size());
  }

  return result;
}

bool Lookup::AlreadyJoinedNetwork() { return m_syncType == SyncType::NO_SYNC; }

void Lookup::RemoveSeedNodesFromBlackList() {
  LOG_MARKER();

  lock_guard<mutex> lock(m_mutexSeedNodes);

  for (const auto& node : m_seedNodes) {
    auto seedNodeIp = TryGettingResolvedIP(node.second);
    Blacklist::GetInstance().Remove(seedNodeIp);
  }
}

bool Lookup::AddToTxnShardMap(const Transaction& tx, uint32_t shardId) {
  if (!LOOKUP_NODE_MODE) {
    LOG_GENERAL(WARNING,
                "Lookup::AddToTxnShardMap not expected to be called from "
                "other than the LookUp node.");
    return true;
  }

  lock_guard<mutex> g(m_txnShardMapMutex);

  uint32_t size = 0;

  for (const auto& x : m_txnShardMap) {
    size += x.second.size();
  }

  if (size >= TXN_STORAGE_LIMIT) {
    LOG_GENERAL(INFO, "Number of txns exceeded limit");
    return false;
  }

  // case where txn already exist
  if (find_if(m_txnShardMap[shardId].begin(), m_txnShardMap[shardId].end(),
              [tx](const Transaction& txn) {
                return tx.GetTranID() == txn.GetTranID();
              }) != m_txnShardMap[shardId].end()) {
    LOG_GENERAL(WARNING, "Same hash present " << tx.GetTranID());
    return false;
  }

  m_txnShardMap[shardId].push_back(tx);
  LOG_GENERAL(INFO,
              "Added Txn " << tx.GetTranID().hex() << " to shard " << shardId);

  return true;
}

bool Lookup::DeleteTxnShardMap(uint32_t shardId) {
  if (!LOOKUP_NODE_MODE) {
    LOG_GENERAL(WARNING,
                "Lookup::DeleteTxnShardMap not expected to be called from "
                "other than the LookUp node.");
    return true;
  }

  lock_guard<mutex> g(m_txnShardMapMutex);

  m_txnShardMap[shardId].clear();

  return true;
}

void Lookup::SenderTxnBatchThread(const uint32_t oldNumShards) {
  if (!LOOKUP_NODE_MODE) {
    LOG_GENERAL(WARNING,
                "Lookup::SenderTxnBatchThread not expected to be called from "
                "other than the LookUp node.");
    return;
  }
  LOG_MARKER();

  if (m_startedTxnBatchThread) {
    LOG_GENERAL(WARNING,
                "The last TxnBatchThread hasn't finished, discard this time");
    return;
  }

  auto main_func = [this, oldNumShards]() mutable -> void {
    m_startedTxnBatchThread = true;
    uint32_t numShards = 0;
    while (true) {
      if (!m_mediator.GetIsVacuousEpoch()) {
        numShards = m_mediator.m_ds->GetNumShards();
        if (numShards == 0) {
          this_thread::sleep_for(chrono::milliseconds(1000));
          continue;
        }
        SendTxnPacketToNodes(oldNumShards, numShards);
      }
      break;
    }
    m_startedTxnBatchThread = false;
  };
  DetachedFunction(1, main_func);
}

void Lookup::RectifyTxnShardMap(const uint32_t oldNumShards,
                                const uint32_t newNumShards) {
  LOG_MARKER();

  auto t_start = std::chrono::high_resolution_clock::now();

  map<uint, vector<Transaction>> tempTxnShardMap;

  lock_guard<mutex> g(m_txnShardMapMutex);

  LOG_GENERAL(INFO, "Shard dropped or gained, shuffling txn shard map");
  LOG_GENERAL(INFO, "New Shard Size: " << newNumShards
                                       << "  Old Shard Size: " << oldNumShards);
  for (const auto& shard : m_txnShardMap) {
    if (shard.first == oldNumShards) {
      // ds txns
      continue;
    }
    for (const auto& tx : shard.second) {
      unsigned int fromShard = tx.GetShardIndex(newNumShards);

      if (Transaction::GetTransactionType(tx) == Transaction::CONTRACT_CALL) {
        // if shard do not match directly send to ds
        unsigned int toShard =
            Transaction::GetShardIndex(tx.GetToAddr(), newNumShards);
        if (toShard != fromShard) {
          // later would be placed in the new ds shard
          m_txnShardMap[oldNumShards].emplace_back(tx);
          continue;
        }
      }

      tempTxnShardMap[fromShard].emplace_back(tx);
    }
  }
  tempTxnShardMap[newNumShards] = move(m_txnShardMap[oldNumShards]);

  m_txnShardMap.clear();

  m_txnShardMap = move(tempTxnShardMap);

  auto t_end = std::chrono::high_resolution_clock::now();

  double elaspedTimeMs =
      std::chrono::duration<double, std::milli>(t_end - t_start).count();

  LOG_GENERAL(INFO, "Elapsed time for exchange " << elaspedTimeMs);
}

void Lookup::SendTxnPacketToNodes(const uint32_t oldNumShards,
                                  const uint32_t newNumShards) {
  LOG_MARKER();

  if (!LOOKUP_NODE_MODE) {
    LOG_GENERAL(WARNING,
                "Lookup::SendTxnPacketToNodes not expected to be called from "
                "other than the LookUp node.");
    return;
  }

  const uint32_t numShards = newNumShards;

  map<uint32_t, vector<Transaction>> mp;

  if (!GenTxnToSend(NUM_TXN_TO_SEND_PER_ACCOUNT, mp, numShards)) {
    LOG_GENERAL(WARNING, "GenTxnToSend failed");
    // return;
  }

  if (oldNumShards != newNumShards) {
    auto rectifyFunc = [this, oldNumShards, newNumShards]() mutable -> void {
      RectifyTxnShardMap(oldNumShards, newNumShards);
    };
    DetachedFunction(1, rectifyFunc);
  }

  this_thread::sleep_for(
      chrono::milliseconds(LOOKUP_DELAY_SEND_TXNPACKET_IN_MS));

  for (unsigned int i = 0; i < numShards + 1; i++) {
    bytes msg = {MessageType::NODE, NodeInstructionType::FORWARDTXNPACKET};
    bool result = false;

    {
      lock_guard<mutex> g(m_txnShardMapMutex);
      auto transactionNumber = mp[i].size();

      LOG_GENERAL(INFO, "Txn number generated: " << transactionNumber);

      if (GetTxnFromShardMap(i).empty() && mp[i].empty()) {
        LOG_GENERAL(INFO, "No txns to send to shard " << i);
        continue;
      }

      result = Messenger::SetNodeForwardTxnBlock(
          msg, MessageOffset::BODY, m_mediator.m_currentEpochNum,
          m_mediator.m_dsBlockChain.GetLastBlock().GetHeader().GetBlockNum(), i,
          m_mediator.m_selfKey, GetTxnFromShardMap(i), mp[i]);
    }

    if (!result) {
      LOG_EPOCH(WARNING, m_mediator.m_currentEpochNum,
                "Messenger::SetNodeForwardTxnBlock failed.");
      LOG_GENERAL(WARNING, "Cannot create packet for " << i << " shard");
      continue;
    }
    vector<Peer> toSend;
    if (i < numShards) {
      {
        lock_guard<mutex> g(m_mediator.m_ds->m_mutexShards);
        uint16_t lastBlockHash = DataConversion::charArrTo16Bits(
            m_mediator.m_txBlockChain.GetLastBlock().GetBlockHash().asBytes());
        uint32_t leader_id = m_mediator.m_node->CalculateShardLeaderFromShard(
            lastBlockHash, m_mediator.m_ds->m_shards.at(i).size(),
            m_mediator.m_ds->m_shards.at(i));
        LOG_EPOCH(INFO, m_mediator.m_currentEpochNum,
                  "Shard leader id " << leader_id);

        auto it = m_mediator.m_ds->m_shards.at(i).begin();
        // Lookup sends to NUM_NODES_TO_SEND_LOOKUP + Leader
        unsigned int num_node_to_send = NUM_NODES_TO_SEND_LOOKUP;
        for (unsigned int j = 0; j < num_node_to_send &&
                                 it != m_mediator.m_ds->m_shards.at(i).end();
             j++, it++) {
          if (distance(m_mediator.m_ds->m_shards.at(i).begin(), it) ==
              leader_id) {
            num_node_to_send++;
          } else {
            toSend.push_back(std::get<SHARD_NODE_PEER>(*it));
            LOG_GENERAL(INFO, "Sent to node " << get<SHARD_NODE_PEER>(*it));
          }
        }
        if (m_mediator.m_ds->m_shards.at(i).empty()) {
          continue;
        }
      }

      P2PComm::GetInstance().SendBroadcastMessage(toSend, msg);

      DeleteTxnShardMap(i);
    } else if (i == numShards) {
      // To send DS
      {
        lock_guard<mutex> g(m_mediator.m_mutexDSCommittee);

        if (m_mediator.m_DSCommittee->empty()) {
          continue;
        }

        // Send to NUM_NODES_TO_SEND_LOOKUP which including DS leader
        PairOfNode dsLeader;
        if (Node::GetDSLeader(m_mediator.m_blocklinkchain.GetLatestBlockLink(),
                              m_mediator.m_dsBlockChain.GetLastBlock(),
                              *m_mediator.m_DSCommittee, dsLeader)) {
          toSend.push_back(dsLeader.second);
        }

        for (auto const& i : *m_mediator.m_DSCommittee) {
          if (toSend.size() < NUM_NODES_TO_SEND_LOOKUP &&
              i.second != dsLeader.second) {
            toSend.push_back(i.second);
          }

          if (toSend.size() >= NUM_NODES_TO_SEND_LOOKUP) {
            break;
          }
        }
      }

      P2PComm::GetInstance().SendBroadcastMessage(toSend, msg);

      LOG_GENERAL(INFO, "[DSMB]"
                            << " Sent DS the txns");

      DeleteTxnShardMap(i);
    }
  }
}

void Lookup::SetServerTrue() {
  if (!LOOKUP_NODE_MODE) {
    LOG_GENERAL(WARNING,
                "Lookup::SetServerTrue not expected to be called from "
                "other than the LookUp node.");
    return;
  }

  m_isServer = true;
}

bool Lookup::GetIsServer() {
  if (!LOOKUP_NODE_MODE) {
    LOG_GENERAL(WARNING,
                "Lookup::GetIsServer not expected to be called from "
                "other than the LookUp node.");
    return true;
  }

  return m_isServer;
}

bool Lookup::VerifySenderNode(const VectorOfNode& vecLookupNodes,
                              const PubKey& pubKeyToVerify) {
  auto iter = std::find_if(vecLookupNodes.cbegin(), vecLookupNodes.cend(),
                           [&pubKeyToVerify](const PairOfNode& node) {
                             return node.first == pubKeyToVerify;
                           });
  return vecLookupNodes.cend() != iter;
}

bool Lookup::ProcessForwardTxn(const bytes& message, unsigned int offset,
                               const Peer& from) {
  if (!LOOKUP_NODE_MODE) {
    LOG_GENERAL(WARNING,
                "Lookup::ProcessForwardTxn not expected to be called from "
                "non-lookup node");
  }

  vector<Transaction> txnsShard;
  vector<Transaction> txnsDS;

  if (!Messenger::GetForwardTxnBlockFromSeed(message, offset, txnsShard,
                                             txnsDS)) {
    LOG_GENERAL(WARNING, "Failed to Messenger::GetForwardTxnBlockFromSeed");
    return false;
  }

  LOG_GENERAL(INFO, "Recvd from " << from);

  if (!ARCHIVAL_LOOKUP) {
    uint32_t shard_size = m_mediator.m_ds->GetNumShards();

    if (shard_size == 0) {
      LOG_GENERAL(WARNING, "Shard size 0");
      return false;
    }

    for (const auto& txn : txnsShard) {
      unsigned int shard = txn.GetShardIndex(shard_size);
      AddToTxnShardMap(txn, shard);
    }
    for (const auto& txn : txnsDS) {
      AddToTxnShardMap(txn, shard_size);
    }
  } else {
    for (const auto& txn : txnsShard) {
      AddToTxnShardMap(txn, SEND_TYPE::ARCHIVAL_SEND_SHARD);
    }
    for (const auto& txn : txnsDS) {
      AddToTxnShardMap(txn, SEND_TYPE::ARCHIVAL_SEND_DS);
    }
  }

  return true;
}

bool Lookup::ProcessVCGetLatestDSTxBlockFromSeed(const bytes& message,
                                                 unsigned int offset,
                                                 const Peer& from) {
  LOG_MARKER();

  if (!LOOKUP_NODE_MODE) {
    LOG_GENERAL(
        WARNING,
        "Lookup::ProcessVCGetLatestDSTxBlockFromSeed not expected to be "
        "called from other than the LookUp node.");
    return true;
  }

  uint64_t dsLowBlockNum = 0;
  uint64_t dsHighBlockNum = 0;
  uint64_t txLowBlockNum = 0;
  uint64_t txHighBlockNum = 0;
  uint32_t listenPort = 0;

  if (!Messenger::GetLookupGetDSTxBlockFromSeed(message, offset, dsLowBlockNum,
                                                dsHighBlockNum, txLowBlockNum,
                                                txHighBlockNum, listenPort)) {
    LOG_EPOCH(WARNING, m_mediator.m_currentEpochNum,
              "Messenger::GetLookupGetSeedPeers failed.");
    return false;
  }

  LOG_EPOCH(INFO, m_mediator.m_currentEpochNum,
            "ProcessVCGetLatestDSTxBlockFromSeed (pre) requested by "
                << from << " for ds blocks " << dsLowBlockNum << " to "
                << dsHighBlockNum << " and tx blocks " << txLowBlockNum
                << " to " << txHighBlockNum << " with receiving port "
                << listenPort);

  vector<DSBlock> dsBlocks;
  RetrieveDSBlocks(dsBlocks, dsLowBlockNum, dsHighBlockNum, true);

  vector<TxBlock> txBlocks;
  RetrieveTxBlocks(txBlocks, txLowBlockNum, txHighBlockNum);

  LOG_EPOCH(INFO, m_mediator.m_currentEpochNum,
            "ProcessVCGetLatestDSTxBlockFromSeed (final) requested by "
                << from << " for ds blocks " << dsLowBlockNum << " to "
                << dsHighBlockNum << " and tx blocks " << txLowBlockNum
                << " to " << txHighBlockNum << " with receiving port "
                << listenPort);

  bytes dsTxBlocksMessage = {MessageType::DIRECTORY,
                             DSInstructionType::VCPUSHLATESTDSTXBLOCK};

  if (!Messenger::SetVCNodeSetDSTxBlockFromSeed(
          dsTxBlocksMessage, MessageOffset::BODY, m_mediator.m_selfKey,
          dsBlocks, txBlocks)) {
    LOG_EPOCH(WARNING, m_mediator.m_currentEpochNum,
              "Messenger::SetVCNodeSetDSTxBlockFromSeed failed.");
    return false;
  }

  Peer requestingNode(from.m_ipAddress, listenPort);
  P2PComm::GetInstance().SendMessage(requestingNode, dsTxBlocksMessage);
  return true;
}

void Lookup::SetSyncType(SyncType syncType) {
  m_syncType.store(syncType);
  LOG_EPOCH(INFO, m_mediator.m_currentEpochNum,
            "Set sync type to " << syncType);
}

bool Lookup::ProcessGetDSGuardNetworkInfo(const bytes& message,
                                          unsigned int offset,
                                          const Peer& from) {
  if (!LOOKUP_NODE_MODE) {
    LOG_GENERAL(WARNING,
                "Lookup::ProcessGetDSGuardNetworkInfo not expected to be "
                "called from other than the LookUp node.");
    return true;
  }

  if (!GUARD_MODE) {
    LOG_GENERAL(WARNING,
                "Not in guard mode. Unable to process request to update ds "
                "guard network info.");
    return false;
  }

  LOG_MARKER();

  uint32_t portNo = 0;
  uint64_t dsEpochNo = 0;

  if (!Messenger::GetLookupGetNewDSGuardNetworkInfoFromLookup(
          message, offset, portNo, dsEpochNo)) {
    LOG_EPOCH(WARNING, m_mediator.m_currentEpochNum,
              "Messenger::GetLookupGetNewDSGuardNetworkInfoFromLookup failed.");
    return false;
  }

  if (m_mediator.m_ds->m_lookupStoreForGuardNodeUpdate.find(dsEpochNo) ==
      m_mediator.m_ds->m_lookupStoreForGuardNodeUpdate.end()) {
    LOG_EPOCH(
        INFO, m_mediator.m_currentEpochNum,
        "No record found for guard ds update. No update needed. dsEpochNo: "
            << dsEpochNo);
    return false;
  }

  Peer requestingNode(from.m_ipAddress, portNo);
  bytes setNewDSGuardNetworkInfo = {
      MessageType::NODE, NodeInstructionType::DSGUARDNODENETWORKINFOUPDATE};

  if (!Messenger::SetNodeSetNewDSGuardNetworkInfo(
          setNewDSGuardNetworkInfo, MessageOffset::BODY,
          m_mediator.m_ds->m_lookupStoreForGuardNodeUpdate.at(dsEpochNo),
          m_mediator.m_selfKey)) {
    LOG_EPOCH(WARNING, m_mediator.m_currentEpochNum,
              "Messenger::SetNodeSetNewDSGuardNetworkInfo failed.");
    return false;
  }

  LOG_GENERAL(INFO, "[update ds guard] Sending guard node update info to "
                        << requestingNode);
  P2PComm::GetInstance().SendMessage(requestingNode, setNewDSGuardNetworkInfo);
  return true;
}

bool Lookup::ProcessSetHistoricalDB(const bytes& message, unsigned int offset,
                                    [[gnu::unused]] const Peer& from) {
  string path = "";
  uint32_t code = 0;
  PubKey archPubkey;

  if (!Messenger::GetSeedNodeHistoricalDB(message, offset, archPubkey, code,
                                          path)) {
    LOG_GENERAL(WARNING, "GetSeedNodeHistoricalDB failed");
    return false;
  }

  bytes verifierPubkeyBytes;
  if (!DataConversion::HexStrToUint8Vec(VERIFIER_PUBKEY, verifierPubkeyBytes)) {
    LOG_GENERAL(WARNING, "VERIFIER_PUBKEY is not a hex str");
    return false;
  }

  if (!(archPubkey == PubKey(verifierPubkeyBytes, 0))) {
    LOG_GENERAL(WARNING, "PubKey not of verifier");
    return false;
  }

  if (code == 1) {
    if (!BlockStorage::GetBlockStorage().InitiateHistoricalDB(VERIFIER_PATH +
                                                              path)) {
      LOG_GENERAL(WARNING,
                  "BlockStorage::InitiateHistoricalDB failed, path: " << path);
      return false;
    }

    m_historicalDB = true;
  } else {
    LOG_GENERAL(WARNING, "Code is errored " << code);
    return false;
  }

  LOG_GENERAL(INFO, "HistDB Success");
  return true;
}

void Lookup::CheckAndFetchUnavailableMBs(bool skipLatestTxBlk) {
  if (!LOOKUP_NODE_MODE && !ARCHIVAL_LOOKUP) {
    LOG_GENERAL(
        WARNING,
        "Lookup::CheckAndFetchUnavailableMBs not expected to be called from "
        "other than the ARCHIVAL LOOKUP.");
    return;
  }
  LOG_MARKER();

  if (m_startedFetchMissingMBsThread) {
    LOG_GENERAL(
        WARNING,
        "The last FetchMissingMBsThread hasn't finished, discard this time");
    return;
  }

  unsigned int maxMBSToBeFetched = MAX_FETCHMISSINGMBS_NUM;
  auto main_func = [this, maxMBSToBeFetched,
                    skipLatestTxBlk]() mutable -> void {
    m_startedFetchMissingMBsThread = true;
    std::lock_guard<mutex> lock(
        m_mediator.m_node->m_mutexUnavailableMicroBlocks);
    auto& unavailableMBs = m_mediator.m_node->GetUnavailableMicroBlocks();
    unsigned int count = 0;
    bool limitReached = false;
    for (auto& m : unavailableMBs) {
      // skip mbs from latest final block
      if (skipLatestTxBlk && (m.first == m_mediator.m_currentEpochNum - 1)) {
        continue;
      }
      LOG_GENERAL(INFO, "Unavailable microblock bodies in finalblock "
                            << m.first << ": " << m.second.size());

      // Delete missing mbs from unavailable list which has no txns
      auto& mbs = m.second;
      mbs.erase(std::remove_if(mbs.begin(), mbs.end(),
                               [](const std::pair<BlockHash, TxnHash> e) {
                                 MicroBlockSharedPtr mbptr;
                                 return e.second == TxnHash();
                               }),
                mbs.end());

      LOG_GENERAL(INFO,
                  "After deleting microblock bodies with no transactions, "
                  "Unavailable count = "
                      << mbs.size());

      if (mbs.empty()) {
        continue;
      }

      vector<BlockHash> mbHashes;
      for (const auto& mb : mbs) {
        count++;
        if (count > maxMBSToBeFetched) {
          LOG_GENERAL(INFO, "Max fetch missing mbs limit of "
                                << maxMBSToBeFetched
                                << " is reached. Remaining missing mbs will be "
                                   "handled in next epoch");
          limitReached = true;
          break;
        }
        LOG_EPOCH(INFO, m_mediator.m_currentEpochNum,
                  "BlockHash = " << mb.first << ", TxnHash = " << mb.second);
        mbHashes.emplace_back(mb.first);
      }
      if (limitReached) {
        break;
      }
      SendGetMicroBlockFromLookup(mbHashes);
    }

    // Delete the entry for those fb with no pending mbs
    for (auto it = unavailableMBs.begin(); it != unavailableMBs.end();) {
      if (it->second.empty()) {
        it = unavailableMBs.erase(it);
      } else
        ++it;
    }

    m_startedFetchMissingMBsThread = false;
  };
  DetachedFunction(1, main_func);
}<|MERGE_RESOLUTION|>--- conflicted
+++ resolved
@@ -2096,26 +2096,6 @@
           INFO, m_mediator.m_currentEpochNum,
           "New node - At new DS epoch now, try getting state from lookup");
       GetStateFromSeedNodes();
-<<<<<<< HEAD
-=======
-    } else if (m_syncType == SyncType::LOOKUP_SYNC) {
-      LOG_EPOCH(INFO, m_mediator.m_currentEpochNum,
-                "Lookup node - Join back to network now.");
-
-      if (!m_currDSExpired) {
-        if (FinishRejoinAsLookup()) {
-          SetSyncType(SyncType::NO_SYNC);
-
-          if (m_lookupServer->StartListening()) {
-            LOG_GENERAL(INFO, "API Server started to listen again");
-          } else {
-            LOG_GENERAL(WARNING, "API Server couldn't start");
-          }
-        }
-      }
-
-      m_currDSExpired = false;
->>>>>>> 856ad12c
     } else if (m_syncType == SyncType::NEW_SYNC ||
                m_syncType == SyncType::NORMAL_SYNC) {
       PrepareForStartPow();
