/**
* Copyright (c) 2018 Zilliqa 
* This source code is being disclosed to you solely for the purpose of your participation in 
* testing Zilliqa. You may view, compile and run the code for that purpose and pursuant to 
* the protocols and algorithms that are programmed into, and intended by, the code. You may 
* not do anything else with the code without express permission from Zilliqa Research Pte. Ltd., 
* including modifying or publishing the code (or any part of it), and developing or forming 
* another public or private blockchain network. This source code is provided ‘as is’ and no 
* warranties are given as to title or non-infringement, merchantability or fitness for purpose 
* and, to the extent permitted by law, all liability for your use of the code is disclaimed. 
* Some programs in this code are governed by the GNU General Public License v3.0 (available at 
* https://www.gnu.org/licenses/gpl-3.0.en.html) (‘GPLv3’). The programs that are governed by 
* GPLv3.0 are those programs that are located in the folders src/depends and tests/depends 
* and which include a reference to GPLv3 in their program files.
**/

#include <arpa/inet.h>
#include <cstring>
#include <errno.h>
#include <exception>
#include <fstream>
#include <netinet/in.h>
#include <random>
#include <stdint.h>
#include <sys/socket.h>
#include <unistd.h>
#include <unordered_set>

#include <boost/property_tree/ptree.hpp>
#include <boost/property_tree/xml_parser.hpp>

#include "Lookup.h"
#include "common/Messages.h"
#include "libData/AccountData/Account.h"
#include "libData/AccountData/AccountStore.h"
#include "libData/AccountData/Transaction.h"
#include "libData/BlockChainData/BlockChain.h"
#include "libData/BlockData/Block.h"
#include "libMediator/Mediator.h"
#include "libMessage/Messenger.h"
#include "libNetwork/P2PComm.h"
#include "libPersistence/BlockStorage.h"
#include "libUtils/DataConversion.h"
#include "libUtils/DetachedFunction.h"
#include "libUtils/GetTxnFromFile.h"
#include "libUtils/SanityChecks.h"
#include "libUtils/SysCommand.h"

using namespace std;
using namespace boost::multiprecision;

Lookup::Lookup(Mediator& mediator)
    : m_mediator(mediator)
{
    SetLookupNodes();
    if (LOOKUP_NODE_MODE)
    {
        SetDSCommitteInfo();
    }
}

Lookup::~Lookup() {}

void Lookup::AppendTimestamp(vector<unsigned char>& message,
                             unsigned int& offset)
{
    // Append a sending time to avoid message to be discarded
    uint256_t milliseconds_since_epoch
        = std::chrono::system_clock::now().time_since_epoch()
        / std::chrono::seconds(1);

    Serializable::SetNumber<uint256_t>(message, offset,
                                       milliseconds_since_epoch, UINT256_SIZE);

    offset += UINT256_SIZE;
}

void Lookup::SetLookupNodes()
{
    LOG_MARKER();

    m_lookupNodes.clear();
    m_lookupNodesOffline.clear();
    // Populate tree structure pt
    using boost::property_tree::ptree;
    ptree pt;
    read_xml("constants.xml", pt);

    for (const ptree::value_type& v : pt.get_child("node.lookups"))
    {
        if (v.first == "peer")
        {
            struct in_addr ip_addr;
            inet_aton(v.second.get<string>("ip").c_str(), &ip_addr);
            Peer lookup_node((uint128_t)ip_addr.s_addr,
                             v.second.get<uint32_t>("port"));
            m_lookupNodes.emplace_back(lookup_node);
        }
    }
}

std::once_flag generateReceiverOnce;

Address GenOneReceiver()
{
    static Address receiverAddr;
    std::call_once(generateReceiverOnce, []() {
        auto receiver = Schnorr::GetInstance().GenKeyPair();
        receiverAddr = Account::GetAddressFromPublicKey(receiver.second);
        LOG_GENERAL(INFO,
                    "Generate testing transaction receiver " << receiverAddr);
    });
    return receiverAddr;
}

Transaction CreateValidTestingTransaction(PrivKey& fromPrivKey,
                                          PubKey& fromPubKey,
                                          const Address& toAddr,
                                          uint256_t amount, uint256_t prevNonce)
{
    unsigned int version = 0;
    auto nonce = prevNonce + 1;

    // LOG_GENERAL("fromPrivKey " << fromPrivKey << " / fromPubKey " << fromPubKey
    // << " / toAddr" << toAddr);

    Transaction txn(version, nonce, toAddr, make_pair(fromPrivKey, fromPubKey),
                    amount, 1, 1, {}, {});

    // std::vector<unsigned char> buf;
    // txn.SerializeWithoutSignature(buf, 0);

    // Signature sig;
    // Schnorr::GetInstance().Sign(buf, fromPrivKey, fromPubKey, sig);

    // vector<unsigned char> sigBuf;
    // sig.Serialize(sigBuf, 0);
    // txn.SetSignature(sigBuf);

    return txn;
}

bool Lookup::GenTxnToSend(size_t num_txn,
                          map<uint32_t, vector<unsigned char>>& mp,
                          uint32_t numShards)
{
    vector<unsigned char> txns;

    if (GENESIS_KEYS.size() == 0)
    {
        LOG_GENERAL(WARNING, "No genesis keys found");
        return false;
    }

    unsigned int NUM_TXN_TO_DS = num_txn / GENESIS_KEYS.size();

    for (auto& privKeyHexStr : GENESIS_KEYS)
    {
        auto privKeyBytes{DataConversion::HexStrToUint8Vec(privKeyHexStr)};
        auto privKey = PrivKey{privKeyBytes, 0};
        auto pubKey = PubKey{privKey};
        auto addr = Account::GetAddressFromPublicKey(pubKey);

        if (numShards == 0)
        {
            return false;
        }
        auto txnShard = Transaction::GetShardIndex(addr, numShards);
        txns.clear();

        uint256_t nonce
            = AccountStore::GetInstance().GetAccount(addr)->GetNonce();

        if (!GetTxnFromFile::GetFromFile(addr, static_cast<uint32_t>(nonce) + 1,
                                         num_txn, txns))
        {
            LOG_GENERAL(WARNING, "Failed to get txns from file");
            return false;
        }

        /*Address receiverAddr = GenOneReceiver();
        unsigned int curr_offset = 0;
        txns.reserve(n);
        for (auto i = 0u; i != n; i++)
        {

            Transaction txn(0, nonce + i + 1, receiverAddr,
                            make_pair(privKey, pubKey), 10 * i + 2, 1, 1, {},
                            {});

            curr_offset = txn.Serialize(txns, curr_offset);
        }*/
        //[Change back here]
        copy(txns.begin(), txns.end(), back_inserter(mp[txnShard]));

        LOG_GENERAL(INFO,
                    "[Batching] Last Nonce sent " << nonce + num_txn
                                                  << " of Addr " << addr.hex());
        txns.clear();

        if (!GetTxnFromFile::GetFromFile(
                addr, static_cast<uint32_t>(nonce) + num_txn + 1, NUM_TXN_TO_DS,
                txns))
        {
            LOG_GENERAL(WARNING, "Failed to get txns for DS");
        }

        copy(txns.begin(), txns.end(), back_inserter(mp[numShards]));
    }

    return true;
}

vector<Peer> Lookup::GetLookupNodes()
{
    LOG_MARKER();

    return m_lookupNodes;
}

void Lookup::SendMessageToLookupNodes(
    const std::vector<unsigned char>& message) const
{
    LOG_MARKER();

    // LOG_GENERAL(INFO, "i am here " << to_string(m_mediator.m_currentEpochNum).c_str())
    vector<Peer> allLookupNodes;

    for (const auto& node : m_lookupNodes)
    {
        LOG_EPOCH(INFO, to_string(m_mediator.m_currentEpochNum).c_str(),
                  "Sending msg to lookup node " << node.GetPrintableIPAddress()
                                                << ":"
                                                << node.m_listenPortHost);

        allLookupNodes.emplace_back(node);
    }

    P2PComm::GetInstance().SendBroadcastMessage(allLookupNodes, message);
}

void Lookup::SendMessageToLookupNodesSerial(
    const std::vector<unsigned char>& message) const
{
    LOG_MARKER();

    // LOG_GENERAL("i am here " << to_string(m_mediator.m_currentEpochNum).c_str())
    vector<Peer> allLookupNodes;

    for (auto node : m_lookupNodes)
    {
        LOG_EPOCH(INFO, to_string(m_mediator.m_currentEpochNum).c_str(),
                  "Sending msg to lookup node " << node.GetPrintableIPAddress()
                                                << ":"
                                                << node.m_listenPortHost);

        allLookupNodes.emplace_back(node);
    }

    P2PComm::GetInstance().SendMessage(allLookupNodes, message);
}

void Lookup::SendMessageToRandomLookupNode(
    const std::vector<unsigned char>& message) const
{
    LOG_MARKER();

    // int index = rand() % (NUM_LOOKUP_USE_FOR_SYNC) + m_lookupNodes.size()
    // - NUM_LOOKUP_USE_FOR_SYNC;
    int index = rand() % m_lookupNodes.size();

    P2PComm::GetInstance().SendMessage(m_lookupNodes[index], message);
}

void Lookup::SendMessageToSeedNodes(
    const std::vector<unsigned char>& message) const
{
    LOG_MARKER();

    for (auto node : m_seedNodes)
    {
        LOG_EPOCH(INFO, to_string(m_mediator.m_currentEpochNum).c_str(),
                  "Sending msg to seed node " << node.GetPrintableIPAddress()
                                              << ":" << node.m_listenPortHost);
        P2PComm::GetInstance().SendMessage(node, message);
    }
}

bool Lookup::GetSeedPeersFromLookup()
{
    LOG_MARKER();

    vector<unsigned char> getSeedPeersMessage
        = {MessageType::LOOKUP, LookupInstructionType::GETSEEDPEERS};

    if (!Messenger::SetLookupGetSeedPeers(
            getSeedPeersMessage, MessageOffset::BODY,
            m_mediator.m_selfPeer.m_listenPortHost))
    {
        LOG_EPOCH(WARNING, to_string(m_mediator.m_currentEpochNum).c_str(),
                  "Messenger::SetLookupGetSeedPeers failed.");
        return false;
    }

    SendMessageToRandomLookupNode(getSeedPeersMessage);

    return true;
}

vector<unsigned char> Lookup::ComposeGetDSInfoMessage()
{
    LOG_MARKER();

    vector<unsigned char> getDSNodesMessage
        = {MessageType::LOOKUP, LookupInstructionType::GETDSINFOFROMSEED};

    if (!Messenger::SetLookupGetDSInfoFromSeed(
            getDSNodesMessage, MessageOffset::BODY,
            m_mediator.m_selfPeer.m_listenPortHost))
    {
        LOG_EPOCH(WARNING, to_string(m_mediator.m_currentEpochNum).c_str(),
                  "Messenger::SetLookupGetDSInfoFromSeed failed.");
        return {};
    }

    return getDSNodesMessage;
}

vector<unsigned char> Lookup::ComposeGetStateMessage()
{
    LOG_MARKER();

    vector<unsigned char> getStateMessage
        = {MessageType::LOOKUP, LookupInstructionType::GETSTATEFROMSEED};

    if (!Messenger::SetLookupGetStateFromSeed(
            getStateMessage, MessageOffset::BODY,
            m_mediator.m_selfPeer.m_listenPortHost))
    {
        LOG_EPOCH(WARNING, to_string(m_mediator.m_currentEpochNum).c_str(),
                  "Messenger::SetLookupGetStateFromSeed failed.");
        return {};
    }

    return getStateMessage;
}

bool Lookup::GetDSInfoFromSeedNodes()
{
    LOG_MARKER();
    SendMessageToSeedNodes(ComposeGetDSInfoMessage());
    return true;
}

bool Lookup::GetDSInfoFromLookupNodes()
{
    LOG_MARKER();
    SendMessageToRandomLookupNode(ComposeGetDSInfoMessage());
    return true;
}

bool Lookup::GetStateFromLookupNodes()
{
    LOG_MARKER();
    SendMessageToRandomLookupNode(ComposeGetStateMessage());

    return true;
}

vector<unsigned char> Lookup::ComposeGetDSBlockMessage(uint64_t lowBlockNum,
                                                       uint64_t highBlockNum)
{
    LOG_MARKER();

    vector<unsigned char> getDSBlockMessage
        = {MessageType::LOOKUP, LookupInstructionType::GETDSBLOCKFROMSEED};

    if (!Messenger::SetLookupGetDSBlockFromSeed(
            getDSBlockMessage, MessageOffset::BODY, lowBlockNum, highBlockNum,
            m_mediator.m_selfPeer.m_listenPortHost))
    {
        LOG_EPOCH(WARNING, to_string(m_mediator.m_currentEpochNum).c_str(),
                  "Messenger::SetLookupGetDSBlockFromSeed failed.");
        return {};
    }

    return getDSBlockMessage;
}

// low and high denote the range of blocknumbers being requested(inclusive).
// use 0 to denote the latest blocknumber since obviously no one will request for the genesis block
bool Lookup::GetDSBlockFromSeedNodes(uint64_t lowBlockNum,
                                     uint64_t highBlockNum)
{
    LOG_MARKER();
    SendMessageToSeedNodes(ComposeGetDSBlockMessage(lowBlockNum, highBlockNum));
    return true;
}

bool Lookup::GetDSBlockFromLookupNodes(uint64_t lowBlockNum,
                                       uint64_t highBlockNum)
{
    LOG_MARKER();
    SendMessageToRandomLookupNode(
        ComposeGetDSBlockMessage(lowBlockNum, highBlockNum));
    return true;
}

vector<unsigned char> Lookup::ComposeGetTxBlockMessage(uint64_t lowBlockNum,
                                                       uint64_t highBlockNum)
{
    LOG_MARKER();

    vector<unsigned char> getTxBlockMessage
        = {MessageType::LOOKUP, LookupInstructionType::GETTXBLOCKFROMSEED};

    if (!Messenger::SetLookupGetTxBlockFromSeed(
            getTxBlockMessage, MessageOffset::BODY, lowBlockNum, highBlockNum,
            m_mediator.m_selfPeer.m_listenPortHost))
    {
        LOG_EPOCH(WARNING, to_string(m_mediator.m_currentEpochNum).c_str(),
                  "Messenger::SetLookupGetTxBlockFromSeed failed.");
        return {};
    }

    return getTxBlockMessage;
}

// low and high denote the range of blocknumbers being requested(inclusive).
// use 0 to denote the latest blocknumber since obviously no one will request for the genesis block
bool Lookup::GetTxBlockFromSeedNodes(uint64_t lowBlockNum,
                                     uint64_t highBlockNum)
{
    LOG_MARKER();
    SendMessageToSeedNodes(ComposeGetTxBlockMessage(lowBlockNum, highBlockNum));
    return true;
}

bool Lookup::GetTxBlockFromLookupNodes(uint64_t lowBlockNum,
                                       uint64_t highBlockNum)
{
    LOG_MARKER();

    SendMessageToRandomLookupNode(
        ComposeGetTxBlockMessage(lowBlockNum, highBlockNum));

    return true;
}

bool Lookup::GetTxBodyFromSeedNodes(string txHashStr)
{
    LOG_MARKER();

    vector<unsigned char> getTxBodyMessage
        = {MessageType::LOOKUP, LookupInstructionType::GETTXBODYFROMSEED};

    if (!Messenger::SetLookupGetTxBodyFromSeed(
            getTxBodyMessage, MessageOffset::BODY,
            DataConversion::HexStrToUint8Vec(txHashStr),
            m_mediator.m_selfPeer.m_listenPortHost))
    {
        LOG_EPOCH(WARNING, to_string(m_mediator.m_currentEpochNum).c_str(),
                  "Messenger::SetLookupGetTxBodyFromSeed failed.");
        return false;
    }

    SendMessageToSeedNodes(getTxBodyMessage);

    return true;
}

bool Lookup::SetDSCommitteInfo()
{
    if (!LOOKUP_NODE_MODE)
    {
        LOG_GENERAL(WARNING,
                    "Lookup::SetDSCommitteInfo not expected to be called from "
                    "other than the LookUp node.");
        return true;
    }
    // Populate tree structure pt
    using boost::property_tree::ptree;
    ptree pt;
    read_xml("config.xml", pt);

    lock_guard<mutex> g(m_mediator.m_mutexDSCommittee);

    for (ptree::value_type const& v : pt.get_child("nodes"))
    {
        if (v.first == "peer")
        {
            PubKey key(
                DataConversion::HexStrToUint8Vec(v.second.get<string>("pubk")),
                0);

            struct in_addr ip_addr;
            inet_aton(v.second.get<string>("ip").c_str(), &ip_addr);
            Peer peer((uint128_t)ip_addr.s_addr,
                      v.second.get<unsigned int>("port"));
            m_mediator.m_DSCommittee->emplace_back(make_pair(key, peer));
        }
    }

    return true;
}

DequeOfShard Lookup::GetShardPeers()
{
    if (!LOOKUP_NODE_MODE)
    {
        LOG_GENERAL(WARNING,
                    "Lookup::GetShardPeers not expected to be called from "
                    "other than the LookUp node.");
        return DequeOfShard();
    }

    lock_guard<mutex> g(m_mediator.m_ds->m_mutexShards);
    return m_mediator.m_ds->m_shards;
}

vector<Peer> Lookup::GetNodePeers()
{
    if (!LOOKUP_NODE_MODE)
    {
        LOG_GENERAL(WARNING,
                    "Lookup::GetNodePeers not expected to be called from other "
                    "than the LookUp node.");
        return vector<Peer>();
    }

    lock_guard<mutex> g(m_mutexNodesInNetwork);
    return m_nodesInNetwork;
}

bool Lookup::ProcessEntireShardingStructure()
{
    if (!LOOKUP_NODE_MODE)
    {
        LOG_GENERAL(WARNING,
                    "Lookup::ProcessEntireShardingStructure not expected to be "
                    "called from other than the LookUp node.");
        return true;
    }

    LOG_MARKER();

    LOG_GENERAL(INFO, "[LOOKUP received sharding structure]");

    lock(m_mediator.m_ds->m_mutexShards, m_mutexNodesInNetwork);
    lock_guard<mutex> g(m_mediator.m_ds->m_mutexShards, adopt_lock);
    lock_guard<mutex> h(m_mutexNodesInNetwork, adopt_lock);

    m_nodesInNetwork.clear();
    unordered_set<Peer> t_nodesInNetwork;

    for (unsigned int i = 0; i < m_mediator.m_ds->m_shards.size(); i++)
    {
        unsigned int index = 0;

        for (const auto& shardNode : m_mediator.m_ds->m_shards.at(i))
        {
            const PubKey& key = std::get<SHARD_NODE_PUBKEY>(shardNode);
            const Peer& peer = std::get<SHARD_NODE_PEER>(shardNode);

            m_nodesInNetwork.emplace_back(peer);
            t_nodesInNetwork.emplace(peer);

            LOG_GENERAL(INFO,
                        "[SHARD "
                            << to_string(i) << "] "
                            << "[PEER " << to_string(index) << "] "
                            << "Inserting Pubkey to shard : " << string(key));
            LOG_GENERAL(INFO,
                        "[SHARD " << to_string(i) << "] "
                                  << "[PEER " << to_string(index) << "] "
                                  << "Corresponding peer : " << string(peer));

            index++;
        }
    }

    for (auto& peer : t_nodesInNetwork)
    {
        if (!l_nodesInNetwork.erase(peer))
        {
            LOG_STATE("[JOINPEER]["
                      << std::setw(15) << std::left
                      << m_mediator.m_selfPeer.GetPrintableIPAddress() << "]["
                      << std::setw(6) << std::left
                      << m_mediator.m_currentEpochNum << "][" << std::setw(4)
                      << std::left << m_mediator.GetNodeMode(peer) << "]"
                      << string(peer));
        }
    }

    for (auto& peer : l_nodesInNetwork)
    {
        LOG_STATE("[LOSTPEER]["
                  << std::setw(15) << std::left
                  << m_mediator.m_selfPeer.GetPrintableIPAddress() << "]["
                  << std::setw(6) << std::left << m_mediator.m_currentEpochNum
                  << "][" << std::setw(4) << std::left
                  << m_mediator.GetNodeMode(peer) << "]" << string(peer));
    }

    l_nodesInNetwork = t_nodesInNetwork;

    return true;
}

bool Lookup::ProcessGetSeedPeersFromLookup(const vector<unsigned char>& message,
                                           unsigned int offset,
                                           const Peer& from)
{
    LOG_MARKER();

    if (!LOOKUP_NODE_MODE)
    {
        LOG_GENERAL(WARNING,
                    "Lookup::ProcessGetSeedPeersFromLookup not expected to be "
                    "called from other than the LookUp node.");
        return true;
    }

    uint32_t portNo = 0;

    if (!Messenger::GetLookupGetSeedPeers(message, offset, portNo))
    {
        LOG_EPOCH(WARNING, to_string(m_mediator.m_currentEpochNum).c_str(),
                  "Messenger::GetLookupGetSeedPeers failed.");
        return false;
    }

    uint128_t ipAddr = from.m_ipAddress;
    Peer peer(ipAddr, portNo);

    lock_guard<mutex> g(m_mutexNodesInNetwork);

    uint32_t numPeersInNetwork = m_nodesInNetwork.size();

    if (numPeersInNetwork < SEED_PEER_LIST_SIZE)
    {
        LOG_GENERAL(WARNING,
                    "[Lookup Node] numPeersInNetwork < SEED_PEER_LIST_SIZE");
        return false;
    }

    // Which of the following two implementations is more efficient and parallelizable?
    // ================================================

    unordered_set<uint32_t> indicesAlreadyAdded;

    random_device rd;
    mt19937 gen(rd());
    uniform_int_distribution<> dis(0, numPeersInNetwork - 1);

    vector<Peer> candidateSeeds;

    for (unsigned int i = 0; i < SEED_PEER_LIST_SIZE; i++)
    {
        uint32_t index = dis(gen);
        while (indicesAlreadyAdded.find(index) != indicesAlreadyAdded.end())
        {
            index = dis(gen);
        }
        indicesAlreadyAdded.insert(index);

        candidateSeeds.emplace_back(m_nodesInNetwork[index]);
    }

    // ================================================

    // auto nodesInNetworkCopy = m_nodesInNetwork;
    // int upperLimit = numPeersInNetwork-1;
    // random_device rd;
    // mt19937 gen(rd());

    // for(unsigned int i = 0; i < SEED_PEER_LIST_SIZE; ++i, --upperLimit)
    // {
    //     uniform_int_distribution<> dis(0, upperLimit);
    //     uint32_t index = dis(gen);

    //     Peer candidateSeed = m_nodesInNetwork[index];
    //     candidateSeed.Serialize(seedPeersMessage, curr_offset);
    //     curr_offset += (IP_SIZE + PORT_SIZE);

    //     swap(nodesInNetworkCopy[index], nodesInNetworkCopy[upperLimit]);
    // }

    // ================================================

    vector<unsigned char> seedPeersMessage
        = {MessageType::LOOKUP, LookupInstructionType::SETSEEDPEERS};

    if (!Messenger::SetLookupSetSeedPeers(seedPeersMessage, MessageOffset::BODY,
                                          candidateSeeds))
    {
        LOG_EPOCH(WARNING, to_string(m_mediator.m_currentEpochNum).c_str(),
                  "Messenger::SetLookupSetSeedPeers failed.");
        return false;
    }

    P2PComm::GetInstance().SendMessage(peer, seedPeersMessage);

    return true;
}

bool Lookup::ProcessGetDSInfoFromSeed(const vector<unsigned char>& message,
                                      unsigned int offset, const Peer& from)
{
    //#ifndef IS_LOOKUP_NODE

    LOG_MARKER();

    uint32_t portNo = 0;

    if (!Messenger::GetLookupGetDSInfoFromSeed(message, offset, portNo))
    {
        LOG_EPOCH(WARNING, to_string(m_mediator.m_currentEpochNum).c_str(),
                  "Messenger::GetLookupGetDSInfoFromSeed failed.");
        return false;
    }

    vector<unsigned char> dsInfoMessage
        = {MessageType::LOOKUP, LookupInstructionType::SETDSINFOFROMSEED};

    {
        lock_guard<mutex> g(m_mediator.m_mutexDSCommittee);

        for (const auto& ds : *m_mediator.m_DSCommittee)
        {
            LOG_EPOCH(INFO, to_string(m_mediator.m_currentEpochNum).c_str(),
                      "IP:" << ds.second.GetPrintableIPAddress());
        }

        if (!Messenger::SetLookupSetDSInfoFromSeed(
                dsInfoMessage, MessageOffset::BODY, *m_mediator.m_DSCommittee))
        {
            LOG_EPOCH(WARNING, to_string(m_mediator.m_currentEpochNum).c_str(),
                      "Messenger::SetLookupSetDSInfoFromSeed failed.");
            return false;
        }
    }

    uint128_t ipAddr = from.m_ipAddress;
    Peer requestingNode(ipAddr, portNo);

    // TODO: Revamp the sendmessage and sendbroadcastmessage
    // Currently, we use sendbroadcastmessage instead of sendmessage. The reason is a new node who want to
    // join will received similar response from mulitple lookup node. It will process them in full.
    // Currently, we want the duplicated message to be drop so to ensure it do not do redundant processing.
    // In the long term, we need to track all the incoming messages from lookup or seed node more grandularly,.
    // and ensure 2/3 of such identical message is received in order to move on.

    // vector<Peer> node;
    // node.emplace_back(requestingNode);

    P2PComm::GetInstance().SendMessage(requestingNode, dsInfoMessage);

    //#endif // IS_LOOKUP_NODE

    return true;
}

bool Lookup::ProcessGetDSBlockFromSeed(const vector<unsigned char>& message,
                                       unsigned int offset, const Peer& from)
{
    //#ifndef IS_LOOKUP_NODE // TODO: remove the comment

    LOG_MARKER();

    uint64_t lowBlockNum = 0;
    uint64_t highBlockNum = 0;
    uint32_t portNo = 0;

    if (!Messenger::GetLookupGetDSBlockFromSeed(message, offset, lowBlockNum,
                                                highBlockNum, portNo))
    {
        LOG_EPOCH(WARNING, to_string(m_mediator.m_currentEpochNum).c_str(),
                  "Messenger::GetLookupGetDSBlockFromSeed failed.");
        return false;
    }

    vector<DSBlock> dsBlocks;
    uint64_t blockNum;

    {
        lock_guard<mutex> g(m_mediator.m_node->m_mutexDSBlock);

        if (lowBlockNum == 1)
        {
            lowBlockNum = m_mediator.m_dsBlockChain.GetLastBlock()
                              .GetHeader()
                              .GetBlockNum();
        }
        else if (lowBlockNum == 0)
        {
            //give all the blocks in the ds blockchain
            lowBlockNum = 1;
        }

        if (highBlockNum == 0)
        {
            highBlockNum = m_mediator.m_dsBlockChain.GetLastBlock()
                               .GetHeader()
                               .GetBlockNum();
        }

        LOG_EPOCH(INFO, to_string(m_mediator.m_currentEpochNum).c_str(),
                  "ProcessGetDSBlockFromSeed requested by "
                      << from << " for blocks " << lowBlockNum << " to "
                      << highBlockNum);

        for (blockNum = lowBlockNum; blockNum <= highBlockNum; blockNum++)
        {
            try
            {
                dsBlocks.emplace_back(
                    m_mediator.m_dsBlockChain.GetBlock(blockNum));
            }
            catch (const char* e)
            {
                LOG_GENERAL(INFO,
                            "Block Number " << blockNum
                                            << " absent. Didn't include it in "
                                               "response message. Reason: "
                                            << e);
                break;
            }
        }
    }

    // if serialization got interrupted in between, reset the highBlockNum value in msg
    if (blockNum != highBlockNum + 1)
    {
        highBlockNum = blockNum - 1;
    }

    vector<unsigned char> dsBlockMessage
        = {MessageType::LOOKUP, LookupInstructionType::SETDSBLOCKFROMSEED};

    if (!Messenger::SetLookupSetDSBlockFromSeed(
            dsBlockMessage, MessageOffset::BODY, lowBlockNum, highBlockNum,
            dsBlocks))
    {
        LOG_EPOCH(WARNING, to_string(m_mediator.m_currentEpochNum).c_str(),
                  "Messenger::SetLookupSetDSBlockFromSeed failed.");
        return false;
    }

    uint128_t ipAddr = from.m_ipAddress;
    Peer requestingNode(ipAddr, portNo);
    LOG_GENERAL(INFO, requestingNode);

    // TODO: Revamp the sendmessage and sendbroadcastmessage
    // Currently, we use sendbroadcastmessage instead of sendmessage. The reason is a new node who want to
    // join will received similar response from mulitple lookup node. It will process them in full.
    // Currently, we want the duplicated message to be drop so to ensure it do not do redundant processing.
    // In the long term, we need to track all the incoming messages from lookup or seed node more grandularly,.
    // and ensure 2/3 of such identical message is received in order to move on.

    // vector<Peer> node;
    // node.emplace_back(requestingNode);

    P2PComm::GetInstance().SendMessage(requestingNode, dsBlockMessage);

    //#endif // IS_LOOKUP_NODE

    return true;
}

bool Lookup::ProcessGetStateFromSeed(const vector<unsigned char>& message,
                                     unsigned int offset, const Peer& from)
{
    LOG_MARKER();

    // #ifndef IS_LOOKUP_NODE
    // Message = [TRAN_HASH_SIZE txHashStr][Transaction::GetSerializedSize() txbody]

    // if (IsMessageSizeInappropriate(message.size(), offset,
    //                                TRAN_HASH_SIZE + Transaction::GetSerializedSize()))
    // {
    //     return false;
    // }

    // TxnHash tranHash;
    // copy(message.begin() + offset, message.begin() + offset + TRAN_HASH_SIZE,
    //      tranHash.asArray().begin());
    // offset += TRAN_HASH_SIZE;

    // Transaction transaction(message, offset);

    // vector<unsigned char> serializedTxBody;
    // transaction.Serialize(serializedTxBody, 0);
    // BlockStorage::GetBlockStorage().PutTxBody(tranHash, serializedTxBody);

    uint32_t portNo = 0;

    if (!Messenger::GetLookupGetStateFromSeed(message, offset, portNo))
    {
        LOG_EPOCH(WARNING, to_string(m_mediator.m_currentEpochNum).c_str(),
                  "Messenger::GetLookupGetStateFromSeed failed.");
        return false;
    }

    uint128_t ipAddr = from.m_ipAddress;
    Peer requestingNode(ipAddr, portNo);

    // TODO: Revamp the sendmessage and sendbroadcastmessage
    // Currently, we use sendbroadcastmessage instead of sendmessage. The reason is a new node who want to
    // join will received similar response from mulitple lookup node. It will process them in full.
    // Currently, we want the duplicated message to be drop so to ensure it do not do redundant processing.
    // In the long term, we need to track all the incoming messages from lookup or seed node more grandularly,.
    // and ensure 2/3 of such identical message is received in order to move on.

    // vector<Peer> node;
    // node.emplace_back(requestingNode);

    vector<unsigned char> setStateMessage
        = {MessageType::LOOKUP, LookupInstructionType::SETSTATEFROMSEED};

    if (!Messenger::SetLookupSetStateFromSeed(
            setStateMessage, MessageOffset::BODY, AccountStore::GetInstance()))
    {
        LOG_EPOCH(WARNING, to_string(m_mediator.m_currentEpochNum).c_str(),
                  "Messenger::SetLookupSetStateFromSeed failed.");
        return false;
    }

    P2PComm::GetInstance().SendMessage(requestingNode, setStateMessage);
    // #endif // IS_LOOKUP_NODE

    return true;
}

bool Lookup::ProcessGetTxBlockFromSeed(const vector<unsigned char>& message,
                                       unsigned int offset, const Peer& from)
{
    // #ifndef IS_LOOKUP_NODE // TODO: remove the comment

    LOG_MARKER();

    uint64_t lowBlockNum = 0;
    uint64_t highBlockNum = 0;
    uint32_t portNo = 0;

    if (!Messenger::GetLookupGetTxBlockFromSeed(message, offset, lowBlockNum,
                                                highBlockNum, portNo))
    {
        LOG_EPOCH(WARNING, to_string(m_mediator.m_currentEpochNum).c_str(),
                  "Messenger::GetLookupGetTxBlockFromSeed failed.");
        return false;
    }

    if (lowBlockNum == 1)
    {
        lowBlockNum = m_mediator.m_txBlockChain.GetLastBlock()
                          .GetHeader()
                          .GetBlockNum();
    }
    else if (lowBlockNum == 0)
    {
        //give all the blocks till now in blockchain
        lowBlockNum = 1;
    }

    if (highBlockNum == 0)
    {
        highBlockNum = m_mediator.m_txBlockChain.GetLastBlock()
                           .GetHeader()
                           .GetBlockNum();
    }

    LOG_EPOCH(INFO, to_string(m_mediator.m_currentEpochNum).c_str(),
              "ProcessGetTxBlockFromSeed requested by "
                  << from << " for blocks " << lowBlockNum << " to "
                  << highBlockNum);

    vector<TxBlock> txBlocks;
    uint64_t blockNum;
    uint32_t consensusID;

    {
        lock_guard<mutex> g(m_mediator.m_node->m_mutexFinalBlock);

        for (blockNum = lowBlockNum; blockNum <= highBlockNum; blockNum++)
        {
            try
            {
                txBlocks.emplace_back(
                    m_mediator.m_txBlockChain.GetBlock(blockNum));
            }
            catch (const char* e)
            {
                LOG_GENERAL(INFO,
                            "Block Number " << blockNum
                                            << " absent. Didn't include it in "
                                               "response message. Reason: "
                                            << e);
                break;
            }
        }

        consensusID = m_mediator.m_consensusID;
    }

    // if serialization got interrupted in between, reset the highBlockNum value in msg
    if (blockNum != highBlockNum + 1)
    {
        highBlockNum = blockNum - 1;
    }

    vector<unsigned char> txBlockMessage
        = {MessageType::LOOKUP, LookupInstructionType::SETTXBLOCKFROMSEED};

    if (!Messenger::SetLookupSetTxBlockFromSeed(
            txBlockMessage, MessageOffset::BODY, lowBlockNum, highBlockNum,
            txBlocks, consensusID))
    {
        LOG_EPOCH(WARNING, to_string(m_mediator.m_currentEpochNum).c_str(),
                  "Messenger::SetLookupSetTxBlockFromSeed failed.");
        return false;
    }

    uint128_t ipAddr = from.m_ipAddress;
    Peer requestingNode(ipAddr, portNo);
    LOG_GENERAL(INFO, requestingNode);

    // TODO: Revamp the sendmessage and sendbroadcastmessage
    // Currently, we use sendbroadcastmessage instead of sendmessage. The reason is a new node who want to
    // join will received similar response from mulitple lookup node. It will process them in full.
    // Currently, we want the duplicated message to be drop so to ensure it do not do redundant processing.
    // In the long term, we need to track all the incoming messages from lookup or seed node more grandularly,.
    // and ensure 2/3 of such identical message is received in order to move on.

    // vector<Peer> node;
    // node.emplace_back(requestingNode);

    P2PComm::GetInstance().SendMessage(requestingNode, txBlockMessage);

    // #endif // IS_LOOKUP_NODE

    return true;
}

bool Lookup::ProcessGetTxBodyFromSeed(const vector<unsigned char>& message,
                                      unsigned int offset, const Peer& from)
{
    // #ifndef IS_LOOKUP_NODE // TODO: remove the comment

    LOG_MARKER();

    TxnHash tranHash;
    uint32_t portNo = 0;

    if (!Messenger::GetLookupGetTxBodyFromSeed(message, offset, tranHash,
                                               portNo))
    {
        LOG_EPOCH(WARNING, to_string(m_mediator.m_currentEpochNum).c_str(),
                  "Messenger::GetLookupGetTxBodyFromSeed failed.");
        return false;
    }

    TxBodySharedPtr tptr;

    BlockStorage::GetBlockStorage().GetTxBody(TxnHash(tranHash), tptr);

    vector<unsigned char> txBodyMessage
        = {MessageType::LOOKUP, LookupInstructionType::SETTXBODYFROMSEED};

    if (!Messenger::SetLookupSetTxBodyFromSeed(
            txBodyMessage, MessageOffset::BODY, tranHash, *tptr))
    {
        LOG_EPOCH(WARNING, to_string(m_mediator.m_currentEpochNum).c_str(),
                  "Messenger::SetLookupSetTxBodyFromSeed failed.");
        return false;
    }

    uint128_t ipAddr = from.m_ipAddress;
    Peer requestingNode(ipAddr, portNo);
    LOG_GENERAL(INFO, requestingNode);

    // TODO: Revamp the sendmessage and sendbroadcastmessage
    // Currently, we use sendbroadcastmessage instead of sendmessage. The reason is a new node who want to
    // join will received similar response from mulitple lookup node. It will process them in full.
    // Currently, we want the duplicated message to be drop so to ensure it do not do redundant processing.
    // In the long term, we need to track all the incoming messages from lookup or seed node more grandularly,.
    // and ensure 2/3 of such identical message is received in order to move on.

    // vector<Peer> node;
    // node.emplace_back(requestingNode);

    P2PComm::GetInstance().SendMessage(requestingNode, txBodyMessage);

    // #endif // IS_LOOKUP_NODE

    return true;
}

bool Lookup::ProcessGetShardFromSeed(const vector<unsigned char>& message,
                                     unsigned int offset, const Peer& from)
{
    LOG_MARKER();

    uint32_t portNo = 0;

    if (!Messenger::GetLookupGetShardsFromSeed(message, offset, portNo))
    {
        LOG_EPOCH(WARNING, to_string(m_mediator.m_currentEpochNum).c_str(),
                  "Messenger::GetLookupGetShardsFromSeed failed.");
        return false;
    }

    Peer requestingNode(from.m_ipAddress, portNo);
    vector<unsigned char> msg
        = {MessageType::LOOKUP, LookupInstructionType::SETSHARDSFROMSEED};
<<<<<<< HEAD
    lock_guard<mutex> g(m_mediator.m_ds->m_mutexShards);
=======
    lock_guard<mutex> g(m_mutexShards);

>>>>>>> 1d09d5fb
    if (!Messenger::SetLookupSetShardsFromSeed(msg, MessageOffset::BODY,
                                               m_mediator.m_ds->m_shards))
    {
        LOG_EPOCH(WARNING, to_string(m_mediator.m_currentEpochNum).c_str(),
                  "Messenger::SetLookupSetShardsFromSeed failed.");
        return false;
    }

    P2PComm::GetInstance().SendMessage(requestingNode, msg);

    return true;
}

bool Lookup::ProcessSetShardFromSeed(const vector<unsigned char>& message,
                                     unsigned int offset, const Peer& from)
{
    LOG_MARKER();
<<<<<<< HEAD
    DequeOfShard shards;
=======

    VectorOfShard shards;
>>>>>>> 1d09d5fb

    if (!Messenger::GetLookupSetShardsFromSeed(message, offset, shards))
    {
        LOG_EPOCH(WARNING, to_string(m_mediator.m_currentEpochNum).c_str(),
                  "Messenger::GetLookupSetShardsFromSeed failed.");
        return false;
    }
    LOG_GENERAL(INFO, "Sharding Structure Recvd from " << from);

    uint32_t i = 0;
    for (const auto& shard : shards)
    {
        LOG_GENERAL(INFO, "Size of shard " << i << " " << shard.size());
        i++;
    }
    lock_guard<mutex> g(m_mediator.m_ds->m_mutexShards);

    m_mediator.m_ds->m_shards = move(shards);

    return true;
}

bool Lookup::GetShardFromLookup()
{
    LOG_MARKER();

    vector<unsigned char> msg
        = {MessageType::LOOKUP, LookupInstructionType::GETSHARDSFROMSEED};

    if (!Messenger::SetLookupGetShardsFromSeed(
            msg, MessageOffset::BODY, m_mediator.m_selfPeer.m_listenPortHost))
    {
        LOG_EPOCH(WARNING, to_string(m_mediator.m_currentEpochNum).c_str(),
                  "Messenger::SetLookupGetShardsFromSeed failed.");
        return false;
    }

    SendMessageToRandomLookupNode(msg);

    return true;
}

bool Lookup::ProcessGetNetworkId(const vector<unsigned char>& message,
                                 unsigned int offset, const Peer& from)
{
    // #ifndef IS_LOOKUP_NODE
    LOG_MARKER();

    // 4-byte portNo
    uint32_t portNo
        = Serializable::GetNumber<uint32_t>(message, offset, sizeof(uint32_t));
    offset += sizeof(uint32_t);

    uint128_t ipAddr = from.m_ipAddress;
    Peer requestingNode(ipAddr, portNo);

    vector<unsigned char> networkIdMessage
        = {MessageType::LOOKUP, LookupInstructionType::SETNETWORKIDFROMSEED};
    unsigned int curr_offset = MessageOffset::BODY;

    string networkId = "TESTNET"; // TODO: later convert it to a enum

    copy(networkId.begin(), networkId.end(),
         networkIdMessage.begin() + curr_offset);

    // TODO: Revamp the sendmessage and sendbroadcastmessage
    // Currently, we use sendbroadcastmessage instead of sendmessage. The reason is a new node who want to
    // join will received similar response from mulitple lookup node. It will process them in full.
    // Currently, we want the duplicated message to be drop so to ensure it do not do redundant processing.
    // In the long term, we need to track all the incoming messages from lookup or seed node more grandularly,.
    // and ensure 2/3 of such identical message is received in order to move on.

    // vector<Peer> node;
    // node.emplace_back(requestingNode);

    P2PComm::GetInstance().SendMessage(requestingNode, networkIdMessage);

    return true;
    // #endif // IS_LOOKUP_NODE
}

bool Lookup::ProcessSetSeedPeersFromLookup(const vector<unsigned char>& message,
                                           unsigned int offset,
                                           [[gnu::unused]] const Peer& from)
{
    LOG_MARKER();

    if (LOOKUP_NODE_MODE)
    {
        LOG_GENERAL(WARNING,
                    "Lookup::ProcessSetSeedPeersFromLookup not expected to be "
                    "called from LookUp node.");
        return true;
    }

    vector<Peer> candidateSeeds;

    if (!Messenger::GetLookupSetSeedPeers(message, offset, candidateSeeds))
    {
        LOG_EPOCH(WARNING, to_string(m_mediator.m_currentEpochNum).c_str(),
                  "Messenger::GetLookupSetSeedPeers failed.");
        return false;
    }

    m_seedNodes = std::move(candidateSeeds);

    unsigned int i = 0;
    for (const auto& candidateSeed : candidateSeeds)
    {
        LOG_GENERAL(INFO, "Peer " << i++ << ": " << candidateSeed);
    }

    return true;
}

bool Lookup::ProcessSetDSInfoFromSeed(const vector<unsigned char>& message,
                                      unsigned int offset, const Peer& from)
{
    //#ifndef IS_LOOKUP_NODE

    LOG_MARKER();

    {
        lock_guard<mutex> g(m_mediator.m_mutexDSCommittee);
        m_mediator.m_DSCommittee->clear();

        if (!Messenger::GetLookupSetDSInfoFromSeed(message, offset,
                                                   *m_mediator.m_DSCommittee))
        {
            LOG_EPOCH(WARNING, to_string(m_mediator.m_currentEpochNum).c_str(),
                      "Messenger::GetLookupSetDSInfoFromSeed failed.");
            return false;
        }

        LOG_EPOCH(INFO, to_string(m_mediator.m_currentEpochNum).c_str(),
                  "ProcessSetDSInfoFromSeed sent by "
                      << from << " for numPeers "
                      << m_mediator.m_DSCommittee->size());

        unsigned int i = 0;
        for (auto& ds : *m_mediator.m_DSCommittee)
        {
            if (m_syncType == SyncType::DS_SYNC
                && ds.second == m_mediator.m_selfPeer)
            {
                ds.second = Peer();
            }

            LOG_EPOCH(INFO, to_string(m_mediator.m_currentEpochNum).c_str(),
                      "ProcessSetDSInfoFromSeed recvd peer " << i++ << ": "
                                                             << ds.second);
        }
    }
    //    Data::GetInstance().SetDSPeers(dsPeers);
    //#endif // IS_LOOKUP_NODE

    if (!LOOKUP_NODE_MODE && m_dsInfoWaitingNotifying
        && m_mediator.m_consensusID
            >= (NUM_FINAL_BLOCK_PER_POW - NUM_VACUOUS_EPOCHS))
    {
        LOG_EPOCH(
            INFO, to_string(m_mediator.m_currentEpochNum).c_str(),
            "Notifying ProcessSetStateFromSeed that DSInfo has been received");
        unique_lock<mutex> lock(m_mutexDSInfoUpdation);
        m_fetchedDSInfo = true;
        cv_dsInfoUpdate.notify_one();
    }

    return true;
}

bool Lookup::ProcessSetDSBlockFromSeed(const vector<unsigned char>& message,
                                       unsigned int offset, const Peer& from)
{
    // #ifndef IS_LOOKUP_NODE TODO: uncomment later

    LOG_MARKER();

    if (AlreadyJoinedNetwork())
    {
        return true;
    }

    unique_lock<mutex> lock(m_mutexSetDSBlockFromSeed);

    uint64_t lowBlockNum = 0;
    uint64_t highBlockNum = 0;

    vector<DSBlock> dsBlocks;

    if (!Messenger::GetLookupSetDSBlockFromSeed(message, offset, lowBlockNum,
                                                highBlockNum, dsBlocks))
    {
        LOG_EPOCH(WARNING, to_string(m_mediator.m_currentEpochNum).c_str(),
                  "Messenger::GetLookupSetDSBlockFromSeed failed.");
        return false;
    }

    LOG_EPOCH(INFO, to_string(m_mediator.m_currentEpochNum).c_str(),
              "ProcessSetDSBlockFromSeed sent by " << from << " for blocks "
                                                   << lowBlockNum << " to "
                                                   << highBlockNum);

    uint64_t latestSynBlockNum
        = m_mediator.m_dsBlockChain.GetLastBlock().GetHeader().GetBlockNum()
        + 1;

    if (latestSynBlockNum > highBlockNum)
    {
        // TODO: We should get blocks from n nodes.
        LOG_EPOCH(INFO, to_string(m_mediator.m_currentEpochNum).c_str(),
                  "I already have the block");
    }
    else
    {
        for (const auto& dsBlock : dsBlocks)
        {
            LOG_EPOCH(INFO, to_string(m_mediator.m_currentEpochNum).c_str(),
                      "dsblock.GetHeader().GetDifficulty(): "
                          << (int)dsBlock.GetHeader().GetDifficulty());
            LOG_EPOCH(INFO, to_string(m_mediator.m_currentEpochNum).c_str(),
                      "dsblock.GetHeader().GetNonce(): "
                          << dsBlock.GetHeader().GetNonce());
            LOG_EPOCH(INFO, to_string(m_mediator.m_currentEpochNum).c_str(),
                      "dsblock.GetHeader().GetBlockNum(): "
                          << dsBlock.GetHeader().GetBlockNum());
            LOG_EPOCH(INFO, to_string(m_mediator.m_currentEpochNum).c_str(),
                      "dsblock.GetHeader().GetMinerPubKey().hex(): "
                          << dsBlock.GetHeader().GetMinerPubKey());
            LOG_EPOCH(INFO, to_string(m_mediator.m_currentEpochNum).c_str(),
                      "dsblock.GetHeader().GetLeaderPubKey().hex(): "
                          << dsBlock.GetHeader().GetLeaderPubKey());

            m_mediator.m_dsBlockChain.AddBlock(dsBlock);

            // Store DS Block to disk
            vector<unsigned char> serializedDSBlock;
            dsBlock.Serialize(serializedDSBlock, 0);
            BlockStorage::GetBlockStorage().PutDSBlock(
                dsBlock.GetHeader().GetBlockNum(), serializedDSBlock);
        }

        if (m_syncType == SyncType::DS_SYNC
            || m_syncType == SyncType::LOOKUP_SYNC)
        {
            if (!m_isFirstLoop)
            {
                m_currDSExpired = true;
            }
            else
            {
                m_isFirstLoop = false;
            }
        }
    }
    m_mediator.UpdateDSBlockRand();

    return true;
}

bool Lookup::ProcessSetTxBlockFromSeed(const vector<unsigned char>& message,
                                       unsigned int offset, const Peer& from)
{
    //#ifndef IS_LOOKUP_NODE
    LOG_MARKER();

    if (AlreadyJoinedNetwork())
    {
        return true;
    }

    unique_lock<mutex> lock(m_mutexSetTxBlockFromSeed);

    uint64_t lowBlockNum = 0;
    uint64_t highBlockNum = 0;
    vector<TxBlock> txBlocks;

    if (!Messenger::GetLookupSetTxBlockFromSeed(message, offset, lowBlockNum,
                                                highBlockNum, txBlocks,
                                                m_mediator.m_consensusID))
    {
        LOG_EPOCH(WARNING, to_string(m_mediator.m_currentEpochNum).c_str(),
                  "Messenger::GetLookupSetTxBlockFromSeed failed.");
        return false;
    }

    LOG_EPOCH(INFO, to_string(m_mediator.m_currentEpochNum).c_str(),
              "ProcessSetTxBlockFromSeed sent by " << from << " for blocks "
                                                   << lowBlockNum << " to "
                                                   << highBlockNum);

    uint64_t latestSynBlockNum
        = m_mediator.m_txBlockChain.GetLastBlock().GetHeader().GetBlockNum()
        + 1;

    if (latestSynBlockNum > highBlockNum)
    {
        // TODO: We should get blocks from n nodes.
        LOG_EPOCH(INFO, to_string(m_mediator.m_currentEpochNum).c_str(),
                  "I already have the block");
        return false;
    }
    else
    {
        for (const auto& txBlock : txBlocks)
        {
            LOG_EPOCH(INFO, to_string(m_mediator.m_currentEpochNum).c_str(),
                      "txBlock.GetHeader().GetType(): "
                          << txBlock.GetHeader().GetType());
            LOG_EPOCH(INFO, to_string(m_mediator.m_currentEpochNum).c_str(),
                      "txBlock.GetHeader().GetVersion(): "
                          << txBlock.GetHeader().GetVersion());
            LOG_EPOCH(INFO, to_string(m_mediator.m_currentEpochNum).c_str(),
                      "txBlock.GetHeader().GetGasLimit(): "
                          << txBlock.GetHeader().GetGasLimit());
            LOG_EPOCH(INFO, to_string(m_mediator.m_currentEpochNum).c_str(),
                      "txBlock.GetHeader().GetGasUsed(): "
                          << txBlock.GetHeader().GetGasUsed());
            LOG_EPOCH(INFO, to_string(m_mediator.m_currentEpochNum).c_str(),
                      "txBlock.GetHeader().GetBlockNum(): "
                          << txBlock.GetHeader().GetBlockNum());
            LOG_EPOCH(INFO, to_string(m_mediator.m_currentEpochNum).c_str(),
                      "txBlock.GetHeader().GetNumMicroBlockHashes(): "
                          << txBlock.GetHeader().GetNumMicroBlockHashes());
            LOG_EPOCH(INFO, to_string(m_mediator.m_currentEpochNum).c_str(),
                      "txBlock.GetHeader().GetNumTxs(): "
                          << txBlock.GetHeader().GetNumTxs());
            LOG_EPOCH(INFO, to_string(m_mediator.m_currentEpochNum).c_str(),
                      "txBlock.GetHeader().GetMinerPubKey(): "
                          << txBlock.GetHeader().GetMinerPubKey());
            LOG_EPOCH(INFO, to_string(m_mediator.m_currentEpochNum).c_str(),
                      "txBlock.GetHeader().GetStateRootHash(): "
                          << txBlock.GetHeader().GetStateRootHash());

            m_mediator.m_node->AddBlock(txBlock);

            // Store Tx Block to disk
            vector<unsigned char> serializedTxBlock;
            txBlock.Serialize(serializedTxBlock, 0);
            BlockStorage::GetBlockStorage().PutTxBlock(
                txBlock.GetHeader().GetBlockNum(), serializedTxBlock);
        }

        m_mediator.m_currentEpochNum
            = m_mediator.m_txBlockChain.GetLastBlock().GetHeader().GetBlockNum()
            + 1;

        m_mediator.UpdateTxBlockRand();

        if (m_mediator.m_consensusID
            >= (NUM_FINAL_BLOCK_PER_POW - NUM_VACUOUS_EPOCHS))
        {
            LOG_GENERAL(INFO,
                        "At vacuous epoch now, try getting state from lookup");
            GetStateFromLookupNodes();
        }
    }

    return true;
}

bool Lookup::ProcessSetStateFromSeed(const vector<unsigned char>& message,
                                     unsigned int offset,
                                     [[gnu::unused]] const Peer& from)
{
    LOG_MARKER();

    // if (IsMessageSizeInappropriate(message.size(), offset,
    //                                TRAN_HASH_SIZE + Transaction::GetSerializedSize()))
    // {
    //     return false;
    // }

    // TxnHash tranHash;
    // copy(message.begin() + offset, message.begin() + offset + TRAN_HASH_SIZE,
    //      tranHash.asArray().begin());
    // offset += TRAN_HASH_SIZE;

    // Transaction transaction(message, offset);

    // vector<unsigned char> serializedTxBody;
    // transaction.Serialize(serializedTxBody, 0);
    // BlockStorage::GetBlockStorage().PutTxBody(tranHash, serializedTxBody);

    if (AlreadyJoinedNetwork())
    {
        return true;
    }

    unique_lock<mutex> lock(m_mutexSetState);

    if (!Messenger::GetLookupSetStateFromSeed(message, offset,
                                              AccountStore::GetInstance()))
    {
        LOG_EPOCH(WARNING, to_string(m_mediator.m_currentEpochNum).c_str(),
                  "Messenger::GetLookupSetStateFromSeed failed.");
        return false;
    }

    if (!LOOKUP_NODE_MODE)
    {
        if (m_syncType == SyncType::NEW_SYNC
            || m_syncType == SyncType::NORMAL_SYNC)
        {
            m_dsInfoWaitingNotifying = true;

            GetDSInfoFromLookupNodes();

            {
                unique_lock<mutex> lock(m_mutexDSInfoUpdation);
                while (!m_fetchedDSInfo)
                {
                    LOG_EPOCH(INFO,
                              to_string(m_mediator.m_currentEpochNum).c_str(),
                              "Waiting for DSInfo");

                    if (cv_dsInfoUpdate.wait_for(
                            lock, chrono::seconds(NEW_NODE_SYNC_INTERVAL))
                        == std::cv_status::timeout)
                    {
                        // timed out
                        LOG_EPOCH(
                            INFO,
                            to_string(m_mediator.m_currentEpochNum).c_str(),
                            "Timed out waiting for DSInfo");
                        m_dsInfoWaitingNotifying = false;
                        return false;
                    }
                    LOG_EPOCH(INFO,
                              to_string(m_mediator.m_currentEpochNum).c_str(),
                              "Get ProcessDsInfo Notified");
                    m_dsInfoWaitingNotifying = false;
                }
                m_fetchedDSInfo = false;
            }

            LOG_EPOCH(INFO, to_string(m_mediator.m_currentEpochNum).c_str(),
                      "DSInfo received -> Ask lookup to let me know when to "
                      "start PoW");

            // Ask lookup to inform me when it's time to do PoW
            vector<unsigned char> getpowsubmission_message
                = {MessageType::LOOKUP,
                   LookupInstructionType::GETSTARTPOWFROMSEED};

            if (!Messenger::SetLookupGetStartPoWFromSeed(
                    getpowsubmission_message, MessageOffset::BODY,
                    m_mediator.m_selfPeer.m_listenPortHost))
            {
                LOG_EPOCH(WARNING,
                          to_string(m_mediator.m_currentEpochNum).c_str(),
                          "Messenger::SetLookupGetStartPoWFromSeed failed.");
                return false;
            }

            m_mediator.m_lookup->SendMessageToRandomLookupNode(
                getpowsubmission_message);
        }
        else if (m_syncType == SyncType::DS_SYNC)
        {
            if (!m_currDSExpired
                && m_mediator.m_ds->m_latestActiveDSBlockNum
                    < m_mediator.m_dsBlockChain.GetLastBlock()
                          .GetHeader()
                          .GetBlockNum())
            {
                m_isFirstLoop = true;
                m_syncType = SyncType::NO_SYNC;
                m_mediator.m_ds->FinishRejoinAsDS();
            }
            m_currDSExpired = false;
        }
    }
    else if (m_syncType == SyncType::LOOKUP_SYNC)
    {
        // rsync the txbodies here
        if (RsyncTxBodies() && !m_currDSExpired)
        {
            if (FinishRejoinAsLookup())
            {
                m_syncType = SyncType::NO_SYNC;
            }
        }
        m_currDSExpired = false;
    }

    return true;
}

bool Lookup::ProcessSetTxBodyFromSeed(const vector<unsigned char>& message,
                                      unsigned int offset,
                                      [[gnu::unused]] const Peer& from)
{
    LOG_MARKER();

    if (AlreadyJoinedNetwork())
    {
        return true;
    }

    unique_lock<mutex> lock(m_mutexSetTxBodyFromSeed);

    TxnHash tranHash;
    TransactionWithReceipt twr;

    if (!Messenger::GetLookupSetTxBodyFromSeed(message, offset, tranHash, twr))
    {
        LOG_EPOCH(WARNING, to_string(m_mediator.m_currentEpochNum).c_str(),
                  "Messenger::GetLookupSetTxBodyFromSeed failed.");
        return false;
    }

    // if (!AccountStore::GetInstance().UpdateAccounts(
    //         m_mediator.m_currentEpochNum - 1, transaction))
    // {
    //     LOG_GENERAL(WARNING, "UpdateAccounts failed");
    //     return false;
    // }
    vector<unsigned char> serializedTxBody;
    twr.Serialize(serializedTxBody, 0);
    BlockStorage::GetBlockStorage().PutTxBody(tranHash, serializedTxBody);

    return true;
}

bool Lookup::CheckStateRoot()
{
    if (LOOKUP_NODE_MODE)
    {
        LOG_GENERAL(WARNING,
                    "Lookup::CheckStateRoot not expected to be called from "
                    "LookUp node.");
        return true;
    }

    /// TODO : FIX THIS
    return true;

    StateHash stateRoot = AccountStore::GetInstance().GetStateRootHash();
    StateHash rootInFinalBlock = m_mediator.m_txBlockChain.GetLastBlock()
                                     .GetHeader()
                                     .GetStateRootHash();

    if (stateRoot == rootInFinalBlock)
    {
        LOG_GENERAL(INFO, "CheckStateRoot match");
        return true;
    }
    else
    {
        LOG_GENERAL(WARNING,
                    "State root doesn't match. Calculated = "
                        << stateRoot << ". "
                        << "StoredInBlock = " << rootInFinalBlock);

        return false;
    }
}

bool Lookup::InitMining()
{
    if (LOOKUP_NODE_MODE)
    {
        LOG_GENERAL(
            WARNING,
            "Lookup::InitMining not expected to be called from LookUp node.");
        return true;
    }

    LOG_MARKER();

    // General check
    if (m_mediator.m_consensusID
        < (NUM_FINAL_BLOCK_PER_POW - NUM_VACUOUS_EPOCHS))
    {
        LOG_EPOCH(WARNING, to_string(m_mediator.m_currentEpochNum).c_str(),
                  "Vacuous check failed");
        return false;
    }

    uint64_t curDsBlockNum
        = m_mediator.m_dsBlockChain.GetLastBlock().GetHeader().GetBlockNum();

    m_mediator.UpdateDSBlockRand();
    auto dsBlockRand = m_mediator.m_dsBlockRand;
    array<unsigned char, 32> txBlockRand{};

    if (CheckStateRoot())
    {
        // Attempt PoW
        m_startedPoW = true;
        dsBlockRand = m_mediator.m_dsBlockRand;
        txBlockRand = m_mediator.m_txBlockRand;

        m_mediator.m_node->SetState(Node::POW_SUBMISSION);
        POW::GetInstance().EthashConfigureLightClient(
            m_mediator.m_dsBlockChain.GetLastBlock().GetHeader().GetBlockNum()
            + 1);

        this_thread::sleep_for(chrono::seconds(NEW_NODE_POW_DELAY));

        LOG_EPOCH(INFO, to_string(m_mediator.m_currentEpochNum).c_str(),
                  "Starting PoW for new ds block number " << curDsBlockNum + 1);

        m_mediator.m_node->StartPoW(curDsBlockNum + 1,
                                    m_mediator.m_dsBlockChain.GetLastBlock()
                                        .GetHeader()
                                        .GetDSDifficulty(),
                                    m_mediator.m_dsBlockChain.GetLastBlock()
                                        .GetHeader()
                                        .GetDifficulty(),
                                    dsBlockRand, txBlockRand);
    }
    else
    {
        LOG_GENERAL(WARNING, "State root check failed");
        return false;
    }

    // Check whether is the new node connected to the network. Else, initiate re-sync process again.
    this_thread::sleep_for(chrono::seconds(POW_BACKUP_WINDOW_IN_SECONDS));
    m_startedPoW = false;
    if (m_syncType != SyncType::NO_SYNC)
    {
        LOG_EPOCH(INFO, to_string(m_mediator.m_currentEpochNum).c_str(),
                  "Not yet connected to network");
        m_mediator.m_node->SetState(Node::SYNC);
    }
    else
    {
        LOG_EPOCH(INFO, to_string(m_mediator.m_currentEpochNum).c_str(),
                  "I have successfully join the network");
    }

    return true;
}

bool Lookup::ProcessSetLookupOffline(const vector<unsigned char>& message,
                                     unsigned int offset, const Peer& from)
{
    LOG_MARKER();
    if (!LOOKUP_NODE_MODE)
    {
        LOG_GENERAL(WARNING,
                    "Lookup::ProcessSetLookupOffline not expected to be called "
                    "from other than the LookUp node.");
        return true;
    }

    uint32_t portNo = 0;

    if (!Messenger::GetLookupSetLookupOffline(message, offset, portNo))
    {
        LOG_EPOCH(WARNING, to_string(m_mediator.m_currentEpochNum).c_str(),
                  "Messenger::GetLookupSetLookupOffline failed.");
        return false;
    }

    uint128_t ipAddr = from.m_ipAddress;
    Peer requestingNode(ipAddr, portNo);

    {
        lock_guard<mutex> lock(m_mutexOfflineLookups);
        auto iter = std::find(m_lookupNodes.begin(), m_lookupNodes.end(),
                              requestingNode);
        if (iter != m_lookupNodes.end())
        {
            m_lookupNodesOffline.emplace_back(requestingNode);
            m_lookupNodes.erase(iter);
        }
        else
        {
            LOG_GENERAL(WARNING, "The Peer Info is not in m_lookupNodes");
            return false;
        }
    }
    return true;
}

bool Lookup::ProcessSetLookupOnline(const vector<unsigned char>& message,
                                    unsigned int offset, const Peer& from)
{
    LOG_MARKER();

    if (!LOOKUP_NODE_MODE)
    {
        LOG_GENERAL(WARNING,
                    "Lookup::ProcessSetLookupOnline not expected to be called "
                    "from other than the LookUp node.");
        return true;
    }

    uint32_t portNo = 0;

    if (!Messenger::GetLookupSetLookupOnline(message, offset, portNo))
    {
        LOG_EPOCH(WARNING, to_string(m_mediator.m_currentEpochNum).c_str(),
                  "Messenger::GetLookupSetLookupOnline failed.");
        return false;
    }

    uint128_t ipAddr = from.m_ipAddress;
    Peer requestingNode(ipAddr, portNo);

    {
        lock_guard<mutex> lock(m_mutexOfflineLookups);
        auto iter = std::find(m_lookupNodesOffline.begin(),
                              m_lookupNodesOffline.end(), requestingNode);
        if (iter != m_lookupNodesOffline.end())
        {
            m_lookupNodes.emplace_back(requestingNode);
            m_lookupNodesOffline.erase(iter);
        }
        else
        {
            LOG_GENERAL(WARNING,
                        "The Peer Info is not in m_lookupNodesOffline");
            return false;
        }
    }
    return true;
}

bool Lookup::ProcessGetOfflineLookups(const std::vector<unsigned char>& message,
                                      unsigned int offset, const Peer& from)
{
    LOG_MARKER();
    if (!LOOKUP_NODE_MODE)
    {
        LOG_GENERAL(WARNING,
                    "Lookup::ProcessGetOfflineLookups not expected to be "
                    "called from other than the LookUp node.");
        return true;
    }

    uint32_t portNo = 0;

    if (!Messenger::GetLookupGetOfflineLookups(message, offset, portNo))
    {
        LOG_EPOCH(WARNING, to_string(m_mediator.m_currentEpochNum).c_str(),
                  "Messenger::GetLookupGetOfflineLookups failed.");
        return false;
    }

    uint128_t ipAddr = from.m_ipAddress;
    Peer requestingNode(ipAddr, portNo);
    LOG_GENERAL(INFO, requestingNode);

    // vector<Peer> node;
    // node.emplace_back(requestingNode);

    vector<unsigned char> offlineLookupsMessage
        = {MessageType::LOOKUP, LookupInstructionType::SETOFFLINELOOKUPS};

    {
        lock_guard<mutex> lock(m_mutexOfflineLookups);

        if (!Messenger::SetLookupSetOfflineLookups(offlineLookupsMessage,
                                                   MessageOffset::BODY,
                                                   m_lookupNodesOffline))
        {
            LOG_EPOCH(WARNING, to_string(m_mediator.m_currentEpochNum).c_str(),
                      "Messenger::SetLookupSetOfflineLookups failed.");
            return false;
        }

        for (const auto& peer : m_lookupNodesOffline)
        {
            LOG_EPOCH(INFO, to_string(m_mediator.m_currentEpochNum).c_str(),
                      "IP:" << peer.GetPrintableIPAddress());
        }
    }

    P2PComm::GetInstance().SendMessage(requestingNode, offlineLookupsMessage);
    return true;
}

bool Lookup::ProcessSetOfflineLookups(const std::vector<unsigned char>& message,
                                      unsigned int offset, const Peer& from)
{
    LOG_MARKER();

    if (LOOKUP_NODE_MODE)
    {
        LOG_GENERAL(WARNING,
                    "Lookup::ProcessSetOfflineLookups not expected to be "
                    "called from the LookUp node.");
        return true;
    }

    vector<Peer> nodes;

    if (!Messenger::GetLookupSetOfflineLookups(message, offset, nodes))
    {
        LOG_EPOCH(WARNING, to_string(m_mediator.m_currentEpochNum).c_str(),
                  "Messenger::GetLookupSetOfflineLookups failed.");
        return false;
    }

    LOG_EPOCH(INFO, to_string(m_mediator.m_currentEpochNum).c_str(),
              "ProcessSetOfflineLookups sent by "
                  << from << " for numOfflineLookups " << nodes.size());

    unsigned int i = 0;
    for (const auto& peer : nodes)
    {
        std::lock_guard<std::mutex> lock(m_mutexOfflineLookups);

        // Remove selfPeerInfo from m_lookupNodes
        auto iter = std::find(m_lookupNodes.begin(), m_lookupNodes.end(), peer);
        if (iter != m_lookupNodes.end())
        {
            m_lookupNodesOffline.emplace_back(peer);
            m_lookupNodes.erase(iter);

            LOG_EPOCH(INFO, to_string(m_mediator.m_currentEpochNum).c_str(),
                      "ProcessSetOfflineLookups recvd offline lookup "
                          << i << ": " << peer);
        }

        i++;
    }

    {
        unique_lock<mutex> lock(m_mutexOfflineLookupsUpdation);
        m_fetchedOfflineLookups = true;
        cv_offlineLookups.notify_one();
    }
    return true;
}

bool Lookup::ProcessRaiseStartPoW(
    [[gnu::unused]] const vector<unsigned char>& message,
    [[gnu::unused]] unsigned int offset, [[gnu::unused]] const Peer& from)
{
    // Message = empty

    LOG_MARKER();

    if (!LOOKUP_NODE_MODE)
    {
        LOG_GENERAL(WARNING,
                    "Lookup::ProcessRaiseStartPoW not expected to be called "
                    "from other than the LookUp node.");
        return true;
    }

    // DS leader has informed me that it's time to start PoW
    m_receivedRaiseStartPoW = true;
    cv_startPoWSubmission.notify_all();

    LOG_EPOCH(
        INFO, to_string(m_mediator.m_currentEpochNum).c_str(),
        "Threads running ProcessGetStartPoWFromSeed notified to start PoW");

    // Sleep for a while, then let all remaining threads running ProcessGetStartPoWFromSeed know that it's too late to do PoW
    // Sleep time = time it takes for new node to try getting DSInfo + actual PoW window
    this_thread::sleep_for(
        chrono::seconds(NEW_NODE_SYNC_INTERVAL + POW_WINDOW_IN_SECONDS));
    m_receivedRaiseStartPoW = false;
    cv_startPoWSubmission.notify_all();

    LOG_EPOCH(INFO, to_string(m_mediator.m_currentEpochNum).c_str(),
              "Threads running ProcessGetStartPoWFromSeed notified it's too "
              "late to start PoW");

    return true;
}

bool Lookup::ProcessGetStartPoWFromSeed(const vector<unsigned char>& message,
                                        unsigned int offset, const Peer& from)
{
    LOG_MARKER();

    if (!LOOKUP_NODE_MODE)
    {
        LOG_GENERAL(WARNING,
                    "Lookup::ProcessGetStartPoWFromSeed not expected to be "
                    "called from other than the LookUp node.");
        return true;
    }

    uint32_t portNo = 0;

    if (!Messenger::GetLookupGetStartPoWFromSeed(message, offset, portNo))
    {
        LOG_EPOCH(WARNING, to_string(m_mediator.m_currentEpochNum).c_str(),
                  "Messenger::GetLookupGetStartPoWFromSeed failed.");
        return false;
    }

    // Normally I'll get this message from new nodes at the vacuous epoch
    // Wait a while if I haven't received RAISESTARTPOW from DS leader yet
    // Wait time = time it takes to finish the vacuous epoch (or at least part of it) + actual PoW window
    if (!m_receivedRaiseStartPoW)
    {
        std::unique_lock<std::mutex> cv_lk(m_MutexCVStartPoWSubmission);

        if (cv_startPoWSubmission.wait_for(
                cv_lk, std::chrono::seconds(POW_WINDOW_IN_SECONDS))
            == std::cv_status::timeout)
        {
            LOG_EPOCH(INFO, to_string(m_mediator.m_currentEpochNum).c_str(),
                      "Timed out waiting for DS leader to raise startPoW");
            return false;
        }

        if (!m_receivedRaiseStartPoW)
        {
            LOG_EPOCH(INFO, to_string(m_mediator.m_currentEpochNum).c_str(),
                      "PoW duration already passed");
            return false;
        }
    }

    // Tell the new node that it's time to start PoW
    vector<unsigned char> setstartpow_message
        = {MessageType::LOOKUP, LookupInstructionType::SETSTARTPOWFROMSEED};
    P2PComm::GetInstance().SendMessage(Peer(from.m_ipAddress, portNo),
                                       setstartpow_message);

    return true;
}

bool Lookup::ProcessSetStartPoWFromSeed(
    [[gnu::unused]] const vector<unsigned char>& message,
    [[gnu::unused]] unsigned int offset, [[gnu::unused]] const Peer& from)
{
    // Message = empty

    LOG_MARKER();

    if (LOOKUP_NODE_MODE)
    {
        LOG_GENERAL(WARNING,
                    "Lookup::ProcessSetStartPoWFromSeed not expected to be "
                    "called from the LookUp node.");
        return true;
    }

    InitMining();

    if (m_syncType == SyncType::DS_SYNC)
    {
        if (!m_currDSExpired
            && m_mediator.m_ds->m_latestActiveDSBlockNum
                < m_mediator.m_dsBlockChain.GetLastBlock()
                      .GetHeader()
                      .GetBlockNum())
        {
            m_isFirstLoop = true;
            m_syncType = SyncType::NO_SYNC;
            m_mediator.m_ds->FinishRejoinAsDS();
        }

        m_currDSExpired = false;
    }

    return true;
}

void Lookup::StartSynchronization()
{
    if (!LOOKUP_NODE_MODE)
    {
        LOG_GENERAL(WARNING,
                    "Lookup::StartSynchronization not expected to be called "
                    "from other than the LookUp node.");
        return;
    }

    LOG_MARKER();

    this->CleanVariables();

    auto func = [this]() -> void {
        GetMyLookupOffline();
        GetDSInfoFromLookupNodes();
        while (m_syncType != SyncType::NO_SYNC)
        {
            GetDSBlockFromLookupNodes(m_mediator.m_dsBlockChain.GetBlockCount(),
                                      0);
            GetTxBlockFromLookupNodes(m_mediator.m_txBlockChain.GetBlockCount(),
                                      0);
            this_thread::sleep_for(chrono::seconds(NEW_NODE_SYNC_INTERVAL));
        }
    };
    DetachedFunction(1, func);
}

Peer Lookup::GetLookupPeerToRsync()
{
    if (!LOOKUP_NODE_MODE)
    {
        LOG_GENERAL(WARNING,
                    "Lookup::GetLookupPeerToRsync not expected to be called "
                    "from other than the LookUp node.");
        return Peer();
    }

    LOG_MARKER();

    std::vector<Peer> t_Peers;
    for (auto p : m_lookupNodes)
    {
        if (p != m_mediator.m_selfPeer)
        {
            t_Peers.emplace_back(p);
        }
    }

    int index = rand() % t_Peers.size();

    return t_Peers[index];
}

std::vector<unsigned char> Lookup::ComposeGetLookupOfflineMessage()
{
    if (!LOOKUP_NODE_MODE)
    {
        LOG_GENERAL(WARNING,
                    "Lookup::ComposeGetLookupOfflineMessage not expected to be "
                    "called from other than the LookUp node.");
        return std::vector<unsigned char>();
    }

    LOG_MARKER();

    vector<unsigned char> getLookupOfflineMessage
        = {MessageType::LOOKUP, LookupInstructionType::SETLOOKUPOFFLINE};

    if (!Messenger::SetLookupSetLookupOffline(
            getLookupOfflineMessage, MessageOffset::BODY,
            m_mediator.m_selfPeer.m_listenPortHost))
    {
        LOG_EPOCH(WARNING, to_string(m_mediator.m_currentEpochNum).c_str(),
                  "Messenger::SetLookupSetLookupOffline failed.");
        return {};
    }

    return getLookupOfflineMessage;
}

std::vector<unsigned char> Lookup::ComposeGetLookupOnlineMessage()
{
    if (!LOOKUP_NODE_MODE)
    {
        LOG_GENERAL(WARNING,
                    "Lookup::ComposeGetLookupOnlineMessage not expected to be "
                    "called from other than the LookUp node.");
        return std::vector<unsigned char>();
    }

    LOG_MARKER();

    vector<unsigned char> getLookupOnlineMessage
        = {MessageType::LOOKUP, LookupInstructionType::SETLOOKUPONLINE};

    if (!Messenger::SetLookupSetLookupOnline(
            getLookupOnlineMessage, MessageOffset::BODY,
            m_mediator.m_selfPeer.m_listenPortHost))
    {
        LOG_EPOCH(WARNING, to_string(m_mediator.m_currentEpochNum).c_str(),
                  "Messenger::SetLookupSetLookupOnline failed.");
        return {};
    }

    return getLookupOnlineMessage;
}

bool Lookup::GetMyLookupOffline()
{
    if (!LOOKUP_NODE_MODE)
    {
        LOG_GENERAL(WARNING,
                    "Lookup::GetMyLookupOffline not expected to be called from "
                    "other than the LookUp node.");
        return true;
    }

    LOG_MARKER();

    std::lock_guard<std::mutex> lock(m_mutexOfflineLookups);
    // Remove selfPeerInfo from m_lookupNodes
    auto iter = std::find(m_lookupNodes.begin(), m_lookupNodes.end(),
                          m_mediator.m_selfPeer);
    if (iter != m_lookupNodes.end())
    {
        m_lookupNodesOffline.emplace_back(m_mediator.m_selfPeer);
        m_lookupNodes.erase(iter);
    }
    else
    {
        LOG_GENERAL(WARNING, "My Peer Info is not in m_lookupNodes");
        return false;
    }

    SendMessageToLookupNodesSerial(ComposeGetLookupOfflineMessage());
    return true;
}

bool Lookup::GetMyLookupOnline()
{
    if (!LOOKUP_NODE_MODE)
    {
        LOG_GENERAL(WARNING,
                    "Lookup::GetMyLookupOnline not expected to be called from "
                    "other than the LookUp node.");
        return true;
    }

    LOG_MARKER();

    std::lock_guard<std::mutex> lock(m_mutexOfflineLookups);
    auto iter = std::find(m_lookupNodesOffline.begin(),
                          m_lookupNodesOffline.end(), m_mediator.m_selfPeer);
    if (iter != m_lookupNodesOffline.end())
    {
        SendMessageToLookupNodesSerial(ComposeGetLookupOnlineMessage());
        m_lookupNodes.emplace_back(m_mediator.m_selfPeer);
        m_lookupNodesOffline.erase(iter);
    }
    else
    {
        LOG_GENERAL(WARNING, "My Peer Info is not in m_lookupNodesOffline");
        return false;
    }
    return true;
}

bool Lookup::RsyncTxBodies()
{
    if (!LOOKUP_NODE_MODE)
    {
        LOG_GENERAL(WARNING,
                    "Lookup::RsyncTxBodies not expected to be called from "
                    "other than the LookUp node.");
        return true;
    }

    LOG_MARKER();
    const Peer& p = GetLookupPeerToRsync();
    string ipAddr = std::string(p.GetPrintableIPAddress());
    string port = std::to_string(p.m_listenPortHost);
    string dbNameStr
        = BlockStorage::GetBlockStorage().GetDBName(BlockStorage::TX_BODY)[0];
    string cmdStr;
    if (ipAddr == "127.0.0.1" || ipAddr == "localhost")
    {
        string indexStr = port;
        indexStr.erase(indexStr.begin());
        cmdStr = "rsync -iraz --size-only ../node_0" + indexStr + "/"
            + PERSISTENCE_PATH + "/" + dbNameStr + "/* " + PERSISTENCE_PATH
            + "/" + dbNameStr + "/";
    }
    else
    {
        cmdStr = "rsync -iraz --size-only -e \"ssh -o "
                 "StrictHostKeyChecking=no\" ubuntu@"
            + ipAddr + ":" + REMOTE_TEST_DIR + "/" + PERSISTENCE_PATH + "/"
            + dbNameStr + "/* " + PERSISTENCE_PATH + "/" + dbNameStr + "/";
    }
    LOG_GENERAL(INFO, cmdStr);

    string output;
    if (!SysCommand::ExecuteCmdWithOutput(cmdStr, output))
    {
        return false;
    }
    LOG_GENERAL(INFO, "RunRsync: " << output);
    return true;
}

void Lookup::RejoinAsLookup()
{
    if (!LOOKUP_NODE_MODE)
    {
        LOG_GENERAL(WARNING,
                    "Lookup::RejoinAsLookup not expected to be called from "
                    "other than the LookUp node.");
        return;
    }

    LOG_MARKER();
    if (m_syncType == SyncType::NO_SYNC)
    {
        auto func = [this]() mutable -> void {
            m_syncType = SyncType::LOOKUP_SYNC;
            AccountStore::GetInstance().InitSoft();
            m_mediator.m_node->Install(SyncType::LOOKUP_SYNC, true);
            this->StartSynchronization();
        };
        DetachedFunction(1, func);
    }
}

bool Lookup::FinishRejoinAsLookup()
{
    if (!LOOKUP_NODE_MODE)
    {
        LOG_GENERAL(WARNING,
                    "Lookup::FinishRejoinAsLookup not expected to be called "
                    "from other than the LookUp node.");
        return true;
    }

    return GetMyLookupOnline();
}

bool Lookup::CleanVariables()
{
    if (!LOOKUP_NODE_MODE)
    {
        LOG_GENERAL(WARNING,
                    "Lookup::CleanVariables not expected to be called from "
                    "other than the LookUp node.");
        return true;
    }

    m_seedNodes.clear();
    m_currDSExpired = false;
    m_isFirstLoop = true;
    {
        std::lock_guard<mutex> lock(m_mediator.m_ds->m_mutexShards);
        m_mediator.m_ds->m_shards.clear();
    }
    {
        std::lock_guard<mutex> lock(m_mutexNodesInNetwork);
        m_nodesInNetwork.clear();
        l_nodesInNetwork.clear();
    }

    return true;
}

bool Lookup::ToBlockMessage(unsigned char ins_byte)
{
    if (!LOOKUP_NODE_MODE)
    {
        LOG_GENERAL(WARNING,
                    "Lookup::ToBlockMessage not expected to be called from "
                    "other than the LookUp node.");
        return true;
    }

    return m_syncType != SyncType::NO_SYNC
        && (ins_byte != LookupInstructionType::SETDSBLOCKFROMSEED
            && ins_byte != LookupInstructionType::SETDSINFOFROMSEED
            && ins_byte != LookupInstructionType::SETTXBLOCKFROMSEED
            && ins_byte != LookupInstructionType::SETSTATEFROMSEED
            && ins_byte != LookupInstructionType::SETLOOKUPOFFLINE
            && ins_byte != LookupInstructionType::SETLOOKUPONLINE);
}

std::vector<unsigned char> Lookup::ComposeGetOfflineLookupNodes()
{
    if (LOOKUP_NODE_MODE)
    {
        LOG_GENERAL(WARNING,
                    "Lookup::ComposeGetOfflineLookupNodes not expected to be "
                    "called from the LookUp node.");
        return std::vector<unsigned char>();
    }

    LOG_MARKER();

    vector<unsigned char> getCurrLookupsMessage
        = {MessageType::LOOKUP, LookupInstructionType::GETOFFLINELOOKUPS};

    if (!Messenger::SetLookupGetOfflineLookups(
            getCurrLookupsMessage, MessageOffset::BODY,
            m_mediator.m_selfPeer.m_listenPortHost))
    {
        LOG_EPOCH(WARNING, to_string(m_mediator.m_currentEpochNum).c_str(),
                  "Messenger::SetLookupGetOfflineLookups failed.");
        return {};
    }

    return getCurrLookupsMessage;
}

bool Lookup::GetOfflineLookupNodes()
{
    if (LOOKUP_NODE_MODE)
    {
        LOG_GENERAL(WARNING,
                    "Lookup::GetOfflineLookupNodes not expected to be called "
                    "from the LookUp node.");
        return true;
    }

    LOG_MARKER();
    // Reset m_lookupNodes/m_lookupNodesOffline
    SetLookupNodes();
    SendMessageToLookupNodesSerial(ComposeGetOfflineLookupNodes());
    return true;
}

bool Lookup::Execute(const vector<unsigned char>& message, unsigned int offset,
                     const Peer& from)
{
    LOG_MARKER();

    bool result = true;

    typedef bool (Lookup::*InstructionHandler)(const vector<unsigned char>&,
                                               unsigned int, const Peer&);

    InstructionHandler ins_handlers[] = {&Lookup::ProcessGetSeedPeersFromLookup,
                                         &Lookup::ProcessSetSeedPeersFromLookup,
                                         &Lookup::ProcessGetDSInfoFromSeed,
                                         &Lookup::ProcessSetDSInfoFromSeed,
                                         &Lookup::ProcessGetDSBlockFromSeed,
                                         &Lookup::ProcessSetDSBlockFromSeed,
                                         &Lookup::ProcessGetTxBlockFromSeed,
                                         &Lookup::ProcessSetTxBlockFromSeed,
                                         &Lookup::ProcessGetTxBodyFromSeed,
                                         &Lookup::ProcessSetTxBodyFromSeed,
                                         &Lookup::ProcessGetNetworkId,
                                         &Lookup::ProcessGetNetworkId,
                                         &Lookup::ProcessGetStateFromSeed,
                                         &Lookup::ProcessSetStateFromSeed,
                                         &Lookup::ProcessSetLookupOffline,
                                         &Lookup::ProcessSetLookupOnline,
                                         &Lookup::ProcessGetOfflineLookups,
                                         &Lookup::ProcessSetOfflineLookups,
                                         &Lookup::ProcessRaiseStartPoW,
                                         &Lookup::ProcessGetStartPoWFromSeed,
                                         &Lookup::ProcessSetStartPoWFromSeed,
                                         &Lookup::ProcessGetShardFromSeed,
                                         &Lookup::ProcessSetShardFromSeed};

    const unsigned char ins_byte = message.at(offset);
    const unsigned int ins_handlers_count
        = sizeof(ins_handlers) / sizeof(InstructionHandler);

    if (LOOKUP_NODE_MODE)
    {
        if (ToBlockMessage(ins_byte))
        {
            LOG_EPOCH(INFO, to_string(m_mediator.m_currentEpochNum).c_str(),
                      "Ignore lookup message");
            return false;
        }
    }

    if (ins_byte < ins_handlers_count)
    {
        result = (this->*ins_handlers[ins_byte])(message, offset + 1, from);
        if (!result)
        {
            // To-do: Error recovery
        }
    }
    else
    {
        LOG_GENERAL(WARNING,
                    "Unknown instruction byte " << hex
                                                << (unsigned int)ins_byte);
    }

    return result;
}

bool Lookup::AlreadyJoinedNetwork() { return m_syncType == SyncType::NO_SYNC; }

bool Lookup::AddToTxnShardMap(const Transaction& tx, uint32_t shardId)
{
    if (!LOOKUP_NODE_MODE)
    {
        LOG_GENERAL(WARNING,
                    "Lookup::AddToTxnShardMap not expected to be called from "
                    "other than the LookUp node.");
        return true;
    }

    lock_guard<mutex> g(m_txnShardMapMutex);

    m_txnShardMap[shardId].push_back(tx);

    return true;
}

bool Lookup::DeleteTxnShardMap(uint32_t shardId)
{
    if (!LOOKUP_NODE_MODE)
    {
        LOG_GENERAL(WARNING,
                    "Lookup::DeleteTxnShardMap not expected to be called from "
                    "other than the LookUp node.");
        return true;
    }

    lock_guard<mutex> g(m_txnShardMapMutex);

    m_txnShardMap[shardId].clear();

    return true;
}

void Lookup::SenderTxnBatchThread()
{
    if (!LOOKUP_NODE_MODE)
    {
        LOG_GENERAL(
            WARNING,
            "Lookup::SenderTxnBatchThread not expected to be called from "
            "other than the LookUp node.");
        return;
    }
    LOG_MARKER();

    auto main_func = [this]() mutable -> void {
        uint32_t numShards;
        while (true)
        {
            if ((m_mediator.m_currentEpochNum + 1) % NUM_FINAL_BLOCK_PER_POW
                != 0)
            {
                {
                    lock_guard<mutex> g(m_mediator.m_ds->m_mutexShards);
                    numShards = m_mediator.m_ds->m_shards.size();
                }
                if (numShards == 0)
                {
                    this_thread::sleep_for(chrono::milliseconds(100));
                    continue;
                }
                SendTxnPacketToNodes(numShards);
            }
            break;
        }

    };
    DetachedFunction(1, main_func);
}

void Lookup::SendTxnPacketToNodes(uint32_t numShards)
{
    LOG_MARKER();

    if (!LOOKUP_NODE_MODE)
    {
        LOG_GENERAL(
            WARNING,
            "Lookup::SendTxnPacketToNodes not expected to be called from "
            "other than the LookUp node.");
        return;
    }

    map<uint32_t, vector<unsigned char>> mp;

    if (!GenTxnToSend(NUM_TXN_TO_SEND_PER_ACCOUNT, mp, numShards))
    {
        LOG_GENERAL(WARNING, "GenTxnToSend failed");
        // return;
    }

    for (unsigned int i = 0; i < numShards + 1; i++)
    {
        vector<unsigned char> msg
            = {MessageType::NODE, NodeInstructionType::FORWARDTXNPACKET};
        bool result = false;

        {
            lock_guard<mutex> g(m_txnShardMapMutex);

            unsigned int size_dummy
                = (mp.find(i) != mp.end()) ? mp.at(i).size() : 0;
            size_dummy = size_dummy / Transaction::GetMinSerializedSize();

            if (size_dummy > 0)
            {
                result = Messenger::SetNodeForwardTxnBlock(
                    msg, MessageOffset::BODY, m_mediator.m_currentEpochNum, i,
                    m_txnShardMap[i], mp.at(i));
            }
            else
            {
                result = Messenger::SetNodeForwardTxnBlock(
                    msg, MessageOffset::BODY, m_mediator.m_currentEpochNum, i,
                    m_txnShardMap[i], {});
            }
        }

        if (!result)
        {
            LOG_EPOCH(WARNING, to_string(m_mediator.m_currentEpochNum).c_str(),
                      "Messenger::SetNodeForwardTxnBlock failed.");
            LOG_GENERAL(WARNING, "Cannot create packet for " << i << " shard");
            continue;
        }
        vector<Peer> toSend;
        if (i < numShards)
        {
            {
                lock_guard<mutex> g(m_mediator.m_ds->m_mutexShards);
                auto it = m_mediator.m_ds->m_shards.at(i).begin();

                for (unsigned int j = 0; j < NUM_NODES_TO_SEND_LOOKUP
                     && it != m_mediator.m_ds->m_shards.at(i).end();
                     j++, it++)
                {
                    toSend.push_back(std::get<SHARD_NODE_PEER>(*it));
                }
            }

            P2PComm::GetInstance().SendBroadcastMessage(toSend, msg);

            LOG_GENERAL(INFO, "Packet disposed off to " << i << " shard");

            DeleteTxnShardMap(i);
        }
        else if (i == numShards)
        {
            //To send DS
            {
                lock_guard<mutex> g(m_mediator.m_mutexDSCommittee);
                auto it = m_mediator.m_DSCommittee->begin();

                for (unsigned int j = 0; j < NUM_NODES_TO_SEND_LOOKUP
                     && it != m_mediator.m_DSCommittee->end();
                     j++, it++)
                {
                    toSend.push_back(it->second);
                }
            }

            P2PComm::GetInstance().SendBroadcastMessage(toSend, msg);

            LOG_GENERAL(INFO,
                        "[DSMB]"
                            << " Sent DS the txns");
        }
    }
}

void Lookup::SetServerTrue()
{
    if (!LOOKUP_NODE_MODE)
    {
        LOG_GENERAL(WARNING,
                    "Lookup::SetServerTrue not expected to be called from "
                    "other than the LookUp node.");
        return;
    }

    m_isServer = true;
}

bool Lookup::GetIsServer()
{
    if (!LOOKUP_NODE_MODE)
    {
        LOG_GENERAL(WARNING,
                    "Lookup::GetIsServer not expected to be called from "
                    "other than the LookUp node.");
        return true;
    }

    return m_isServer;
}<|MERGE_RESOLUTION|>--- conflicted
+++ resolved
@@ -1114,12 +1114,9 @@
     Peer requestingNode(from.m_ipAddress, portNo);
     vector<unsigned char> msg
         = {MessageType::LOOKUP, LookupInstructionType::SETSHARDSFROMSEED};
-<<<<<<< HEAD
+
     lock_guard<mutex> g(m_mediator.m_ds->m_mutexShards);
-=======
-    lock_guard<mutex> g(m_mutexShards);
-
->>>>>>> 1d09d5fb
+
     if (!Messenger::SetLookupSetShardsFromSeed(msg, MessageOffset::BODY,
                                                m_mediator.m_ds->m_shards))
     {
@@ -1137,12 +1134,8 @@
                                      unsigned int offset, const Peer& from)
 {
     LOG_MARKER();
-<<<<<<< HEAD
+
     DequeOfShard shards;
-=======
-
-    VectorOfShard shards;
->>>>>>> 1d09d5fb
 
     if (!Messenger::GetLookupSetShardsFromSeed(message, offset, shards))
     {
