/**
* Copyright (c) 2018 Zilliqa 
* This source code is being disclosed to you solely for the purpose of your participation in 
* testing Zilliqa. You may view, compile and run the code for that purpose and pursuant to 
* the protocols and algorithms that are programmed into, and intended by, the code. You may 
* not do anything else with the code without express permission from Zilliqa Research Pte. Ltd., 
* including modifying or publishing the code (or any part of it), and developing or forming 
* another public or private blockchain network. This source code is provided ‘as is’ and no 
* warranties are given as to title or non-infringement, merchantability or fitness for purpose 
* and, to the extent permitted by law, all liability for your use of the code is disclaimed. 
* Some programs in this code are governed by the GNU General Public License v3.0 (available at 
* https://www.gnu.org/licenses/gpl-3.0.en.html) (‘GPLv3’). The programs that are governed by 
* GPLv3.0 are those programs that are located in the folders src/depends and tests/depends 
* and which include a reference to GPLv3 in their program files.
**/

#include <arpa/inet.h>
#include <cstring>
#include <errno.h>
#include <exception>
#include <fstream>
#include <netinet/in.h>
#include <random>
#include <stdint.h>
#include <sys/socket.h>
#include <unistd.h>
#include <unordered_set>

#include <boost/property_tree/ptree.hpp>
#include <boost/property_tree/xml_parser.hpp>

#include "Lookup.h"
#include "common/Messages.h"
#include "libData/AccountData/Account.h"
#include "libData/AccountData/AccountStore.h"
#include "libData/AccountData/Transaction.h"
#include "libData/BlockChainData/BlockChain.h"
#include "libData/BlockData/Block.h"
#include "libMediator/Mediator.h"
#include "libNetwork/P2PComm.h"
#include "libPersistence/BlockStorage.h"
#include "libUtils/DataConversion.h"
#include "libUtils/DetachedFunction.h"
#include "libUtils/SanityChecks.h"
#include "libUtils/SysCommand.h"

using namespace std;
using namespace boost::multiprecision;

Lookup::Lookup(Mediator& mediator)
    : m_mediator(mediator)
{
    SetLookupNodes();
#ifdef IS_LOOKUP_NODE
    SetDSCommitteInfo();
#endif // IS_LOOKUP_NODE
}

Lookup::~Lookup() {}

void Lookup::AppendTimestamp(vector<unsigned char>& message,
                             unsigned int& offset)
{
    // Append a sending time to avoid message to be discarded
    uint256_t milliseconds_since_epoch
        = std::chrono::system_clock::now().time_since_epoch()
        / std::chrono::seconds(1);

    Serializable::SetNumber<uint256_t>(message, offset,
                                       milliseconds_since_epoch, UINT256_SIZE);

    offset += UINT256_SIZE;
}

void Lookup::SetLookupNodes()
{
    LOG_MARKER();

    m_lookupNodes.clear();
    m_lookupNodesOffline.clear();
    // Populate tree structure pt
    using boost::property_tree::ptree;
    ptree pt;
    read_xml("constants.xml", pt);

    for (const ptree::value_type& v : pt.get_child("node.lookups"))
    {
        if (v.first == "peer")
        {
            struct in_addr ip_addr;
            inet_aton(v.second.get<string>("ip").c_str(), &ip_addr);
            Peer lookup_node((uint128_t)ip_addr.s_addr,
                             v.second.get<uint32_t>("port"));
            m_lookupNodes.push_back(lookup_node);
        }
    }
}

vector<Peer> Lookup::GetLookupNodes()
{
    LOG_MARKER();

    return m_lookupNodes;
}

void Lookup::SendMessageToLookupNodes(
    const std::vector<unsigned char>& message) const
{
    LOG_MARKER();

    // LOG_GENERAL(INFO, "i am here " << to_string(m_mediator.m_currentEpochNum).c_str())
    vector<Peer> allLookupNodes;

    for (auto node : m_lookupNodes)
    {
        LOG_EPOCH(INFO, to_string(m_mediator.m_currentEpochNum).c_str(),
                  "Sending msg to lookup node " << node.GetPrintableIPAddress()
                                                << ":"
                                                << node.m_listenPortHost);

        allLookupNodes.push_back(node);
    }

    P2PComm::GetInstance().SendBroadcastMessage(allLookupNodes, message);
}

void Lookup::SendMessageToLookupNodesSerial(
    const std::vector<unsigned char>& message) const
{
    LOG_MARKER();

    // LOG_GENERAL("i am here " << to_string(m_mediator.m_currentEpochNum).c_str())
    vector<Peer> allLookupNodes;

    for (auto node : m_lookupNodes)
    {
        LOG_EPOCH(INFO, to_string(m_mediator.m_currentEpochNum).c_str(),
                  "Sending msg to lookup node " << node.GetPrintableIPAddress()
                                                << ":"
                                                << node.m_listenPortHost);

        allLookupNodes.push_back(node);
    }

    P2PComm::GetInstance().SendMessage(allLookupNodes, message);
}

void Lookup::SendMessageToRandomLookupNode(
    const std::vector<unsigned char>& message) const
{
    LOG_MARKER();

    // int index = rand() % (NUM_LOOKUP_USE_FOR_SYNC) + m_lookupNodes.size()
    // - NUM_LOOKUP_USE_FOR_SYNC;
    int index = rand() % m_lookupNodes.size();

    P2PComm::GetInstance().SendMessage(m_lookupNodes[index], message);
}

void Lookup::SendMessageToSeedNodes(
    const std::vector<unsigned char>& message) const
{
    LOG_MARKER();

    for (auto node : m_seedNodes)
    {
        LOG_EPOCH(INFO, to_string(m_mediator.m_currentEpochNum).c_str(),
                  "Sending msg to seed node " << node.GetPrintableIPAddress()
                                              << ":" << node.m_listenPortHost);
        P2PComm::GetInstance().SendMessage(node, message);
    }
}

bool Lookup::GetSeedPeersFromLookup()
{
    LOG_MARKER();

    vector<unsigned char> getSeedPeersMessage
        = {MessageType::LOOKUP, LookupInstructionType::GETSEEDPEERS};
    unsigned int curr_offset = MessageOffset::BODY;

    Serializable::SetNumber<uint32_t>(getSeedPeersMessage, curr_offset,
                                      m_mediator.m_selfPeer.m_listenPortHost,
                                      sizeof(uint32_t));
    curr_offset += sizeof(uint32_t);

    SendMessageToRandomLookupNode(getSeedPeersMessage);

    return true;
}

vector<unsigned char> Lookup::ComposeGetDSInfoMessage()
{
    LOG_MARKER();

    // getDSNodesMessage = [Port]
    vector<unsigned char> getDSNodesMessage
        = {MessageType::LOOKUP, LookupInstructionType::GETDSINFOFROMSEED};
    unsigned int curr_offset = MessageOffset::BODY;

    Serializable::SetNumber<uint32_t>(getDSNodesMessage, curr_offset,
                                      m_mediator.m_selfPeer.m_listenPortHost,
                                      sizeof(uint32_t));
    curr_offset += sizeof(uint32_t);

    return getDSNodesMessage;
}

vector<unsigned char> Lookup::ComposeGetStateMessage()
{
    LOG_MARKER();

    // getStateMessage = [Port]
    vector<unsigned char> getStateMessage
        = {MessageType::LOOKUP, LookupInstructionType::GETSTATEFROMSEED};
    unsigned int curr_offset = MessageOffset::BODY;

    Serializable::SetNumber<uint32_t>(getStateMessage, curr_offset,
                                      m_mediator.m_selfPeer.m_listenPortHost,
                                      sizeof(uint32_t));
    curr_offset += sizeof(uint32_t);

    return getStateMessage;
}

bool Lookup::GetDSInfoFromSeedNodes()
{
    LOG_MARKER();
    SendMessageToSeedNodes(ComposeGetDSInfoMessage());
    return true;
}

bool Lookup::GetDSInfoFromLookupNodes()
{
    LOG_MARKER();
    SendMessageToRandomLookupNode(ComposeGetDSInfoMessage());
    return true;
}

bool Lookup::GetStateFromLookupNodes()
{
    LOG_MARKER();
    SendMessageToRandomLookupNode(ComposeGetStateMessage());

    return true;
}

vector<unsigned char> Lookup::ComposeGetDSBlockMessage(uint256_t lowBlockNum,
                                                       uint256_t highBlockNum)
{
    LOG_MARKER();

    // getDSBlockMessage = [lowBlockNum][highBlockNum][Port]
    vector<unsigned char> getDSBlockMessage
        = {MessageType::LOOKUP, LookupInstructionType::GETDSBLOCKFROMSEED};
    unsigned int curr_offset = MessageOffset::BODY;

    Serializable::SetNumber<uint256_t>(getDSBlockMessage, curr_offset,
                                       lowBlockNum, UINT256_SIZE);
    curr_offset += UINT256_SIZE;

    Serializable::SetNumber<uint256_t>(getDSBlockMessage, curr_offset,
                                       highBlockNum, UINT256_SIZE);
    curr_offset += UINT256_SIZE;

    Serializable::SetNumber<uint32_t>(getDSBlockMessage, curr_offset,
                                      m_mediator.m_selfPeer.m_listenPortHost,
                                      sizeof(uint32_t));
    curr_offset += sizeof(uint32_t);

    return getDSBlockMessage;
}

// low and high denote the range of blocknumbers being requested(inclusive).
// use 0 to denote the latest blocknumber since obviously no one will request for the genesis block
bool Lookup::GetDSBlockFromSeedNodes(uint256_t lowBlockNum,
                                     uint256_t highBlockNum)
{
    LOG_MARKER();
    SendMessageToSeedNodes(ComposeGetDSBlockMessage(lowBlockNum, highBlockNum));
    return true;
}

bool Lookup::GetDSBlockFromLookupNodes(uint256_t lowBlockNum,
                                       uint256_t highBlockNum)
{
    LOG_MARKER();
    SendMessageToRandomLookupNode(
        ComposeGetDSBlockMessage(lowBlockNum, highBlockNum));
    return true;
}

vector<unsigned char> Lookup::ComposeGetTxBlockMessage(uint256_t lowBlockNum,
                                                       uint256_t highBlockNum)
{
    LOG_MARKER();

    // getTxBlockMessage = [lowBlockNum][highBlockNum][Port]
    vector<unsigned char> getTxBlockMessage
        = {MessageType::LOOKUP, LookupInstructionType::GETTXBLOCKFROMSEED};
    unsigned int curr_offset = MessageOffset::BODY;

    Serializable::SetNumber<uint256_t>(getTxBlockMessage, curr_offset,
                                       lowBlockNum, UINT256_SIZE);
    curr_offset += UINT256_SIZE;

    Serializable::SetNumber<uint256_t>(getTxBlockMessage, curr_offset,
                                       highBlockNum, UINT256_SIZE);
    curr_offset += UINT256_SIZE;

    Serializable::SetNumber<uint32_t>(getTxBlockMessage, curr_offset,
                                      m_mediator.m_selfPeer.m_listenPortHost,
                                      sizeof(uint32_t));
    curr_offset += sizeof(uint32_t);

    return getTxBlockMessage;
}

// low and high denote the range of blocknumbers being requested(inclusive).
// use 0 to denote the latest blocknumber since obviously no one will request for the genesis block
bool Lookup::GetTxBlockFromSeedNodes(uint256_t lowBlockNum,
                                     uint256_t highBlockNum)
{
    LOG_MARKER();
    SendMessageToSeedNodes(ComposeGetTxBlockMessage(lowBlockNum, highBlockNum));
    return true;
}

bool Lookup::GetTxBlockFromLookupNodes(uint256_t lowBlockNum,
                                       uint256_t highBlockNum)
{
    LOG_MARKER();

    SendMessageToRandomLookupNode(
        ComposeGetTxBlockMessage(lowBlockNum, highBlockNum));

    return true;
}

bool Lookup::GetTxBodyFromSeedNodes(string txHashStr)
{
    LOG_MARKER();

    // getTxBodyMessage = [TRAN_HASH_SIZE txHashStr][4-byte Port]
    vector<unsigned char> getTxBodyMessage
        = {MessageType::LOOKUP, LookupInstructionType::GETTXBODYFROMSEED};
    unsigned int curr_offset = MessageOffset::BODY;

    std::array<unsigned char, TRAN_HASH_SIZE> hash
        = DataConversion::HexStrToStdArray(txHashStr);

    getTxBodyMessage.resize(curr_offset + TRAN_HASH_SIZE);

    copy(hash.begin(), hash.end(), getTxBodyMessage.begin() + curr_offset);
    curr_offset += TRAN_HASH_SIZE;

    Serializable::SetNumber<uint32_t>(getTxBodyMessage, curr_offset,
                                      m_mediator.m_selfPeer.m_listenPortHost,
                                      sizeof(uint32_t));
    curr_offset += sizeof(uint32_t);

    SendMessageToSeedNodes(getTxBodyMessage);

    return true;
}

#ifdef IS_LOOKUP_NODE
bool Lookup::SetDSCommitteInfo()
{
    // Populate tree structure pt
    using boost::property_tree::ptree;
    ptree pt;
    read_xml("config.xml", pt);

    lock(m_mediator.m_mutexDSCommitteeNetworkInfo,
         m_mediator.m_mutexDSCommitteePubKeys);
    lock_guard<mutex> g(m_mediator.m_mutexDSCommitteeNetworkInfo, adopt_lock);
    lock_guard<mutex> g2(m_mediator.m_mutexDSCommitteePubKeys, adopt_lock);

    for (ptree::value_type const& v : pt.get_child("nodes"))
    {
        if (v.first == "peer")
        {
            PubKey key(
                DataConversion::HexStrToUint8Vec(v.second.get<string>("pubk")),
                0);
            m_mediator.m_DSCommitteePubKeys.push_back(key);

            struct in_addr ip_addr;
            inet_aton(v.second.get<string>("ip").c_str(), &ip_addr);
            Peer peer((uint128_t)ip_addr.s_addr,
                      v.second.get<unsigned int>("port"));
            m_mediator.m_DSCommitteeNetworkInfo.push_back(peer);
        }
    }

    return true;
}

vector<map<PubKey, Peer>> Lookup::GetShardPeers()
{
    lock_guard<mutex> g(m_mutexShards);
    return m_shards;
}

vector<Peer> Lookup::GetNodePeers()
{
    lock_guard<mutex> g(m_mutexNodesInNetwork);
    return m_nodesInNetwork;
}
#endif // IS_LOOKUP_NODE

bool Lookup::ProcessEntireShardingStructure(
    const vector<unsigned char>& message, unsigned int offset, const Peer& from)
{
    LOG_MARKER();

#ifdef IS_LOOKUP_NODE
    // Sharding structure message format:

    // [4-byte num of shards]
    // [4-byte shard size]
    //   [33-byte public key][16-byte IP][4-byte port]
    //   [33-byte public key][16-byte IP][4-byte port]
    //   ...
    // [4-byte shard size]
    //   [33-byte public key][16-byte IP][4-byte port]
    //   [33-byte public key][16-byte IP][4-byte port]
    //   ...
    // ...
    LOG_GENERAL(INFO, "[LOOKUP received sharding structure]");

    unsigned int length_available = message.size() - offset;

    if (length_available < 4)
    {
        LOG_GENERAL(WARNING, "Malformed message");
        return false;
    }

    // 4-byte num of shards
    uint32_t num_shards
        = Serializable::GetNumber<uint32_t>(message, offset, sizeof(uint32_t));
    offset += sizeof(uint32_t);

    LOG_GENERAL(INFO, "Number of shards: " << to_string(num_shards));

    lock(m_mutexShards, m_mutexNodesInNetwork);
    lock_guard<mutex> g(m_mutexShards, adopt_lock);
    lock_guard<mutex> h(m_mutexNodesInNetwork, adopt_lock);

    m_shards.clear();
    m_nodesInNetwork.clear();
    std::unordered_set<Peer> t_nodesInNetwork;

    for (unsigned int i = 0; i < num_shards; i++)
    {
        length_available = message.size() - offset;

        if (length_available < 4)
        {
            LOG_GENERAL(WARNING, "Malformed message");
            return false;
        }

        m_shards.push_back(map<PubKey, Peer>());

        // 4-byte shard size
        uint32_t shard_size = Serializable::GetNumber<uint32_t>(
            message, offset, sizeof(uint32_t));
        offset += sizeof(uint32_t);

        length_available = message.size() - offset;

        LOG_GENERAL(INFO,
                    "Size of shard " << to_string(i) << ": "
                                     << to_string(shard_size));

        if (length_available < (33 + 16 + 4) * shard_size)
        {
            LOG_GENERAL(WARNING, "Malformed message");
            return false;
        }

        map<PubKey, Peer>& shard = m_shards.at(i);

        for (unsigned int j = 0; j < shard_size; j++)
        {
            // 33-byte public key
            PubKey key = PubKey(message, offset);
            offset += PUB_KEY_SIZE;

            // 16-byte IP + 4-byte port
            // Peer peer = Peer(message, offset);
            Peer peer;
            if (peer.Deserialize(message, offset) != 0)
            {
                LOG_GENERAL(WARNING, "We failed to deserialize Peer.");
                return false;
            }

            offset += IP_SIZE + PORT_SIZE;

            shard.insert(make_pair(key, peer));

            m_nodesInNetwork.push_back(peer);
            t_nodesInNetwork.insert(peer);

            LOG_GENERAL(INFO,
                        "[SHARD "
                            << to_string(i) << "] "
                            << "[PEER " << to_string(j) << "] "
                            << "Inserting Pubkey to shard : " << string(key));
            LOG_GENERAL(INFO,
                        "[SHARD " << to_string(i) << "] "
                                  << "[PEER " << to_string(j) << "] "
                                  << "Corresponding peer : " << string(peer));
        }
    }

    for (auto peer : t_nodesInNetwork)
    {
        if (!l_nodesInNetwork.erase(peer))
        {
            LOG_STATE("[JOINPEER]["
                      << std::setw(15) << std::left
                      << m_mediator.m_selfPeer.GetPrintableIPAddress() << "]["
                      << std::setw(6) << std::left
                      << m_mediator.m_currentEpochNum << "][" << std::setw(4)
                      << std::left << m_mediator.GetNodeMode(peer) << "]"
                      << string(peer));
        }
    }

    for (auto peer : l_nodesInNetwork)
    {
        LOG_STATE("[LOSTPEER]["
                  << std::setw(15) << std::left
                  << m_mediator.m_selfPeer.GetPrintableIPAddress() << "]["
                  << std::setw(6) << std::left << m_mediator.m_currentEpochNum
                  << "][" << std::setw(4) << std::left
                  << m_mediator.GetNodeMode(peer) << "]" << string(peer));
    }

    l_nodesInNetwork = t_nodesInNetwork;

#endif // IS_LOOKUP_NODE

    return true;
}

bool Lookup::ProcessGetSeedPeersFromLookup(const vector<unsigned char>& message,
                                           unsigned int offset,
                                           const Peer& from)
{
    LOG_MARKER();

#ifdef IS_LOOKUP_NODE
    // Message = [4-byte listening port]

    const unsigned int length_available = message.size() - offset;
    const unsigned int min_length_needed = sizeof(uint32_t);

    if (min_length_needed > length_available)
    {
        LOG_GENERAL(WARNING, "Malformed message");
        return false;
    }

    // 4-byte listening port
    uint32_t portNo
        = Serializable::GetNumber<uint32_t>(message, offset, sizeof(uint32_t));
    offset += sizeof(uint32_t);

    uint128_t ipAddr = from.m_ipAddress;
    Peer peer(ipAddr, portNo);

    lock_guard<mutex> g(m_mutexNodesInNetwork);

    uint32_t numPeersInNetwork = m_nodesInNetwork.size();

    if (numPeersInNetwork < SEED_PEER_LIST_SIZE)
    {
        LOG_GENERAL(WARNING,
                    "[Lookup Node] numPeersInNetwork < SEED_PEER_LIST_SIZE");
        return false;
    }

    vector<unsigned char> seedPeersMessage
        = {MessageType::LOOKUP, LookupInstructionType::SETSEEDPEERS};
    unsigned int curr_offset = MessageOffset::BODY;

    Serializable::SetNumber<uint32_t>(seedPeersMessage, curr_offset,
                                      SEED_PEER_LIST_SIZE, sizeof(uint32_t));
    curr_offset += sizeof(uint32_t);

    // Which of the following two implementations is more efficient and parallelizable?
    // ================================================

    unordered_set<uint32_t> indicesAlreadyAdded;

    random_device rd;
    mt19937 gen(rd());
    uniform_int_distribution<> dis(0, numPeersInNetwork - 1);

    for (unsigned int i = 0; i < SEED_PEER_LIST_SIZE; i++)
    {
        uint32_t index = dis(gen);
        while (indicesAlreadyAdded.find(index) != indicesAlreadyAdded.end())
        {
            index = dis(gen);
        }
        indicesAlreadyAdded.insert(index);

        Peer candidateSeed = m_nodesInNetwork[index];

        candidateSeed.Serialize(seedPeersMessage, curr_offset);
        curr_offset += (IP_SIZE + PORT_SIZE);
    }

    // ================================================

    // auto nodesInNetworkCopy = m_nodesInNetwork;
    // int upperLimit = numPeersInNetwork-1;
    // random_device rd;
    // mt19937 gen(rd());

    // for(unsigned int i = 0; i < SEED_PEER_LIST_SIZE; ++i, --upperLimit)
    // {
    //     uniform_int_distribution<> dis(0, upperLimit);
    //     uint32_t index = dis(gen);

    //     Peer candidateSeed = m_nodesInNetwork[index];
    //     candidateSeed.Serialize(seedPeersMessage, curr_offset);
    //     curr_offset += (IP_SIZE + PORT_SIZE);

    //     swap(nodesInNetworkCopy[index], nodesInNetworkCopy[upperLimit]);
    // }

    // ================================================

    P2PComm::GetInstance().SendMessage(peer, seedPeersMessage);

#endif // IS_LOOKUP_NODE

    return true;
}

bool Lookup::ProcessGetDSInfoFromSeed(const vector<unsigned char>& message,
                                      unsigned int offset, const Peer& from)
{
    //#ifndef IS_LOOKUP_NODE
    // Message = [Port]
    LOG_MARKER();

    deque<PubKey> dsPubKeys;
    deque<Peer> dsPeers;
    {
        lock(m_mediator.m_mutexDSCommitteeNetworkInfo,
             m_mediator.m_mutexDSCommitteePubKeys);
        lock_guard<mutex> g(m_mediator.m_mutexDSCommitteeNetworkInfo,
                            adopt_lock);
        lock_guard<mutex> g2(m_mediator.m_mutexDSCommitteePubKeys, adopt_lock);

        dsPubKeys = m_mediator.m_DSCommitteePubKeys;
        dsPeers
            = m_mediator
                  .m_DSCommitteeNetworkInfo; // Data::GetInstance().GetDSPeers();
    }

    // dsInfoMessage = [num_ds_peers][DSPeer][DSPeer]... num_ds_peers times
    vector<unsigned char> dsInfoMessage
        = {MessageType::LOOKUP, LookupInstructionType::SETDSINFOFROMSEED};
    unsigned int curr_offset = MessageOffset::BODY;

    Serializable::SetNumber<uint32_t>(dsInfoMessage, curr_offset,
                                      dsPeers.size(), sizeof(uint32_t));
    curr_offset += sizeof(uint32_t);

    for (unsigned int i = 0; i < dsPeers.size(); i++)
    {
        PubKey& pubKey = dsPubKeys.at(i);
        pubKey.Serialize(dsInfoMessage, curr_offset);
        curr_offset += (PUB_KEY_SIZE);

        Peer& peer = dsPeers.at(i);
        peer.Serialize(dsInfoMessage, curr_offset);
        curr_offset += (IP_SIZE + PORT_SIZE);

        LOG_EPOCH(INFO, to_string(m_mediator.m_currentEpochNum).c_str(),
                  "IP:" << peer.GetPrintableIPAddress());
    }

    if (IsMessageSizeInappropriate(message.size(), offset, sizeof(uint32_t)))
    {
        return false;
    }

    // 4-byte listening port
    uint32_t portNo
        = Serializable::GetNumber<uint32_t>(message, offset, sizeof(uint32_t));
    offset += sizeof(uint32_t);

    uint128_t ipAddr = from.m_ipAddress;
    Peer requestingNode(ipAddr, portNo);

    // TODO: Revamp the sendmessage and sendbroadcastmessage
    // Currently, we use sendbroadcastmessage instead of sendmessage. The reason is a new node who want to
    // join will received similar response from mulitple lookup node. It will process them in full.
    // Currently, we want the duplicated message to be drop so to ensure it do not do redundant processing.
    // In the long term, we need to track all the incoming messages from lookup or seed node more grandularly,.
    // and ensure 2/3 of such identical message is received in order to move on.

    // vector<Peer> node;
    // node.push_back(requestingNode);

    P2PComm::GetInstance().SendMessage(requestingNode, dsInfoMessage);

    //#endif // IS_LOOKUP_NODE

    return true;
}

bool Lookup::ProcessGetDSBlockFromSeed(const vector<unsigned char>& message,
                                       unsigned int offset, const Peer& from)
{
    //#ifndef IS_LOOKUP_NODE // TODO: remove the comment
    // Message = [32-byte lowBlockNum][32-byte highBlockNum][4-byte portNo]

    LOG_MARKER();

    if (IsMessageSizeInappropriate(message.size(), offset,
                                   UINT256_SIZE + UINT256_SIZE
                                       + sizeof(uint32_t)))
    {
        return false;
    }

    // 32-byte lower-limit block number
    boost::multiprecision::uint256_t lowBlockNum
        = Serializable::GetNumber<uint256_t>(message, offset, UINT256_SIZE);
    offset += UINT256_SIZE;

    // 32-byte upper-limit block number
    boost::multiprecision::uint256_t highBlockNum
        = Serializable::GetNumber<uint256_t>(message, offset, UINT256_SIZE);
    offset += UINT256_SIZE;

    if (lowBlockNum == 1)
    {
        lowBlockNum = m_mediator.m_dsBlockChain.GetBlockCount() - 1;
    }

    if (highBlockNum == 0)
    {
        highBlockNum = m_mediator.m_dsBlockChain.GetBlockCount() - 1;
    }

    LOG_EPOCH(INFO, to_string(m_mediator.m_currentEpochNum).c_str(),
              "ProcessGetDSBlockFromSeed requested by "
                  << from << " for blocks " << lowBlockNum.convert_to<string>()
                  << " to " << highBlockNum.convert_to<string>());

    // dsBlockMessage = [lowBlockNum][highBlockNum][DSBlock][DSBlock]... (highBlockNum - lowBlockNum + 1) times
    vector<unsigned char> dsBlockMessage
        = {MessageType::LOOKUP, LookupInstructionType::SETDSBLOCKFROMSEED};
    unsigned int curr_offset = MessageOffset::BODY;

    Serializable::SetNumber<uint256_t>(dsBlockMessage, curr_offset, lowBlockNum,
                                       UINT256_SIZE);
    curr_offset += UINT256_SIZE;

    unsigned int highBlockNumOffset = curr_offset;

    Serializable::SetNumber<uint256_t>(dsBlockMessage, curr_offset,
                                       highBlockNum, UINT256_SIZE);
    curr_offset += UINT256_SIZE;

    boost::multiprecision::uint256_t blockNum;

    for (blockNum = lowBlockNum; blockNum <= highBlockNum; blockNum++)
    {
        try
        {
<<<<<<< HEAD
            LOG_EPOCH(INFO, to_string(m_mediator.m_currentEpochNum).c_str(),
                      "Fetching DSBlock " << blockNum.convert_to<string>()
                                          << " for " << from);
            DSBlock dsBlock = m_mediator.m_dsBlockChain.GetDSBlock(blockNum);
            LOG_EPOCH(INFO, to_string(m_mediator.m_currentEpochNum).c_str(),
                      "DSBlock " << blockNum.convert_to<string>()
                                 << " serialized for " << from);
=======
            // LOG_EPOCH(INFO, to_string(m_mediator.m_currentEpochNum).c_str(),
            //           "Fetching DSBlock " << blockNum.convert_to<string>()
            //                               << " for " << from);
            DSBlock dsBlock = m_mediator.m_dsBlockChain.GetBlock(blockNum);
            // LOG_EPOCH(INFO, to_string(m_mediator.m_currentEpochNum).c_str(),
            //           "DSBlock " << blockNum.convert_to<string>()
            //                      << " serialized for " << from);
>>>>>>> 64a1dcb0
            dsBlock.Serialize(dsBlockMessage, curr_offset);
            curr_offset += dsBlock.GetSerializedSize();
        }
        catch (const char* e)
        {
            LOG_GENERAL(INFO,
                        "Block Number " + blockNum.convert_to<string>()
                                + " absent. Didn't include it in response "
                                  "message. Reason: "
                            << e);
            break;
        }
    }

    // if serialization got interrupted in between, reset the highBlockNum value in msg
    if (blockNum != highBlockNum + 1)
    {
        Serializable::SetNumber<uint256_t>(dsBlockMessage, highBlockNumOffset,
                                           blockNum - 1, UINT256_SIZE);
    }

    // 4-byte portNo
    uint32_t portNo
        = Serializable::GetNumber<uint32_t>(message, offset, sizeof(uint32_t));
    offset += sizeof(uint32_t);

    uint128_t ipAddr = from.m_ipAddress;
    Peer requestingNode(ipAddr, portNo);
    LOG_GENERAL(INFO, requestingNode);

    // TODO: Revamp the sendmessage and sendbroadcastmessage
    // Currently, we use sendbroadcastmessage instead of sendmessage. The reason is a new node who want to
    // join will received similar response from mulitple lookup node. It will process them in full.
    // Currently, we want the duplicated message to be drop so to ensure it do not do redundant processing.
    // In the long term, we need to track all the incoming messages from lookup or seed node more grandularly,.
    // and ensure 2/3 of such identical message is received in order to move on.

    // vector<Peer> node;
    // node.push_back(requestingNode);

    P2PComm::GetInstance().SendMessage(requestingNode, dsBlockMessage);

    //#endif // IS_LOOKUP_NODE

    return true;
}

bool Lookup::ProcessGetStateFromSeed(const vector<unsigned char>& message,
                                     unsigned int offset, const Peer& from)
{
    LOG_MARKER();

    // #ifndef IS_LOOKUP_NODE
    // Message = [TRAN_HASH_SIZE txHashStr][Transaction::GetSerializedSize() txbody]

    // if (IsMessageSizeInappropriate(message.size(), offset,
    //                                TRAN_HASH_SIZE + Transaction::GetSerializedSize()))
    // {
    //     return false;
    // }

    // TxnHash tranHash;
    // copy(message.begin() + offset, message.begin() + offset + TRAN_HASH_SIZE,
    //      tranHash.asArray().begin());
    // offset += TRAN_HASH_SIZE;

    // Transaction transaction(message, offset);

    // vector<unsigned char> serializedTxBody;
    // transaction.Serialize(serializedTxBody, 0);
    // BlockStorage::GetBlockStorage().PutTxBody(tranHash, serializedTxBody);

    // 4-byte listening port

    // [Port number]

    uint32_t portNo
        = Serializable::GetNumber<uint32_t>(message, offset, sizeof(uint32_t));
    offset += sizeof(uint32_t);

    uint128_t ipAddr = from.m_ipAddress;
    Peer requestingNode(ipAddr, portNo);

    // TODO: Revamp the sendmessage and sendbroadcastmessage
    // Currently, we use sendbroadcastmessage instead of sendmessage. The reason is a new node who want to
    // join will received similar response from mulitple lookup node. It will process them in full.
    // Currently, we want the duplicated message to be drop so to ensure it do not do redundant processing.
    // In the long term, we need to track all the incoming messages from lookup or seed node more grandularly,.
    // and ensure 2/3 of such identical message is received in order to move on.

    // vector<Peer> node;
    // node.push_back(requestingNode);

    vector<unsigned char> setStateMessage
        = {MessageType::LOOKUP, LookupInstructionType::SETSTATEFROMSEED};
    unsigned int curr_offset = MessageOffset::BODY;
    curr_offset
        += AccountStore::GetInstance().Serialize(setStateMessage, curr_offset);
    AccountStore::GetInstance().PrintAccountState();

    P2PComm::GetInstance().SendMessage(requestingNode, setStateMessage);
    // #endif // IS_LOOKUP_NODE

    return true;
}

bool Lookup::ProcessGetTxBlockFromSeed(const vector<unsigned char>& message,
                                       unsigned int offset, const Peer& from)
{
    // #ifndef IS_LOOKUP_NODE // TODO: remove the comment
    // Message = [32-byte lowBlockNum][32-byte highBlockNum][4-byte portNo]

    LOG_MARKER();

    if (IsMessageSizeInappropriate(message.size(), offset,
                                   UINT256_SIZE + UINT256_SIZE
                                       + sizeof(uint32_t)))
    {
        return false;
    }

    // 32-byte lower-limit block number
    boost::multiprecision::uint256_t lowBlockNum
        = Serializable::GetNumber<uint256_t>(message, offset, UINT256_SIZE);
    offset += UINT256_SIZE;

    // 32-byte upper-limit block number
    boost::multiprecision::uint256_t highBlockNum
        = Serializable::GetNumber<uint256_t>(message, offset, UINT256_SIZE);
    offset += UINT256_SIZE;

    if (lowBlockNum == 1)
    {
        lowBlockNum = m_mediator.m_txBlockChain.GetBlockCount() - 1;
    }

    if (highBlockNum == 0)
    {
        highBlockNum = m_mediator.m_txBlockChain.GetBlockCount() - 1;
    }

    LOG_EPOCH(INFO, to_string(m_mediator.m_currentEpochNum).c_str(),
              "ProcessGetTxBlockFromSeed requested by "
                  << from << " for blocks " << lowBlockNum.convert_to<string>()
                  << " to " << highBlockNum.convert_to<string>());

    // txBlockMessage = [lowBlockNum][highBlockNum][TxBlock][TxBlock]... (highBlockNum - lowBlockNum + 1) times
    vector<unsigned char> txBlockMessage
        = {MessageType::LOOKUP, LookupInstructionType::SETTXBLOCKFROMSEED};
    unsigned int curr_offset = MessageOffset::BODY;

    Serializable::SetNumber<uint256_t>(txBlockMessage, curr_offset, lowBlockNum,
                                       UINT256_SIZE);
    curr_offset += UINT256_SIZE;

    unsigned int highBlockNumOffset = curr_offset;

    Serializable::SetNumber<uint256_t>(txBlockMessage, curr_offset,
                                       highBlockNum, UINT256_SIZE);
    curr_offset += UINT256_SIZE;

    boost::multiprecision::uint256_t blockNum;

    for (blockNum = lowBlockNum; blockNum <= highBlockNum; blockNum++)
    {
        try
        {
<<<<<<< HEAD
            LOG_EPOCH(INFO, to_string(m_mediator.m_currentEpochNum).c_str(),
                      "Fetching TxBlock " << blockNum.convert_to<string>()
                                          << " for " << from);
            TxBlock txBlock = m_mediator.m_txBlockChain.GetTxBlock(blockNum);
            LOG_EPOCH(INFO, to_string(m_mediator.m_currentEpochNum).c_str(),
                      "TxBlock " << blockNum.convert_to<string>()
                                 << " serialized for " << from);
=======
            // LOG_EPOCH(INFO, to_string(m_mediator.m_currentEpochNum).c_str(),
            //           "Fetching TxBlock " << blockNum.convert_to<string>()
            //                               << " for " << from);
            TxBlock txBlock = m_mediator.m_txBlockChain.GetBlock(blockNum);
            // LOG_EPOCH(INFO, to_string(m_mediator.m_currentEpochNum).c_str(),
            //           "TxBlock " << blockNum.convert_to<string>()
            //                      << " serialized for " << from);
>>>>>>> 64a1dcb0
            txBlock.Serialize(txBlockMessage, curr_offset);
            curr_offset += txBlock.GetSerializedSize();
        }
        catch (const char* e)
        {
            LOG_GENERAL(INFO,
                        "Block Number " + blockNum.convert_to<string>()
                                + " absent. Didn't include it in response "
                                  "message. Reason: "
                            << e);
            break;
        }
    }

    // if serialization got interrupted in between, reset the highBlockNum value in msg
    if (blockNum != highBlockNum + 1)
    {
        Serializable::SetNumber<uint256_t>(txBlockMessage, highBlockNumOffset,
                                           blockNum - 1, UINT256_SIZE);
    }

    // 4-byte portNo
    uint32_t portNo
        = Serializable::GetNumber<uint32_t>(message, offset, sizeof(uint32_t));
    offset += sizeof(uint32_t);

    uint128_t ipAddr = from.m_ipAddress;
    Peer requestingNode(ipAddr, portNo);
    LOG_GENERAL(INFO, requestingNode);

    // TODO: Revamp the sendmessage and sendbroadcastmessage
    // Currently, we use sendbroadcastmessage instead of sendmessage. The reason is a new node who want to
    // join will received similar response from mulitple lookup node. It will process them in full.
    // Currently, we want the duplicated message to be drop so to ensure it do not do redundant processing.
    // In the long term, we need to track all the incoming messages from lookup or seed node more grandularly,.
    // and ensure 2/3 of such identical message is received in order to move on.

    // vector<Peer> node;
    // node.push_back(requestingNode);

    P2PComm::GetInstance().SendMessage(requestingNode, txBlockMessage);

    // #endif // IS_LOOKUP_NODE

    return true;
}

bool Lookup::ProcessGetTxBodyFromSeed(const vector<unsigned char>& message,
                                      unsigned int offset, const Peer& from)
{
    // #ifndef IS_LOOKUP_NODE // TODO: remove the comment
    // Message = [TRAN_HASH_SIZE txHashStr][4-byte portNo]

    LOG_MARKER();

    TxnHash tranHash;
    copy(message.begin() + offset, message.begin() + offset + TRAN_HASH_SIZE,
         tranHash.asArray().begin());
    offset += TRAN_HASH_SIZE;

    TxBodySharedPtr tx;

    BlockStorage::GetBlockStorage().GetTxBody(tranHash, tx);

    // txBodyMessage = [TRAN_HASH_SIZE txHashStr][Transaction::GetSerializedSize() txBody]
    vector<unsigned char> txBodyMessage
        = {MessageType::LOOKUP, LookupInstructionType::SETTXBODYFROMSEED};
    unsigned int curr_offset = MessageOffset::BODY;

    copy(tranHash.asArray().begin(), tranHash.asArray().end(),
         txBodyMessage.begin() + curr_offset);
    curr_offset += TRAN_HASH_SIZE;

    tx->Serialize(txBodyMessage, curr_offset);
    curr_offset += tx->GetSerializedSize();

    // 4-byte portNo
    uint32_t portNo
        = Serializable::GetNumber<uint32_t>(message, offset, sizeof(uint32_t));
    offset += sizeof(uint32_t);

    uint128_t ipAddr = from.m_ipAddress;
    Peer requestingNode(ipAddr, portNo);
    LOG_GENERAL(INFO, requestingNode);

    // TODO: Revamp the sendmessage and sendbroadcastmessage
    // Currently, we use sendbroadcastmessage instead of sendmessage. The reason is a new node who want to
    // join will received similar response from mulitple lookup node. It will process them in full.
    // join will received similar response from mulitple lookup node. It will process them in full.
    // Currently, we want the duplicated message to be drop so to ensure it do not do redundant processing.
    // In the long term, we need to track all the incoming messages from lookup or seed node more grandularly,.
    // and ensure 2/3 of such identical message is received in order to move on.

    // vector<Peer> node;
    // node.push_back(requestingNode);

    P2PComm::GetInstance().SendMessage(requestingNode, txBodyMessage);

    // #endif // IS_LOOKUP_NODE

    return true;
}

bool Lookup::ProcessGetNetworkId(const vector<unsigned char>& message,
                                 unsigned int offset, const Peer& from)
{
    // #ifndef IS_LOOKUP_NODE
    LOG_MARKER();

    // 4-byte portNo
    uint32_t portNo
        = Serializable::GetNumber<uint32_t>(message, offset, sizeof(uint32_t));
    offset += sizeof(uint32_t);

    uint128_t ipAddr = from.m_ipAddress;
    Peer requestingNode(ipAddr, portNo);

    vector<unsigned char> networkIdMessage
        = {MessageType::LOOKUP, LookupInstructionType::SETNETWORKIDFROMSEED};
    unsigned int curr_offset = MessageOffset::BODY;

    string networkId = "TESTNET"; // TODO: later convert it to a enum

    copy(networkId.begin(), networkId.end(),
         networkIdMessage.begin() + curr_offset);

    // TODO: Revamp the sendmessage and sendbroadcastmessage
    // Currently, we use sendbroadcastmessage instead of sendmessage. The reason is a new node who want to
    // join will received similar response from mulitple lookup node. It will process them in full.
    // Currently, we want the duplicated message to be drop so to ensure it do not do redundant processing.
    // In the long term, we need to track all the incoming messages from lookup or seed node more grandularly,.
    // and ensure 2/3 of such identical message is received in order to move on.

    // vector<Peer> node;
    // node.push_back(requestingNode);

    P2PComm::GetInstance().SendMessage(requestingNode, networkIdMessage);

    return true;
    // #endif // IS_LOOKUP_NODE
}

bool Lookup::ProcessSetSeedPeersFromLookup(const vector<unsigned char>& message,
                                           unsigned int offset,
                                           const Peer& from)
{
#ifndef IS_LOOKUP_NODE
    // Message = [Peer info][Peer info]... SEED_PEER_LIST_SIZE times

    LOG_MARKER();

    if (IsMessageSizeInappropriate(message.size(), offset,
                                   (IP_SIZE + PORT_SIZE) * SEED_PEER_LIST_SIZE))
    {
        return false;
    }

    for (unsigned int i = 0; i < SEED_PEER_LIST_SIZE; i++)
    {
        // Peer peer = Peer(message, offset);
        Peer peer;
        if (peer.Deserialize(message, offset) != 0)
        {
            LOG_GENERAL(WARNING, "We failed to deserialize Peer.");
            return false;
        }

        m_seedNodes.push_back(peer);
        LOG_GENERAL(INFO, "Peer " + to_string(i) + ": " << string(peer));
        offset += (IP_SIZE + PORT_SIZE);
    }
#endif // IS_LOOKUP_NODE

    return true;
}

bool Lookup::ProcessSetDSInfoFromSeed(const vector<unsigned char>& message,
                                      unsigned int offset, const Peer& from)
{
    //#ifndef IS_LOOKUP_NODE
    // Message = [numDSPeers][DSPeer][DSPeer]... numDSPeers times

    LOG_MARKER();

    if (IsMessageSizeInappropriate(message.size(), offset, sizeof(uint32_t)))
    {
        return false;
    }

    uint32_t numDSPeers
        = Serializable::GetNumber<uint32_t>(message, offset, sizeof(uint32_t));
    offset += sizeof(uint32_t);

    LOG_EPOCH(INFO, to_string(m_mediator.m_currentEpochNum).c_str(),
              "ProcessSetDSInfoFromSeed sent by " << from << " for numPeers "
                                                  << numDSPeers);

    if (IsMessageSizeInappropriate(message.size(), offset,
                                   (PUB_KEY_SIZE + IP_SIZE + PORT_SIZE)
                                       * numDSPeers))
    {
        return false;
    }

    deque<PubKey> dsPubKeys;
    deque<Peer> dsPeers;

    for (unsigned int i = 0; i < numDSPeers; i++)
    {
        dsPubKeys.push_back(PubKey(message, offset));
        offset += PUB_KEY_SIZE;

        Peer peer(message, offset);
        offset += (IP_SIZE + PORT_SIZE);

        if (m_syncType == SyncType::DS_SYNC && peer == m_mediator.m_selfPeer)
        {
            peer = Peer();
        }
        dsPeers.push_back(peer);

        LOG_EPOCH(INFO, to_string(m_mediator.m_currentEpochNum).c_str(),
                  "ProcessSetDSInfoFromSeed recvd peer " << i << ": " << peer);
    }

    {
        lock(m_mediator.m_mutexDSCommitteeNetworkInfo,
             m_mediator.m_mutexDSCommitteePubKeys);
        lock_guard<mutex> g(m_mediator.m_mutexDSCommitteeNetworkInfo,
                            adopt_lock);
        lock_guard<mutex> g2(m_mediator.m_mutexDSCommitteePubKeys, adopt_lock);
        m_mediator.m_DSCommitteePubKeys = dsPubKeys;
        m_mediator.m_DSCommitteeNetworkInfo = dsPeers;
    }

    //    Data::GetInstance().SetDSPeers(dsPeers);
    //#endif // IS_LOOKUP_NODE

    return true;
}

bool Lookup::ProcessSetDSBlockFromSeed(const vector<unsigned char>& message,
                                       unsigned int offset, const Peer& from)
{
    // #ifndef IS_LOOKUP_NODE TODO: uncomment later
    // Message = [32-byte lowBlockNum][32-byte highBlockNum][DSBlock][DSBlock]... (highBlockNum - lowBlockNum + 1) times

    LOG_MARKER();

    if (AlreadyJoinedNetwork())
    {
        return true;
    }

    unique_lock<mutex> lock(m_mutexSetDSBlockFromSeed);

    if (IsMessageSizeInappropriate(message.size(), offset,
                                   UINT256_SIZE + UINT256_SIZE))
    {
        return false;
    }

    // 32-byte lower-limit block number
    boost::multiprecision::uint256_t lowBlockNum
        = Serializable::GetNumber<uint256_t>(message, offset, UINT256_SIZE);
    offset += UINT256_SIZE;

    // 32-byte upper-limit block number
    boost::multiprecision::uint256_t highBlockNum
        = Serializable::GetNumber<uint256_t>(message, offset, UINT256_SIZE);
    offset += UINT256_SIZE;

    LOG_EPOCH(INFO, to_string(m_mediator.m_currentEpochNum).c_str(),
              "ProcessSetDSBlockFromSeed sent by "
                  << from << " for blocks " << lowBlockNum.convert_to<string>()
                  << " to " << highBlockNum.convert_to<string>());

    // since we will usually only enable sending of 500 blocks max, casting to uint32_t should be safe
    if (IsMessageSizeInappropriate(message.size(), offset,
                                   (uint32_t)(highBlockNum - lowBlockNum + 1)
                                       * DSBlock::GetMinSize()))
    {
        return false;
    }

    uint64_t latestSynBlockNum
        // = (uint64_t)m_mediator.m_dsBlockChain.GetBlockCount();
        = (uint64_t)m_mediator.m_dsBlockChain.GetLastBlock()
              .GetHeader()
              .GetBlockNum()
        + 1;

    if (latestSynBlockNum > highBlockNum)
    {
        // TODO: We should get blocks from n nodes.
        LOG_EPOCH(INFO, to_string(m_mediator.m_currentEpochNum).c_str(),
                  "I already have the block");
    }
    else
    {
        for (boost::multiprecision::uint256_t blockNum = lowBlockNum;
             blockNum <= highBlockNum; blockNum++)
        {
            // DSBlock dsBlock(message, offset);
            DSBlock dsBlock;
            if (dsBlock.Deserialize(message, offset) != 0)
            {
                LOG_GENERAL(WARNING, "We failed to deserialize dsBlock.");
                return false;
            }
            offset += dsBlock.GetSerializedSize();

            LOG_EPOCH(INFO, to_string(m_mediator.m_currentEpochNum).c_str(),
                      "dsblock.GetHeader().GetDifficulty(): "
                          << (int)dsBlock.GetHeader().GetDifficulty());
            LOG_EPOCH(INFO, to_string(m_mediator.m_currentEpochNum).c_str(),
                      "dsblock.GetHeader().GetNonce(): "
                          << dsBlock.GetHeader().GetNonce());
            LOG_EPOCH(INFO, to_string(m_mediator.m_currentEpochNum).c_str(),
                      "dsblock.GetHeader().GetBlockNum(): "
                          << dsBlock.GetHeader().GetBlockNum());
            LOG_EPOCH(INFO, to_string(m_mediator.m_currentEpochNum).c_str(),
                      "dsblock.GetHeader().GetMinerPubKey().hex(): "
                          << dsBlock.GetHeader().GetMinerPubKey());
            LOG_EPOCH(INFO, to_string(m_mediator.m_currentEpochNum).c_str(),
                      "dsblock.GetHeader().GetLeaderPubKey().hex(): "
                          << dsBlock.GetHeader().GetLeaderPubKey());

            m_mediator.m_dsBlockChain.AddBlock(dsBlock);

            // Store DS Block to disk
            vector<unsigned char> serializedDSBlock;
            dsBlock.Serialize(serializedDSBlock, 0);
            BlockStorage::GetBlockStorage().PutDSBlock(
                dsBlock.GetHeader().GetBlockNum(), serializedDSBlock);
#ifndef IS_LOOKUP_NODE
            if (!BlockStorage::GetBlockStorage().PushBackTxBodyDB(
                    dsBlock.GetHeader().GetBlockNum()))
            {
                if (BlockStorage::GetBlockStorage().PopFrontTxBodyDB()
                    && BlockStorage::GetBlockStorage().PushBackTxBodyDB(
                           dsBlock.GetHeader().GetBlockNum()))
                {
                    // Do nothing
                }
                else
                {
                    LOG_GENERAL(WARNING,
                                "Cannot push txBodyDB even after pop, "
                                "investigate why!");
                    throw std::exception();
                }
            }
#endif // IS_LOOKUP_NODE
        }

        if (m_mediator.m_currentEpochNum % NUM_FINAL_BLOCK_PER_POW == 0)
        {
            GetDSInfoFromLookupNodes();

            // TBD: Need to be modified later
            LOG_EPOCH(INFO, to_string(m_mediator.m_currentEpochNum).c_str(),
                      "I lost PoW1 :-( Better luck next time!");
            POW::GetInstance().StopMining();
            m_mediator.m_node->SetState(Node::NodeState::TX_SUBMISSION);
        }

        if (m_syncType == SyncType::DS_SYNC
            || m_syncType == SyncType::LOOKUP_SYNC)
        {
            if (!m_isFirstLoop)
            {
                m_currDSExpired = true;
            }
            else
            {
                m_isFirstLoop = false;
            }
        }
    }
    m_mediator.UpdateDSBlockRand();

    return true;
}

bool Lookup::ProcessSetTxBlockFromSeed(const vector<unsigned char>& message,
                                       unsigned int offset, const Peer& from)
{
    //#ifndef IS_LOOKUP_NODE
    // Message = [32-byte lowBlockNum][32-byte highBlockNum][TxBlock][TxBlock]... (highBlockNum - lowBlockNum + 1) times
    LOG_MARKER();

    if (AlreadyJoinedNetwork())
    {
        return true;
    }

    unique_lock<mutex> lock(m_mutexSetTxBlockFromSeed);

    if (IsMessageSizeInappropriate(message.size(), offset,
                                   UINT256_SIZE + UINT256_SIZE))
    {
        return false;
    }

    // 32-byte lower-limit block number
    boost::multiprecision::uint256_t lowBlockNum
        = Serializable::GetNumber<uint256_t>(message, offset, UINT256_SIZE);
    offset += UINT256_SIZE;

    // 32-byte upper-limit block number
    boost::multiprecision::uint256_t highBlockNum
        = Serializable::GetNumber<uint256_t>(message, offset, UINT256_SIZE);
    offset += UINT256_SIZE;

    LOG_EPOCH(INFO, to_string(m_mediator.m_currentEpochNum).c_str(),
              "ProcessSetTxBlockFromSeed sent by "
                  << from << " for blocks " << lowBlockNum.convert_to<string>()
                  << " to " << highBlockNum.convert_to<string>());

    uint64_t latestSynBlockNum
        // = (uint64_t)m_mediator.m_txBlockChain.GetBlockCount();
        = (uint64_t)m_mediator.m_txBlockChain.GetLastBlock()
              .GetHeader()
              .GetBlockNum()
        + 1;

    if (latestSynBlockNum > highBlockNum)
    {
        // TODO: We should get blocks from n nodes.
        LOG_EPOCH(INFO, to_string(m_mediator.m_currentEpochNum).c_str(),
                  "I already have the block");
        return false;
    }
    else
    {
        for (boost::multiprecision::uint256_t blockNum = lowBlockNum;
             blockNum <= highBlockNum; blockNum++)
        {
            TxBlock txBlock(message, offset);
            offset += txBlock.GetSerializedSize();

            LOG_EPOCH(INFO, to_string(m_mediator.m_currentEpochNum).c_str(),
                      "txBlock.GetHeader().GetType(): "
                          << txBlock.GetHeader().GetType());
            LOG_EPOCH(INFO, to_string(m_mediator.m_currentEpochNum).c_str(),
                      "txBlock.GetHeader().GetVersion(): "
                          << txBlock.GetHeader().GetVersion());
            LOG_EPOCH(INFO, to_string(m_mediator.m_currentEpochNum).c_str(),
                      "txBlock.GetHeader().GetGasLimit(): "
                          << txBlock.GetHeader().GetGasLimit());
            LOG_EPOCH(INFO, to_string(m_mediator.m_currentEpochNum).c_str(),
                      "txBlock.GetHeader().GetGasUsed(): "
                          << txBlock.GetHeader().GetGasUsed());
            LOG_EPOCH(INFO, to_string(m_mediator.m_currentEpochNum).c_str(),
                      "txBlock.GetHeader().GetBlockNum(): "
                          << txBlock.GetHeader().GetBlockNum());
            LOG_EPOCH(INFO, to_string(m_mediator.m_currentEpochNum).c_str(),
                      "txBlock.GetHeader().GetNumMicroBlockHashes(): "
                          << txBlock.GetHeader().GetNumMicroBlockHashes());
            LOG_EPOCH(INFO, to_string(m_mediator.m_currentEpochNum).c_str(),
                      "txBlock.GetHeader().GetNumTxs(): "
                          << txBlock.GetHeader().GetNumTxs());
            LOG_EPOCH(INFO, to_string(m_mediator.m_currentEpochNum).c_str(),
                      "txBlock.GetHeader().GetMinerPubKey(): "
                          << txBlock.GetHeader().GetMinerPubKey());
            LOG_EPOCH(INFO, to_string(m_mediator.m_currentEpochNum).c_str(),
                      "txBlock.GetHeader().GetStateRootHash(): "
                          << txBlock.GetHeader().GetStateRootHash());

            m_mediator.m_txBlockChain.AddBlock(txBlock);

            // Store Tx Block to disk
            vector<unsigned char> serializedTxBlock;
            txBlock.Serialize(serializedTxBlock, 0);
            BlockStorage::GetBlockStorage().PutTxBlock(
                txBlock.GetHeader().GetBlockNum(), serializedTxBlock);
        }

        m_mediator.m_currentEpochNum
            = (uint64_t)m_mediator.m_txBlockChain.GetBlockCount();
        m_mediator.UpdateTxBlockRand();

        if (m_mediator.m_currentEpochNum % NUM_FINAL_BLOCK_PER_POW == 0)
        {
            GetStateFromLookupNodes();
        }
    }

    return true;
}

bool Lookup::ProcessSetStateFromSeed(const vector<unsigned char>& message,
                                     unsigned int offset, const Peer& from)
{
    bool ret = true;
    // Message = [TRAN_HASH_SIZE txHashStr][Transaction::GetSerializedSize() txbody]

    LOG_MARKER();

    // if (IsMessageSizeInappropriate(message.size(), offset,
    //                                TRAN_HASH_SIZE + Transaction::GetSerializedSize()))
    // {
    //     return false;
    // }

    // TxnHash tranHash;
    // copy(message.begin() + offset, message.begin() + offset + TRAN_HASH_SIZE,
    //      tranHash.asArray().begin());
    // offset += TRAN_HASH_SIZE;

    // Transaction transaction(message, offset);

    // vector<unsigned char> serializedTxBody;
    // transaction.Serialize(serializedTxBody, 0);
    // BlockStorage::GetBlockStorage().PutTxBody(tranHash, serializedTxBody);

    if (AlreadyJoinedNetwork())
    {
        LOG_GENERAL(INFO, "This node already joined network, skip it.");
        return true;
    }

    unique_lock<mutex> lock(m_mutexSetState);

    unsigned int curr_offset = offset;
    // AccountStore::GetInstance().Deserialize(message, curr_offset);
    if (AccountStore::GetInstance().Deserialize(message, curr_offset) != 0)
    {
        LOG_GENERAL(WARNING, "We failed to deserialize AccountStore.");
        ret = false;
    }

#ifndef IS_LOOKUP_NODE
    // Wait for POW1_SUBMISSION for DS node, and then add this node into POW
    vector<unsigned char> pow_message = {
        MessageType::LOOKUP, LookupInstructionType::GETPOWSUBMISSIONFROMSEED};
    curr_offset = MessageOffset::BODY;
    Serializable::SetNumber<uint32_t>(pow_message, curr_offset,
                                      m_mediator.m_selfPeer.m_listenPortHost,
                                      sizeof(uint32_t));
    curr_offset += sizeof(uint32_t);
    m_mediator.m_lookup->SendMessageToRandomLookupNode(pow_message);

    if (!InitMining())
    {
<<<<<<< HEAD
        return false;
=======
        if (!m_currDSExpired
            && m_mediator.m_ds->m_latestActiveDSBlockNum
                < m_mediator.m_dsBlockChain.GetLastBlock()
                      .GetHeader()
                      .GetBlockNum())
        {
            m_isFirstLoop = true;
            m_syncType = SyncType::NO_SYNC;
            m_mediator.m_ds->FinishRejoinAsDS();
        }
        m_currDSExpired = false;
>>>>>>> 64a1dcb0
    }
#else // IS_LOOKUP_NODE
    if (m_syncType == SyncType::LOOKUP_SYNC)
    {
        // rsync the txbodies here
        if (RsyncTxBodies() && !m_currDSExpired)
        {
            if (FinishRejoinAsLookup())
            {
                m_syncType = SyncType::NO_SYNC;
            }
        }
        m_currDSExpired = false;
    }
#endif // IS_LOOKUP_NODE
    return ret;
}

bool Lookup::ProcessSetTxBodyFromSeed(const vector<unsigned char>& message,
                                      unsigned int offset, const Peer& from)
{
    LOG_MARKER();

    // Message = [TRAN_HASH_SIZE txHashStr][Transaction::GetSerializedSize() txbody]

    if (AlreadyJoinedNetwork())
    {
        return true;
    }

    unique_lock<mutex> lock(m_mutexSetTxBodyFromSeed);

    if (IsMessageSizeInappropriate(message.size(), offset,
                                   Transaction::GetMinSerializedSize()))
    {
        return false;
    }

    TxnHash tranHash;
    copy(message.begin() + offset, message.begin() + offset + TRAN_HASH_SIZE,
         tranHash.asArray().begin());
    offset += TRAN_HASH_SIZE;

    // Transaction transaction(message, offset);
    Transaction transaction;
    if (transaction.Deserialize(message, offset) != 0)
    {
        LOG_GENERAL(WARNING, "We failed to deserialize Transaction.");
        return false;
    }

    // if (!AccountStore::GetInstance().UpdateAccounts(
    //         m_mediator.m_currentEpochNum - 1, transaction))
    // {
    //     LOG_GENERAL(WARNING, "UpdateAccounts failed");
    //     return false;
    // }
    vector<unsigned char> serializedTxBody;
    transaction.Serialize(serializedTxBody, 0);
    BlockStorage::GetBlockStorage().PutTxBody(tranHash, serializedTxBody);

    return true;
}

#ifndef IS_LOOKUP_NODE

bool Lookup::CheckStateRoot()
{
    StateHash stateRoot = AccountStore::GetInstance().GetStateRootHash();
    StateHash rootInFinalBlock = m_mediator.m_txBlockChain.GetLastBlock()
                                     .GetHeader()
                                     .GetStateRootHash();

    if (stateRoot == rootInFinalBlock)
    {
        LOG_GENERAL(INFO, "CheckStateRoot match");
        return true;
    }
    else
    {
        LOG_GENERAL(WARNING,
                    "State root doesn't match. Calculated = "
                        << stateRoot << ". "
                        << "StoredInBlock = " << rootInFinalBlock);

        return false;
    }
}

bool Lookup::InitMining()
{
    LOG_MARKER();

    {
        lock_guard<mutex> g(m_mediator.m_node->m_mutexNewRoundStarted);
        if (!m_mediator.m_node->m_newRoundStarted)
        {
            LOG_GENERAL(INFO,
                        "Started new round of rejoining, discard all blocked "
                        "forwarded message submitted from other shard nodes");
            m_mediator.m_node->m_newRoundStarted = true;
            m_mediator.m_node->m_cvNewRoundStarted.notify_all();
        }
    }

    m_mediator.m_currentEpochNum
        = (uint64_t)m_mediator.m_txBlockChain.GetBlockCount();

    // General check
    if (m_mediator.m_currentEpochNum % NUM_FINAL_BLOCK_PER_POW != 0)
    {
        return false;
    }

    if (m_mediator.m_currentEpochNum != 0)
    {
        m_mediator.m_node->m_consensusID = 0;
    }

    uint256_t curDsBlockNum
        = m_mediator.m_dsBlockChain.GetLastBlock().GetHeader().GetBlockNum();
    // if (m_mediator.m_currentEpochNum / NUM_FINAL_BLOCK_PER_POW == curDsBlockNum)
    // {
    //     // DS block for the epoch has not been generated.
    //     // Attempt PoW1
    //     m_mediator.UpdateTxBlockRand();
    //     dsBlockRand = m_mediator.m_dsBlockRand;

    //     m_mediator.m_node->SetState(Node::POW1_SUBMISSION);
    //     POW::GetInstance().EthashConfigureLightClient((uint64_t)m_mediator.m_dsBlockChain.GetBlockCount());
    //     m_mediator.m_node->StartPoW1(m_mediator.m_dsBlockChain.GetBlockCount(),
    //                                     POW1_DIFFICULTY, dsBlockRand, m_mediator.m_txBlockRand);
    // }
    //else if
    if (m_mediator.m_currentEpochNum / NUM_FINAL_BLOCK_PER_POW == curDsBlockNum)
    {
        if (CheckStateRoot())
        {
            // Add this node into POW process
            m_startedPoW1 = true;
            GetDSInfoFromLookupNodes();
            m_mediator.UpdateDSBlockRand();
            m_mediator.UpdateTxBlockRand();
            m_mediator.m_node->StartPoW1(
                m_mediator.m_dsBlockChain.GetBlockCount(), POW1_DIFFICULTY,
                m_mediator.m_dsBlockRand, m_mediator.m_txBlockRand);
        }
        else
        {
            return false;
        }
    }
    else
    {
        return false;
    }

    // Check whether is the new node connected to the network. Else, initiate re-sync process again.
<<<<<<< HEAD
    std::unique_lock<std::mutex> cv_lk(m_mediator.m_node->m_mutexFinishPOW);

    if (m_mediator.m_node->m_cvFinishPOW.wait_for(cv_lk,
                                                  std::chrono::seconds(90))
        == std::cv_status::timeout)
    {
        LOG_EPOCH(INFO, to_string(m_mediator.m_currentEpochNum).c_str(),
                  "POW not finished for new node, cannot connected to network");

        return false;
=======
    this_thread::sleep_for(chrono::seconds(BACKUP_POW2_WINDOW_IN_SECONDS
                                           + TXN_SUBMISSION + TXN_BROADCAST));
    m_startedPoW2 = false;
    if (m_syncType != SyncType::NO_SYNC)
    {
        LOG_EPOCH(INFO, to_string(m_mediator.m_currentEpochNum).c_str(),
                  "Not yet connected to network");
        m_mediator.m_node->SetState(Node::SYNC);
>>>>>>> 64a1dcb0
    }

    m_startedPoW1 = false;
    LOG_EPOCH(INFO, to_string(m_mediator.m_currentEpochNum).c_str(),
              "I have successfully join the network");
    LOG_GENERAL(INFO, "Clean TxBodyDB except the last one");
    int size_txBodyDBs = (int)BlockStorage::GetBlockStorage().GetTxBodyDBSize();

    if (size_txBodyDBs > 1)
    {
        for (int i = 0; i < size_txBodyDBs - 1; ++i)
        {
            BlockStorage::GetBlockStorage().PopFrontTxBodyDB(true);
        }
    }

    return true;
}
#endif // IS_LOOKUP_NODE

bool Lookup::ProcessSetLookupOffline(const vector<unsigned char>& message,
                                     unsigned int offset, const Peer& from)
{
    LOG_MARKER();
#ifdef IS_LOOKUP_NODE
    if (IsMessageSizeInappropriate(message.size(), offset, sizeof(uint32_t)))
    {
        return false;
    }

    // 4-byte listening port
    uint32_t portNo
        = Serializable::GetNumber<uint32_t>(message, offset, sizeof(uint32_t));
    offset += sizeof(uint32_t);

    uint128_t ipAddr = from.m_ipAddress;
    Peer requestingNode(ipAddr, portNo);

    {
        lock_guard<mutex> lock(m_mutexOfflineLookups);
        auto iter = std::find(m_lookupNodes.begin(), m_lookupNodes.end(),
                              requestingNode);
        if (iter != m_lookupNodes.end())
        {
            m_lookupNodesOffline.push_back(requestingNode);
            m_lookupNodes.erase(iter);
        }
        else
        {
            LOG_GENERAL(WARNING, "The Peer Info is not in m_lookupNodes");
            return false;
        }
    }
#endif // IS_LOOKUP_NODE
    return true;
}

bool Lookup::ProcessSetLookupOnline(const vector<unsigned char>& message,
                                    unsigned int offset, const Peer& from)
{
    LOG_MARKER();
#ifdef IS_LOOKUP_NODE
    if (IsMessageSizeInappropriate(message.size(), offset, sizeof(uint32_t)))
    {
        return false;
    }

    // 4-byte listening port
    uint32_t portNo
        = Serializable::GetNumber<uint32_t>(message, offset, sizeof(uint32_t));
    offset += sizeof(uint32_t);

    uint128_t ipAddr = from.m_ipAddress;
    Peer requestingNode(ipAddr, portNo);

    {
        lock_guard<mutex> lock(m_mutexOfflineLookups);
        auto iter = std::find(m_lookupNodesOffline.begin(),
                              m_lookupNodesOffline.end(), requestingNode);
        if (iter != m_lookupNodes.end())
        {
            m_lookupNodes.push_back(requestingNode);
            m_lookupNodesOffline.erase(iter);
        }
        else
        {
            LOG_GENERAL(WARNING,
                        "The Peer Info is not in m_lookupNodesOffline");
            return false;
        }
    }
#endif // IS_LOOKUP_NODE
    return true;
}

bool Lookup::ProcessGetOfflineLookups(const std::vector<unsigned char>& message,
                                      unsigned int offset, const Peer& from)
{
    LOG_MARKER();
#ifdef IS_LOOKUP_NODE
    if (IsMessageSizeInappropriate(message.size(), offset, sizeof(uint32_t)))
    {
        return false;
    }

    // 4-byte listening port
    uint32_t portNo
        = Serializable::GetNumber<uint32_t>(message, offset, sizeof(uint32_t));
    offset += sizeof(uint32_t);

    uint128_t ipAddr = from.m_ipAddress;
    Peer requestingNode(ipAddr, portNo);
    LOG_GENERAL(INFO, requestingNode);

    // vector<Peer> node;
    // node.push_back(requestingNode);

    // curLookupMessage = [num_offline_lookups][LookupPeer][LookupPeer]... num_offline_lookups times
    vector<unsigned char> offlineLookupsMessage
        = {MessageType::LOOKUP, LookupInstructionType::SETOFFLINELOOKUPS};
    unsigned int curr_offset = MessageOffset::BODY;

    {
        lock_guard<mutex> lock(m_mutexOfflineLookups);
        Serializable::SetNumber<uint32_t>(offlineLookupsMessage, curr_offset,
                                          m_lookupNodesOffline.size(),
                                          sizeof(uint32_t));
        curr_offset += sizeof(uint32_t);

        for (unsigned int i = 0; i < m_lookupNodesOffline.size(); i++)
        {
            Peer& peer = m_lookupNodesOffline.at(i);
            peer.Serialize(offlineLookupsMessage, curr_offset);
            curr_offset += (IP_SIZE + PORT_SIZE);

            LOG_EPOCH(INFO, to_string(m_mediator.m_currentEpochNum).c_str(),
                      "IP:" << peer.GetPrintableIPAddress());
        }
    }

    P2PComm::GetInstance().SendMessage(requestingNode, offlineLookupsMessage);
#endif // IS_LOOKUP_NODE
    return true;
}

bool Lookup::ProcessSetOfflineLookups(const std::vector<unsigned char>& message,
                                      unsigned int offset, const Peer& from)
{
    // Message = [num_offline_lookups][LookupPeer][LookupPeer]... num_offline_lookups times
    LOG_MARKER();
#ifndef IS_LOOKUP_NODE
    if (IsMessageSizeInappropriate(message.size(), offset, sizeof(uint32_t)))
    {
        return false;
    }

    uint32_t numOfflineLookups
        = Serializable::GetNumber<uint32_t>(message, offset, sizeof(uint32_t));
    offset += sizeof(uint32_t);

    LOG_EPOCH(INFO, to_string(m_mediator.m_currentEpochNum).c_str(),
              "ProcessSetOfflineLookups sent by "
                  << from << " for numOfflineLookups " << numOfflineLookups);

    if (IsMessageSizeInappropriate(message.size(), offset,
                                   (IP_SIZE + PORT_SIZE) * numOfflineLookups))
    {
        return false;
    }

    for (unsigned int i = 0; i < numOfflineLookups; i++)
    {
        Peer peer(message, offset);
        offset += (IP_SIZE + PORT_SIZE);

        // Remove selfPeerInfo from m_lookupNodes
        auto iter = std::find(m_lookupNodes.begin(), m_lookupNodes.end(), peer);
        if (iter != m_lookupNodes.end())
        {
            m_lookupNodesOffline.push_back(peer);
            m_lookupNodes.erase(iter);

            LOG_EPOCH(INFO, to_string(m_mediator.m_currentEpochNum).c_str(),
                      "ProcessSetOfflineLookups recvd offline lookup "
                          << i << ": " << peer);
        }
    }

    {
        unique_lock<mutex> lock(m_mutexOfflineLookupsUpdation);
        m_fetchedOfflineLookups = true;
        cv_offlineLookups.notify_one();
    }
#endif // IS_LOOKUP_NODE
    return true;
}

bool Lookup::ProcessRaisePowSubmission(
    const std::vector<unsigned char>& message, unsigned int offset,
    const Peer& from)
{
    LOG_MARKER();
    bPOWSubmission = true;
    cv_POWSubmission.notify_all();
    return true;
}

bool Lookup::ProcessGetPowSubmissionFromSeed(
    const std::vector<unsigned char>& message, unsigned int offset,
    const Peer& from)
{
    LOG_MARKER();

    if (!bPOWSubmission)
    {
        std::unique_lock<std::mutex> cv_lk(m_MutexCVPOWSubmission);

        if (cv_POWSubmission.wait_for(
                cv_lk, std::chrono::seconds(POW1_WINDOW_IN_SECONDS))
            == std::cv_status::timeout)
        {
            LOG_GENERAL(WARNING, "Timed out for waiting POW process");
            bPOWSubmission = false;
            return false;
        }
    }

    vector<unsigned char> pow_message = {
        MessageType::LOOKUP, LookupInstructionType::SETPOWSUBMISSIONFROMSEED};
    uint32_t portNo
        = Serializable::GetNumber<uint32_t>(message, offset, sizeof(uint32_t));
    offset += sizeof(uint32_t);
    uint128_t ipAddr = from.m_ipAddress;
    Peer requestingNode(ipAddr, portNo);
    P2PComm::GetInstance().SendMessage(requestingNode, pow_message);
    bPOWSubmission = true;
    cv_POWSubmission.notify_all();

    return true;
}

bool Lookup::ProcessSetPowSubmissionFromSeed(
    const std::vector<unsigned char>& message, unsigned int offset,
    const Peer& from)
{
    LOG_MARKER();
#ifndef IS_LOOKUP_NODE
    if (m_syncType == SyncType::DS_SYNC)
    {
        if (!m_currDSExpired)
        {
            m_isFirstLoop = true;
            m_syncType = SyncType::NO_SYNC;
            m_mediator.m_ds->FinishRejoinAsDS();
        }

        m_currDSExpired = false;
    }
#endif
    return true;
}

#ifdef IS_LOOKUP_NODE
void Lookup::StartSynchronization()
{
    LOG_MARKER();

    this->CleanVariables();

    auto func = [this]() -> void {
        GetMyLookupOffline();
        GetDSInfoFromLookupNodes();
        while (m_syncType != SyncType::NO_SYNC)
        {
            GetDSBlockFromLookupNodes(m_mediator.m_dsBlockChain.GetBlockCount(),
                                      0);
            GetTxBlockFromLookupNodes(m_mediator.m_txBlockChain.GetBlockCount(),
                                      0);
            this_thread::sleep_for(chrono::seconds(NEW_NODE_SYNC_INTERVAL));
        }
    };
    DetachedFunction(1, func);
}

Peer Lookup::GetLookupPeerToRsync()
{
    LOG_MARKER();

    std::vector<Peer> t_Peers;
    for (auto p : m_lookupNodes)
    {
        if (p != m_mediator.m_selfPeer)
        {
            t_Peers.push_back(p);
        }
    }

    int index = rand() % t_Peers.size();

    return t_Peers[index];
}

std::vector<unsigned char> Lookup::ComposeGetLookupOfflineMessage()
{
    LOG_MARKER();

    // getLookupOfflineMessage = [Port]
    vector<unsigned char> getLookupOfflineMessage
        = {MessageType::LOOKUP, LookupInstructionType::SETLOOKUPOFFLINE};
    unsigned int curr_offset = MessageOffset::BODY;

    Serializable::SetNumber<uint32_t>(getLookupOfflineMessage, curr_offset,
                                      m_mediator.m_selfPeer.m_listenPortHost,
                                      sizeof(uint32_t));
    curr_offset += sizeof(uint32_t);

    return getLookupOfflineMessage;
}

std::vector<unsigned char> Lookup::ComposeGetLookupOnlineMessage()
{
    LOG_MARKER();

    // getLookupOnlineMessage = [Port]
    vector<unsigned char> getLookupOnlineMessage
        = {MessageType::LOOKUP, LookupInstructionType::SETLOOKUPONLINE};
    unsigned int curr_offset = MessageOffset::BODY;

    Serializable::SetNumber<uint32_t>(getLookupOnlineMessage, curr_offset,
                                      m_mediator.m_selfPeer.m_listenPortHost,
                                      sizeof(uint32_t));
    curr_offset += sizeof(uint32_t);

    return getLookupOnlineMessage;
}

bool Lookup::GetMyLookupOffline()
{
    LOG_MARKER();

    // Remove selfPeerInfo from m_lookupNodes
    auto iter = std::find(m_lookupNodes.begin(), m_lookupNodes.end(),
                          m_mediator.m_selfPeer);
    if (iter != m_lookupNodes.end())
    {
        m_lookupNodesOffline.push_back(m_mediator.m_selfPeer);
        m_lookupNodes.erase(iter);
    }
    else
    {
        LOG_GENERAL(WARNING, "My Peer Info is not in m_lookupNodes");
        return false;
    }

    SendMessageToLookupNodesSerial(ComposeGetLookupOfflineMessage());
    return true;
}

bool Lookup::GetMyLookupOnline()
{
    LOG_MARKER();

    auto iter = std::find(m_lookupNodesOffline.begin(),
                          m_lookupNodesOffline.end(), m_mediator.m_selfPeer);
    if (iter != m_lookupNodesOffline.end())
    {
        SendMessageToLookupNodesSerial(ComposeGetLookupOnlineMessage());
        m_lookupNodes.push_back(m_mediator.m_selfPeer);
        m_lookupNodesOffline.erase(iter);
    }
    else
    {
        LOG_GENERAL(WARNING, "My Peer Info is not in m_lookupNodesOffline");
        return false;
    }
    return true;
}

bool Lookup::RsyncTxBodies()
{
    LOG_MARKER();
    const Peer& p = GetLookupPeerToRsync();
    string ipAddr = std::string(p.GetPrintableIPAddress());
    string port = std::to_string(p.m_listenPortHost);
    string dbNameStr
        = BlockStorage::GetBlockStorage().GetDBName(BlockStorage::TX_BODY)[0];
    string cmdStr;
    if (ipAddr == "127.0.0.1" || ipAddr == "localhost")
    {
        string indexStr = port;
        indexStr.erase(indexStr.begin());
        cmdStr = "rsync -iraz --size-only ../node_0" + indexStr + "/"
            + PERSISTENCE_PATH + "/" + dbNameStr + "/* " + PERSISTENCE_PATH
            + "/" + dbNameStr + "/";
    }
    else
    {
        cmdStr = "rsync -iraz --size-only -e \"ssh -o "
                 "StrictHostKeyChecking=no\" ubuntu@"
            + ipAddr + ":" + REMOTE_TEST_DIR + "/" + PERSISTENCE_PATH + "/"
            + dbNameStr + "/* " + PERSISTENCE_PATH + "/" + dbNameStr + "/";
    }
    LOG_GENERAL(INFO, cmdStr);

    string output;
    if (!SysCommand::ExecuteCmdWithOutput(cmdStr, output))
    {
        return false;
    }
    LOG_GENERAL(INFO, "RunRsync: " << output);
    return true;
}

void Lookup::RejoinAsLookup()
{
    LOG_MARKER();
    if (m_syncType == SyncType::NO_SYNC)
    {
        auto func = [this]() mutable -> void {
            m_syncType = SyncType::LOOKUP_SYNC;
            AccountStore::GetInstance().InitSoft();
            m_mediator.m_node->Install(SyncType::LOOKUP_SYNC, true);
            this->StartSynchronization();
        };
        DetachedFunction(1, func);
    }
}

bool Lookup::FinishRejoinAsLookup() { return GetMyLookupOnline(); }

bool Lookup::CleanVariables()
{
    m_seedNodes.clear();
    m_currDSExpired = false;
    m_isFirstLoop = true;
    {
        std::lock_guard<mutex> lock(m_mutexShards);
        m_shards.clear();
    }
    {
        std::lock_guard<mutex> lock(m_mutexNodesInNetwork);
        m_nodesInNetwork.clear();
        l_nodesInNetwork.clear();
    }

    return true;
}

bool Lookup::ToBlockMessage(unsigned char ins_byte)
{
    if (m_syncType != SyncType::NO_SYNC
        && (ins_byte != LookupInstructionType::SETDSBLOCKFROMSEED
            && ins_byte != LookupInstructionType::SETDSINFOFROMSEED
            && ins_byte != LookupInstructionType::SETTXBLOCKFROMSEED
            && ins_byte != LookupInstructionType::SETSTATEFROMSEED
            && ins_byte != LookupInstructionType::SETLOOKUPOFFLINE
            && ins_byte != LookupInstructionType::SETLOOKUPONLINE))
    {
        return true;
    }
    return false;
}
#endif // IS_LOOKUP_NODE

#ifndef IS_LOOKUP_NODE
std::vector<unsigned char> Lookup::ComposeGetOfflineLookupNodes()
{
    LOG_MARKER();

    // getLookupNodesMessage
    vector<unsigned char> getCurrLookupsMessage
        = {MessageType::LOOKUP, LookupInstructionType::GETOFFLINELOOKUPS};
    unsigned int curr_offset = MessageOffset::BODY;

    Serializable::SetNumber<uint32_t>(getCurrLookupsMessage, curr_offset,
                                      m_mediator.m_selfPeer.m_listenPortHost,
                                      sizeof(uint32_t));
    curr_offset += sizeof(uint32_t);

    return getCurrLookupsMessage;
}

bool Lookup::GetOfflineLookupNodes()
{
    LOG_MARKER();
    // Reset m_lookupNodes/m_lookupNodesOffline
    SetLookupNodes();
    SendMessageToLookupNodesSerial(ComposeGetOfflineLookupNodes());
    return true;
}
#endif // IS_LOOKUP_NODE

bool Lookup::Execute(const vector<unsigned char>& message, unsigned int offset,
                     const Peer& from)
{
    LOG_MARKER();

    bool result = true;

    typedef bool (Lookup::*InstructionHandler)(const vector<unsigned char>&,
                                               unsigned int, const Peer&);

    InstructionHandler ins_handlers[] = {
        &Lookup::ProcessEntireShardingStructure,
        &Lookup::ProcessGetSeedPeersFromLookup,
        &Lookup::ProcessSetSeedPeersFromLookup,
        &Lookup::ProcessGetDSInfoFromSeed,
        &Lookup::ProcessSetDSInfoFromSeed,
        &Lookup::ProcessGetDSBlockFromSeed,
        &Lookup::ProcessSetDSBlockFromSeed,
        &Lookup::ProcessGetTxBlockFromSeed,
        &Lookup::ProcessSetTxBlockFromSeed,
        &Lookup::ProcessGetTxBodyFromSeed,
        &Lookup::ProcessSetTxBodyFromSeed,
        &Lookup::ProcessGetNetworkId,
        &Lookup::ProcessGetNetworkId,
        &Lookup::ProcessGetStateFromSeed,
        &Lookup::ProcessSetStateFromSeed,
        &Lookup::ProcessSetLookupOffline,
        &Lookup::ProcessSetLookupOnline,
        &Lookup::ProcessGetOfflineLookups,
        &Lookup::ProcessSetOfflineLookups,
        &Lookup::ProcessRaisePowSubmission,
        &Lookup::ProcessGetPowSubmissionFromSeed,
        &Lookup::ProcessSetPowSubmissionFromSeed,
    };

    const unsigned char ins_byte = message.at(offset);
    const unsigned int ins_handlers_count
        = sizeof(ins_handlers) / sizeof(InstructionHandler);

#ifdef IS_LOOKUP_NODE
    if (ToBlockMessage(ins_byte))
    {
        LOG_EPOCH(INFO, to_string(m_mediator.m_currentEpochNum).c_str(),
                  "Ignore lookup message");
        return false;
    }
#endif // IS_LOOKUP_NODE

    if (ins_byte < ins_handlers_count)
    {
        result = (this->*ins_handlers[ins_byte])(message, offset + 1, from);
        if (result == false)
        {
            // To-do: Error recovery
        }
    }
    else
    {
        LOG_GENERAL(WARNING,
                    "Unknown instruction byte " << hex
                                                << (unsigned int)ins_byte);
    }

    return result;
}

bool Lookup::AlreadyJoinedNetwork()
{
    if (m_syncType == SyncType::NO_SYNC)
    {
        return true;
    }
    else
    {
        return false;
    }
}<|MERGE_RESOLUTION|>--- conflicted
+++ resolved
@@ -782,23 +782,13 @@
     {
         try
         {
-<<<<<<< HEAD
-            LOG_EPOCH(INFO, to_string(m_mediator.m_currentEpochNum).c_str(),
-                      "Fetching DSBlock " << blockNum.convert_to<string>()
-                                          << " for " << from);
-            DSBlock dsBlock = m_mediator.m_dsBlockChain.GetDSBlock(blockNum);
-            LOG_EPOCH(INFO, to_string(m_mediator.m_currentEpochNum).c_str(),
-                      "DSBlock " << blockNum.convert_to<string>()
-                                 << " serialized for " << from);
-=======
             // LOG_EPOCH(INFO, to_string(m_mediator.m_currentEpochNum).c_str(),
             //           "Fetching DSBlock " << blockNum.convert_to<string>()
             //                               << " for " << from);
-            DSBlock dsBlock = m_mediator.m_dsBlockChain.GetBlock(blockNum);
+            DSBlock dsBlock = m_mediator.m_dsBlockChain.GetDSBlock(blockNum);
             // LOG_EPOCH(INFO, to_string(m_mediator.m_currentEpochNum).c_str(),
             //           "DSBlock " << blockNum.convert_to<string>()
             //                      << " serialized for " << from);
->>>>>>> 64a1dcb0
             dsBlock.Serialize(dsBlockMessage, curr_offset);
             curr_offset += dsBlock.GetSerializedSize();
         }
@@ -966,23 +956,13 @@
     {
         try
         {
-<<<<<<< HEAD
-            LOG_EPOCH(INFO, to_string(m_mediator.m_currentEpochNum).c_str(),
-                      "Fetching TxBlock " << blockNum.convert_to<string>()
-                                          << " for " << from);
-            TxBlock txBlock = m_mediator.m_txBlockChain.GetTxBlock(blockNum);
-            LOG_EPOCH(INFO, to_string(m_mediator.m_currentEpochNum).c_str(),
-                      "TxBlock " << blockNum.convert_to<string>()
-                                 << " serialized for " << from);
-=======
             // LOG_EPOCH(INFO, to_string(m_mediator.m_currentEpochNum).c_str(),
             //           "Fetching TxBlock " << blockNum.convert_to<string>()
             //                               << " for " << from);
-            TxBlock txBlock = m_mediator.m_txBlockChain.GetBlock(blockNum);
+            TxBlock txBlock = m_mediator.m_txBlockChain.GetTxBlock(blockNum);
             // LOG_EPOCH(INFO, to_string(m_mediator.m_currentEpochNum).c_str(),
             //           "TxBlock " << blockNum.convert_to<string>()
             //                      << " serialized for " << from);
->>>>>>> 64a1dcb0
             txBlock.Serialize(txBlockMessage, curr_offset);
             curr_offset += txBlock.GetSerializedSize();
         }
@@ -1529,21 +1509,7 @@
 
     if (!InitMining())
     {
-<<<<<<< HEAD
-        return false;
-=======
-        if (!m_currDSExpired
-            && m_mediator.m_ds->m_latestActiveDSBlockNum
-                < m_mediator.m_dsBlockChain.GetLastBlock()
-                      .GetHeader()
-                      .GetBlockNum())
-        {
-            m_isFirstLoop = true;
-            m_syncType = SyncType::NO_SYNC;
-            m_mediator.m_ds->FinishRejoinAsDS();
-        }
-        m_currDSExpired = false;
->>>>>>> 64a1dcb0
+        return false;
     }
 #else // IS_LOOKUP_NODE
     if (m_syncType == SyncType::LOOKUP_SYNC)
@@ -1687,6 +1653,7 @@
             GetDSInfoFromLookupNodes();
             m_mediator.UpdateDSBlockRand();
             m_mediator.UpdateTxBlockRand();
+            m_mediator.m_node->SetState(Node::POW1_SUBMISSION);
             m_mediator.m_node->StartPoW1(
                 m_mediator.m_dsBlockChain.GetBlockCount(), POW1_DIFFICULTY,
                 m_mediator.m_dsBlockRand, m_mediator.m_txBlockRand);
@@ -1702,27 +1669,19 @@
     }
 
     // Check whether is the new node connected to the network. Else, initiate re-sync process again.
-<<<<<<< HEAD
     std::unique_lock<std::mutex> cv_lk(m_mediator.m_node->m_mutexFinishPOW);
 
-    if (m_mediator.m_node->m_cvFinishPOW.wait_for(cv_lk,
-                                                  std::chrono::seconds(90))
+    if (m_mediator.m_node->m_cvFinishPOW.wait_for(
+            cv_lk,
+            std::chrono::seconds(BACKUP_POW2_WINDOW_IN_SECONDS + TXN_SUBMISSION
+                                 + TXN_BROADCAST))
         == std::cv_status::timeout)
     {
         LOG_EPOCH(INFO, to_string(m_mediator.m_currentEpochNum).c_str(),
                   "POW not finished for new node, cannot connected to network");
 
-        return false;
-=======
-    this_thread::sleep_for(chrono::seconds(BACKUP_POW2_WINDOW_IN_SECONDS
-                                           + TXN_SUBMISSION + TXN_BROADCAST));
-    m_startedPoW2 = false;
-    if (m_syncType != SyncType::NO_SYNC)
-    {
-        LOG_EPOCH(INFO, to_string(m_mediator.m_currentEpochNum).c_str(),
-                  "Not yet connected to network");
         m_mediator.m_node->SetState(Node::SYNC);
->>>>>>> 64a1dcb0
+        return false;
     }
 
     m_startedPoW1 = false;
@@ -1972,7 +1931,11 @@
 #ifndef IS_LOOKUP_NODE
     if (m_syncType == SyncType::DS_SYNC)
     {
-        if (!m_currDSExpired)
+        if (!m_currDSExpired
+            && m_mediator.m_ds->m_latestActiveDSBlockNum
+                < m_mediator.m_dsBlockChain.GetLastBlock()
+                      .GetHeader()
+                      .GetBlockNum())
         {
             m_isFirstLoop = true;
             m_syncType = SyncType::NO_SYNC;
