--- conflicted
+++ resolved
@@ -382,20 +382,12 @@
             PubKey key(
                 DataConversion::HexStrToUint8Vec(v.second.get<string>("pubk")),
                 0);
-<<<<<<< HEAD
-            m_mediator.m_DSCommitteePubKeys.emplace_back(key);
-=======
->>>>>>> bc66cfd8
 
             struct in_addr ip_addr;
             inet_aton(v.second.get<string>("ip").c_str(), &ip_addr);
             Peer peer((uint128_t)ip_addr.s_addr,
                       v.second.get<unsigned int>("port"));
-<<<<<<< HEAD
-            m_mediator.m_DSCommitteeNetworkInfo.emplace_back(peer);
-=======
-            m_mediator.m_DSCommittee.push_back(make_pair(key, peer));
->>>>>>> bc66cfd8
+            m_mediator.m_DSCommittee.emplace_back(make_pair(key, peer));
         }
     }
 
@@ -1164,11 +1156,8 @@
 
     for (unsigned int i = 0; i < numDSPeers; i++)
     {
-<<<<<<< HEAD
-        dsPubKeys.emplace_back(message, offset);
-=======
         PubKey pubkey(message, offset);
->>>>>>> bc66cfd8
+
         offset += PUB_KEY_SIZE;
 
         Peer peer(message, offset);
@@ -1178,12 +1167,8 @@
         {
             peer = Peer();
         }
-<<<<<<< HEAD
-        dsPeers.emplace_back(peer);
-=======
-
-        m_mediator.m_DSCommittee.push_back(make_pair(pubkey, peer));
->>>>>>> bc66cfd8
+
+        m_mediator.m_DSCommittee.emplace_back(make_pair(pubkey, peer));
 
         LOG_EPOCH(INFO, to_string(m_mediator.m_currentEpochNum).c_str(),
                   "ProcessSetDSInfoFromSeed recvd peer " << i << ": " << peer);
