/*
 * Copyright (C) 2019 Zilliqa
 *
 * This program is free software: you can redistribute it and/or modify
 * it under the terms of the GNU General Public License as published by
 * the Free Software Foundation, either version 3 of the License, or
 * (at your option) any later version.
 *
 * This program is distributed in the hope that it will be useful,
 * but WITHOUT ANY WARRANTY; without even the implied warranty of
 * MERCHANTABILITY or FITNESS FOR A PARTICULAR PURPOSE.  See the
 * GNU General Public License for more details.
 *
 * You should have received a copy of the GNU General Public License
 * along with this program.  If not, see <https://www.gnu.org/licenses/>.
 */

#include <arpa/inet.h>
#include <errno.h>
#include <netinet/in.h>
#include <stdint.h>
#include <sys/socket.h>
#include <unistd.h>
#include <cstring>
#include <exception>
#include <fstream>
#include <random>

#include <boost/property_tree/ptree.hpp>
#include <boost/property_tree/xml_parser.hpp>

#include "Lookup.h"
#include "common/Messages.h"
#include "libData/AccountData/Account.h"
#include "libData/AccountData/AccountStore.h"
#include "libData/AccountData/Transaction.h"
#include "libData/BlockChainData/BlockChain.h"
#include "libData/BlockChainData/BlockLinkChain.h"
#include "libData/BlockData/Block.h"
#include "libMediator/Mediator.h"
#include "libMessage/Messenger.h"
#include "libNetwork/Guard.h"
#include "libNetwork/P2PComm.h"
#include "libPOW/pow.h"
#include "libPersistence/BlockStorage.h"
#include "libRemoteStorageDB/RemoteStorageDB.h"
#include "libServer/GetWorkServer.h"
#include "libServer/LookupServer.h"
#include "libServer/StakingServer.h"
#include "libUtils/CommonUtils.h"
#include "libUtils/DataConversion.h"
#include "libUtils/DetachedFunction.h"
#include "libUtils/GetTxnFromFile.h"
#include "libUtils/RandomGenerator.h"
#include "libUtils/SanityChecks.h"
#include "libUtils/SysCommand.h"

using namespace std;
using namespace boost::multiprecision;

const int32_t MAX_FETCH_BLOCK_RETRIES = 5;

Lookup::Lookup(Mediator& mediator, SyncType syncType, bool multiplierSyncMode,
               PairOfKey extSeedKey)
    : m_mediator(mediator) {
  m_syncType.store(SyncType::NO_SYNC);
  MULTIPLIER_SYNC_MODE = multiplierSyncMode;
  LOG_GENERAL(INFO, "MULTIPLIER_SYNC_MODE is set to " << MULTIPLIER_SYNC_MODE);
  vector<SyncType> ignorable_syncTypes = {NO_SYNC, DB_VERIF};
  if (syncType >= SYNC_TYPE_COUNT) {
    LOG_GENERAL(FATAL, "Invalid SyncType");
  }
  if (find(ignorable_syncTypes.begin(), ignorable_syncTypes.end(), syncType) ==
      ignorable_syncTypes.end()) {
    m_syncType = syncType;
  }
  SetLookupNodes();
  SetAboveLayer(m_seedNodes, "node.upper_seed");
  if (!MULTIPLIER_SYNC_MODE) {
    SetAboveLayer(m_l2lDataProviders, "node.l2l_data_providers");
  }
  if (LOOKUP_NODE_MODE) {
    SetDSCommitteInfo();
  }
  m_sendSCCallsToDS = true;
  m_sendAllToDS = false;

  if (LOOKUP_NODE_MODE && ARCHIVAL_LOOKUP && !MULTIPLIER_SYNC_MODE) {
    m_extSeedKey = std::move(extSeedKey);
  }
}

Lookup::~Lookup() {}

void Lookup::GetInitialBlocksAndShardingStructure() {
  LOG_MARKER();
  uint64_t dsBlockNum = 0;
  uint64_t txBlockNum = 0;
  while (GetSyncType() != SyncType::NO_SYNC) {
    if (m_mediator.m_dsBlockChain.GetBlockCount() != 1) {
      dsBlockNum = m_mediator.m_dsBlockChain.GetBlockCount();
    }
    if (m_mediator.m_txBlockChain.GetBlockCount() != 1) {
      txBlockNum = m_mediator.m_txBlockChain.GetBlockCount();
    }
    LOG_GENERAL(INFO,
                "TxBlockNum " << txBlockNum << " DSBlockNum: " << dsBlockNum);
    ComposeAndSendGetDirectoryBlocksFromSeed(
        m_mediator.m_blocklinkchain.GetLatestIndex() + 1, true,
        LOOKUP_NODE_MODE);
    GetTxBlockFromSeedNodes(txBlockNum, 0);
    std::unique_lock<std::mutex> cv_lk(m_mutexCvSetRejoinRecovery);
    if (m_mediator.m_lookup->cv_setRejoinRecovery.wait_for(
            cv_lk, std::chrono::seconds(NEW_NODE_SYNC_INTERVAL)) !=
        std::cv_status::timeout) {
      if (m_rejoinInProgress) {
        break;
      }
    }
  }
  if (!m_rejoinInProgress) {
    // Ask for the sharding structure from lookup
    ComposeAndSendGetShardingStructureFromSeed();
    std::unique_lock<std::mutex> cv_lk(m_mutexShardStruct);
    if (cv_shardStruct.wait_for(
            cv_lk, std::chrono::seconds(GETSHARD_TIMEOUT_IN_SECONDS)) ==
        std::cv_status::timeout) {
      LOG_GENERAL(WARNING, "Didn't receive sharding structure!");
    } else {
      ProcessEntireShardingStructure();
    }
  }
}

void Lookup::InitSync() {
  LOG_MARKER();
  auto func = [this]() -> void {
    // Hack to allow seed server to be restarted so as to get my newlookup ip
    // and register me with multiplier.
    this_thread::sleep_for(chrono::seconds(NEW_LOOKUP_SYNC_DELAY_IN_SECONDS));

    if (m_seedNodes.empty()) {
      SetAboveLayer(
          m_seedNodes,
          "node.upper_seed");  // since may have called CleanVariable earlier
    }

    if (!MULTIPLIER_SYNC_MODE && m_l2lDataProviders.empty()) {
      SetAboveLayer(m_l2lDataProviders, "node.l2l_data_providers");
    }

    // Send whitelist request to seeds, in case it was blacklisted if was
    // restarted.
    if (m_mediator.m_node->ComposeAndSendRemoveNodeFromBlacklist(
            Node::LOOKUP)) {
      this_thread::sleep_for(
          chrono::seconds(REMOVENODEFROMBLACKLIST_DELAY_IN_SECONDS));
    }
    GetInitialBlocksAndShardingStructure();
  };
  DetachedFunction(1, func);
}

void Lookup::SetLookupNodes(const VectorOfNode& lookupNodes) {
  // Only used for random testing
  m_lookupNodes = lookupNodes;
  m_lookupNodesStatic = lookupNodes;
}

void Lookup::SetLookupNodes() {
  LOG_MARKER();

  std::lock_guard<std::mutex> lock(m_mutexLookupNodes);

  m_startedTxnBatchThread = false;
  m_lookupNodes.clear();
  m_lookupNodesOffline.clear();
  // Populate tree structure pt
  using boost::property_tree::ptree;
  ptree pt;
  read_xml("constants.xml", pt);

  const vector<string> lookupTypes = {"node.lookups", "node.multipliers",
                                      "node.lower_seed"};

  uint8_t level = 0;
  vector<Peer> levelAbove;
  for (const auto& lookupType : lookupTypes) {
    for (const ptree::value_type& v : pt.get_child(lookupType)) {
      if (v.first == "peer") {
        struct in_addr ip_addr {};
        inet_pton(AF_INET, v.second.get<string>("ip").c_str(), &ip_addr);
        Peer lookup_node((uint128_t)ip_addr.s_addr,
                         v.second.get<uint32_t>("port"));
        bytes pubkeyBytes;
        if (!DataConversion::HexStrToUint8Vec(
                v.second.get<std::string>("pubkey"), pubkeyBytes)) {
          continue;
        }
        PubKey pubKey(pubkeyBytes, 0);
        if (pubKey == m_mediator.m_selfKey.second) {
          m_level = level;
        }
        if (find_if(m_lookupNodes.begin(), m_lookupNodes.end(),
                    [&pubKey](const PairOfNode& x) {
                      return (pubKey == x.first);
                    }) != m_lookupNodes.end()) {
          continue;
        }
        // check for hostname
        if (lookupType == "node.lookups" || lookupType == "node.multipliers") {
          string url = v.second.get<string>("hostname");
          if (!url.empty()) {
            lookup_node.SetHostname(url);
          }
        }
        if (lookupType == "node.multipliers") {
          m_multipliers.emplace_back(pubKey, lookup_node);
        }
        m_lookupNodes.emplace_back(pubKey, lookup_node);
        LOG_GENERAL(INFO, "Added lookup " << lookup_node);
      }
    }
    level++;
  }

  m_lookupNodesStatic = m_lookupNodes;

  /*
    For testing with gentxn, distribute the genesis accounts evenly across the
    number of dispatching lookups. Then for each lookup's accounts, split the
    list evenly in two so that the lookup can continuously send transactions
    across alternating epochs. Finally, to achieve even distribution across
    shards, each epoch's list of accounts should have an equal number of
    addresses that belong to a shard. For example: assuming 3 lookups and 3
    shards: <accounts> <account></account> -> for lookup 0 shard 0 set 1
      <account></account> -> for lookup 0 shard 1 set 1
      <account></account> -> for lookup 0 shard 2 set 1
      <account></account> -> for lookup 0 shard 0 set 2
      <account></account> -> for lookup 0 shard 1 set 2
      <account></account> -> for lookup 0 shard 2 set 2
      ...
      <account></account> -> for lookup 2 shard 0 set 2
      <account></account> -> for lookup 2 shard 1 set 2
      <account></account> -> for lookup 2 shard 2 set 2
  */
  if (USE_REMOTE_TXN_CREATOR) {
    const unsigned int myLookupIndex = std::distance(
        m_lookupNodesStatic.begin(),
        find_if(m_lookupNodesStatic.begin(), m_lookupNodesStatic.end(),
                [&](const PairOfNode& x) {
                  return (m_mediator.m_selfKey.second == x.first);
                }));

    LOG_GENERAL(INFO, "I am dispatcher number " << (myLookupIndex + 1) << " of "
                                                << NUM_DISPATCHERS);
    // Accounts for dispatching to shard
    unsigned int indexBeg =
        myLookupIndex * (GENESIS_WALLETS.size() / NUM_DISPATCHERS);
    unsigned int indexMid =
        indexBeg + (GENESIS_WALLETS.size() / NUM_DISPATCHERS) / 2;
    unsigned int indexEnd =
        (myLookupIndex + 1) * (GENESIS_WALLETS.size() / NUM_DISPATCHERS);

    for (unsigned int i = indexBeg; i < indexMid; i++) {
      const auto& addrStr = GENESIS_WALLETS.at(i);
      bytes addrBytes;
      if (!DataConversion::HexStrToUint8Vec(addrStr, addrBytes)) {
        continue;
      }
      m_myGenesisAccounts1.emplace_back(Address(addrBytes));
    }

    for (unsigned int i = indexMid; i < indexEnd; i++) {
      const auto& addrStr = GENESIS_WALLETS.at(i);
      bytes addrBytes;
      if (!DataConversion::HexStrToUint8Vec(addrStr, addrBytes)) {
        continue;
      }
      m_myGenesisAccounts2.emplace_back(Address(addrBytes));
    }

    // Accounts for dispatching to ds
    indexBeg = myLookupIndex * (DS_GENESIS_WALLETS.size() / NUM_DISPATCHERS);
    indexMid = indexBeg + (DS_GENESIS_WALLETS.size() / NUM_DISPATCHERS) / 2;
    indexEnd =
        (myLookupIndex + 1) * (DS_GENESIS_WALLETS.size() / NUM_DISPATCHERS);

    for (unsigned int i = indexBeg; i < indexMid; i++) {
      const auto& addrStr = DS_GENESIS_WALLETS.at(i);
      bytes addrBytes;
      if (!DataConversion::HexStrToUint8Vec(addrStr, addrBytes)) {
        continue;
      }
      m_myDSGenesisAccounts1.emplace_back(Address(addrBytes));
    }

    for (unsigned int i = indexMid; i < indexEnd; i++) {
      const auto& addrStr = DS_GENESIS_WALLETS.at(i);
      bytes addrBytes;
      if (!DataConversion::HexStrToUint8Vec(addrStr, addrBytes)) {
        continue;
      }
      m_myDSGenesisAccounts2.emplace_back(Address(addrBytes));
    }
  }
}

void Lookup::SetAboveLayer(VectorOfNode& aboveLayer, const string& xml_node) {
  using boost::property_tree::ptree;
  ptree pt;
  read_xml("constants.xml", pt);
  aboveLayer.clear();
  for (const ptree::value_type& v : pt.get_child(xml_node)) {
    if (v.first == "peer") {
      struct in_addr ip_addr {};
      inet_pton(AF_INET, v.second.get<string>("ip").c_str(), &ip_addr);
      Peer node;
      if (xml_node == "node.l2l_data_providers") {
        node.m_ipAddress = (uint128_t)ip_addr.s_addr;
        if (ENABLE_SEED_TO_SEED_COMMUNICATION) {
          node.m_listenPortHost = P2P_SEED_CONNECT_PORT;
        } else {
          node.m_listenPortHost = v.second.get<uint32_t>("port");
        }
      } else {
        node.m_ipAddress = (uint128_t)ip_addr.s_addr;
        node.m_listenPortHost = v.second.get<uint32_t>("port");
      }

      bytes pubkeyBytes;
      if (!DataConversion::HexStrToUint8Vec(v.second.get<std::string>("pubkey"),
                                            pubkeyBytes)) {
        continue;
      }

      PubKey pubKey(pubkeyBytes, 0);
      string url = v.second.get<string>("hostname");
      if (!url.empty()) {
        node.SetHostname(url);
      }
      aboveLayer.emplace_back(pubKey, node);
    }
  }
}

bool Lookup::AddToWhitelistExtSeed(const PubKey& pubKey) {
  lock_guard<mutex> g(m_mutexExtSeedWhitelisted);
  if (m_extSeedWhitelisted.emplace(pubKey).second) {
    return BlockStorage::GetBlockStorage().PutExtSeedPubKey(pubKey);
  }
  return false;
}

bool Lookup::AddToFwdTxnExcludedSeeds(const uint128_t& ipAddress) {
  lock_guard<mutex> g(m_mutexFwdTxnExcludedSeeds);
  return m_fwdTxnExcludedSeeds.emplace(ipAddress).second;
}

bool Lookup::RemoveFromFwdTxnExcludedSeeds(const uint128_t& ipAddress) {
  lock_guard<mutex> g(m_mutexFwdTxnExcludedSeeds);
  return m_fwdTxnExcludedSeeds.erase(ipAddress);
}

bool Lookup::RemoveFromWhitelistExtSeed(const PubKey& pubKey) {
  lock_guard<mutex> g(m_mutexExtSeedWhitelisted);
  if (m_extSeedWhitelisted.erase(pubKey) > 0) {
    return BlockStorage::GetBlockStorage().DeleteExtSeedPubKey(pubKey);
  }
  return false;
}

VectorOfNode Lookup::GetSeedNodes() const {
  if (!MULTIPLIER_SYNC_MODE) {
    lock_guard<mutex> g(m_mutexL2lDataProviders);
    return m_l2lDataProviders;
  } else {
    lock_guard<mutex> g(m_mutexSeedNodes);
    return m_seedNodes;
  }
}

std::once_flag generateReceiverOnce;

Address GenOneReceiver() {
  static Address receiverAddr;
  std::call_once(generateReceiverOnce, []() {
    auto receiver = Schnorr::GenKeyPair();
    receiverAddr = Account::GetAddressFromPublicKey(receiver.second);
    LOG_GENERAL(INFO, "Generate testing transaction receiver " << receiverAddr);
  });
  return receiverAddr;
}

Transaction CreateValidTestingTransaction(PrivKey& fromPrivKey,
                                          PubKey& fromPubKey,
                                          const Address& toAddr,
                                          const uint128_t& amount,
                                          uint64_t prevNonce) {
  unsigned int version = 0;
  auto nonce = prevNonce + 1;

  // LOG_GENERAL("fromPrivKey " << fromPrivKey << " / fromPubKey " << fromPubKey
  // << " / toAddr" << toAddr);

  Transaction txn(version, nonce, toAddr, make_pair(fromPrivKey, fromPubKey),
                  amount, 1, 1, {}, {});

  // bytes buf;
  // txn.SerializeWithoutSignature(buf, 0);

  // Signature sig;
  // Schnorr::Sign(buf, fromPrivKey, fromPubKey, sig);

  // bytes sigBuf;
  // sig.Serialize(sigBuf, 0);
  // txn.SetSignature(sigBuf);

  return txn;
}

bool Lookup::GenTxnToSend(size_t num_txn, vector<Transaction>& shardTxn,
                          vector<Transaction>& DSTxn) {
  vector<Transaction> txns;
  unsigned int NUM_TXN_TO_DS = num_txn / GENESIS_WALLETS.size();

  for (auto& addrStr : GENESIS_WALLETS) {
    bytes tempAddrBytes;
    if (!DataConversion::HexStrToUint8Vec(addrStr, tempAddrBytes)) {
      continue;
    }
    Address addr{tempAddrBytes};

    txns.clear();

    uint64_t nonce;

    {
      shared_lock<shared_timed_mutex> lock(
          AccountStore::GetInstance().GetPrimaryMutex());

      auto account = AccountStore::GetInstance().GetAccount(addr);

      if (!account) {
        LOG_GENERAL(WARNING, "Failed to get genesis account!");
        return false;
      }

      nonce = account->GetNonce();
    }

    if (!GetTxnFromFile::GetFromFile(addr, static_cast<uint32_t>(nonce) + 1,
                                     num_txn, txns)) {
      LOG_GENERAL(WARNING, "Failed to get txns from file");
      continue;
    }

    copy(txns.begin(), txns.end(), back_inserter(shardTxn));

    LOG_GENERAL(INFO, "[Batching] Last Nonce sent "
                          << nonce + num_txn << " of Addr " << addr.hex());
    txns.clear();

    if (!GetTxnFromFile::GetFromFile(addr,
                                     static_cast<uint32_t>(nonce) + num_txn + 1,
                                     NUM_TXN_TO_DS, txns)) {
      LOG_GENERAL(WARNING, "Failed to get txns for DS");
      continue;
    }

    copy(txns.begin(), txns.end(), back_inserter(DSTxn));
  }
  return !(shardTxn.empty() || DSTxn.empty());
}

bool Lookup::GenTxnToSend(size_t num_txn,
                          map<uint32_t, deque<pair<Transaction, uint32_t>>>& mp,
                          uint32_t numShards,
                          const bool updateRemoteStorageDBForGenTxns) {
  LOG_MARKER();
  vector<Transaction> txns;

  if (GENESIS_WALLETS.size() == 0) {
    LOG_GENERAL(WARNING, "No genesis accounts found");
    return false;
  }

  int j = 0;
  bool hasTransactions = false;
  while (j++ < 2) {
    vector<Address> myGenesisAccounts;
    if (j == 1) {
      myGenesisAccounts = m_mediator.m_currentEpochNum % 2
                              ? m_myGenesisAccounts1
                              : m_myGenesisAccounts2;
    } else {
      myGenesisAccounts = m_mediator.m_currentEpochNum % 2
                              ? m_myDSGenesisAccounts1
                              : m_myDSGenesisAccounts2;
    }

    for (const auto& addr : myGenesisAccounts) {
      uint64_t nonce;
      // shard txn dispatching
      bool fromAcctStore = true;
      if (j == 1) {
        if ((m_mediator.m_currentEpochNum % NUM_FINAL_BLOCK_PER_POW == 0) &&
            (m_gentxnAddrLatestNonceSent.find(addr) !=
             m_gentxnAddrLatestNonceSent.end())) {
          nonce = m_gentxnAddrLatestNonceSent[addr];
          fromAcctStore = false;
        } else {
          m_gentxnAddrLatestNonceSent.erase(addr);
        }
      }

      if (fromAcctStore) {
        shared_lock<shared_timed_mutex> lock(
            AccountStore::GetInstance().GetPrimaryMutex());
        nonce = AccountStore::GetInstance().GetAccount(addr)->GetNonce();
      }

      txns.clear();
      if (!GetTxnFromFile::GetFromFile(addr, static_cast<uint32_t>(nonce) + 1,
                                       num_txn, txns)) {
        LOG_GENERAL(WARNING, "Failed to get txns from file");
        continue;
      }

      hasTransactions = hasTransactions || (txns.size() > 0);

      if (j == 1) {  // shard txn dispatching
        auto txnShard = Transaction::GetShardIndex(addr, numShards);
        if (REMOTESTORAGE_DB_ENABLE && updateRemoteStorageDBForGenTxns) {
          for (const auto& txn : txns) {
            mp[txnShard].emplace_back(make_pair(txn, 0));
            RemoteStorageDB::GetInstance().InsertTxn(
                txn, TxnStatus::DISPATCHED, m_mediator.m_currentEpochNum);
          }
        } else {
          for (const auto& txn : txns) {
            mp[txnShard].emplace_back(make_pair(txn, 0));
          }
        }

        LOG_GENERAL(INFO, "[Batching] Last Nonce sent to shard-"
                              << txnShard << " " << nonce + num_txn
                              << " of Addr " << addr.hex());
        m_gentxnAddrLatestNonceSent[addr] = nonce + num_txn;
      } else {  // ds txn dispatching
        if (REMOTESTORAGE_DB_ENABLE && updateRemoteStorageDBForGenTxns) {
          for (const auto& txn : txns) {
            mp[numShards].emplace_back(make_pair(txn, 0));
            RemoteStorageDB::GetInstance().InsertTxn(
                txn, TxnStatus::DISPATCHED, m_mediator.m_currentEpochNum);
          }
        } else {
          for (const auto& txn : txns) {
            mp[numShards].emplace_back(make_pair(txn, 0));
          }
        }

        LOG_GENERAL(INFO, "[Batching] Last Nonce sent to DS "
                              << nonce + num_txn << " of Addr " << addr.hex());
      }
    }
  }

  if (REMOTESTORAGE_DB_ENABLE && updateRemoteStorageDBForGenTxns &&
      hasTransactions) {
    RemoteStorageDB::GetInstance().ExecuteWriteDetached();
  }

  return true;
}

VectorOfNode Lookup::GetLookupNodes() const {
  LOG_MARKER();
  lock_guard<mutex> lock(m_mutexLookupNodes);
  return m_lookupNodes;
}

VectorOfNode Lookup::GetLookupNodesStatic() const {
  LOG_MARKER();
  lock_guard<mutex> lock(m_mutexLookupNodes);
  return m_lookupNodesStatic;
}

bool Lookup::IsLookupNode(const PubKey& pubKey) const {
  VectorOfNode lookups = GetLookupNodesStatic();
  return std::find_if(lookups.begin(), lookups.end(),
                      [&pubKey](const PairOfNode& node) {
                        return node.first == pubKey;
                      }) != lookups.end();
}

bool Lookup::IsLookupNode(const Peer& peerInfo) const {
  VectorOfNode lookups = GetLookupNodesStatic();
  return std::find_if(lookups.begin(), lookups.end(),
                      [&peerInfo](const PairOfNode& node) {
                        return node.second.GetIpAddress() ==
                               peerInfo.GetIpAddress();
                      }) != lookups.end();
}

uint128_t Lookup::TryGettingResolvedIP(const Peer& peer) const {
  // try resolving ip from hostname
  string url = peer.GetHostname();
  auto resolved_ip = peer.GetIpAddress();  // existing one
  if (!url.empty()) {
    uint128_t tmpIp;
    if (IPConverter::ResolveDNS(url, peer.GetListenPortHost(), tmpIp)) {
      resolved_ip = tmpIp;  // resolved one
    } else {
      LOG_GENERAL(WARNING, "Unable to resolve DNS for " << url);
    }
  }

  return resolved_ip;
}

void Lookup::SendMessageToLookupNodes(const bytes& message) const {
  LOG_MARKER();

  vector<Peer> allLookupNodes;

  {
    lock_guard<mutex> lock(m_mutexLookupNodes);
    for (const auto& node : m_lookupNodes) {
      auto resolved_ip = TryGettingResolvedIP(node.second);

      Blacklist::GetInstance().Whitelist(
          resolved_ip);  // exclude this lookup ip from blacklisting

      Peer tmp(resolved_ip, node.second.GetListenPortHost());
      LOG_GENERAL(INFO, "Sending to lookup " << tmp);

      allLookupNodes.emplace_back(tmp);
    }
  }

  P2PComm::GetInstance().SendBroadcastMessage(allLookupNodes, message);
}

void Lookup::SendMessageToLookupNodesSerial(const bytes& message) const {
  LOG_MARKER();

  vector<Peer> allLookupNodes;

  {
    lock_guard<mutex> lock(m_mutexLookupNodes);
    for (const auto& node : m_lookupNodes) {
      if (find_if(m_multipliers.begin(), m_multipliers.end(),
                  [&node](const PairOfNode& mult) {
                    return node.second == mult.second;
                  }) != m_multipliers.end()) {
        continue;
      }

      auto resolved_ip = TryGettingResolvedIP(node.second);

      Blacklist::GetInstance().Whitelist(
          resolved_ip);  // exclude this lookup ip from blacklisting

      Peer tmp(resolved_ip, node.second.GetListenPortHost());
      LOG_GENERAL(INFO, "Sending to lookup " << tmp);

      allLookupNodes.emplace_back(tmp);
    }
  }

  P2PComm::GetInstance().SendMessage(allLookupNodes, message);
}

void Lookup::SendMessageToRandomLookupNode(const bytes& message) const {
  LOG_MARKER();

  // int index = rand() % (NUM_LOOKUP_USE_FOR_SYNC) + m_lookupNodes.size()
  // - NUM_LOOKUP_USE_FOR_SYNC;
  lock_guard<mutex> lock(m_mutexLookupNodes);
  if (0 == m_lookupNodes.size()) {
    LOG_GENERAL(WARNING, "There is no lookup node existed yet!");
    return;
  }

  // To avoid sending message to multiplier and himself
  VectorOfNode tmp;
  std::copy_if(m_lookupNodes.begin(), m_lookupNodes.end(),
               std::back_inserter(tmp), [this](const PairOfNode& node) {
                 return (find_if(m_multipliers.begin(), m_multipliers.end(),
                                 [&node](const PairOfNode& mult) {
                                   return node.second == mult.second;
                                 }) == m_multipliers.end()) &&
                        (node.second != m_mediator.m_selfPeer);
               });

  if (tmp.empty()) {
    LOG_GENERAL(WARNING, "No other lookup to send message to!");
    return;
  }

  int index = RandomGenerator::GetRandomInt(tmp.size());
  auto resolved_ip = TryGettingResolvedIP(tmp[index].second);

  Blacklist::GetInstance().Whitelist(
      resolved_ip);  // exclude this lookup ip from blacklisting
  Peer tmpPeer(resolved_ip, tmp[index].second.GetListenPortHost());
  LOG_GENERAL(INFO, "Sending to Random lookup: " << tmpPeer);
  P2PComm::GetInstance().SendMessage(tmpPeer, message);
}

void Lookup::SendMessageToSeedNodes(const bytes& message) const {
  LOG_MARKER();

  vector<Peer> seedNodePeer;
  {
    lock_guard<mutex> g(m_mutexSeedNodes);

    for (const auto& node : m_seedNodes) {
      auto resolved_ip = TryGettingResolvedIP(node.second);

      Blacklist::GetInstance().Whitelist(
          resolved_ip);  // exclude this lookup ip from blacklisting
      Peer tmpPeer(resolved_ip, node.second.GetListenPortHost());
      LOG_EPOCH(INFO, m_mediator.m_currentEpochNum,
                "Sending msg to seed node " << tmpPeer);
      seedNodePeer.emplace_back(tmpPeer);
    }
  }
  P2PComm::GetInstance().SendMessage(seedNodePeer, message);
}

bytes Lookup::ComposeGetDSInfoMessage(bool initialDS) {
  LOG_MARKER();

  bytes getDSNodesMessage = {MessageType::LOOKUP,
                             LookupInstructionType::GETDSINFOFROMSEED};

  if (!Messenger::SetLookupGetDSInfoFromSeed(
          getDSNodesMessage, MessageOffset::BODY,
          m_mediator.m_selfPeer.m_listenPortHost, initialDS)) {
    LOG_EPOCH(WARNING, m_mediator.m_currentEpochNum,
              "Messenger::SetLookupGetDSInfoFromSeed failed.");
    return {};
  }

  return getDSNodesMessage;
}

bool Lookup::GetDSInfoFromSeedNodes() {
  LOG_MARKER();
  if (LOOKUP_NODE_MODE && ARCHIVAL_LOOKUP && !MULTIPLIER_SYNC_MODE) {
    SendMessageToRandomL2lDataProvider(ComposeGetDSInfoMessage());
  } else {
    SendMessageToRandomSeedNode(ComposeGetDSInfoMessage());
  }
  return true;
}

bool Lookup::GetDSInfoFromLookupNodes(bool initialDS) {
  LOG_MARKER();
  SendMessageToRandomLookupNode(ComposeGetDSInfoMessage(initialDS));
  return true;
}

bytes Lookup::ComposeGetDSBlockMessage(uint64_t lowBlockNum,
                                       uint64_t highBlockNum,
                                       const bool includeMinerInfo) {
  LOG_MARKER();

  bytes getDSBlockMessage = {MessageType::LOOKUP,
                             LookupInstructionType::GETDSBLOCKFROMSEED};

  if (!Messenger::SetLookupGetDSBlockFromSeed(
          getDSBlockMessage, MessageOffset::BODY, lowBlockNum, highBlockNum,
          m_mediator.m_selfPeer.m_listenPortHost, includeMinerInfo)) {
    LOG_EPOCH(WARNING, m_mediator.m_currentEpochNum,
              "Messenger::SetLookupGetDSBlockFromSeed failed.");
    return {};
  }

  return getDSBlockMessage;
}

// TODO: Refactor the code to remove the following assumption
// lowBlockNum = 1 => Latest block number
// lowBlockNum = 0 => lowBlockNum set to 1
// highBlockNum = 0 => Latest block number
bool Lookup::GetDSBlockFromLookupNodes(uint64_t lowBlockNum,
                                       uint64_t highBlockNum,
                                       const bool includeMinerInfo) {
  LOG_MARKER();
  SendMessageToRandomLookupNode(
      ComposeGetDSBlockMessage(lowBlockNum, highBlockNum, includeMinerInfo));
  return true;
}

bytes Lookup::ComposeGetDSBlockMessageForL2l(uint64_t blockNum) {
  bytes getdsblock = {MessageType::LOOKUP,
                      LookupInstructionType::GETDSBLOCKFROML2LDATAPROVIDER};
  LOG_EPOCH(INFO, m_mediator.m_currentEpochNum,
            "ComposeGetDSBlockMessageForL2l for block " << blockNum);

  if (!Messenger::SetLookupGetDSBlockFromL2l(getdsblock, MessageOffset::BODY,
                                             blockNum, m_mediator.m_selfPeer,
                                             m_extSeedKey)) {
    LOG_EPOCH(WARNING, m_mediator.m_currentEpochNum,
              "Messenger::SetLookupGetDSBlockFromL2l failed.");
    return {};
  }
  return getdsblock;
}

bytes Lookup::ComposeGetVCFinalBlockMessageForL2l(uint64_t blockNum) {
  LOG_MARKER();

  bytes getVcFinalBlockMessage = {
      MessageType::LOOKUP,
      LookupInstructionType::GETVCFINALBLOCKFROML2LDATAPROVIDER};

  LOG_EPOCH(INFO, m_mediator.m_currentEpochNum,
            "ComposeGetVCFinalBlockMessageForL2l for block " << blockNum);

  if (!Messenger::SetLookupGetVCFinalBlockFromL2l(
          getVcFinalBlockMessage, MessageOffset::BODY, blockNum,
          m_mediator.m_selfPeer, m_extSeedKey)) {
    LOG_EPOCH(WARNING, m_mediator.m_currentEpochNum,
              "Messenger::SetLookupGetVCFinalBlockFromL2l failed.");
    return {};
  }

  return getVcFinalBlockMessage;
}

bytes Lookup::ComposeGetMBnForwardTxnMessageForL2l(uint64_t blockNum,
                                                   uint32_t shardId) {
  bytes getmbntxn = {MessageType::LOOKUP,
                     LookupInstructionType::GETMBNFWDTXNFROML2LDATAPROVIDER};

  LOG_EPOCH(INFO, m_mediator.m_currentEpochNum,
            "ComposeGetMBnForwardTxnMessageForL2l for block "
                << blockNum << " and shard " << shardId);

  if (!Messenger::SetLookupGetMBnForwardTxnFromL2l(
          getmbntxn, MessageOffset::BODY, blockNum, shardId,
          m_mediator.m_selfPeer, m_extSeedKey)) {
    LOG_EPOCH(WARNING, m_mediator.m_currentEpochNum,
              "Messenger::SetLookupGetMBnForwardTxnFromL2l failed.");
    return {};
  }
  return getmbntxn;
}

bool Lookup::GetDSBlockFromL2lDataProvider(uint64_t blockNum) {
  LOG_MARKER();

  // loop until ds block is received
  while (!m_mediator.m_lookup->m_vcDsBlockProcessed &&
         (GetSyncType() == SyncType::NO_SYNC)) {
    LOG_EPOCH(INFO, m_mediator.m_currentEpochNum,
              "GetDSBlockFromL2lDataProvider for block " << blockNum);
    SendMessageToRandomL2lDataProvider(
        ComposeGetDSBlockMessageForL2l(blockNum));

    unique_lock<mutex> lock(m_mediator.m_lookup->m_mutexVCDSBlockProcessed);
    if (m_mediator.m_lookup->cv_vcDsBlockProcessed.wait_for(
            lock, chrono::seconds(SEED_SYNC_SMALL_PULL_INTERVAL)) ==
            std::cv_status::timeout &&
        !m_exitPullThread) {
      LOG_GENERAL(WARNING,
                  "GetDSBlockFromL2lDataProvider Timeout... may be ds block "
                  "yet to be mined");
    } else {
      break;
    }
  }
  m_mediator.m_lookup->m_vcDsBlockProcessed = false;
  return true;
}

bool Lookup::GetVCFinalBlockFromL2lDataProvider(uint64_t blockNum) {
  LOG_MARKER();

  // loop until vcfinal block is received
  auto getmessage = ComposeGetVCFinalBlockMessageForL2l(blockNum);
  while (!m_mediator.m_lookup->m_vcFinalBlockProcessed &&
         (GetSyncType() == SyncType::NO_SYNC)) {
    LOG_EPOCH(INFO, m_mediator.m_currentEpochNum,
              "GetVCFinalBlockFromL2lDataProvider for block " << blockNum);
    SendMessageToRandomL2lDataProvider(getmessage);
    unique_lock<mutex> lock(m_mediator.m_lookup->m_mutexVCFinalBlockProcessed);
    if (m_mediator.m_lookup->cv_vcFinalBlockProcessed.wait_for(
            lock, chrono::seconds(SEED_SYNC_SMALL_PULL_INTERVAL)) ==
            std::cv_status::timeout &&
        !m_exitPullThread) {
      LOG_GENERAL(WARNING,
                  "GetVCFinalBlockFromL2lDataProvider Timeout... may be "
                  "vc/final block yet to be mined");
    } else {
      break;
    }
  }
  m_mediator.m_lookup->m_vcFinalBlockProcessed = false;
  return true;
}

bool Lookup::GetMBnForwardTxnFromL2lDataProvider(uint64_t blockNum,
                                                 uint32_t shardId) {
  LOG_MARKER();
  LOG_EPOCH(INFO, m_mediator.m_currentEpochNum,
            "GetMBnForwardTxnFromL2lDataProvider for block "
                << blockNum << " and shard " << shardId);
  SendMessageToRandomL2lDataProvider(
      ComposeGetMBnForwardTxnMessageForL2l(blockNum, shardId));
  return true;
}

bool Lookup::GetDSBlockFromSeedNodes(uint64_t lowBlockNum,
                                     uint64_t highBlockNum,
                                     const bool includeMinerInfo) {
  LOG_MARKER();
  LOG_EPOCH(INFO, m_mediator.m_currentEpochNum,
            "ComposeGetDSBlockMessage for blocks " << lowBlockNum << " to "
                                                   << highBlockNum);
  SendMessageToRandomSeedNode(
      ComposeGetDSBlockMessage(lowBlockNum, highBlockNum, includeMinerInfo));
  return true;
}

bytes Lookup::ComposeGetTxBlockMessage(uint64_t lowBlockNum,
                                       uint64_t highBlockNum) {
  LOG_MARKER();

  bytes getTxBlockMessage = {MessageType::LOOKUP,
                             LookupInstructionType::GETTXBLOCKFROMSEED};

  LOG_EPOCH(INFO, m_mediator.m_currentEpochNum,
            "ComposeGetTxBlockMessage for blocks " << lowBlockNum << " to "
                                                   << highBlockNum);

  if (!Messenger::SetLookupGetTxBlockFromSeed(
          getTxBlockMessage, MessageOffset::BODY, lowBlockNum, highBlockNum,
          m_mediator.m_selfPeer.m_listenPortHost)) {
    LOG_EPOCH(WARNING, m_mediator.m_currentEpochNum,
              "Messenger::SetLookupGetTxBlockFromSeed failed.");
    return {};
  }

  return getTxBlockMessage;
}

bytes Lookup::ComposeGetStateDeltaMessage(uint64_t blockNum) {
  LOG_MARKER();

  bytes getStateDeltaMessage = {MessageType::LOOKUP,
                                LookupInstructionType::GETSTATEDELTAFROMSEED};

  if (!Messenger::SetLookupGetStateDeltaFromSeed(
          getStateDeltaMessage, MessageOffset::BODY, blockNum,
          m_mediator.m_selfPeer.m_listenPortHost)) {
    LOG_EPOCH(WARNING, m_mediator.m_currentEpochNum,
              "Messenger::SetLookupGetStateDeltaFromSeed failed.");
    return {};
  }

  return getStateDeltaMessage;
}

bytes Lookup::ComposeGetStateDeltasMessage(uint64_t lowBlockNum,
                                           uint64_t highBlockNum) {
  LOG_MARKER();

  bytes getStateDeltasMessage = {MessageType::LOOKUP,
                                 LookupInstructionType::GETSTATEDELTASFROMSEED};

  if (!Messenger::SetLookupGetStateDeltasFromSeed(
          getStateDeltasMessage, MessageOffset::BODY, lowBlockNum, highBlockNum,
          m_mediator.m_selfPeer.m_listenPortHost)) {
    LOG_EPOCH(WARNING, m_mediator.m_currentEpochNum,
              "Messenger::SetLookupGetStateDeltasFromSeed failed.");
    return {};
  }

  return getStateDeltasMessage;
}

// TODO: Refactor the code to remove the following assumption
// lowBlockNum = 1 => Latest block number
// lowBlockNum = 0 => lowBlockNum set to 1
// highBlockNum = 0 => Latest block number
bool Lookup::GetTxBlockFromLookupNodes(uint64_t lowBlockNum,
                                       uint64_t highBlockNum) {
  LOG_MARKER();

  SendMessageToRandomLookupNode(
      ComposeGetTxBlockMessage(lowBlockNum, highBlockNum));

  return true;
}

bool Lookup::GetTxBlockFromSeedNodes(uint64_t lowBlockNum,
                                     uint64_t highBlockNum) {
  LOG_MARKER();
  if (LOOKUP_NODE_MODE && ARCHIVAL_LOOKUP && !MULTIPLIER_SYNC_MODE) {
    SendMessageToRandomL2lDataProvider(
        ComposeGetTxBlockMessage(lowBlockNum, highBlockNum));
  } else {
    SendMessageToRandomSeedNode(
        ComposeGetTxBlockMessage(lowBlockNum, highBlockNum));
  }

  return true;
}

bool Lookup::GetStateDeltaFromSeedNodes(const uint64_t& blockNum)

{
  LOG_MARKER();
  if (LOOKUP_NODE_MODE && ARCHIVAL_LOOKUP && !MULTIPLIER_SYNC_MODE) {
    SendMessageToRandomL2lDataProvider(ComposeGetStateDeltaMessage(blockNum));
  } else {
    SendMessageToRandomSeedNode(ComposeGetStateDeltaMessage(blockNum));
  }
  return true;
}

bool Lookup::GetStateDeltasFromSeedNodes(uint64_t lowBlockNum,
                                         uint64_t highBlockNum)

{
  LOG_MARKER();

  if (m_syncType == SyncType::LOOKUP_SYNC) {
    SendMessageToRandomLookupNode(
        ComposeGetStateDeltasMessage(lowBlockNum, highBlockNum));
  } else if (LOOKUP_NODE_MODE && ARCHIVAL_LOOKUP && !MULTIPLIER_SYNC_MODE) {
    SendMessageToRandomL2lDataProvider(
        ComposeGetStateDeltasMessage(lowBlockNum, highBlockNum));
  } else {
    SendMessageToRandomSeedNode(
        ComposeGetStateDeltasMessage(lowBlockNum, highBlockNum));
  }

  return true;
}

bool Lookup::SetDSCommitteInfo(bool replaceMyPeerWithDefault) {
  // Populate tree structure pt

  LOG_MARKER();

  using boost::property_tree::ptree;
  ptree pt;
  read_xml("config.xml", pt);

  lock_guard<mutex> g(m_mediator.m_mutexDSCommittee);

  for (ptree::value_type const& v : pt.get_child("nodes")) {
    if (v.first == "peer") {
      bytes pubkeyBytes;
      if (!DataConversion::HexStrToUint8Vec(v.second.get<string>("pubk"),
                                            pubkeyBytes)) {
        continue;
      }
      PubKey key(pubkeyBytes, 0);

      struct in_addr ip_addr {};
      inet_pton(AF_INET, v.second.get<string>("ip").c_str(), &ip_addr);
      Peer peer((uint128_t)ip_addr.s_addr, v.second.get<unsigned int>("port"));

      if (replaceMyPeerWithDefault && (key == m_mediator.m_selfKey.second)) {
        m_mediator.m_DSCommittee->emplace_back(make_pair(key, Peer()));
        LOG_GENERAL(INFO, "Added self " << Peer());
      } else {
        m_mediator.m_DSCommittee->emplace_back(make_pair(key, peer));
        LOG_GENERAL(INFO, "Added peer " << peer);
      }
    }
  }

  return true;
}

DequeOfNode Lookup::GetDSComm() {
  if (!LOOKUP_NODE_MODE) {
    LOG_GENERAL(WARNING,
                "Lookup::GetDSComm not expected to be called from "
                "other than the LookUp node.");
    return DequeOfNode();
  }

  lock_guard<mutex> g(m_mediator.m_mutexDSCommittee);
  return *m_mediator.m_DSCommittee;
}

DequeOfShard Lookup::GetShardPeers() {
  if (!LOOKUP_NODE_MODE) {
    LOG_GENERAL(WARNING,
                "Lookup::GetShardPeers not expected to be called from "
                "other than the LookUp node.");
    return DequeOfShard();
  }

  lock_guard<mutex> g(m_mediator.m_ds->m_mutexShards);
  return m_mediator.m_ds->m_shards;
}

vector<Peer> Lookup::GetNodePeers() {
  if (!LOOKUP_NODE_MODE) {
    LOG_GENERAL(WARNING,
                "Lookup::GetNodePeers not expected to be called from other "
                "than the LookUp node.");
    return vector<Peer>();
  }

  lock_guard<mutex> g(m_mutexNodesInNetwork);
  return m_nodesInNetwork;
}

bool Lookup::ProcessEntireShardingStructure() {
  LOG_MARKER();

  if (!LOOKUP_NODE_MODE) {
    LOG_GENERAL(WARNING,
                "Lookup::ProcessEntireShardingStructure not expected to be "
                "called from other than the LookUp node.");
    return true;
  }

  LOG_GENERAL(INFO, "[LOOKUP received sharding structure]");

  lock(m_mediator.m_ds->m_mutexShards, m_mutexNodesInNetwork);
  lock_guard<mutex> g(m_mediator.m_ds->m_mutexShards, adopt_lock);
  lock_guard<mutex> h(m_mutexNodesInNetwork, adopt_lock);

  m_nodesInNetwork.clear();
  unordered_set<Peer> t_nodesInNetwork;
  unsigned int totalNodeCount = 0;

  for (unsigned int i = 0; i < m_mediator.m_ds->m_shards.size(); i++) {
    unsigned int index = 0;

    totalNodeCount += m_mediator.m_ds->m_shards.at(i).size();
    LOG_STATE("[SHARD " << to_string(i) << "] Num nodes = "
                        << m_mediator.m_ds->m_shards.at(i).size());

    for (const auto& shardNode : m_mediator.m_ds->m_shards.at(i)) {
      const PubKey& key = std::get<SHARD_NODE_PUBKEY>(shardNode);
      const Peer& peer = std::get<SHARD_NODE_PEER>(shardNode);

      m_nodesInNetwork.emplace_back(peer);
      t_nodesInNetwork.emplace(peer);

      LOG_GENERAL(INFO, "[SHARD " << to_string(i) << "] "
                                  << "[PEER " << to_string(index) << "] "
                                  << string(key) << " " << string(peer));

      index++;
    }
  }

  LOG_STATE("[SHARDS] Total num nodes = " << totalNodeCount);

  for (auto& peer : t_nodesInNetwork) {
    if (!l_nodesInNetwork.erase(peer)) {
      LOG_STATE("[JOINPEER]["
                << std::setw(15) << std::left
                << m_mediator.m_selfPeer.GetPrintableIPAddress() << "]["
                << std::setw(6) << std::left << m_mediator.m_currentEpochNum
                << "][" << std::setw(4) << std::left
                << m_mediator.GetNodeMode(peer) << "]" << string(peer));
    }
  }

  for (auto& peer : l_nodesInNetwork) {
    LOG_STATE("[LOSTPEER]["
              << std::setw(15) << std::left
              << m_mediator.m_selfPeer.GetPrintableIPAddress() << "]["
              << std::setw(6) << std::left << m_mediator.m_currentEpochNum
              << "][" << std::setw(4) << std::left
              << m_mediator.GetNodeMode(peer) << "]" << string(peer));
  }

  l_nodesInNetwork = t_nodesInNetwork;

  return true;
}

bool Lookup::ProcessGetDSInfoFromSeed(const bytes& message, unsigned int offset,
                                      const Peer& from,
                                      const unsigned char& startByte) {
  if (!LOOKUP_NODE_MODE) {
    LOG_GENERAL(WARNING,
                "Lookup::ProcessGetDSInfoFromSeed not expected to be called "
                "from other than the LookUp node.");
    return true;
  }

  LOG_MARKER();

  uint32_t portNo = 0;
  bool initialDS;

  if (!ARCHIVAL_LOOKUP &&
      !Blacklist::GetInstance().IsWhitelistedSeed(from.m_ipAddress)) {
    LOG_GENERAL(
        WARNING,
        "Requesting IP : "
            << from.GetPrintableIPAddress()
            << " is not in whitelisted seeds IP list. Ignore the request");
    return false;
  }

  if (!Messenger::GetLookupGetDSInfoFromSeed(message, offset, portNo,
                                             initialDS)) {
    LOG_EPOCH(WARNING, m_mediator.m_currentEpochNum,
              "Messenger::GetLookupGetDSInfoFromSeed failed.");
    return false;
  }

  bytes dsInfoMessage = {MessageType::LOOKUP,
                         LookupInstructionType::SETDSINFOFROMSEED};

  if (initialDS) {
    LOG_GENERAL(WARNING, "[DSINFOVERIF]"
                             << "Recvd call to send initial ds "
                             << " Unsupported");

  }

  else {
    lock_guard<mutex> g(m_mediator.m_mutexDSCommittee);

    for (const auto& ds : *m_mediator.m_DSCommittee) {
      LOG_EPOCH(INFO, m_mediator.m_currentEpochNum,
                "IP:" << ds.second.GetPrintableIPAddress());
    }

    if (!Messenger::SetLookupSetDSInfoFromSeed(
            dsInfoMessage, MessageOffset::BODY, m_mediator.m_selfKey,
            DSCOMMITTEE_VERSION, *m_mediator.m_DSCommittee, false)) {
      LOG_EPOCH(WARNING, m_mediator.m_currentEpochNum,
                "Messenger::SetLookupSetDSInfoFromSeed failed.");
      return false;
    }
  }

  Peer requestingNode(from.m_ipAddress, portNo);
  P2PComm::GetInstance().SendMessage(requestingNode, from, dsInfoMessage,
                                     startByte);

  return true;
}

void Lookup::SendMessageToRandomL2lDataProvider(const bytes& message) const {
  LOG_MARKER();

  if (message.empty()) {
    LOG_GENERAL(WARNING, "Ignoring sending empty message");
    return;
  }

  lock_guard<mutex> lock(m_mutexL2lDataProviders);
  if (0 == m_l2lDataProviders.size()) {
    LOG_GENERAL(WARNING, "l2l data providers are empty");
    return;
  }

  int index = RandomGenerator::GetRandomInt(m_l2lDataProviders.size());
  auto resolved_ip = TryGettingResolvedIP(m_l2lDataProviders[index].second);

  Blacklist::GetInstance().Whitelist(
      resolved_ip);  // exclude this l2lookup ip from blacklisting
  Peer tmpPeer(resolved_ip,
               m_l2lDataProviders[index].second.GetListenPortHost());
  LOG_GENERAL(INFO, "Sending message to l2l: " << tmpPeer);
  unsigned char startByte = START_BYTE_NORMAL;
  if (ENABLE_SEED_TO_SEED_COMMUNICATION) {
    startByte = START_BYTE_SEED_TO_SEED_REQUEST;
  }
  P2PComm::GetInstance().SendMessage(tmpPeer, tmpPeer, message, startByte);
}

void Lookup::SendMessageToRandomSeedNode(const bytes& message) const {
  LOG_MARKER();

  VectorOfPeer notBlackListedSeedNodes;
  {
    lock_guard<mutex> lock(m_mutexSeedNodes);
    if (0 == m_seedNodes.size()) {
      LOG_GENERAL(WARNING, "Seed nodes are empty");
      return;
    }

    for (const auto& node : m_seedNodes) {
      auto seedNodeIpToSend = TryGettingResolvedIP(node.second);
      if (!Blacklist::GetInstance().Exist(seedNodeIpToSend) &&
          (m_mediator.m_selfPeer.GetIpAddress() != seedNodeIpToSend)) {
        notBlackListedSeedNodes.push_back(
            Peer(seedNodeIpToSend, node.second.GetListenPortHost()));
      }
    }
  }

  if (notBlackListedSeedNodes.empty()) {
    LOG_GENERAL(WARNING,
                "All the seed nodes are blacklisted, please check you network "
                "connection.");
    return;
  }

  auto index = RandomGenerator::GetRandomInt(notBlackListedSeedNodes.size());
  LOG_GENERAL(INFO, "Sending message to " << notBlackListedSeedNodes[index]);
  P2PComm::GetInstance().SendMessage(notBlackListedSeedNodes[index], message);
}

void Lookup::SendMessageNoQueueToRandomSeedNode(const bytes& message) const {
  LOG_MARKER();

  VectorOfPeer notBlackListedSeedNodes;
  {
    lock(m_mutexSeedNodes, m_mutexFwdTxnExcludedSeeds);
    lock_guard<mutex> lock1(m_mutexSeedNodes, adopt_lock);
    lock_guard<mutex> lock2(m_mutexFwdTxnExcludedSeeds, adopt_lock);
    if (0 == m_seedNodes.size()) {
      LOG_GENERAL(WARNING, "Seed nodes are empty");
      return;
    }

    for (const auto& node : m_seedNodes) {
      auto seedNodeIpToSend = TryGettingResolvedIP(node.second);
      if (!Blacklist::GetInstance().Exist(seedNodeIpToSend) &&
          (m_fwdTxnExcludedSeeds.count(seedNodeIpToSend) == 0) &&
          (m_mediator.m_selfPeer.GetIpAddress() != seedNodeIpToSend)) {
        notBlackListedSeedNodes.push_back(
            Peer(seedNodeIpToSend, node.second.GetListenPortHost()));
      }
    }
  }

  if (notBlackListedSeedNodes.empty()) {
    LOG_GENERAL(WARNING,
                "All the seed nodes are blacklisted, please check you network "
                "connection.");
    return;
  }

  uint32_t retry_counter = 0;
  while (++retry_counter <= RETRY_OTHERSEED_COUNT) {
    auto index = RandomGenerator::GetRandomInt(notBlackListedSeedNodes.size());
    if (!P2PComm::GetInstance().SendMessageNoQueue(
            notBlackListedSeedNodes[index], message)) {
      LOG_GENERAL(WARNING, "Failed sending msg to "
                               << notBlackListedSeedNodes[index]
                               << " , will try next available upper seed");
      notBlackListedSeedNodes.erase(notBlackListedSeedNodes.begin() + index);
      if (notBlackListedSeedNodes.empty()) {
        LOG_GENERAL(WARNING, "No further seed nodes are available now!");
        return;
      }
    } else {
      LOG_GENERAL(INFO, "Sent msg to " << notBlackListedSeedNodes[index]);
      return;
    }
  }
  if (retry_counter > RETRY_OTHERSEED_COUNT) {
    LOG_GENERAL(WARNING, "Gaveup sending msg to seed node after retries!");
  }
}

bool Lookup::IsWhitelistedExtSeed(const PubKey& pubKey, const Peer& from,
                                  const unsigned char& startByte) {
  bool isWhiteListed = false;
  {
    lock_guard<mutex> g(m_mutexExtSeedWhitelisted);
    isWhiteListed =
        (m_extSeedWhitelisted.end() != m_extSeedWhitelisted.find(pubKey));
  }
  // Close connection if key is not whitelisted for p2pseed
  if (!isWhiteListed) {
    P2PComm::GetInstance().RemoveBevAndCloseP2PConnServer(from, startByte);
  }
  return isWhiteListed;
}

bool Lookup::ProcessGetDSBlockFromL2l(const bytes& message, unsigned int offset,
                                      const Peer& from,
                                      const unsigned char& startByte) {
  if (!LOOKUP_NODE_MODE) {
    LOG_GENERAL(WARNING,
                "Lookup::ProcessGetDSBlockFromL2l not expected to be called "
                "from other than the LookUp node.");
    return true;
  }

  LOG_MARKER();

  uint64_t blockNum = 0;
  Peer requestorPeer;
  PubKey senderPubKey;

  if (!Messenger::GetLookupGetDSBlockFromL2l(message, offset, blockNum,
                                             requestorPeer, senderPubKey)) {
    LOG_EPOCH(WARNING, m_mediator.m_currentEpochNum,
              "Messenger::GetLookupGetDSBlockFromL2l failed.");
    return false;
  }

  LOG_EPOCH(INFO, m_mediator.m_currentEpochNum,
            "ProcessGetDSBlockFromL2l requested by " << from << " for block "
                                                     << blockNum);

  // some validation before processing this request
  if (from.GetIpAddress() != requestorPeer.GetIpAddress()) {
    LOG_GENERAL(WARNING,
                "Requestor's IP does not match the one in message. so ignoring "
                "request!");
    return false;
  }

  // check if requestor's pubkey is from whitelisted extseed pub keys.
  if (!IsWhitelistedExtSeed(senderPubKey, from, startByte)) {
    LOG_GENERAL(WARNING, "Requestor's extseed pubkey is not whitelisted!");
    return false;
  }

  // check the raw store if requested ds block message exist
  // if asking for older or current ds block and not found in local store,
  // try recreating latest ds block from disk. Issue is we can't recreate it
  // for older ds block because we don't store sharding structure of
  // older ds epoch but only for latest one.
  // Receiving seed should process the latest ds block and know that its
  // lagging too much and will initiate Rejoin.
  {
    uint64_t latestDSBlkNum =
        m_mediator.m_dsBlockChain.GetLastBlock().GetHeader().GetBlockNum();
    if (blockNum < latestDSBlkNum) {
      blockNum = latestDSBlkNum;
    }

    std::lock_guard<mutex> g1(m_mediator.m_node->m_mutexVCDSBlockStore);

    if (m_mediator.m_node->m_vcDSBlockStore.find(blockNum) ==
        m_mediator.m_node->m_vcDSBlockStore.end()) {
      if (blockNum == latestDSBlkNum) {
        ComposeAndStoreVCDSBlockMessage(blockNum);
      } else {
        // Have not received DS Block yet.
        // P2PSeed:Return false to cleanup bufferevent in non response case
        return false;
      }
    }

    auto it = m_mediator.m_node->m_vcDSBlockStore.find(blockNum);
    if (it != m_mediator.m_node->m_vcDSBlockStore.end()) {
      LOG_GENERAL(INFO, "Sending VCDSBlock msg to " << requestorPeer);
      P2PComm::GetInstance().SendMessage(requestorPeer, from, it->second,
                                         startByte);
      return true;
    }
  }

  return false;
}

bool Lookup::ProcessGetVCFinalBlockFromL2l(const bytes& message,
                                           unsigned int offset,
                                           const Peer& from,
                                           const unsigned char& startByte) {
  if (!LOOKUP_NODE_MODE) {
    LOG_GENERAL(
        WARNING,
        "Lookup::ProcessGetVCFinalBlockFromL2l not expected to be called "
        "from other than the LookUp node.");
    // P2PSeed:Return false to cleanup bufferevent in non response case
    return false;
  }

  LOG_MARKER();

  uint64_t blockNum = 0;
  Peer requestorPeer;
  PubKey senderPubKey;

  if (!Messenger::GetLookupGetVCFinalBlockFromL2l(
          message, offset, blockNum, requestorPeer, senderPubKey)) {
    LOG_EPOCH(WARNING, m_mediator.m_currentEpochNum,
              "Messenger::GetLookupGetVCFinalBlockFromL2l failed.");
    return false;
  }

  LOG_EPOCH(INFO, m_mediator.m_currentEpochNum,
            "ProcessGetVCFinalBlockFromL2l requested by "
                << from << " for block " << blockNum);

  // some validation before processing this request
  if (from.GetIpAddress() != requestorPeer.GetIpAddress()) {
    LOG_GENERAL(WARNING,
                "Requestor's IP does not match the one in message. so ignoring "
                "request!");
    return false;
  }

  // check is requester's pubkey is from whitelisted extseed pub keys.
  if (!IsWhitelistedExtSeed(senderPubKey, from, startByte)) {
    LOG_GENERAL(WARNING, "Requestor's extseed pubkey is not whitelisted!");
    return false;
  }

  // check the raw store if requested vcfinalblock message exist
  // if asking for vcfinalblock message from older dsepoch, always send one
  // for latest txepoch. if asking for vcfinalblock message from current
  // dsepoch  and not found in local store, try recreating it from disk for
  // requested blocknum. Receiving seed should process the latest
  // vcfinalblock message and know that its lagging too much and will
  // initiate Rejoin.
  {
    uint64_t lowestLimitNum =
        m_mediator.m_dsBlockChain.GetLastBlock().GetHeader().GetEpochNum();
    if (blockNum < lowestLimitNum) {  // requested from older ds epoch
      blockNum = m_mediator.m_currentEpochNum - 1;
    }

    std::lock_guard<mutex> g1(m_mediator.m_node->m_mutexVCFinalBlock);
    if (m_mediator.m_node->m_vcFinalBlockStore.find(blockNum) ==
        m_mediator.m_node->m_vcFinalBlockStore.end()) {
      if (blockNum < m_mediator.m_currentEpochNum - 1) {
        ComposeAndStoreVCFinalBlockMessage(blockNum);
      } else {
        // Have not received FB yet.
        // P2PSeed:Return false to cleanup bufferevent in non response case
        return false;
      }
    }

    auto it = m_mediator.m_node->m_vcFinalBlockStore.find(blockNum);
    if (it != m_mediator.m_node->m_vcFinalBlockStore.end()) {
      LOG_GENERAL(INFO, "Sending VCFinalBlock msg to " << requestorPeer);
      P2PComm::GetInstance().SendMessage(requestorPeer, from, it->second,
                                         startByte);
      return true;
    }
  }

  // P2PSeed:Return false to cleanup bufferevent in non response case
  return false;
}

bool Lookup::ProcessGetMBnForwardTxnFromL2l(const bytes& message,
                                            unsigned int offset,
                                            const Peer& from,
                                            const unsigned char& startByte) {
  if (!LOOKUP_NODE_MODE) {
    LOG_GENERAL(
        WARNING,
        "Lookup::ProcessGetMBnForwardTxnFromL2l not expected to be called "
        "from other than the LookUp node.");
    return true;
  }

  LOG_MARKER();

  uint64_t blockNum = 0;
  uint32_t shardId = 0;
  Peer requestorPeer;
  PubKey senderPubKey;

  if (!Messenger::GetLookupGetMBnForwardTxnFromL2l(
          message, offset, blockNum, shardId, requestorPeer, senderPubKey)) {
    LOG_EPOCH(WARNING, m_mediator.m_currentEpochNum,
              "Messenger::GetLookupGetMBnForwardTxnFromL2l failed.");
    return false;
  }

  LOG_EPOCH(INFO, m_mediator.m_currentEpochNum,
            "ProcessGetMBnForwardTxnFromL2l requested by "
                << from << " for block " << blockNum << " and shard "
                << shardId);

  // some validation before processing this request
  if (from.GetIpAddress() != requestorPeer.GetIpAddress()) {
    LOG_GENERAL(WARNING,
                "Requestor's IP does not match the one in message. so ignoring "
                "request!");
    return false;
  }

  // check if requestor's pubkey is from whitelisted extseed pub keys.
  if (!IsWhitelistedExtSeed(senderPubKey, from, startByte)) {
    LOG_GENERAL(WARNING, "Requestor's extseed pubkey is not whitelisted!");
    return false;
  }

  // check the raw store if requested mbtxns message exist
  int retryCount = MAX_FETCH_BLOCK_RETRIES;
  while (retryCount-- > 0) {
    {
      std::lock_guard<mutex> g1(m_mediator.m_node->m_mutexMBnForwardedTxnStore);
      auto it = m_mediator.m_node->m_mbnForwardedTxnStore.find(blockNum);
      if (it != m_mediator.m_node->m_mbnForwardedTxnStore.end()) {
        auto it2 = it->second.find(shardId);
        if (it2 != it->second.end()) {
          LOG_GENERAL(INFO, "Sending MbnForrwardTxn msg to " << requestorPeer);
          P2PComm::GetInstance().SendMessage(requestorPeer, from, it2->second,
                                             startByte);
          return true;
        }
      } else {
        LOG_GENERAL(WARNING, "Failed to fetch mbtxns message, retry... ");
        // if first retry and asking for mbtxn of older tx blocks
        if ((retryCount == MAX_FETCH_BLOCK_RETRIES - 1) &&
            (blockNum < m_mediator.m_currentEpochNum - 1)) {
          ComposeAndStoreMBnForwardTxnMessage(blockNum);
        }
      }
    }
    this_thread::sleep_for(chrono::seconds(2));
  }

  // P2PSeed:Return false to cleanup bufferevent in non response case
  return false;
}

bool Lookup::ComposeAndStoreMBnForwardTxnMessage(const uint64_t& blockNum) {
  if (!LOOKUP_NODE_MODE || !ARCHIVAL_LOOKUP || !MULTIPLIER_SYNC_MODE) {
    LOG_GENERAL(
        WARNING,
        "Lookup::ComposeAndStoreMBnForwardTxnMessage not expected to be called "
        "from other than the LookUp node.");
    return true;
  }

  LOG_MARKER();

  TxBlockSharedPtr finalBlkPtr;
  if (!BlockStorage::GetBlockStorage().GetTxBlock(blockNum, finalBlkPtr)) {
    LOG_GENERAL(WARNING,
                "Failed to fetch txblock " << blockNum << " from disk");
    return false;
  }

  const auto& microBlockInfos = finalBlkPtr->GetMicroBlockInfos();
  for (const auto& info : microBlockInfos) {
    MicroBlockSharedPtr microBlockPtr;
    std::vector<TransactionWithReceipt> txns_to_send;

    if (BlockStorage::GetBlockStorage().GetMicroBlock(info.m_microBlockHash,
                                                      microBlockPtr)) {
      const vector<TxnHash>& tx_hashes = microBlockPtr->GetTranHashes();
      for (const auto& tx_hash : tx_hashes) {
        TxBodySharedPtr txBodyPtr;
        if (!BlockStorage::GetBlockStorage().GetTxBody(tx_hash, txBodyPtr)) {
          LOG_GENERAL(WARNING, "Could not find " << tx_hash);
          continue;
        }
        txns_to_send.emplace_back(*txBodyPtr);
      }

      // Transaction body sharing
      bytes mb_txns_message = {MessageType::NODE,
                               NodeInstructionType::MBNFORWARDTRANSACTION};

      if (!Messenger::SetNodeMBnForwardTransaction(
              mb_txns_message, MessageOffset::BODY, *microBlockPtr,
              txns_to_send)) {
        LOG_EPOCH(WARNING, m_mediator.m_currentEpochNum,
                  "Messenger::SetNodeMBnForwardTransaction failed.");
        return false;
      }

      // Store to local map for MBNFORWARDTRANSACTION
      m_mediator.m_node
          ->m_mbnForwardedTxnStore[microBlockPtr->GetHeader().GetEpochNum()]
                                  [microBlockPtr->GetHeader().GetShardId()] =
          mb_txns_message;
    } else {
      LOG_GENERAL(WARNING,
                  "Failed to find mb in disk : " << info.m_microBlockHash);
    }
  }
  return true;
}

bool Lookup::ComposeAndStoreVCDSBlockMessage(const uint64_t& blockNum) {
  if (!LOOKUP_NODE_MODE || !ARCHIVAL_LOOKUP || !MULTIPLIER_SYNC_MODE) {
    LOG_GENERAL(
        WARNING,
        "Lookup::ComposeAndStoreVCDSBlockMessage not expected to be called "
        "from other than the LookUp node.");
    return false;
  }

  LOG_MARKER();

  // Hack to make sure sharding structure is received if this node had just
  // rejoined.
  DequeOfShard shardingStruct;
  {
    std::lock_guard<mutex> lock(m_mediator.m_ds->m_mutexShards);
    if (m_mediator.m_ds->m_shards.empty()) {
      LOG_GENERAL(INFO,
                  "Sharding structure for current ds epoch yet not received.");
      return false;
    }
    shardingStruct = m_mediator.m_ds->m_shards;
  }

  DSBlockSharedPtr vcdsBlkPtr;
  if (!BlockStorage::GetBlockStorage().GetDSBlock(blockNum, vcdsBlkPtr)) {
    LOG_GENERAL(WARNING,
                "Failed to fetch dsblock " << blockNum << " from disk");
    return false;
  }

  std::vector<VCBlock> vcBlocks;
  {
    std::lock_guard<mutex> g1(m_mediator.m_node->m_mutexhistVCBlkForDSBlock);
    auto vcBlockPtrs = m_mediator.m_node->m_histVCBlocksForDSBlock[blockNum];
    for (const auto& it : vcBlockPtrs) {
      vcBlocks.emplace_back(*it);
    }
  }

  bytes vcdsblock_message = {MessageType::NODE, NodeInstructionType::DSBLOCK};

  if (!Messenger::SetNodeVCDSBlocksMessage(
          vcdsblock_message, MessageOffset::BODY, 0, *vcdsBlkPtr, vcBlocks,
          SHARDINGSTRUCTURE_VERSION, shardingStruct)) {
    LOG_EPOCH(WARNING, m_mediator.m_currentEpochNum,
              "Messenger::SetNodeVCDSBlocksMessage failed " << *vcdsBlkPtr);
    return false;
  } else {
    // Store to local map for VCDSBLOCK
    m_mediator.m_node->m_vcDSBlockStore[blockNum] = vcdsblock_message;
  }

  return true;
}

bool Lookup::ComposeAndStoreVCFinalBlockMessage(const uint64_t& blockNum) {
  if (!LOOKUP_NODE_MODE || !ARCHIVAL_LOOKUP || !MULTIPLIER_SYNC_MODE) {
    LOG_GENERAL(
        WARNING,
        "Lookup::ComposeAndStoreVCFinalBlockMessage not expected to be called "
        "from other than the LookUp node.");
    return false;
  }

  LOG_MARKER();

  TxBlockSharedPtr finalBlkPtr;
  if (!BlockStorage::GetBlockStorage().GetTxBlock(blockNum, finalBlkPtr)) {
    LOG_GENERAL(WARNING,
                "Failed to fetch txblock " << blockNum << " from disk");
    return false;
  }

  bytes stateDelta = {};
  if (!BlockStorage::GetBlockStorage().GetStateDelta(blockNum, stateDelta)) {
    LOG_GENERAL(WARNING, "Failed to fetch statedelta from disk for txblock "
                             << blockNum);
    return false;
  }

  std::vector<VCBlock> vcBlocks;
  {
    std::lock_guard<mutex> g1(m_mediator.m_node->m_mutexhistVCBlkForTxBlock);
    auto vcBlockPtrs = m_mediator.m_node->m_histVCBlocksForTxBlock[blockNum];
    for (const auto& it : vcBlockPtrs) {
      vcBlocks.emplace_back(*it);
    }
  }

  bytes vc_fb_message = {MessageType::NODE, NodeInstructionType::VCFINALBLOCK};
  if (!Messenger::SetNodeVCFinalBlock(vc_fb_message, MessageOffset::BODY,
                                      finalBlkPtr->GetHeader().GetDSBlockNum(),
                                      0 /*dummy since unused*/, *finalBlkPtr,
                                      stateDelta, vcBlocks)) {
    LOG_GENERAL(WARNING, "Messenger::SetNodeVCFinalBlock failed");
  } else {
    // Store to local map for VCFINALBLOCK
    m_mediator.m_node->m_vcFinalBlockStore[blockNum] = vc_fb_message;
  }

  return true;
}

// TODO: Refactor the code to remove the following assumption
// lowBlockNum = 1 => Latest block number
// lowBlockNum = 0 => lowBlockNum set to 1
// highBlockNum = 0 => Latest block number
bool Lookup::ProcessGetDSBlockFromSeed(const bytes& message,
                                       unsigned int offset, const Peer& from,
                                       const unsigned char& startByte) {
  if (!LOOKUP_NODE_MODE) {
    LOG_GENERAL(WARNING,
                "Lookup::ProcessGetDSBlockFromSeed not expected to be called "
                "from other than the LookUp node.");
    return true;
  }

  LOG_MARKER();

  uint64_t lowBlockNum = 0;
  uint64_t highBlockNum = 0;
  uint32_t portNo = 0;
  bool includeMinerInfo = false;

  if (!ARCHIVAL_LOOKUP &&
      !Blacklist::GetInstance().IsWhitelistedSeed(from.m_ipAddress)) {
    LOG_GENERAL(
        WARNING,
        "Requesting IP : "
            << from.GetPrintableIPAddress()
            << " is not in whitelisted seeds IP list. Ignore the request");
    return false;
  }

  if (!Messenger::GetLookupGetDSBlockFromSeed(message, offset, lowBlockNum,
                                              highBlockNum, portNo,
                                              includeMinerInfo)) {
    LOG_EPOCH(WARNING, m_mediator.m_currentEpochNum,
              "Messenger::GetLookupGetDSBlockFromSeed failed.");
    return false;
  }

  vector<DSBlock> dsBlocks;
  RetrieveDSBlocks(dsBlocks, lowBlockNum, highBlockNum);
  LOG_EPOCH(INFO, m_mediator.m_currentEpochNum,
            "ProcessGetDSBlockFromSeed requested by " << from << " for blocks "
                                                      << lowBlockNum << " to "
                                                      << highBlockNum);

  bytes returnMsg = {MessageType::LOOKUP,
                     LookupInstructionType::SETDSBLOCKFROMSEED};

  if (!Messenger::SetLookupSetDSBlockFromSeed(returnMsg, MessageOffset::BODY,
                                              lowBlockNum, highBlockNum,
                                              m_mediator.m_selfKey, dsBlocks)) {
    LOG_EPOCH(WARNING, m_mediator.m_currentEpochNum,
              "Messenger::SetLookupSetDSBlockFromSeed failed.");
    return false;
  }

  Peer requestingNode(from.m_ipAddress, portNo);
  LOG_GENERAL(INFO, requestingNode);
  P2PComm::GetInstance().SendMessage(requestingNode, from, returnMsg,
                                     startByte);

  // Send minerInfo as a separate message since it is not critical information
  if (includeMinerInfo) {
    LOG_GENERAL(INFO, "Miner info requested");
    map<uint64_t, pair<MinerInfoDSComm, MinerInfoShards>> minerInfoPerDS;
    for (const auto& dsBlock : dsBlocks) {
      const uint64_t dsBlockNum = dsBlock.GetHeader().GetBlockNum();
      MinerInfoDSComm minerInfoDSComm;
      MinerInfoShards minerInfoShards;
      if (!BlockStorage::GetBlockStorage().GetMinerInfoDSComm(
              dsBlockNum, minerInfoDSComm)) {
        LOG_GENERAL(WARNING,
                    "GetMinerInfoDSComm failed for block " << dsBlockNum);
        continue;
      }
      if (!BlockStorage::GetBlockStorage().GetMinerInfoShards(
              dsBlockNum, minerInfoShards)) {
        LOG_GENERAL(WARNING,
                    "GetMinerInfoShards failed for block " << dsBlockNum);
        continue;
      }
      minerInfoPerDS.emplace(dsBlockNum,
                             make_pair(minerInfoDSComm, minerInfoShards));
      LOG_GENERAL(INFO, "Added info for " << dsBlockNum);
    }

    if (minerInfoPerDS.size() > 0) {
      // Ok to reuse returnMsg at this point
      returnMsg = {MessageType::LOOKUP,
                   LookupInstructionType::SETMINERINFOFROMSEED};
      if (!Messenger::SetLookupSetMinerInfoFromSeed(
              returnMsg, MessageOffset::BODY, m_mediator.m_selfKey,
              minerInfoPerDS)) {
        LOG_GENERAL(WARNING,
                    "Messenger::SetLookupSetMinerInfoFromSeed failed.");
        return false;
      }

      P2PComm::GetInstance().SendMessage(requestingNode, from, returnMsg,
                                         startByte);
      LOG_GENERAL(INFO, "Sent miner info. Count=" << minerInfoPerDS.size());
    } else {
      LOG_GENERAL(INFO, "No miner info sent");
    }
  }

  return true;
}

// TODO: Refactor the code to remove the following assumption
// lowBlockNum = 1 => Latest block number
// lowBlockNum = 0 => lowBlockNum set to 1
// highBlockNum = 0 => Latest block number
void Lookup::RetrieveDSBlocks(vector<DSBlock>& dsBlocks, uint64_t& lowBlockNum,
                              uint64_t& highBlockNum) {
  LOG_MARKER();
  lock_guard<mutex> g(m_mediator.m_node->m_mutexDSBlock);

  uint64_t curBlockNum =
      m_mediator.m_dsBlockChain.GetLastBlock().GetHeader().GetBlockNum();

  if (INIT_BLOCK_NUMBER == curBlockNum) {
    LOG_GENERAL(WARNING,
                "Blockchain is still bootstraping, no ds blocks available.");
    return;
  }

  if (highBlockNum == 0) {
    highBlockNum = curBlockNum;
  }

  if (highBlockNum < lowBlockNum) {
    LOG_GENERAL(WARNING, "Request lowBlockNum: "
                             << lowBlockNum << " is higher than highBlockNum: "
                             << highBlockNum);
    return;
  }

  uint64_t diff = 0;
  if (SafeMath<uint64_t>::sub(highBlockNum, lowBlockNum, diff)) {
<<<<<<< HEAD
    if (diff >= BATCH_DS_BLOCK_NUM) {
      highBlockNum = lowBlockNum + BATCH_DS_BLOCK_NUM - 1;
=======
    if (diff > BATCH_DS_BLOCK_NUM) {
      highBlockNum = lowBlockNum + BATCH_DS_BLOCK_NUM;
>>>>>>> 4560d98c
      LOG_GENERAL(INFO, "Requested "
                            << diff
                            << " DS block is too much, changed  highBlockNum: "
                            << highBlockNum << " lowBlockNum: " << lowBlockNum);
    }
  }

  uint64_t blockNum;
  for (blockNum = lowBlockNum; blockNum <= highBlockNum; blockNum++) {
    try {
      DSBlock dsblk = m_mediator.m_dsBlockChain.GetBlock(blockNum);
      // TODO
      // Workaround to identify dummy block as == comparator does not work on
      // empty object for DSBlock and DSBlockheader().
      if (dsblk.GetHeader().GetBlockNum() == INIT_BLOCK_NUMBER) {
        LOG_GENERAL(WARNING,
                    "Block Number " << blockNum << " does not exists.");
        break;
      }

      dsBlocks.emplace_back(dsblk);
    } catch (const char* e) {
      LOG_GENERAL(INFO, "Block Number " << blockNum
                                        << " absent. Didn't include it in "
                                           "response message. Reason: "
                                        << e);
      break;
    }
  }

  // Reset the highBlockNum value if retrieval failed
  if (blockNum != highBlockNum + 1) {
    highBlockNum = blockNum - 1;
  }
}

// TODO: Refactor the code to remove the following assumption
// lowBlockNum = 1 => Latest block number
// lowBlockNum = 0 => lowBlockNum set to 1
// highBlockNum = 0 => Latest block number
bool Lookup::ProcessGetTxBlockFromSeed(const bytes& message,
                                       unsigned int offset, const Peer& from,
                                       const unsigned char& startByte) {
  if (!LOOKUP_NODE_MODE) {
    LOG_GENERAL(WARNING,
                "Lookup::ProcessGetTxBlockFromSeed not expected to be called "
                "from other than the LookUp node.");
    return true;
  }

  LOG_MARKER();

  uint64_t lowBlockNum = 0;
  uint64_t highBlockNum = 0;
  uint32_t portNo = 0;

  if (!ARCHIVAL_LOOKUP &&
      !Blacklist::GetInstance().IsWhitelistedSeed(from.m_ipAddress)) {
    LOG_GENERAL(
        WARNING,
        "Requesting IP : "
            << from.GetPrintableIPAddress()
            << " is not in whitelisted seeds IP list. Ignore the request");
    return false;
  }

  if (!Messenger::GetLookupGetTxBlockFromSeed(message, offset, lowBlockNum,
                                              highBlockNum, portNo)) {
    LOG_EPOCH(WARNING, m_mediator.m_currentEpochNum,
              "Messenger::GetLookupGetTxBlockFromSeed failed.");
    return false;
  }

  LOG_EPOCH(INFO, m_mediator.m_currentEpochNum,
            "ProcessGetTxBlockFromSeed requested by " << from << " for blocks "
                                                      << lowBlockNum << " to "
                                                      << highBlockNum);

  vector<TxBlock> txBlocks;
  RetrieveTxBlocks(txBlocks, lowBlockNum, highBlockNum);

  bytes txBlockMessage = {MessageType::LOOKUP,
                          LookupInstructionType::SETTXBLOCKFROMSEED};
  if (!Messenger::SetLookupSetTxBlockFromSeed(
          txBlockMessage, MessageOffset::BODY, lowBlockNum, highBlockNum,
          m_mediator.m_selfKey, txBlocks)) {
    LOG_EPOCH(WARNING, m_mediator.m_currentEpochNum,
              "Messenger::SetLookupSetTxBlockFromSeed failed.");
    return false;
  }
  Peer requestingNode(from.m_ipAddress, portNo);

  LOG_GENERAL(INFO, "Size of data: " << txBlockMessage.size()
                                     << ", hb: " << highBlockNum
                                     << ", lb: " << lowBlockNum);

  P2PComm::GetInstance().SendMessage(requestingNode, from, txBlockMessage,
                                     startByte);
  LOG_EPOCH(INFO, m_mediator.m_currentEpochNum,
            "Sent Txblks " << lowBlockNum << " - " << highBlockNum);
  return true;
}

// TODO: Refactor the code to remove the following assumption
// lowBlockNum = 1 => Latest block number
// lowBlockNum = 0 => lowBlockNum set to 1
// highBlockNum = 0 => Latest block number
void Lookup::RetrieveTxBlocks(vector<TxBlock>& txBlocks, uint64_t& lowBlockNum,
                              uint64_t& highBlockNum) {
  LOG_MARKER();
  lock_guard<mutex> g(m_mediator.m_node->m_mutexFinalBlock);

  if (lowBlockNum == 0) {
    lowBlockNum = 1;
  }

  const uint64_t lowestLimitNum = GetFetchRangeLowerBound();
  if (lowBlockNum < lowestLimitNum) {
    LOG_GENERAL(WARNING,
                "Requested number of txBlocks are beyond the fetch range "
                "(lowBlockNum :"
                    << lowBlockNum << ", lowestLimitNum : " << lowestLimitNum
                    << ")");
  }

  if (highBlockNum == 0) {
    highBlockNum = GetFetchRangeUpperBound();
  }

  if (INIT_BLOCK_NUMBER == highBlockNum) {
    LOG_GENERAL(WARNING,
                "Blockchain is still bootstraping, no tx blocks available.");
    return;
  }

  uint64_t diff = 0;
  if (SafeMath<uint64_t>::sub(highBlockNum, lowBlockNum, diff)) {
<<<<<<< HEAD
    if (diff >= BATCH_TX_BLOCK_NUM) {
      highBlockNum = lowBlockNum + BATCH_TX_BLOCK_NUM - 1;
=======
    if (diff > BATCH_TX_BLOCK_NUM) {
      highBlockNum = lowBlockNum + BATCH_TX_BLOCK_NUM;
>>>>>>> 4560d98c
      LOG_GENERAL(INFO, "Requested "
                            << diff
                            << " TX block is too much, changed  highBlockNum: "
                            << highBlockNum << " lowBlockNum: " << lowBlockNum);
    }
  }

  uint64_t blockNum;
  for (blockNum = lowBlockNum; blockNum <= highBlockNum; blockNum++) {
    try {
      LOG_GENERAL(INFO, "Trying to retrieve block num: " << blockNum);
      TxBlock txblk = m_mediator.m_txBlockChain.GetBlock(blockNum);
      // TODO
      // Workaround to identify dummy block as == comparator does not work on
      // empty object for TxBlock and TxBlockheader().
      if (txblk.GetHeader().GetBlockNum() == INIT_BLOCK_NUMBER &&
          txblk.GetHeader().GetDSBlockNum() == INIT_BLOCK_NUMBER) {
        LOG_GENERAL(WARNING,
                    "Block Number " << blockNum << " does not exists.");
        break;
      }
      txBlocks.emplace_back(txblk);
    } catch (const char* e) {
      LOG_GENERAL(INFO, "Block Number " << blockNum
                                        << " absent. Didn't include it in "
                                           "response message. Reason: "
                                        << e);
      break;
    }
  }

  // if serialization got interrupted in between, reset the highBlockNum value
  // in msg
  if (blockNum != highBlockNum + 1) {
    highBlockNum = blockNum - 1;
  }
}

bool Lookup::ProcessGetStateDeltaFromSeed(const bytes& message,
                                          unsigned int offset, const Peer& from,
                                          const unsigned char& startByte) {
  if (!LOOKUP_NODE_MODE) {
    LOG_GENERAL(
        WARNING,
        "Lookup::ProcessGetStateDeltaFromSeed not expected to be called "
        "from other than the LookUp node.");
    return true;
  }

  LOG_MARKER();

  uint64_t blockNum = 0;
  uint32_t portNo = 0;

  if (!ARCHIVAL_LOOKUP &&
      !Blacklist::GetInstance().IsWhitelistedSeed(from.m_ipAddress)) {
    LOG_GENERAL(
        WARNING,
        "Requesting IP : "
            << from.GetPrintableIPAddress()
            << " is not in whitelisted seeds IP list. Ignore the request");
    return false;
  }

  if (!Messenger::GetLookupGetStateDeltaFromSeed(message, offset, blockNum,
                                                 portNo)) {
    LOG_EPOCH(WARNING, m_mediator.m_currentEpochNum,
              "Messenger::GetLookupGetStateDeltaFromSeed failed.");
    return false;
  }

  LOG_EPOCH(INFO, m_mediator.m_currentEpochNum,
            "ProcessGetStateDeltaFromSeed requested by "
                << from << " for block " << blockNum);

  bytes stateDelta;

  if (!BlockStorage::GetBlockStorage().GetStateDelta(blockNum, stateDelta)) {
    LOG_GENERAL(INFO, "Block Number "
                          << blockNum
                          << " absent. Didn't include it in response message.");
  }

  bytes stateDeltaMessage = {MessageType::LOOKUP,
                             LookupInstructionType::SETSTATEDELTAFROMSEED};

  if (!Messenger::SetLookupSetStateDeltaFromSeed(
          stateDeltaMessage, MessageOffset::BODY, blockNum,
          m_mediator.m_selfKey, stateDelta)) {
    LOG_EPOCH(WARNING, m_mediator.m_currentEpochNum,
              "Messenger::SetLookupSetStateDeltaFromSeed failed.");
    return false;
  }

  uint128_t ipAddr = from.m_ipAddress;
  Peer requestingNode(ipAddr, portNo);
  LOG_GENERAL(INFO, requestingNode);

  LOG_GENERAL(INFO, "Data Size: " << stateDeltaMessage.size() << ", Count: 1");

  P2PComm::GetInstance().SendMessage(requestingNode, from, stateDeltaMessage,
                                     startByte);
  return true;
}

bool Lookup::ProcessGetStateDeltasFromSeed(const bytes& message,
                                           unsigned int offset,
                                           const Peer& from,
                                           const unsigned char& startByte) {
  if (!LOOKUP_NODE_MODE) {
    LOG_GENERAL(
        WARNING,
        "Lookup::ProcessGetStateDeltasFromSeed not expected to be called "
        "from other than the LookUp node.");
    return true;
  }

  LOG_MARKER();

  uint64_t lowBlockNum = 0;
  uint64_t highBlockNum = 0;
  uint32_t portNo = 0;

  if (!ARCHIVAL_LOOKUP &&
      !Blacklist::GetInstance().IsWhitelistedSeed(from.m_ipAddress)) {
    LOG_GENERAL(
        WARNING,
        "Requesting IP : "
            << from.GetPrintableIPAddress()
            << " is not in whitelisted seeds IP list. Ignore the request");
    return false;
  }

  if (!Messenger::GetLookupGetStateDeltasFromSeed(message, offset, lowBlockNum,
                                                  highBlockNum, portNo)) {
    LOG_EPOCH(WARNING, m_mediator.m_currentEpochNum,
              "Messenger::GetLookupGetStateDeltasFromSeed failed.");
    return false;
  }

  LOG_EPOCH(INFO, m_mediator.m_currentEpochNum,
            "ProcessGetStateDeltasFromSeed requested by "
                << from << " for blocks: " << lowBlockNum << " to "
                << highBlockNum);

  uint64_t diff = 0;
  if (SafeMath<uint64_t>::sub(highBlockNum, lowBlockNum, diff)) {
<<<<<<< HEAD
    if (diff >= BATCH_STATEDELTA_BLOCK_NUM) {
      highBlockNum = lowBlockNum + BATCH_STATEDELTA_BLOCK_NUM - 1;
=======
    if (diff > BATCH_STATEDELTA_BLOCK_NUM) {
      highBlockNum = lowBlockNum + BATCH_STATEDELTA_BLOCK_NUM;
>>>>>>> 4560d98c
      LOG_GENERAL(
          INFO, "Requested "
                    << diff
                    << " statedelta block is too much, changed  highBlockNum: "
                    << highBlockNum << " lowBlockNum: " << lowBlockNum);
    }
  }

  vector<bytes> stateDeltas;
  for (auto i = lowBlockNum; i <= highBlockNum; i++) {
    bytes stateDelta;
    if (!BlockStorage::GetBlockStorage().GetStateDelta(i, stateDelta)) {
      LOG_GENERAL(
          INFO, "Block Number "
                    << i << " absent. Didn't include it in response message.");
      continue;
    }
    stateDeltas.emplace_back(stateDelta);
  }

  bytes stateDeltasMessage = {MessageType::LOOKUP,
                              LookupInstructionType::SETSTATEDELTASFROMSEED};

  if (!Messenger::SetLookupSetStateDeltasFromSeed(
          stateDeltasMessage, MessageOffset::BODY, lowBlockNum, highBlockNum,
          m_mediator.m_selfKey, stateDeltas)) {
    LOG_EPOCH(WARNING, m_mediator.m_currentEpochNum,
              "Messenger::SetLookupSetStateDeltasFromSeed failed.");
    return false;
  }

  uint128_t ipAddr = from.m_ipAddress;
  Peer requestingNode(ipAddr, portNo);
  LOG_GENERAL(INFO, requestingNode);
  LOG_GENERAL(INFO, "Data Size: " << stateDeltasMessage.size() << ", hb: "
                                  << highBlockNum << " lb: " << lowBlockNum);
  P2PComm::GetInstance().SendMessage(requestingNode, from, stateDeltasMessage,
                                     startByte);
  return true;
}

// Ex-Archival node code
bool Lookup::ProcessGetShardFromSeed([[gnu::unused]] const bytes& message,
                                     [[gnu::unused]] unsigned int offset,
                                     const Peer& from,
                                     const unsigned char& startByte) {
  LOG_MARKER();

  uint32_t portNo = 0;

  if (!Messenger::GetLookupGetShardsFromSeed(message, offset, portNo)) {
    LOG_EPOCH(WARNING, m_mediator.m_currentEpochNum,
              "Messenger::GetLookupGetShardsFromSeed failed.");
    return false;
  }

  Peer requestingNode(from.m_ipAddress, portNo);
  bytes msg = {MessageType::LOOKUP, LookupInstructionType::SETSHARDSFROMSEED};

  lock_guard<mutex> g(m_mediator.m_ds->m_mutexShards);

  if (!Messenger::SetLookupSetShardsFromSeed(
          msg, MessageOffset::BODY, m_mediator.m_selfKey,
          SHARDINGSTRUCTURE_VERSION, m_mediator.m_ds->m_shards)) {
    LOG_EPOCH(WARNING, m_mediator.m_currentEpochNum,
              "Messenger::SetLookupSetShardsFromSeed failed.");
    return false;
  }

  P2PComm::GetInstance().SendMessage(requestingNode, from, msg, startByte);

  return true;
}

// Ex-Archival node code
bool Lookup::ProcessSetShardFromSeed(
    [[gnu::unused]] const bytes& message, [[gnu::unused]] unsigned int offset,
    [[gnu::unused]] const Peer& from,
    [[gnu::unused]] const unsigned char& startByte) {
  LOG_MARKER();

  DequeOfShard shards;
  PubKey senderPubKey;
  uint32_t shardingStructureVersion = 0;
  if (!Messenger::GetLookupSetShardsFromSeed(
          message, offset, senderPubKey, shardingStructureVersion, shards)) {
    LOG_EPOCH(WARNING, m_mediator.m_currentEpochNum,
              "Messenger::GetLookupSetShardsFromSeed failed.");
    return false;
  }

  if (shardingStructureVersion != SHARDINGSTRUCTURE_VERSION) {
    LOG_CHECK_FAIL("Sharding structure version", shardingStructureVersion,
                   SHARDINGSTRUCTURE_VERSION);
    return false;
  }

  if (!(VerifySenderNode(GetLookupNodesStatic(), senderPubKey) ||
        VerifySenderNode(GetSeedNodes(), senderPubKey))) {
    LOG_EPOCH(WARNING, m_mediator.m_currentEpochNum,
              "The message sender pubkey: "
                  << senderPubKey << " is not in my lookup node list.");
    return false;
  }

  LOG_GENERAL(INFO, "Sharding Structure Recvd from " << from);

  uint32_t i = 0;
  for (const auto& shard : shards) {
    LOG_GENERAL(INFO, "Size of shard " << i << " " << shard.size());
    i++;
  }
  lock_guard<mutex> g(m_mediator.m_ds->m_mutexShards);

  m_mediator.m_ds->m_shards = move(shards);

  cv_shardStruct.notify_all();

  return true;
}

bool Lookup::AddMicroBlockToStorage(const MicroBlock& microblock) {
  TxBlock txblk =
      m_mediator.m_txBlockChain.GetBlock(microblock.GetHeader().GetEpochNum());
  LOG_GENERAL(INFO, "[SendMB]"
                        << "Add MicroBlock hash: "
                        << microblock.GetBlockHash());
  unsigned int i = 0;

  // TODO
  // Workaround to identify dummy block as == comparator does not work on
  // empty object for TxBlock and TxBlockheader().
  // if (txblk == TxBlock()) {
  if (txblk.GetHeader().GetBlockNum() == INIT_BLOCK_NUMBER &&
      txblk.GetHeader().GetDSBlockNum() == INIT_BLOCK_NUMBER) {
    LOG_GENERAL(WARNING, "Failed to fetch Txblock");
    return false;
  }
  for (i = 0; i < txblk.GetMicroBlockInfos().size(); i++) {
    if (txblk.GetMicroBlockInfos().at(i).m_microBlockHash ==
        microblock.GetBlockHash()) {
      break;
    }
  }
  if (i == txblk.GetMicroBlockInfos().size()) {
    LOG_GENERAL(WARNING, "Failed to find mbHash " << microblock.GetBlockHash());
    return false;
  }

  bytes body;
  microblock.Serialize(body, 0);
  if (!BlockStorage::GetBlockStorage().PutMicroBlock(
          microblock.GetBlockHash(), microblock.GetHeader().GetEpochNum(),
          microblock.GetHeader().GetShardId(), body)) {
    LOG_GENERAL(WARNING, "Failed to put microblock in body");
    return false;
  }

  return true;
}

bool Lookup::ProcessGetMicroBlockFromLookup(const bytes& message,
                                            unsigned int offset,
                                            const Peer& from,
                                            const unsigned char& startByte) {
  LOG_MARKER();

  if (!LOOKUP_NODE_MODE) {
    LOG_GENERAL(WARNING,
                "Function not expected to be called from non-lookup node");
    return false;
  }

  // verify if sender is from whitelisted list
  uint128_t ipAddr = from.m_ipAddress;
  if (!Blacklist::GetInstance().IsWhitelistedSeed(ipAddr)) {
    LOG_GENERAL(
        WARNING,
        "Requesting IP : "
            << from.GetPrintableIPAddress()
            << " is not in whitelisted seeds IP list. Ignore the request");
    return false;
  }

  vector<BlockHash> microBlockHashes;
  uint32_t portNo = 0;

  if (!Messenger::GetLookupGetMicroBlockFromLookup(message, offset,
                                                   microBlockHashes, portNo)) {
    LOG_GENERAL(WARNING, "Failed to process");
    return false;
  }

  if (microBlockHashes.size() == 0) {
    LOG_GENERAL(INFO, "No MicroBlock requested");
    // P2PSeed:Return false to cleanup bufferevent in non response case
    return false;
  }

  LOG_GENERAL(INFO, "Request for " << microBlockHashes.size() << " blocks");
  if (microBlockHashes.size() > MAX_FETCHMISSINGMBS_NUM) {
    LOG_GENERAL(WARNING, "Requesting for more than max allowed : "
                             << MAX_FETCHMISSINGMBS_NUM
                             << ". Looks Suspicious so ignore request");
    return false;
  }

  Peer requestingNode(ipAddr, portNo);
  vector<MicroBlock> retMicroBlocks;

  for (const auto& mbhash : microBlockHashes) {
    LOG_GENERAL(INFO, "[SendMB]"
                          << "Request for microBlockHash " << mbhash);
    shared_ptr<MicroBlock> mbptr;
    int retryCount = MAX_FETCH_BLOCK_RETRIES;

    while (retryCount-- > 0) {
      if (!BlockStorage::GetBlockStorage().GetMicroBlock(mbhash, mbptr)) {
        LOG_GENERAL(WARNING,
                    "Failed to fetch micro block Hash, retry... " << mbhash);
        this_thread::sleep_for(chrono::seconds(1));
        continue;
      } else {
        LOG_GENERAL(
            INFO, "Request for microBlockHash " << mbhash << " successfully.");
        retMicroBlocks.push_back(*mbptr);
        break;
      }
    }
  }

  bytes retMsg = {MessageType::LOOKUP,
                  LookupInstructionType::SETMICROBLOCKFROMLOOKUP};

  if (retMicroBlocks.size() == 0) {
    LOG_GENERAL(WARNING, "return size 0 for microblocks");
    return true;
  }

  if (!Messenger::SetLookupSetMicroBlockFromLookup(
          retMsg, MessageOffset::BODY, m_mediator.m_selfKey, retMicroBlocks)) {
    LOG_GENERAL(WARNING, "Failed to Process ");
    return false;
  }

  P2PComm::GetInstance().SendMessage(requestingNode, from, retMsg, startByte);
  return true;
}

bool Lookup::ProcessGetMicroBlockFromL2l(const bytes& message,
                                         unsigned int offset, const Peer& from,
                                         const unsigned char& startByte) {
  LOG_MARKER();

  if (!LOOKUP_NODE_MODE) {
    LOG_GENERAL(WARNING,
                "Function not expected to be called from non-lookup node");
    return false;
  }

  vector<BlockHash> microBlockHashes;
  uint32_t portNo = 0;
  PubKey senderPubKey;
  if (!Messenger::GetLookupGetMicroBlockFromL2l(
          message, offset, microBlockHashes, portNo, senderPubKey)) {
    LOG_GENERAL(WARNING, "Failed to process");
    return false;
  }

  // check if requestor's pubkey is from whitelisted extseed pub keys.
  if (!IsWhitelistedExtSeed(senderPubKey, from, startByte)) {
    LOG_GENERAL(WARNING, "Requestor's extseed pubkey is not whitelisted!");
    return false;
  }

  if (microBlockHashes.size() == 0) {
    LOG_GENERAL(INFO, "No MicroBlock requested");
    // P2PSeed:Return false to cleanup bufferevent in non response case
    return false;
  }

  LOG_GENERAL(INFO, "Request for " << microBlockHashes.size() << " blocks");
  if (microBlockHashes.size() > MAX_FETCHMISSINGMBS_NUM) {
    LOG_GENERAL(WARNING, "Requesting for more than max allowed : "
                             << MAX_FETCHMISSINGMBS_NUM
                             << ". Looks Suspicious so ignore request");
    return false;
  }

  Peer requestingNode(from.m_ipAddress, portNo);
  vector<MicroBlock> retMicroBlocks;

  for (const auto& mbhash : microBlockHashes) {
    LOG_GENERAL(INFO, "[SendMB]"
                          << "Request for microBlockHash " << mbhash);
    shared_ptr<MicroBlock> mbptr;
    int retryCount = MAX_FETCH_BLOCK_RETRIES;

    while (retryCount-- > 0) {
      if (!BlockStorage::GetBlockStorage().GetMicroBlock(mbhash, mbptr)) {
        LOG_GENERAL(WARNING,
                    "Failed to fetch micro block Hash, retry... " << mbhash);
        this_thread::sleep_for(chrono::seconds(1));
        continue;
      } else {
        LOG_GENERAL(
            INFO, "Request for microBlockHash " << mbhash << " successfully.");
        retMicroBlocks.push_back(*mbptr);
        break;
      }
    }
  }

  bytes retMsg = {MessageType::LOOKUP,
                  LookupInstructionType::SETMICROBLOCKFROMLOOKUP};

  if (retMicroBlocks.size() == 0) {
    LOG_GENERAL(WARNING, "return size 0 for microblocks");
    return true;
  }

  if (!Messenger::SetLookupSetMicroBlockFromLookup(
          retMsg, MessageOffset::BODY, m_mediator.m_selfKey, retMicroBlocks)) {
    LOG_GENERAL(WARNING, "Failed to Process ");
    return false;
  }

  P2PComm::GetInstance().SendMessage(requestingNode, from, retMsg, startByte);
  return true;
}

bool Lookup::ProcessSetMicroBlockFromLookup(
    const bytes& message, unsigned int offset, [[gnu::unused]] const Peer& from,
    [[gnu::unused]] const unsigned char& startByte) {
  if (!LOOKUP_NODE_MODE) {
    LOG_GENERAL(WARNING,
                "Function not expected to be called from non-lookup node");
    return false;
  }

  LOG_MARKER();

  vector<MicroBlock> mbs;
  PubKey senderPubKey;

  if (!Messenger::GetLookupSetMicroBlockFromLookup(message, offset,
                                                   senderPubKey, mbs)) {
    LOG_GENERAL(WARNING, "Failed to process");
    return false;
  }

  if (!MULTIPLIER_SYNC_MODE &&
      !VerifySenderNode(m_l2lDataProviders, senderPubKey)) {
    LOG_EPOCH(WARNING, m_mediator.m_currentEpochNum,
              "The message sender pubkey: "
                  << senderPubKey << " is not in my l2l data provider list.");
    return false;
  } else if (MULTIPLIER_SYNC_MODE &&
             !VerifySenderNode(GetLookupNodes(), senderPubKey)) {
    LOG_EPOCH(WARNING, m_mediator.m_currentEpochNum,
              "The message sender pubkey: "
                  << senderPubKey << " is not in my lookup node list.");
    return false;
  }

  vector<TxnHash> txnhashes;

  for (const auto& mb : mbs) {
    LOG_GENERAL(INFO, "[SendMB]"
                          << " Recvd " << mb.GetHeader().GetEpochNum()
                          << " MBHash:" << mb.GetBlockHash());
    AddMicroBlockToStorage(mb);
    if (!MULTIPLIER_SYNC_MODE) {
      SendGetTxnsFromL2l(mb.GetBlockHash(), mb.GetTranHashes());
    } else {
      SendGetTxnsFromLookup(mb.GetBlockHash(), mb.GetTranHashes());
    }
  }

  return true;
}

bool Lookup::ProcessGetLatestTxBlockNumberFromSeed(
    const bytes& message, unsigned int offset, const Peer& from,
    [[gnu::unused]] const unsigned char& startByte) {
  LOG_MARKER();
  uint32_t portNo = 0;
  if (!Messenger::GetLookupGetLatestTxBlockNumberFromSeed(message, offset,
                                                          portNo)) {
    LOG_GENERAL(WARNING,
                "Messenger::GetLookupGetLatestTxBlockNumberFromSeed failed");
    return false;
  }
  bytes response = {MessageType::LOOKUP,
                    LookupInstructionType::SETLATESTTXBLOCKNUMBERFROMSEED};

  uint32_t latestTxBlockNum =
      m_mediator.m_txBlockChain.GetLastBlock().GetHeader().GetBlockNum();

  if (!Messenger::SetLookupSetLatestTxBlockNumberFromSeed(
          response, MessageOffset::BODY, m_mediator.m_selfKey,
          m_mediator.m_selfPeer, latestTxBlockNum)) {
    LOG_GENERAL(WARNING,
                "Messenger::SetLookupSetLatestTxBlockNumberFromSeed failed");
    return false;
  }
  P2PComm::GetInstance().SendMessage(Peer(from.m_ipAddress, portNo), response);
  return true;
}

bool Lookup::ProcessSetLatestTxBlockNumberFromSeed(
    const bytes& message, unsigned int offset, const Peer& from,
    [[gnu::unused]] const unsigned char& startByte) {
  LOG_MARKER();
  if (m_mediator.m_node->m_isBlacklistedNode ||
      !m_mediator.m_node->m_isNodeProgressionCheckRunning) {
    return false;
  }
  uint32_t latestTxBlockNum;
  PubKey senderPubKey;
  Peer sender;
  if (!Messenger::GetLookupSetLatestTxBlockNumberFromSeed(
          message, offset, senderPubKey, sender, latestTxBlockNum)) {
    LOG_GENERAL(WARNING,
                "Messenger::GetLookupSetLatestTxBlockNumberFromSeed failed");
    return false;
  }
  if (from.GetIpAddress() != sender.GetIpAddress()) {
    LOG_GENERAL(WARNING,
                "Requestor's IP does not match the one in message. so ignoring "
                "request!");
    return false;
  }

  if (!VerifySenderNode(GetSeedNodes(), senderPubKey)) {
    LOG_GENERAL(WARNING, "The message sender pubkey: "
                             << senderPubKey
                             << " is not in my lookup node list.");
  }

  uint64_t currentBlockNum =
      m_mediator.m_txBlockChain.GetLastBlock().GetHeader().GetBlockNum();

  LOG_GENERAL(INFO, "from=" << from << " currentBlockNum=" << currentBlockNum
                            << " latestTxBlockNum=" << latestTxBlockNum);

  if (latestTxBlockNum > currentBlockNum) {
    m_mediator.m_node->m_isBlacklistedNode = true;
    m_mediator.m_node->m_cvCheckIfLatestTxBlockNumIsRecvd.notify_all();
  }
  return true;
}

void Lookup::SendGetMicroBlockFromLookup(const vector<BlockHash>& mbHashes) {
  LOG_MARKER();

  bytes msg = {MessageType::LOOKUP,
               LookupInstructionType::GETMICROBLOCKFROMLOOKUP};

  if (mbHashes.size() == 0) {
    LOG_GENERAL(INFO, "No microBlock requested");
    return;
  }

  if (!Messenger::SetLookupGetMicroBlockFromLookup(
          msg, MessageOffset::BODY, mbHashes,
          m_mediator.m_selfPeer.m_listenPortHost)) {
    LOG_GENERAL(WARNING, "Failed to process");
    return;
  }

  SendMessageToRandomLookupNode(msg);
}

void Lookup::SendGetMicroBlockFromL2l(const vector<BlockHash>& mbHashes) {
  LOG_MARKER();

  bytes msg = {MessageType::LOOKUP,
               LookupInstructionType::GETMICROBLOCKFROML2LDATAPROVIDER};

  if (mbHashes.size() == 0) {
    LOG_GENERAL(INFO, "No microBlock requested");
    return;
  }

  if (!Messenger::SetLookupGetMicroBlockFromL2l(
          msg, MessageOffset::BODY, mbHashes,
          m_mediator.m_selfPeer.m_listenPortHost, m_extSeedKey)) {
    LOG_GENERAL(WARNING, "Failed to process");
    return;
  }

  SendMessageToRandomL2lDataProvider(msg);
}

bool Lookup::ProcessGetCosigsRewardsFromSeed(
    [[gnu::unused]] const bytes& message, [[gnu::unused]] unsigned int offset,
    const Peer& from, const unsigned char& startByte) {
  LOG_MARKER();

  if (!LOOKUP_NODE_MODE) {
    LOG_GENERAL(WARNING,
                "Function not expected to be called from non-lookup node");
    return false;
  }

  uint64_t blockNum;
  uint32_t portNo = 0;
  PubKey dsPubKey;
  const uint128_t& ipSenderAddr = from.m_ipAddress;
  if (!Messenger::GetLookupGetCosigsRewardsFromSeed(message, offset, dsPubKey,
                                                    blockNum, portNo)) {
    LOG_GENERAL(WARNING, "Failed to process");
    return false;
  }

  const uint64_t& currDsEpoch =
      m_mediator.m_dsBlockChain.GetLastBlock().GetHeader().GetEpochNum();
  if (blockNum < currDsEpoch) {
    LOG_GENERAL(WARNING,
                "Requested cosigs/rewards for txBlock that is beyond the "
                "current DS epoch "
                "(requested txblk  :"
                    << blockNum << ", curr DS Epoch : " << currDsEpoch << ")");
    return false;
  }

  {
    lock_guard<mutex> g(m_mediator.m_mutexDSCommittee);
    if (!VerifySenderNode(*m_mediator.m_DSCommittee, dsPubKey)) {
      LOG_EPOCH(WARNING, m_mediator.m_currentEpochNum,
                "The message sender pubkey: "
                    << dsPubKey << " is not in current ds committee list.");
      return false;
    }
  }

  LOG_GENERAL(INFO, "Request for cosig/rewards for blockNum " << blockNum);

  Peer requestingNode(ipSenderAddr, portNo);
  vector<MicroBlock> retMicroBlocks;

  TxBlockSharedPtr txblkPtr;
  int retryCount = MAX_FETCH_BLOCK_RETRIES;
  while (retryCount > 0) {
    if (!BlockStorage::GetBlockStorage().GetTxBlock(blockNum, txblkPtr)) {
      LOG_GENERAL(WARNING,
                  "Failed to fetch tx block " << blockNum << " , retry... ");
      this_thread::sleep_for(chrono::seconds(1));
    } else {
      break;
    }

    --retryCount;
  }

  if (retryCount == 0) {
    LOG_GENERAL(WARNING, "Failed to fetch tx block, giving up !");
    return false;
  }

  const auto& microblockInfos = txblkPtr->GetMicroBlockInfos();
  std::vector<MicroBlock> microblocks;
  for (const auto& mbInfo : microblockInfos) {
    if (mbInfo.m_shardId ==
        m_mediator.m_ds->GetNumShards()) {  // ignore ds microblock
      continue;
    }
    MicroBlockSharedPtr mbptr;
    retryCount = MAX_FETCH_BLOCK_RETRIES;
    while (retryCount > 0) {
      if (!BlockStorage::GetBlockStorage().GetMicroBlock(
              mbInfo.m_microBlockHash, mbptr)) {
        LOG_GENERAL(WARNING, "Could not get MicroBlock "
                                 << mbInfo.m_microBlockHash << ", retry..");
        this_thread::sleep_for(chrono::seconds(1));
      } else {
        break;
      }

      --retryCount;
    }
    if (retryCount == 0) {
      LOG_GENERAL(WARNING, "Failed to fetch MicroBlock "
                               << mbInfo.m_microBlockHash << " , giving up !");
      return false;
    }
    microblocks.emplace_back(*mbptr);
  }

  bytes retMsg = {MessageType::DIRECTORY,
                  DSInstructionType::SETCOSIGSREWARDSFROMSEED};

  if (!Messenger::SetLookupSetCosigsRewardsFromSeed(
          retMsg, MessageOffset::BODY, m_mediator.m_selfKey, blockNum,
          microblocks, *txblkPtr, m_mediator.m_ds->GetNumShards())) {
    LOG_GENERAL(WARNING, "Failed to Process ");
    return false;
  }

  P2PComm::GetInstance().SendMessage(requestingNode, from, retMsg, startByte);
  return true;
}

bool Lookup::NoOp([[gnu::unused]] const bytes& message,
                  [[gnu::unused]] unsigned int offset,
                  [[gnu::unused]] const Peer& from,
                  [[gnu::unused]] const unsigned char& startByte) {
  LOG_MARKER();
  return true;
}

bool Lookup::ProcessSetDSInfoFromSeed(
    const bytes& message, unsigned int offset, const Peer& from,
    [[gnu::unused]] const unsigned char& startByte) {
  LOG_MARKER();

  bool initialDS = false;

  PubKey senderPubKey;
  DequeOfNode dsNodes;
  uint32_t dsCommitteeVersion = 0;
  if (!Messenger::GetLookupSetDSInfoFromSeed(message, offset, senderPubKey,
                                             dsCommitteeVersion, dsNodes,
                                             initialDS)) {
    LOG_EPOCH(WARNING, m_mediator.m_currentEpochNum,
              "Messenger::GetLookupSetDSInfoFromSeed failed.");
    return false;
  }

  if (dsCommitteeVersion != DSCOMMITTEE_VERSION) {
    LOG_CHECK_FAIL("DS committee version", dsCommitteeVersion,
                   DSCOMMITTEE_VERSION);
    return false;
  }

  // If first epoch and I'm a lookup and I am not syncing right now
  if ((m_mediator.m_currentEpochNum <= 1) && LOOKUP_NODE_MODE &&
      (GetSyncType() == SyncType::NO_SYNC)) {
    // Sender must be a DS guard (if in guard mode)
    if (GUARD_MODE && !Guard::GetInstance().IsNodeInDSGuardList(senderPubKey)) {
      LOG_EPOCH(WARNING, m_mediator.m_currentEpochNum,
                "First epoch, and message sender pubkey: "
                    << senderPubKey << " is not in DS guard list.");
      return false;
    }
  }
  // If not first epoch or I'm not a lookup
  else {
    // Sender must be a lookup node
    if (!VerifySenderNode(GetSeedNodes(), senderPubKey)) {
      LOG_EPOCH(WARNING, m_mediator.m_currentEpochNum,
                "The message sender pubkey: "
                    << senderPubKey << " is not in my lookup node list.");
      return false;
    }
  }

  if (initialDS && !LOOKUP_NODE_MODE) {
    LOG_GENERAL(INFO, "[DSINFOVERIF]"
                          << "Recvd inital ds config "
                          << "Call Unsupported");
    return false;
  }

  if (m_mediator.m_currentEpochNum == 1 && LOOKUP_NODE_MODE) {
    lock_guard<mutex> h(m_mediator.m_mutexInitialDSCommittee);
    LOG_GENERAL(INFO, "[DSINFOVERIF]"
                          << "Recvd initial ds config");
    if (dsNodes.size() != m_mediator.m_initialDSCommittee->size()) {
      LOG_GENERAL(WARNING, "The initial ds comm recvd and from file differs "
                               << dsNodes.size() << " "
                               << m_mediator.m_initialDSCommittee->size());
    }
    for (unsigned int i = 0; i < dsNodes.size(); i++) {
      if (!(m_mediator.m_initialDSCommittee->at(i) == dsNodes.at(i).first)) {
        LOG_GENERAL(WARNING, "The key from ds comm recvd and from file differs "
                                 << dsNodes.at(i).first << " "
                                 << m_mediator.m_initialDSCommittee->at(i));
      }
    }

    m_mediator.m_blocklinkchain.SetBuiltDSComm(dsNodes);
  }

  LOG_EPOCH(
      INFO, m_mediator.m_currentEpochNum,
      "SetDSInfoFromSeed from " << from << " for numPeers " << dsNodes.size());

  unsigned int i = 0;
  for (auto& ds : dsNodes) {
    if ((GetSyncType() == SyncType::DS_SYNC ||
         GetSyncType() == SyncType::GUARD_DS_SYNC) &&
        ds.second == m_mediator.m_selfPeer) {
      ds.second = Peer();
    }
    LOG_GENERAL(INFO, "[" << PAD(i++, 3, ' ') << "] " << ds.second);
  }

  if (m_mediator.m_blocklinkchain.GetBuiltDSComm().size() != dsNodes.size()) {
    LOG_GENERAL(
        WARNING, "Size of "
                     << m_mediator.m_blocklinkchain.GetBuiltDSComm().size()
                     << " " << dsNodes.size() << " does not match");
    return false;
  }

  for (i = 0; i < m_mediator.m_blocklinkchain.GetBuiltDSComm().size(); i++) {
    if (!(dsNodes.at(i).first ==
          m_mediator.m_blocklinkchain.GetBuiltDSComm().at(i).first)) {
      LOG_GENERAL(WARNING, "Mis-match of ds comm at index " << i);
      lock_guard<mutex> g(m_mediator.m_mutexDSCommittee);
      m_mediator.m_DSCommittee->clear();
      return false;
    }
  }

  LOG_GENERAL(INFO, "[DSINFOVERIF] Success");

  lock_guard<mutex> g(m_mediator.m_mutexDSCommittee);
  *m_mediator.m_DSCommittee = move(dsNodes);

  // Add ds guard to exclude list for lookup at bootstrap
  Guard::GetInstance().AddDSGuardToBlacklistExcludeList(
      *m_mediator.m_DSCommittee);

  //    Data::GetInstance().SetDSPeers(dsPeers);
  //#endif // IS_LOOKUP_NODE

  if (m_dsInfoWaitingNotifying &&
      (m_syncType != NO_SYNC ||
       m_mediator.m_currentEpochNum % NUM_FINAL_BLOCK_PER_POW == 0)) {
    unique_lock<mutex> lock(m_mutexDSInfoUpdation);
    m_fetchedDSInfo = true;
  }

  cv_dsInfoUpdate.notify_all();
  return true;
}

bool Lookup::ProcessSetDSBlockFromSeed(
    const bytes& message, unsigned int offset, [[gnu::unused]] const Peer& from,
    [[gnu::unused]] const unsigned char& startByte) {
  // #ifndef IS_LOOKUP_NODE TODO: uncomment later

  LOG_MARKER();

  lock(m_mutexSetDSBlockFromSeed, m_mutexCheckDirBlocks);

  unique_lock<mutex> lock(m_mutexSetDSBlockFromSeed, adopt_lock);
  lock_guard<mutex> g(m_mutexCheckDirBlocks, adopt_lock);

  uint64_t lowBlockNum;
  uint64_t highBlockNum;
  PubKey senderPubKey;
  std::vector<DSBlock> dsBlocks;
  if (!Messenger::GetLookupSetDSBlockFromSeed(
          message, offset, lowBlockNum, highBlockNum, senderPubKey, dsBlocks)) {
    LOG_EPOCH(WARNING, m_mediator.m_currentEpochNum,
              "Messenger::GetLookupSetDSBlockFromSeed failed.");
    return false;
  }

  if (!VerifySenderNode(GetSeedNodes(), senderPubKey)) {
    LOG_EPOCH(WARNING, m_mediator.m_currentEpochNum,
              "The message sender pubkey: "
                  << senderPubKey << " is not in my lookup node list.");
    return false;
  }

  uint64_t latestSynBlockNum =
      m_mediator.m_dsBlockChain.GetLastBlock().GetHeader().GetBlockNum() + 1;

  if (latestSynBlockNum > highBlockNum) {
    // TODO: We should get blocks from n nodes.
    LOG_EPOCH(INFO, m_mediator.m_currentEpochNum,
              "I already have the block. latestSynBlockNum="
                  << latestSynBlockNum << " highBlockNum=" << highBlockNum);
  } else {
    if (AlreadyJoinedNetwork()) {
      m_fetchedLatestDSBlock = true;
      cv_latestDSBlock.notify_all();
      return true;
    }

    // only process DS block for lookup nodes, otherwise for normal node
    // it's purpose is just for indication if new DS block is mined or not
    if (LOOKUP_NODE_MODE) {
      vector<boost::variant<DSBlock, VCBlock>> dirBlocks;
      for (const auto& dsblock : dsBlocks) {
        if (dsblock.GetHeader().GetBlockNum() < latestSynBlockNum) {
          // skip as already I have them
          continue;
        }
        dirBlocks.emplace_back(dsblock);
      }
      if (m_mediator.m_blocklinkchain.GetBuiltDSComm().size() == 0) {
        LOG_GENERAL(WARNING, "Initial DS comm size 0, it is unset")
        return true;
      }
      uint64_t dsblocknumbefore =
          m_mediator.m_dsBlockChain.GetLastBlock().GetHeader().GetBlockNum();
      uint64_t index_num = m_mediator.m_blocklinkchain.GetLatestIndex() + 1;

      DequeOfNode newDScomm;
      if (!m_mediator.m_validator->CheckDirBlocks(
              dirBlocks, m_mediator.m_blocklinkchain.GetBuiltDSComm(),
              index_num, newDScomm)) {
        LOG_GENERAL(WARNING, "Could not verify all DS blocks");
      }
      m_mediator.m_blocklinkchain.SetBuiltDSComm(newDScomm);
      uint64_t dsblocknumafter =
          m_mediator.m_dsBlockChain.GetLastBlock().GetHeader().GetBlockNum();

      LOG_GENERAL(INFO, "DS epoch before" << dsblocknumbefore + 1
                                          << " DS epoch now "
                                          << dsblocknumafter + 1);

      if (dsblocknumbefore < dsblocknumafter) {
        if (m_syncType == SyncType::DS_SYNC ||
            m_syncType == SyncType::LOOKUP_SYNC) {
          if (!m_isFirstLoop) {
            m_currDSExpired = true;
          } else {
            m_isFirstLoop = false;
          }
        }
        m_mediator.UpdateDSBlockRand();
      }
    }
  }

  return true;
}

bool Lookup::ProcessSetMinerInfoFromSeed(
    const bytes& message, unsigned int offset, [[gnu::unused]] const Peer& from,
    [[gnu::unused]] const unsigned char& startByte) {
  LOG_MARKER();

  if (!LOOKUP_NODE_MODE) {
    LOG_GENERAL(WARNING,
                "Function not expected to be called from non-lookup node");
    return false;
  }

  map<uint64_t, pair<MinerInfoDSComm, MinerInfoShards>> minerInfoPerDS;
  PubKey senderPubKey;
  if (!Messenger::GetLookupSetMinerInfoFromSeed(message, offset, senderPubKey,
                                                minerInfoPerDS)) {
    LOG_EPOCH(WARNING, m_mediator.m_currentEpochNum,
              "Messenger::GetLookupSetMinerInfoFromSeed failed.");
    return false;
  }

  if (!VerifySenderNode(GetSeedNodes(), senderPubKey)) {
    LOG_EPOCH(WARNING, m_mediator.m_currentEpochNum,
              "The message sender pubkey: "
                  << senderPubKey << " is not in my lookup node list.");
    return false;
  }

  for (const auto& dsBlockAndMinerInfo : minerInfoPerDS) {
    if (!BlockStorage::GetBlockStorage().PutMinerInfoDSComm(
            dsBlockAndMinerInfo.first, dsBlockAndMinerInfo.second.first)) {
      LOG_GENERAL(WARNING, "BlockStorage::PutMinerInfoDSComm failed");
      continue;
    }
    if (!BlockStorage::GetBlockStorage().PutMinerInfoShards(
            dsBlockAndMinerInfo.first, dsBlockAndMinerInfo.second.second)) {
      LOG_GENERAL(WARNING, "BlockStorage::PutMinerInfoShards failed");
      continue;
    }
  }

  return true;
}

bool Lookup::ProcessSetTxBlockFromSeed(
    const bytes& message, unsigned int offset, const Peer& from,
    [[gnu::unused]] const unsigned char& startByte) {
  //#ifndef IS_LOOKUP_NODE
  LOG_MARKER();

  if (AlreadyJoinedNetwork()) {
    cv_setTxBlockFromSeed.notify_all();
    if (LOOKUP_NODE_MODE && ARCHIVAL_LOOKUP) {
      cv_setRejoinRecovery.notify_all();
    }
    return true;
  }

  unique_lock<mutex> lock(m_mutexSetTxBlockFromSeed);

  uint64_t lowBlockNum = 0;
  uint64_t highBlockNum = 0;
  std::vector<TxBlock> txBlocks;
  PubKey senderPubKey;

  if (!Messenger::GetLookupSetTxBlockFromSeed(
          message, offset, lowBlockNum, highBlockNum, senderPubKey, txBlocks)) {
    LOG_EPOCH(WARNING, m_mediator.m_currentEpochNum,
              "Messenger::GetLookupSetTxBlockFromSeed failed.");
    return false;
  }

  if (!VerifySenderNode(GetSeedNodes(), senderPubKey)) {
    LOG_EPOCH(WARNING, m_mediator.m_currentEpochNum,
              "The message sender pubkey: "
                  << senderPubKey << " is not in my lookup node list.");
    return false;
  }

  LOG_EPOCH(INFO, m_mediator.m_currentEpochNum,
            "ProcessSetTxBlockFromSeed sent by " << from << " for blocks "
                                                 << lowBlockNum << " to "
                                                 << highBlockNum);

  // Update GetWork Server info for new nodes not in shards
  if (GETWORK_SERVER_MINE) {
    // roughly calc how many seconds to next PoW
    auto cur_block = std::max(lowBlockNum, highBlockNum);
    auto num_block =
        NUM_FINAL_BLOCK_PER_POW - (cur_block % NUM_FINAL_BLOCK_PER_POW);
    num_block = num_block % NUM_FINAL_BLOCK_PER_POW;
    auto now = std::chrono::system_clock::now();
    auto wait_seconds = chrono::seconds(
        static_cast<unsigned int>(m_mediator.m_aveBlockTimeInSeconds) *
        num_block);

    GetWorkServer::GetInstance().SetNextPoWTime(now + wait_seconds);
  }

  if (lowBlockNum > highBlockNum) {
    LOG_GENERAL(
        WARNING,
        "The lowBlockNum is higher than highBlockNum, maybe DS epoch ongoing");
    cv_setTxBlockFromSeed.notify_all();
    if (m_syncType == SyncType::NEW_LOOKUP_SYNC) {
      m_rejoinInProgress = true;
      cv_setRejoinRecovery.notify_all();
      RejoinNetwork();
    }
    return false;
  }

  if (txBlocks.empty()) {
    LOG_GENERAL(WARNING, "No block actually sent");
    cv_setTxBlockFromSeed.notify_all();
    return false;
  }

  uint64_t latestSynBlockNum =
      m_mediator.m_txBlockChain.GetLastBlock().GetHeader().GetBlockNum() + 1;

  if (latestSynBlockNum > highBlockNum) {
    // TODO: We should get blocks from n nodes.
    LOG_EPOCH(INFO, m_mediator.m_currentEpochNum,
              "I already have the block. latestSynBlockNum="
                  << latestSynBlockNum << " highBlockNum=" << highBlockNum);
    return false;
  } else {
    if (latestSynBlockNum < lowBlockNum) {
      LOG_GENERAL(WARNING,
                  "I am lagging behind in older ds epoch. Will rejoin again!");
      // Reset to NO_SYNC so that allow exiting already running syncing process.
      // And to start new one.
      if (m_syncType == SyncType::NORMAL_SYNC ||
          m_syncType == SyncType::NEW_SYNC) {
        m_syncType = SyncType::NO_SYNC;
        this_thread::sleep_for(chrono::seconds(
            m_startedPoW ? POW_WINDOW_IN_SECONDS : NEW_NODE_SYNC_INTERVAL));
        m_mediator.m_node->RejoinAsNormal();
      } else if (m_syncType == SyncType::DS_SYNC) {
        m_syncType = SyncType::NO_SYNC;
        this_thread::sleep_for(chrono::seconds(NEW_NODE_SYNC_INTERVAL));
        m_mediator.m_ds->RejoinAsDS(false);
      } else if (m_syncType == SyncType::NEW_LOOKUP_SYNC) {
        m_rejoinInProgress = true;
        cv_setRejoinRecovery.notify_all();
        RejoinNetwork();
      }
      return false;
    } else if (latestSynBlockNum > lowBlockNum) {
      LOG_GENERAL(INFO,
                  "We already received all or few of txblocks from incoming "
                  "range previously. So ignoring these txblocks!");
      cv_setRejoinRecovery.notify_all();
      return false;
    }

    auto res = m_mediator.m_validator->CheckTxBlocks(
        txBlocks, m_mediator.m_blocklinkchain.GetBuiltDSComm(),
        m_mediator.m_blocklinkchain.GetLatestBlockLink());
    switch (res) {
      case Validator::TxBlockValidationMsg::VALID: {
#ifdef SJ_TEST_SJ_TXNBLKS_PROCESS_SLOW
        if (LOOKUP_NODE_MODE && ARCHIVAL_LOOKUP) {
          LOG_GENERAL(INFO,
                      "Processing txnblks recvd from lookup is slow "
                      "(SJ_TEST_SJ_TXNBLKS_PROCESS_SLOW)");
          this_thread::sleep_for(chrono::seconds(10));
        }
#endif  // SJ_TEST_SJ_TXNBLKS_PROCESS_SLOW
        if (!CommitTxBlocks(txBlocks)) {
          if (LOOKUP_NODE_MODE && ARCHIVAL_LOOKUP && !m_rejoinInProgress) {
            m_rejoinInProgress = true;
            cv_setRejoinRecovery.notify_all();
            RejoinNetwork();
          }
        }
        break;
      }
      case Validator::TxBlockValidationMsg::INVALID:
        LOG_GENERAL(INFO, "[TxBlockVerif]"
                              << "Invalid blocks");
        // temporary
        if (LOOKUP_NODE_MODE && ARCHIVAL_LOOKUP && !m_rejoinInProgress) {
          m_rejoinInProgress = true;
          cv_setRejoinRecovery.notify_all();
          RejoinNetwork();
        }
        break;
      case Validator::TxBlockValidationMsg::STALEDSINFO:
        LOG_GENERAL(INFO, "[TxBlockVerif]"
                              << "Saved to buffer");
        m_txBlockBuffer.clear();
        for (const auto& txBlock : txBlocks) {
          m_txBlockBuffer.emplace_back(txBlock);
        }
        break;
      default:;
    }
  }

  return true;
}

bool Lookup::GetDSInfo() {
  LOG_MARKER();
  m_dsInfoWaitingNotifying = true;

  if (!LOOKUP_NODE_MODE || ARCHIVAL_LOOKUP) {
    GetDSInfoFromSeedNodes();
  } else {
    GetDSInfoFromLookupNodes();
  }

  {
    unique_lock<mutex> lock(m_mutexDSInfoUpdation);
    while (!m_fetchedDSInfo) {
      LOG_EPOCH(INFO, m_mediator.m_currentEpochNum, "Waiting for DSInfo");

      if (cv_dsInfoUpdate.wait_for(lock,
                                   chrono::seconds(NEW_NODE_SYNC_INTERVAL)) ==
          std::cv_status::timeout) {
        // timed out
        LOG_EPOCH(INFO, m_mediator.m_currentEpochNum,
                  "Timed out waiting for DSInfo");
        m_dsInfoWaitingNotifying = false;
        return false;
      }
      LOG_EPOCH(INFO, m_mediator.m_currentEpochNum,
                "Get ProcessDsInfo Notified");
      m_dsInfoWaitingNotifying = false;
    }
    m_fetchedDSInfo = false;
  }
  return true;
}

void Lookup::PrepareForStartPow() {
  LOG_MARKER();

  LOG_EPOCH(INFO, m_mediator.m_currentEpochNum,
            "At new DS epoch now, already have state. Getting DSInfo.");

  if (!GetDSInfo()) {
    LOG_GENERAL(WARNING, "DSInfo not received!");
    m_mediator.m_lookup->SetSyncType(SyncType::NORMAL_SYNC);
    auto func = [this]() mutable -> void {
      m_mediator.m_node->StartSynchronization();
    };
    DetachedFunction(1, func);
    return;
  }

  LOG_GENERAL(INFO, "DSInfo received -> Starting PoW now");

  InitMining();
}

bool Lookup::CommitTxBlocks(const vector<TxBlock>& txBlocks) {
  LOG_GENERAL(INFO, "[TxBlockVerif]"
                        << "Success");
  uint64_t lowBlockNum = txBlocks.front().GetHeader().GetBlockNum();
  uint64_t highBlockNum = txBlocks.back().GetHeader().GetBlockNum();
  bool placeholder = false;
  if (m_syncType != SyncType::RECOVERY_ALL_SYNC) {
    unsigned int retry = 1;
    while (retry <= RETRY_GETSTATEDELTAS_COUNT) {
      // Get the state-delta for all txBlocks from random lookup nodes
      GetStateDeltasFromSeedNodes(lowBlockNum, highBlockNum);
      std::unique_lock<std::mutex> cv_lk(m_mutexSetStateDeltasFromSeed);
      if (cv_setStateDeltasFromSeed.wait_for(
              cv_lk, std::chrono::seconds(GETSTATEDELTAS_TIMEOUT_IN_SECONDS)) ==
          std::cv_status::timeout) {
        LOG_GENERAL(
            WARNING,
            "[Retry: " << retry
                       << "] Didn't receive statedeltas! Will try again");
        retry++;
      } else {
        break;
      }
    }
    if (retry > RETRY_GETSTATEDELTAS_COUNT) {
      LOG_GENERAL(WARNING, "Failed to receive state-deltas for txBlks: "
                               << lowBlockNum << "-" << highBlockNum);
      cv_setTxBlockFromSeed.notify_all();
      cv_waitJoined.notify_all();
      return false;  // Rejoin in case deserializeDelta failed
    }

    // Check StateRootHash and One in last TxBlk
    if (m_prevStateRootHashTemp !=
        txBlocks.back().GetHeader().GetStateRootHash()) {
      LOG_CHECK_FAIL("State root hash",
                     txBlocks.back().GetHeader().GetStateRootHash(),
                     m_prevStateRootHashTemp);
      return false;  // Rejoin in case state root hash failed
    }
  }

  for (const auto& txBlock : txBlocks) {
    LOG_EPOCH(INFO, m_mediator.m_currentEpochNum, txBlock);

    m_mediator.m_node->AddBlock(txBlock);
    // Store Tx Block to disk
    bytes serializedTxBlock;
    txBlock.Serialize(serializedTxBlock, 0);
    uint64_t blockNum = txBlock.GetHeader().GetBlockNum();

    if (!BlockStorage::GetBlockStorage().PutTxBlock(blockNum,
                                                    serializedTxBlock)) {
      LOG_GENERAL(WARNING, "BlockStorage::PutTxBlock failed " << txBlock);
      return false;
    }

    // If txblk not from vacaous epoch and is rejoining as ds node
    if ((blockNum + 1) % NUM_FINAL_BLOCK_PER_POW != 0 &&
        (m_syncType == SyncType::DS_SYNC ||
         m_syncType == SyncType::GUARD_DS_SYNC)) {
      // Coinbase
      uint128_t rewards = txBlock.GetHeader().GetRewards();
      LOG_GENERAL(INFO, "Update coin base for finalblock with blockNum: "
                            << blockNum << ", reward: " << rewards);
      m_mediator.m_ds->SaveCoinbase(txBlock.GetB1(), txBlock.GetB2(),
                                    CoinbaseReward::FINALBLOCK_REWARD,
                                    blockNum + 1);
      // Need if it join immediately before vacaous. And will be used in
      // InitCoinbase in final blk consensus in vacaous epoch.
      m_mediator.m_ds->m_totalTxnFees += rewards;
    }

    if ((LOOKUP_NODE_MODE && ARCHIVAL_LOOKUP &&
         m_syncType == SyncType::NEW_LOOKUP_SYNC) ||
        (LOOKUP_NODE_MODE && !ARCHIVAL_LOOKUP &&
         m_syncType == SyncType::LOOKUP_SYNC)) {
      m_mediator.m_node->LoadUnavailableMicroBlockHashes(
          txBlock, placeholder, true /*skip shardid check*/);
    }

    if (m_syncType == SyncType::DS_SYNC ||
        m_syncType == SyncType::GUARD_DS_SYNC) {
      unsigned int retry = 1;
      // Compose And Send GetCosigRewards for this txBlk from seed
      while (retry <= RETRY_COSIGREWARDS_COUNT) {
        // Get the cosig for this txblock
        auto txblk_num = txBlock.GetHeader().GetBlockNum();
        ComposeAndSendGetCosigsRewardsFromSeed(txblk_num);
        std::unique_lock<std::mutex> cv_lk(m_mutexSetCosigRewardsFromSeed);
        if (cv_setCosigRewardsFromSeed.wait_for(
                cv_lk,
                std::chrono::seconds(GETCOSIGREWARDS_TIMEOUT_IN_SECONDS)) ==
            std::cv_status::timeout) {
          LOG_GENERAL(WARNING,
                      "[Retry: " << retry
                                 << "] Didn't receive cosig rewards for txblk "
                                 << txblk_num << ". Will try again!");
          retry++;
        } else {
          break;
        }
      }
    }
  }

  m_mediator.m_currentEpochNum =
      m_mediator.m_txBlockChain.GetLastBlock().GetHeader().GetBlockNum();
  // To trigger m_isVacuousEpoch calculation
  m_mediator.IncreaseEpochNum();

  if ((LOOKUP_NODE_MODE && ARCHIVAL_LOOKUP &&
       m_syncType == SyncType::NEW_LOOKUP_SYNC) ||
      (LOOKUP_NODE_MODE && !ARCHIVAL_LOOKUP &&
       m_syncType == SyncType::LOOKUP_SYNC)) {
    m_mediator.m_node->CommitMBnForwardedTransactionBuffer();
    // Additional safe-guard mechanism, if have not received the MBNdFWDTXNS at
    // all for last few txBlks.
    FindMissingMBsForLastNTxBlks(LAST_N_TXBLKS_TOCHECK_FOR_MISSINGMBS);
    CheckAndFetchUnavailableMBs(false);
  }

  m_mediator.m_consensusID =
      m_mediator.m_currentEpochNum % NUM_FINAL_BLOCK_PER_POW;

  m_mediator.UpdateTxBlockRand();

  if (m_syncType == SyncType::NEW_SYNC || m_syncType == SyncType::NORMAL_SYNC) {
    m_mediator.m_node->m_isNodeProgressionCheckRunning = false;
    m_mediator.m_node->m_cvCheckIfNodeIsHalted.notify_all();
    if (m_mediator.m_currentEpochNum % NUM_FINAL_BLOCK_PER_POW == 0) {
      SetSyncType(SyncType::NO_SYNC);
      m_isFirstLoop = true;
      m_currDSExpired = false;
      m_mediator.m_node->m_confirmedNotInNetwork = false;
      m_mediator.m_node->ResetShardNodeIdleParams();
      PrepareForStartPow();
    } else {
      // check if already identified as not being part of any shard.
      // If yes, just keep sycing until vacaous epoch. Don't proceed further.
      if (!m_mediator.m_node->m_confirmedNotInNetwork &&
          !m_mediator.m_node->m_isBlacklistedNode) {
        // Ask for the sharding structure from lookup
        ComposeAndSendGetShardingStructureFromSeed();
        std::unique_lock<std::mutex> cv_lk(m_mutexShardStruct);
        if (cv_shardStruct.wait_for(
                cv_lk, std::chrono::seconds(GETSHARD_TIMEOUT_IN_SECONDS)) ==
            std::cv_status::timeout) {
          LOG_GENERAL(
              WARNING,
              "Didn't receive sharding structure! Try checking next epoch");
        } else {
          bool ipChanged = false;
          if (!m_mediator.m_node->RecalculateMyShardId(ipChanged)) {
            LOG_GENERAL(
                INFO, "I was not in any shard in current ds epoch previously");
            m_mediator.m_node->m_confirmedNotInNetwork = true;
          } else if (m_mediator.m_node->LoadShardingStructure()) {
            LOG_GENERAL(INFO,
                        "I was already part of shard in current ds epoch");
            if (!m_currDSExpired &&
                m_mediator.m_dsBlockChain.GetLastBlock()
                        .GetHeader()
                        .GetEpochNum() < m_mediator.m_currentEpochNum) {
              GetDSInfo();
              m_isFirstLoop = true;
              SetSyncType(SyncType::NO_SYNC);

              if (ipChanged) {
                // Send new network info to own shard, ds committee and lookups
                m_mediator.m_node->UpdateShardNodeIdentity();
              } else {
                // Send whitelist request to all peers.
                m_mediator.m_node->ComposeAndSendRemoveNodeFromBlacklist(
                    Node::PEER);
              }

              m_mediator.m_node->StartFirstTxEpoch(
                  true);  // Starts with WAITING_FINALBLOCK
            }
          }
          m_currDSExpired = false;
        }
      }
    }
  } else if ((m_syncType == SyncType::DS_SYNC ||
              m_syncType == SyncType::GUARD_DS_SYNC) &&
             (!m_mediator.m_ds->m_dsguardPodDelete ||
              /* Re-assigned DSGUARD-POD allowed to rejoin only in vacaous epoch
                 for now */
              m_mediator.m_currentEpochNum % NUM_FINAL_BLOCK_PER_POW == 0)) {
    if (!m_currDSExpired &&
        m_mediator.m_dsBlockChain.GetLastBlock().GetHeader().GetEpochNum() <
            m_mediator.m_currentEpochNum) {
      if (m_mediator.m_currentEpochNum % NUM_FINAL_BLOCK_PER_POW == 0 ||
          !m_fetchNextTxBlock) {
        m_isFirstLoop = true;
        SetSyncType(SyncType::NO_SYNC);
        m_mediator.m_ds->FinishRejoinAsDS(
            lowBlockNum % NUM_FINAL_BLOCK_PER_POW == 0);
      } else {
        m_fetchNextTxBlock = false;
      }
    }
    m_currDSExpired = false;
  } else if (m_syncType == SyncType::LOOKUP_SYNC ||
             m_syncType == SyncType::NEW_LOOKUP_SYNC) {
    LOG_EPOCH(
        INFO, m_mediator.m_currentEpochNum,
        "Lookup / New lookup node - Already should have latest state by now.");
    if (GetDSInfo()) {
      if (!m_currDSExpired) {
        if (ARCHIVAL_LOOKUP || (!ARCHIVAL_LOOKUP && FinishRejoinAsLookup())) {
          SetSyncType(SyncType::NO_SYNC);
          m_rejoinInProgress = false;
          m_rejoinNetworkAttempts = 0;  // reset rejoining attempts
          cv_setRejoinRecovery.notify_all();
          m_isFirstLoop = true;
          auto startJsonRpc = [this]() mutable -> void {
            LOG_GENERAL(INFO, "Starting jsonrpc listener");
            std::lock_guard<mutex> lock(m_mutexJsonRpc);
            if (m_lookupServer) {
              if (m_lookupServer->StartListening()) {
                LOG_GENERAL(INFO, "API Server started to listen again");
              } else {
                LOG_GENERAL(WARNING, "API Server couldn't start");
              }
            }

            if (m_stakingServer) {
              if (m_stakingServer->StartListening()) {
                LOG_GENERAL(INFO, "Staking Server started to listen again");
              } else {
                LOG_GENERAL(WARNING, "Staking Server couldn't start");
              }
            }
          };
          DetachedFunction(1, startJsonRpc);
        }
        m_currDSExpired = false;
        // If seed node, start Pull if this seed opted for this approach
        if (ARCHIVAL_LOOKUP && !MULTIPLIER_SYNC_MODE) {
          auto func = [this]() -> void {
            bool firstPull = true;
            bool dsBlockReceived = false;
            LOG_GENERAL(INFO,
                        "Starting the pull thread from l2l_data_providers");
            m_exitPullThread = false;
            while (GetSyncType() == SyncType::NO_SYNC) {
              if ((m_mediator.m_currentEpochNum % NUM_FINAL_BLOCK_PER_POW ==
                   0) &&
                  !dsBlockReceived) {
                // This return only after receiving next ds block
                if (GetDSBlockFromL2lDataProvider(
                        m_mediator.m_dsBlockChain.GetBlockCount())) {
                  dsBlockReceived = true;
                  if (m_exitPullThread) {
                    m_exitPullThread = false;
                    break;
                  }
                } else {
                  continue;
                }
              } else {
                // This returns only after receiving next vc final block
                if (GetVCFinalBlockFromL2lDataProvider(
                        m_mediator.m_txBlockChain.GetBlockCount())) {
                  // reset the dsblockreceived flag
                  dsBlockReceived = false;
                  if (m_exitPullThread) {
                    m_exitPullThread = false;
                    break;
                  }
                  FetchMBnForwardTxMessageFromL2l(
                      m_mediator.m_txBlockChain.GetLastBlock()
                          .GetHeader()
                          .GetBlockNum());  // last block
                } else {
                  continue;
                }
              }
              if (!firstPull && !dsBlockReceived) {
                // we take the liberty to have longer wait window because curr
                // blk is just received.
                this_thread::sleep_for(
                    chrono::seconds(SEED_SYNC_LARGE_PULL_INTERVAL));
              } else {  // check again after smaller wait window
                firstPull = false;
                this_thread::sleep_for(
                    chrono::seconds(SEED_SYNC_SMALL_PULL_INTERVAL));
              }
            }
            LOG_GENERAL(INFO, "Stopped the pull thread from l2l_data_provider");
          };

          DetachedFunction(1, func);  // main thread pulling data forever
        }
      }
    } else {
      LOG_GENERAL(INFO, "GetDsInfo is failed.RejoinNetwork now");
      m_rejoinInProgress = true;
      cv_setRejoinRecovery.notify_all();
      RejoinNetwork();
    }
  }

  cv_setTxBlockFromSeed.notify_all();
  cv_waitJoined.notify_all();
  return true;
}

void Lookup::FindMissingMBsForLastNTxBlks(const uint32_t& num) {
  LOG_MARKER();
  uint64_t upperLimit =
      m_mediator.m_txBlockChain.GetLastBlock().GetHeader().GetBlockNum();
  uint64_t lowerLimit = 1;

  if (upperLimit > num) {
    lowerLimit = upperLimit - num + 1;
  }

  for (auto& i = lowerLimit; i <= upperLimit; i++) {
    TxBlock b = m_mediator.m_txBlockChain.GetBlock(i);
    auto mbsinfo = b.GetMicroBlockInfos();
    for (const auto& info : mbsinfo) {
      MicroBlockSharedPtr mbptr;
      if (!BlockStorage::GetBlockStorage().CheckMicroBlock(
              info.m_microBlockHash) &&
          info.m_txnRootHash != TxnHash()) {
        lock_guard<mutex> g(m_mediator.m_node->m_mutexUnavailableMicroBlocks);
        auto& mbs = m_mediator.m_node->GetUnavailableMicroBlocks()[i];
        if (std::find_if(mbs.begin(), mbs.end(),
                         [info](const std::pair<BlockHash, TxnHash>& e) {
                           return e.first == info.m_microBlockHash;
                         }) == mbs.end()) {
          mbs.push_back({info.m_microBlockHash, info.m_txnRootHash});
          LOG_GENERAL(INFO,
                      "[TxBlk:" << i << "] Add unavailable block [MbBlockHash] "
                                << info.m_microBlockHash << " [TxnRootHash] "
                                << info.m_txnRootHash << " shardID "
                                << info.m_shardId);
        }
      }
    }
  }
}

deque<pair<Transaction, uint32_t>>& Lookup::GetTxnFromShardMap(uint32_t index) {
  return m_txnShardMap[index];
}

bool Lookup::ProcessSetStateDeltaFromSeed(
    const bytes& message, unsigned int offset, const Peer& from,
    [[gnu::unused]] const unsigned char& startByte) {
  LOG_MARKER();

  if (AlreadyJoinedNetwork()) {
    cv_setStateDeltaFromSeed.notify_all();
    return true;
  }

  unique_lock<mutex> lock(m_mutexSetStateDeltaFromSeed);

  uint64_t blockNum = 0;
  bytes stateDelta;
  PubKey senderPubKey;

  if (!Messenger::GetLookupSetStateDeltaFromSeed(message, offset, blockNum,
                                                 senderPubKey, stateDelta)) {
    LOG_EPOCH(WARNING, m_mediator.m_currentEpochNum,
              "Messenger::GetLookupSetStateDeltaFromSeed failed.");
    return false;
  }

  if (!VerifySenderNode(GetSeedNodes(), senderPubKey)) {
    LOG_EPOCH(WARNING, m_mediator.m_currentEpochNum,
              "The message sender pubkey: "
                  << senderPubKey << " is not in my lookup node list.");
    return false;
  }

  LOG_EPOCH(INFO, m_mediator.m_currentEpochNum,
            "ProcessSetStateDeltaFromSeed sent by " << from << " for block "
                                                    << blockNum);

  if (!m_skipAddStateDeltaToAccountStore &&
      !AccountStore::GetInstance().DeserializeDelta(stateDelta, 0)) {
    LOG_GENERAL(WARNING, "AccountStore::GetInstance().DeserializeDelta failed");
    return false;
  }

  BlockStorage::GetBlockStorage().PutStateDelta(blockNum, stateDelta);

  m_mediator.m_ds->SaveCoinbase(
      m_mediator.m_txBlockChain.GetLastBlock().GetB1(),
      m_mediator.m_txBlockChain.GetLastBlock().GetB2(),
      CoinbaseReward::FINALBLOCK_REWARD, m_mediator.m_currentEpochNum);
  cv_setStateDeltaFromSeed.notify_all();
  return true;
}

bool Lookup::ProcessSetStateDeltasFromSeed(
    const bytes& message, unsigned int offset, const Peer& from,
    [[gnu::unused]] const unsigned char& startByte) {
  LOG_MARKER();

  if (AlreadyJoinedNetwork()) {
    cv_setStateDeltasFromSeed.notify_all();
    return true;
  }
  unique_lock<std::mutex> lock(m_mutexSetStateDeltasFromSeed);

  uint64_t lowBlockNum = 0;
  uint64_t highBlockNum = 0;
  vector<bytes> stateDeltas;
  PubKey senderPubKey;

  if (!Messenger::GetLookupSetStateDeltasFromSeed(message, offset, lowBlockNum,
                                                  highBlockNum, senderPubKey,
                                                  stateDeltas)) {
    LOG_EPOCH(WARNING, m_mediator.m_currentEpochNum,
              "Messenger::GetLookupSetStateDeltasFromSeed failed.");
    return false;
  }

  if (!VerifySenderNode(GetSeedNodes(), senderPubKey)) {
    LOG_EPOCH(WARNING, m_mediator.m_currentEpochNum,
              "The message sender pubkey: "
                  << senderPubKey << " is not in my lookup node list.");
    return false;
  }

  LOG_EPOCH(INFO, m_mediator.m_currentEpochNum,
            "ProcessSetStateDeltasFromSeed sent by "
                << from << " for blocks: " << lowBlockNum << " to "
                << highBlockNum);

  if (stateDeltas.size() != (highBlockNum - lowBlockNum + 1)) {
    LOG_GENERAL(WARNING,
                "StateDeltas recvd:" << stateDeltas.size() << " , Expected: "
                                     << highBlockNum - lowBlockNum + 1);
    return false;
  }

  int txBlkNum = lowBlockNum;
  bytes tmp;
  for (const auto& delta : stateDeltas) {
    // TBD - To verify state delta hash against one from TxBlk.
    // But not crucial right now since we do verify sender i.e lookup and
    // trust it.

    if (!BlockStorage::GetBlockStorage().GetStateDelta(txBlkNum, tmp)) {
      if (!AccountStore::GetInstance().DeserializeDelta(delta, 0)) {
        LOG_GENERAL(WARNING,
                    "AccountStore::GetInstance().DeserializeDelta failed");
        return false;
      }
      if (txBlkNum % RELEASE_CACHE_INTERVAL == 0) {
        DetachedFunction(1, CommonUtils::ReleaseSTLMemoryCache);
      }
      if (!BlockStorage::GetBlockStorage().PutStateDelta(txBlkNum, delta)) {
        LOG_GENERAL(WARNING, "BlockStorage::PutStateDelta failed");
        return false;
      }
      m_prevStateRootHashTemp = AccountStore::GetInstance().GetStateRootHash();

      if ((txBlkNum + 1) % NUM_FINAL_BLOCK_PER_POW == 0) {
        if (txBlkNum + NUM_FINAL_BLOCK_PER_POW > highBlockNum) {
          if (!AccountStore::GetInstance().MoveUpdatesToDisk(
                  txBlkNum / NUM_FINAL_BLOCK_PER_POW)) {
            LOG_GENERAL(WARNING, "AccountStore::MoveUpdatesToDisk()");
            return false;
          }
        }
      }
      txBlkNum++;
    }
  }

  cv_setStateDeltasFromSeed.notify_all();
  return true;
}

void Lookup::RejoinNetwork() {
  LOG_MARKER();
  if (m_rejoinNetworkAttempts >= MAX_REJOIN_NETWORK_ATTEMPTS) {
    LOG_GENERAL(INFO,
                "Max rejoin attempts reached.Do not rejoin now. "
                "MAX_REJOIN_NETWORK_ATTEMPTS="
                    << MAX_REJOIN_NETWORK_ATTEMPTS);
    return;
  }
  if (m_syncType == SyncType::NEW_LOOKUP_SYNC) {
    if (ARCHIVAL_LOOKUP) {
      m_syncType = SyncType::NO_SYNC;
      this_thread::sleep_for(chrono::seconds(NEW_NODE_SYNC_INTERVAL));
      m_mediator.m_lookup->RejoinAsNewLookup(false);
      m_rejoinNetworkAttempts++;
    } else {
      LOG_GENERAL(WARNING,
                  "Unhandled rejoin scenario. SyncType=" << m_syncType);
    }
  }
}

bool Lookup::ProcessGetTxnsFromLookup([[gnu::unused]] const bytes& message,
                                      [[gnu::unused]] unsigned int offset,
                                      const Peer& from,
                                      const unsigned char& startByte) {
  LOG_MARKER();

  if (!LOOKUP_NODE_MODE) {
    LOG_GENERAL(WARNING,
                "Function not expected to be called from non-lookup node");
    return false;
  }

  // verify if sender is from whitelisted list
  uint128_t ipAddr = from.m_ipAddress;
  if (!Blacklist::GetInstance().IsWhitelistedSeed(ipAddr)) {
    LOG_GENERAL(
        WARNING,
        "Requesting IP : "
            << from.GetPrintableIPAddress()
            << " is not in whitelisted seeds IP list. Ignore the request");
    return false;
  }

  vector<TxnHash> txnhashes;
  BlockHash mbHash;
  uint32_t portNo = 0;
  if (!Messenger::GetLookupGetTxnsFromLookup(message, offset, mbHash, txnhashes,
                                             portNo)) {
    LOG_GENERAL(WARNING, "Failed to Process");
    return false;
  }

  auto requestedNum = txnhashes.size();
  if (requestedNum == 0) {
    LOG_GENERAL(INFO, "No txn requested");
    // P2PSeed:Return false to cleanup bufferevent in non response case
    return false;
  }

  if (requestedNum > max(DS_MICROBLOCK_GAS_LIMIT, SHARD_MICROBLOCK_GAS_LIMIT)) {
    LOG_GENERAL(WARNING,
                "No microblock can have more than "
                    << max(DS_MICROBLOCK_GAS_LIMIT, SHARD_MICROBLOCK_GAS_LIMIT)
                    << " missing txns. Looks suspicious so will "
                       "ignore the message and blacklist sender");
    Blacklist::GetInstance().Add(from.GetIpAddress());
    return false;
  }

  MicroBlockSharedPtr mbptr;
  if (BlockStorage::GetBlockStorage().GetMicroBlock(mbHash, mbptr)) {
    if (mbptr->GetHeader().GetNumTxs() != requestedNum) {
      LOG_GENERAL(WARNING, "Num of requested txnhashes "
                               << requestedNum
                               << " does not match local storage count "
                               << mbptr->GetTranHashes().size());
      return false;
    }
  } else {
    LOG_GENERAL(WARNING,
                "Microblock (" << mbHash << ") does not exist locally");
    return false;
  }

  LOG_GENERAL(INFO, "Num of requested txnhashes = " << requestedNum);

  vector<TransactionWithReceipt> txns;
  for (const auto& txnhash : txnhashes) {
    shared_ptr<TransactionWithReceipt> txnptr;
    if (!BlockStorage::GetBlockStorage().GetTxBody(txnhash, txnptr)) {
      LOG_GENERAL(WARNING, "Could not find " << txnhash);
      // TBD - may be want to blacklist.
      continue;
    }
    txns.emplace_back(*txnptr);
  }

  LOG_GENERAL(INFO, "Num of txnhashes found locally = " << txns.size());

  Peer requestingNode(ipAddr, portNo);

  bytes setTxnMsg = {MessageType::LOOKUP,
                     LookupInstructionType::SETTXNFROMLOOKUP};

  if (!Messenger::SetLookupSetTxnsFromLookup(
          setTxnMsg, MessageOffset::BODY, m_mediator.m_selfKey, mbHash, txns)) {
    LOG_GENERAL(WARNING, "Unable to Process");
    return false;
  }

  P2PComm::GetInstance().SendMessage(requestingNode, from, setTxnMsg,
                                     startByte);
  return true;
}

bool Lookup::ProcessGetTxnsFromL2l(const bytes& message, unsigned int offset,
                                   const Peer& from,
                                   const unsigned char& startByte) {
  LOG_MARKER();

  if (!LOOKUP_NODE_MODE) {
    LOG_GENERAL(WARNING,
                "Function not expected to be called from non-lookup node");
    return false;
  }

  vector<TxnHash> txnhashes;
  BlockHash mbHash;
  uint32_t portNo = 0;
  PubKey senderPubKey;
  if (!Messenger::GetLookupGetTxnsFromL2l(message, offset, mbHash, txnhashes,
                                          portNo, senderPubKey)) {
    LOG_GENERAL(WARNING, "Failed to Process");
    return false;
  }

  // check if requestor's pubkey is from whitelisted extseed pub keys.
  if (!IsWhitelistedExtSeed(senderPubKey, from, startByte)) {
    LOG_GENERAL(WARNING, "Requestor's extseed pubkey is not whitelisted!");
    return false;
  }

  auto requestedNum = txnhashes.size();
  if (requestedNum == 0) {
    LOG_GENERAL(INFO, "No txn requested");
    // P2PSeed:Return false to cleanup bufferevent in non response case
    return false;
  }

  if (requestedNum > max(DS_MICROBLOCK_GAS_LIMIT, SHARD_MICROBLOCK_GAS_LIMIT)) {
    LOG_GENERAL(WARNING,
                "No microblock can have more than "
                    << max(DS_MICROBLOCK_GAS_LIMIT, SHARD_MICROBLOCK_GAS_LIMIT)
                    << " missing txns. Looks suspicious so will "
                       "ignore the message and blacklist sender");
    Blacklist::GetInstance().Add(from.GetIpAddress());
    return false;
  }

  MicroBlockSharedPtr mbptr;
  if (BlockStorage::GetBlockStorage().GetMicroBlock(mbHash, mbptr)) {
    if (mbptr->GetHeader().GetNumTxs() != requestedNum) {
      LOG_GENERAL(WARNING, "Num of requested txnhashes "
                               << requestedNum
                               << " does not match local storage count "
                               << mbptr->GetTranHashes().size());
      return false;
    }
  } else {
    LOG_GENERAL(WARNING,
                "Microblock (" << mbHash << ") does not exist locally");
    return false;
  }

  LOG_GENERAL(INFO, "Num of requested txnhashes = " << requestedNum);

  vector<TransactionWithReceipt> txns;
  for (const auto& txnhash : txnhashes) {
    shared_ptr<TransactionWithReceipt> txnptr;
    if (!BlockStorage::GetBlockStorage().GetTxBody(txnhash, txnptr)) {
      LOG_GENERAL(WARNING, "Could not find " << txnhash);
      // TBD - may be want to blacklist.
      continue;
    }
    txns.emplace_back(*txnptr);
  }

  LOG_GENERAL(INFO, "Num of txnhashes found locally = " << txns.size());

  Peer requestingNode(from.m_ipAddress, portNo);

  bytes setTxnMsg = {MessageType::LOOKUP,
                     LookupInstructionType::SETTXNFROMLOOKUP};

  if (!Messenger::SetLookupSetTxnsFromLookup(
          setTxnMsg, MessageOffset::BODY, m_mediator.m_selfKey, mbHash, txns)) {
    LOG_GENERAL(WARNING, "Unable to Process");
    return false;
  }

  P2PComm::GetInstance().SendMessage(requestingNode, from, setTxnMsg,
                                     startByte);
  return true;
}

// Ex archival code
bool Lookup::ProcessSetTxnsFromLookup(
    const bytes& message, unsigned int offset, [[gnu::unused]] const Peer& from,
    [[gnu::unused]] const unsigned char& startByte) {
  LOG_MARKER();

  BlockHash mbHash;
  vector<TransactionWithReceipt> txns;
  PubKey senderPubKey;

  if (!Messenger::GetLookupSetTxnsFromLookup(message, offset, senderPubKey,
                                             mbHash, txns)) {
    LOG_GENERAL(WARNING, "Failed to Process");
    return false;
  }

  if (!MULTIPLIER_SYNC_MODE &&
      !VerifySenderNode(m_l2lDataProviders, senderPubKey)) {
    LOG_EPOCH(WARNING, m_mediator.m_currentEpochNum,
              "The message sender pubkey: "
                  << senderPubKey << " is not in my l2l data provider list.");
    return false;
  } else if (MULTIPLIER_SYNC_MODE &&
             !VerifySenderNode(GetLookupNodes(), senderPubKey)) {
    LOG_EPOCH(WARNING, m_mediator.m_currentEpochNum,
              "The message sender pubkey: "
                  << senderPubKey << " is not in my lookup node list.");
    return false;
  }

  LOG_GENERAL(INFO,
              "Received " << txns.size() << " txns for microblock :" << mbHash);

  uint64_t epochNum = 0;
  {
    MicroBlockSharedPtr microBlockPtr;
    if (!BlockStorage::GetBlockStorage().GetMicroBlock(mbHash, microBlockPtr)) {
      LOG_GENERAL(WARNING, "Failed to get MB with hash " << mbHash);
      return false;
    }
    epochNum = microBlockPtr->GetHeader().GetEpochNum();
  }

  for (const auto& txn : txns) {
    bytes serializedTxBody;
    txn.Serialize(serializedTxBody, 0);

    if (!BlockStorage::GetBlockStorage().PutTxBody(
            epochNum, txn.GetTransaction().GetTranID(), serializedTxBody)) {
      LOG_GENERAL(WARNING, "BlockStorage::PutTxBody failed "
                               << txn.GetTransaction().GetTranID());
      continue;  // Transaction already existed locally. Move on so as to delete
                 // the entry from unavailable list
    }
  }

  // Delete the mb from unavailable list here
  std::lock_guard<mutex> lock(m_mediator.m_node->m_mutexUnavailableMicroBlocks);
  auto& unavailableMBs = m_mediator.m_node->GetUnavailableMicroBlocks();
  for (auto it = unavailableMBs.begin(); it != unavailableMBs.end();) {
    auto& mbsVec = it->second;
    auto origSiz = mbsVec.size();
    mbsVec.erase(
        std::remove_if(mbsVec.begin(), mbsVec.end(),
                       [mbHash](const std::pair<BlockHash, TxnHash>& e) {
                         return e.first == mbHash;
                       }),
        mbsVec.end());
    if (mbsVec.size() < origSiz) {
      LOG_GENERAL(
          INFO, "[TxBlk - "
                    << it->first
                    << "] Removed entry of unavailable microblock: " << mbHash);
    }
    if (mbsVec.size() == 0) {
      // Finally delete the entry for this final block
      LOG_GENERAL(INFO,
                  "Removed entry of unavailable microblocks list for TxBlk: "
                      << it->first);
      it = unavailableMBs.erase(it);
    } else {
      ++it;
    }
  }

  return true;
}

void Lookup::SendGetTxnsFromLookup(const BlockHash& mbHash,
                                   const vector<TxnHash>& txnhashes) {
  LOG_MARKER();

  bytes msg = {MessageType::LOOKUP, LookupInstructionType::GETTXNFROMLOOKUP};

  if (txnhashes.size() == 0) {
    LOG_GENERAL(INFO, "No txn requested");
    return;
  }

  if (!Messenger::SetLookupGetTxnsFromLookup(
          msg, MessageOffset::BODY, mbHash, txnhashes,
          m_mediator.m_selfPeer.m_listenPortHost)) {
    LOG_GENERAL(WARNING, "Failed to process");
    return;
  }
  SendMessageToRandomLookupNode(msg);
}

void Lookup::SendGetTxnsFromL2l(const BlockHash& mbHash,
                                const vector<TxnHash>& txnhashes) {
  LOG_MARKER();

  bytes msg = {MessageType::LOOKUP,
               LookupInstructionType::GETTXNSFROML2LDATAPROVIDER};

  if (txnhashes.size() == 0) {
    LOG_GENERAL(INFO, "No txn requested");
    return;
  }

  if (!Messenger::SetLookupGetTxnsFromL2l(
          msg, MessageOffset::BODY, mbHash, txnhashes,
          m_mediator.m_selfPeer.m_listenPortHost, m_extSeedKey)) {
    LOG_GENERAL(WARNING, "Failed to process");
    return;
  }
  SendMessageToRandomL2lDataProvider(msg);
}

bool Lookup::CheckStateRoot() {
  if (LOOKUP_NODE_MODE) {
    LOG_GENERAL(WARNING,
                "Lookup::CheckStateRoot not expected to be called from "
                "LookUp node.");
    return true;
  }

  StateHash stateRoot = AccountStore::GetInstance().GetStateRootHash();
  StateHash rootInFinalBlock =
      m_mediator.m_txBlockChain.GetLastBlock().GetHeader().GetStateRootHash();

  if (stateRoot == rootInFinalBlock) {
    LOG_GENERAL(INFO, "CheckStateRoot match");
    return true;
  } else {
    LOG_GENERAL(WARNING, "State root doesn't match. Calculated = "
                             << stateRoot << ". "
                             << "StoredInBlock = " << rootInFinalBlock);

    return false;
  }
}

bool Lookup::InitMining() {
  if (LOOKUP_NODE_MODE) {
    LOG_GENERAL(
        WARNING,
        "Lookup::InitMining not expected to be called from LookUp node.");
    return true;
  }

  LOG_MARKER();

  // General check
  if (m_mediator.m_currentEpochNum % NUM_FINAL_BLOCK_PER_POW != 0) {
    LOG_EPOCH(WARNING, m_mediator.m_currentEpochNum,
              "New DS epoch check failed");
    return false;
  }

  uint64_t curDsBlockNum =
      m_mediator.m_dsBlockChain.GetLastBlock().GetHeader().GetBlockNum();

  m_mediator.UpdateDSBlockRand();
  auto dsBlockRand = m_mediator.m_dsBlockRand;
  array<unsigned char, 32> txBlockRand{};

  // state root could be changed after repopulating states. so check is moved
  // before repopulating state in CommitTxBlocks. if (CheckStateRoot()) {
  // Attempt PoW
  m_startedPoW = true;
  // set the node as synced
  SetSyncType(NO_SYNC);
  dsBlockRand = m_mediator.m_dsBlockRand;
  txBlockRand = m_mediator.m_txBlockRand;

  m_mediator.m_node->SetState(Node::POW_SUBMISSION);
  POW::GetInstance().EthashConfigureClient(
      m_mediator.m_dsBlockChain.GetLastBlock().GetHeader().GetBlockNum() + 1,
      FULL_DATASET_MINE);

  LOG_EPOCH(INFO, m_mediator.m_currentEpochNum,
            "Starting PoW for new ds block number " << curDsBlockNum + 1);

  m_mediator.m_node->StartPoW(
      curDsBlockNum + 1,
      m_mediator.m_dsBlockChain.GetLastBlock().GetHeader().GetDSDifficulty(),
      m_mediator.m_dsBlockChain.GetLastBlock().GetHeader().GetDifficulty(),
      dsBlockRand, txBlockRand, 0);

  uint64_t lastTxBlockNum =
      m_mediator.m_txBlockChain.GetLastBlock().GetHeader().GetBlockNum();

  if (m_startedPoW) {
    unique_lock<mutex> lk(m_mutexCVJoined);
    LOG_GENERAL(INFO, "Waiting on pow to finish..");
    cv_waitJoined.wait(lk);
    LOG_GENERAL(INFO, "Pow is finished!");
    m_startedPoW = false;
  }

  // It is new DS epoch now, clear the seed node from black list
  RemoveSeedNodesFromBlackList();

  if (m_mediator.m_txBlockChain.GetLastBlock().GetHeader().GetBlockNum() >
      lastTxBlockNum) {
    if (GetSyncType() != SyncType::NO_SYNC) {
      LOG_EPOCH(INFO, m_mediator.m_currentEpochNum,
                "Not yet connected to network");

      m_mediator.m_node->SetState(Node::SYNC);
    }
  } else {
    Guard::GetInstance().AddDSGuardToBlacklistExcludeList(
        *m_mediator.m_DSCommittee);
    if (GetSyncType() == SyncType::NO_SYNC) {
      LOG_EPOCH(INFO, m_mediator.m_currentEpochNum,
                "I have successfully join the network");
    }
  }

  return true;
}

bool Lookup::ProcessSetLookupOffline(
    const bytes& message, unsigned int offset, const Peer& from,
    [[gnu::unused]] const unsigned char& startByte) {
  LOG_MARKER();
  if (!LOOKUP_NODE_MODE) {
    LOG_GENERAL(WARNING,
                "Lookup::ProcessSetLookupOffline not expected to be called "
                "from other than the LookUp node.");
    return true;
  }

  uint8_t msgType = 0;
  uint32_t portNo = 0;
  PubKey lookuppubkey;
  if (!Messenger::GetLookupSetLookupOffline(message, offset, msgType, portNo,
                                            lookuppubkey)) {
    LOG_EPOCH(WARNING, m_mediator.m_currentEpochNum,
              "Messenger::GetLookupSetLookupOffline failed.");
    return false;
  }

  if ((unsigned char)msgType != LookupInstructionType::SETLOOKUPOFFLINE) {
    LOG_GENERAL(WARNING,
                "Current message does not belong to this instrunction handler. "
                "There might be replay attack.");
    return false;
  }

  uint128_t ipAddr = from.m_ipAddress;
  Peer requestingNode(ipAddr, portNo);

  {
    lock_guard<mutex> lock(m_mutexLookupNodes);
    auto iter = std::find_if(
        m_lookupNodes.begin(), m_lookupNodes.end(),
        [&lookuppubkey, &requestingNode](const PairOfNode& node) {
          return (node.first == lookuppubkey && node.second == requestingNode);
        });
    if (iter != m_lookupNodes.end()) {
      m_lookupNodesOffline.emplace_back(*iter);
      m_lookupNodes.erase(iter);
    } else {
      LOG_GENERAL(WARNING, "The Peer Info or pubkey is not in m_lookupNodes");
      return false;
    }
  }
  return true;
}

bool Lookup::ProcessSetLookupOnline(
    const bytes& message, unsigned int offset, const Peer& from,
    [[gnu::unused]] const unsigned char& startByte) {
  LOG_MARKER();

  if (!LOOKUP_NODE_MODE) {
    LOG_GENERAL(WARNING,
                "Lookup::ProcessSetLookupOnline not expected to be called "
                "from other than the LookUp node.");
    return true;
  }

  uint8_t msgType = 0;
  uint32_t portNo = 0;
  PubKey lookupPubKey;
  if (!Messenger::GetLookupSetLookupOnline(message, offset, msgType, portNo,
                                           lookupPubKey)) {
    LOG_EPOCH(WARNING, m_mediator.m_currentEpochNum,
              "Messenger::GetLookupSetLookupOnline failed.");
    return false;
  }

  if ((unsigned char)msgType != LookupInstructionType::SETLOOKUPONLINE) {
    LOG_GENERAL(WARNING,
                "Current message does not belong to this instrunction handler. "
                "There might be replay attack.");
    return false;
  }

  uint128_t ipAddr = from.m_ipAddress;
  Peer requestingNode(ipAddr, portNo);

  {
    lock_guard<mutex> lock(m_mutexLookupNodes);
    auto iter = std::find_if(
        m_lookupNodesOffline.cbegin(), m_lookupNodesOffline.cend(),
        [&lookupPubKey, &requestingNode](const PairOfNode& node) {
          return (node.first == lookupPubKey && node.second == requestingNode);
        });
    if (iter != m_lookupNodesOffline.end()) {
      m_lookupNodes.emplace_back(*iter);
      m_lookupNodesOffline.erase(iter);
    } else {
      LOG_GENERAL(WARNING, "The Peer Info is not in m_lookupNodesOffline");
      return false;
    }
  }
  return true;
}

bool Lookup::ProcessGetOfflineLookups(const bytes& message, unsigned int offset,
                                      const Peer& from,
                                      const unsigned char& startByte) {
  LOG_MARKER();
  if (!LOOKUP_NODE_MODE) {
    LOG_GENERAL(WARNING,
                "Lookup::ProcessGetOfflineLookups not expected to be "
                "called from other than the LookUp node.");
    return true;
  }

  uint32_t portNo = 0;

  if (!Messenger::GetLookupGetOfflineLookups(message, offset, portNo)) {
    LOG_EPOCH(WARNING, m_mediator.m_currentEpochNum,
              "Messenger::GetLookupGetOfflineLookups failed.");
    return false;
  }

  uint128_t ipAddr = from.m_ipAddress;
  Peer requestingNode(ipAddr, portNo);
  LOG_GENERAL(INFO, requestingNode);

  bytes offlineLookupsMessage = {MessageType::LOOKUP,
                                 LookupInstructionType::SETOFFLINELOOKUPS};

  {
    lock_guard<mutex> lock(m_mutexLookupNodes);
    VectorOfPeer lookupNodesOffline;
    for (const auto& pairPubKeyPeer : m_lookupNodesOffline)
      lookupNodesOffline.push_back(pairPubKeyPeer.second);

    if (!Messenger::SetLookupSetOfflineLookups(
            offlineLookupsMessage, MessageOffset::BODY, m_mediator.m_selfKey,
            lookupNodesOffline)) {
      LOG_EPOCH(WARNING, m_mediator.m_currentEpochNum,
                "Messenger::SetLookupSetOfflineLookups failed.");
      return false;
    }

    for (const auto& peer : m_lookupNodesOffline) {
      LOG_EPOCH(INFO, m_mediator.m_currentEpochNum,
                "IP:" << peer.second.GetPrintableIPAddress());
    }
  }

  P2PComm::GetInstance().SendMessage(requestingNode, from,
                                     offlineLookupsMessage, startByte);
  return true;
}

bool Lookup::ProcessSetOfflineLookups(
    const bytes& message, unsigned int offset, const Peer& from,
    [[gnu::unused]] const unsigned char& startByte) {
  LOG_MARKER();

  if (LOOKUP_NODE_MODE) {
    LOG_GENERAL(WARNING,
                "Lookup::ProcessSetOfflineLookups not expected to be "
                "called from the LookUp node.");
    return true;
  }

  vector<Peer> nodes;
  PubKey lookupPubKey;

  if (!Messenger::GetLookupSetOfflineLookups(message, offset, lookupPubKey,
                                             nodes)) {
    LOG_EPOCH(WARNING, m_mediator.m_currentEpochNum,
              "Messenger::GetLookupSetOfflineLookups failed.");
    return false;
  }

  if (!VerifySenderNode(GetLookupNodesStatic(), lookupPubKey)) {
    LOG_EPOCH(WARNING, m_mediator.m_currentEpochNum,
              "The message sender pubkey: "
                  << lookupPubKey << " is not in my lookup node list.");
    return false;
  }

  LOG_EPOCH(INFO, m_mediator.m_currentEpochNum,
            "ProcessSetOfflineLookups sent by "
                << from << " for numOfflineLookups " << nodes.size());

  unsigned int i = 0;
  for (const auto& peer : nodes) {
    std::lock_guard<std::mutex> lock(m_mutexLookupNodes);
    // Remove selfPeerInfo from m_lookupNodes
    auto iter = std::find_if(
        m_lookupNodes.begin(), m_lookupNodes.end(),
        [&peer](const PairOfNode& node) { return node.second == peer; });
    if (iter != m_lookupNodes.end()) {
      m_lookupNodesOffline.emplace_back(*iter);
      m_lookupNodes.erase(iter);

      LOG_EPOCH(INFO, m_mediator.m_currentEpochNum,
                "ProcessSetOfflineLookups recvd offline lookup " << i << ": "
                                                                 << peer);
    }

    i++;
  }

  {
    unique_lock<mutex> lock(m_mutexOfflineLookupsUpdation);
    m_fetchedOfflineLookups = true;
    cv_offlineLookups.notify_all();
  }
  return true;
}

void Lookup::StartSynchronization() {
  if (!LOOKUP_NODE_MODE) {
    LOG_GENERAL(WARNING,
                "Lookup::StartSynchronization not expected to be called "
                "from other than the LookUp node.");
    return;
  }

  LOG_MARKER();

  auto func = [this]() -> void {
    if (!ARCHIVAL_LOOKUP) {
      GetMyLookupOffline();
    }
    while (GetSyncType() != SyncType::NO_SYNC) {
      ComposeAndSendGetDirectoryBlocksFromSeed(
          m_mediator.m_blocklinkchain.GetLatestIndex() + 1, ARCHIVAL_LOOKUP,
          LOOKUP_NODE_MODE);
      if (ARCHIVAL_LOOKUP) {
        GetTxBlockFromSeedNodes(m_mediator.m_txBlockChain.GetBlockCount(), 0);
      } else {
        GetTxBlockFromLookupNodes(m_mediator.m_txBlockChain.GetBlockCount(), 0);
      }

      this_thread::sleep_for(chrono::seconds(NEW_NODE_SYNC_INTERVAL));
    }
    // Ask for the sharding structure from lookup (may have got new ds block
    // with new sharding struct)
    ComposeAndSendGetShardingStructureFromSeed();
    std::unique_lock<std::mutex> cv_lk(m_mutexShardStruct);
    if (cv_shardStruct.wait_for(
            cv_lk, std::chrono::seconds(GETSHARD_TIMEOUT_IN_SECONDS)) ==
        std::cv_status::timeout) {
      LOG_GENERAL(WARNING, "Didn't receive sharding structure!");
    } else {
      ProcessEntireShardingStructure();
    }
  };
  DetachedFunction(1, func);
}

bool Lookup::GetDSInfoLoop() {
  unsigned int counter = 0;
  // Allow over-writing ds committee because of corner case where node rejoined
  // in first tx epoch of ds epoch. Node can get started rejoining from incr db
  // which holds older ds comm at this point. So time to try fetching and
  // over-wriiting ds comm from lookup up in this case.
  /*{
    lock_guard<mutex> g(m_mediator.m_mutexDSCommittee);
    if (m_mediator.m_DSCommittee->size() > 0) {
      LOG_GENERAL(WARNING,
                  "DS comm already set, make sure you cleaned variables");
      return false;
    }
  }*/

  while (counter <= FETCH_LOOKUP_MSG_MAX_RETRY) {
    GetDSInfoFromSeedNodes();
    unique_lock<mutex> lk(m_mutexDSInfoUpdation);
    if (cv_dsInfoUpdate.wait_for(lk, chrono::seconds(NEW_NODE_SYNC_INTERVAL)) ==
        cv_status::timeout) {
      counter++;

    } else {
      break;
    }
  }
  {
    lock_guard<mutex> g(m_mediator.m_mutexDSCommittee);
    if (m_mediator.m_DSCommittee->size() > 0) {
      return true;
    } else {
      LOG_GENERAL(WARNING, "ds committee still unset");
      return false;
    }
  }

  LOG_GENERAL(WARNING, "Exceeded max tries " << counter << "/"
                                             << FETCH_LOOKUP_MSG_MAX_RETRY);
  return false;
}

bytes Lookup::ComposeGetLookupOfflineMessage() {
  if (!LOOKUP_NODE_MODE) {
    LOG_GENERAL(WARNING,
                "Lookup::ComposeGetLookupOfflineMessage not expected to be "
                "called from other than the LookUp node.");
    return bytes();
  }

  LOG_MARKER();

  bytes getLookupOfflineMessage = {MessageType::LOOKUP,
                                   LookupInstructionType::SETLOOKUPOFFLINE};

  if (!Messenger::SetLookupSetLookupOffline(
          getLookupOfflineMessage, MessageOffset::BODY,
          (uint8_t)LookupInstructionType::SETLOOKUPOFFLINE,
          m_mediator.m_selfPeer.m_listenPortHost, m_mediator.m_selfKey)) {
    LOG_EPOCH(WARNING, m_mediator.m_currentEpochNum,
              "Messenger::SetLookupSetLookupOffline failed.");
    return {};
  }

  return getLookupOfflineMessage;
}

bytes Lookup::ComposeGetLookupOnlineMessage() {
  if (!LOOKUP_NODE_MODE) {
    LOG_GENERAL(WARNING,
                "Lookup::ComposeGetLookupOnlineMessage not expected to be "
                "called from other than the LookUp node.");
    return bytes();
  }

  LOG_MARKER();

  bytes getLookupOnlineMessage = {MessageType::LOOKUP,
                                  LookupInstructionType::SETLOOKUPONLINE};

  if (!Messenger::SetLookupSetLookupOnline(
          getLookupOnlineMessage, MessageOffset::BODY,
          (uint8_t)LookupInstructionType::SETLOOKUPONLINE,
          m_mediator.m_selfPeer.m_listenPortHost, m_mediator.m_selfKey)) {
    LOG_EPOCH(WARNING, m_mediator.m_currentEpochNum,
              "Messenger::SetLookupSetLookupOnline failed.");
    return {};
  }

  return getLookupOnlineMessage;
}

bool Lookup::GetMyLookupOffline() {
  if (!LOOKUP_NODE_MODE) {
    LOG_GENERAL(WARNING,
                "Lookup::GetMyLookupOffline not expected to be called from "
                "other than the LookUp node.");
    return true;
  }

  LOG_MARKER();

  {
    std::lock_guard<std::mutex> lock(m_mutexLookupNodes);
    // Remove selfPeerInfo from m_lookupNodes
    auto selfPeer(m_mediator.m_selfPeer);
    auto selfpubkey(m_mediator.m_selfKey.second);
    auto iter = std::find_if(
        m_lookupNodes.begin(), m_lookupNodes.end(),
        [&selfPeer, &selfpubkey](const PairOfNode& node) {
          return (node.first == selfpubkey && node.second == selfPeer);
        });
    if (iter != m_lookupNodes.end()) {
      m_lookupNodesOffline.emplace_back(*iter);
      m_lookupNodes.erase(iter);
    } else {
      LOG_GENERAL(WARNING, "My Peer Info is not in m_lookupNodes");
      return false;
    }
  }

  SendMessageToLookupNodesSerial(ComposeGetLookupOfflineMessage());
  return true;
}

bool Lookup::GetMyLookupOnline(bool fromRecovery) {
  if (!LOOKUP_NODE_MODE) {
    LOG_GENERAL(WARNING,
                "Lookup::GetMyLookupOnline not expected to be called from "
                "other than the LookUp node.");
    return true;
  }

  LOG_MARKER();
  bool found = false;

  if (!fromRecovery) {
    std::lock_guard<std::mutex> lock(m_mutexLookupNodes);
    auto selfPeer(m_mediator.m_selfPeer);
    auto selfPubkey(m_mediator.m_selfKey.second);
    auto iter = std::find_if(
        m_lookupNodesOffline.begin(), m_lookupNodesOffline.end(),
        [&selfPeer, &selfPubkey](const PairOfNode& node) {
          return (node.first == selfPubkey && node.second == selfPeer);
        });
    if (iter != m_lookupNodesOffline.end()) {
      found = true;
      m_lookupNodes.emplace_back(*iter);
      m_lookupNodesOffline.erase(iter);
    } else {
      LOG_GENERAL(WARNING, "My Peer Info is not in m_lookupNodesOffline");
      return false;
    }
  } else {
    // If recovering a lookup, we don't expect it to be in the offline list,
    // so just set found to true here
    found = true;
  }

  if (found) {
    bytes lookupOnlineMsg = ComposeGetLookupOnlineMessage();
    if (lookupOnlineMsg.size() != 0) {
      SendMessageToLookupNodesSerial(lookupOnlineMsg);
    } else {
      return false;
    }
  }
  return true;
}

void Lookup::RejoinAsNewLookup(bool fromLookup) {
  if (!LOOKUP_NODE_MODE || !ARCHIVAL_LOOKUP) {
    LOG_GENERAL(WARNING,
                "Lookup::RejoinAsNewLookup not expected to be called from "
                "other than the NewLookup node.");
    return;
  }

  LOG_MARKER();
  if (m_mediator.m_lookup->GetSyncType() == SyncType::NO_SYNC) {
    m_mediator.m_lookup->SetSyncType(SyncType::NEW_LOOKUP_SYNC);
    // Exit the existing pull thread.
    if (!MULTIPLIER_SYNC_MODE) {
      m_exitPullThread = true;
      this_thread::sleep_for(chrono::seconds(SEED_SYNC_SMALL_PULL_INTERVAL));
    }
    auto func1 = [this]() mutable -> void {
      LOG_GENERAL(INFO, "Stopping jsonrpc listener");
      std::lock_guard<mutex> lock(m_mutexJsonRpc);
      if (m_lookupServer) {
        m_lookupServer->StopListening();
        LOG_GENERAL(INFO, "API Server stopped listen for syncing");
      }
      if (m_stakingServer) {
        m_stakingServer->StopListening();
        LOG_GENERAL(INFO, "Staking Server stopped listen for syncing");
      }
    };
    DetachedFunction(1, func1);

    auto syncFromLookupFunc = [this]() mutable -> void {
      GetInitialBlocksAndShardingStructure();
    };

    auto syncFromS3Func = [this]() mutable -> void {
      while (true) {
        this->CleanVariables();
        AccountStore::GetInstance().Init();
        m_mediator.m_node->CleanUnavailableMicroBlocks();
        while (!m_mediator.m_node->DownloadPersistenceFromS3()) {
          LOG_GENERAL(
              WARNING,
              "Downloading persistence from S3 has failed. Will try again!");
          this_thread::sleep_for(chrono::seconds(RETRY_REJOINING_TIMEOUT));
        }
        if (!BlockStorage::GetBlockStorage().RefreshAll()) {
          LOG_GENERAL(WARNING, "BlockStorage::RefreshAll failed");
          return;
        }
        if (!AccountStore::GetInstance().RefreshDB()) {
          LOG_GENERAL(WARNING, "BlockStorage::RefreshDB failed");
          return;
        }
        if (m_mediator.m_node->Install(SyncType::NEW_LOOKUP_SYNC, true)) {
          break;
        };
        this_thread::sleep_for(chrono::seconds(RETRY_REJOINING_TIMEOUT));
      }

      if (m_seedNodes.empty()) {
        SetAboveLayer(m_seedNodes,
                      "node.upper_seed");  // since may have called
                                           // CleanVariable earlier
      }

      if (!MULTIPLIER_SYNC_MODE && m_l2lDataProviders.empty()) {
        SetAboveLayer(m_l2lDataProviders, "node.l2l_data_providers");
      }

      // Check if next ds epoch was crossed -cornercase after syncing from S3
      if ((m_mediator.m_txBlockChain.GetBlockCount() %
               NUM_FINAL_BLOCK_PER_POW ==
           0)                // Can fetch dsblock and txblks from new ds epoch
          || GetDSInfo()) {  // have same ds committee as upper seeds to
                             // confirm if no new ds epoch started
        InitSync();
      } else {
        // Sync from S3 again
        LOG_GENERAL(INFO,
                    "I am lagging behind by ds epoch! Will rejoin again!");
        m_mediator.m_lookup->SetSyncType(SyncType::NO_SYNC);
        RejoinAsNewLookup(false);
      }
    };

    auto checkForLookupSyncEligibility = [this, fromLookup]() -> bool {
      if (m_mediator.m_currentEpochNum < GetFetchRangeLowerBound()) {
        return false;
      }
      return (fromLookup && MULTIPLIER_SYNC_MODE) ||
             SYNC_FROM_EXISTING_PERSISTENCE;
    };

    // level2lookups and seed nodes
    if (checkForLookupSyncEligibility()) {
      // syncing via multiplier
      LOG_GENERAL(INFO, "Syncing from lookup...");
      DetachedFunction(1, syncFromLookupFunc);
    } else {
      LOG_GENERAL(INFO, "Syncing from S3...");
      DetachedFunction(1, syncFromS3Func);
    }
  }
}

bool Lookup::StartJsonRpcPort() {
  LOG_MARKER();
  std::lock_guard<mutex> lock(m_mutexJsonRpc);
  if (m_lookupServer) {
    if (m_lookupServer->StartListening()) {
      LOG_GENERAL(INFO, "API Server started to listen again");
    } else {
      LOG_GENERAL(WARNING, "API Server couldn't start");
      return false;
    }
  }

  if (m_stakingServer) {
    if (m_stakingServer->StartListening()) {
      LOG_GENERAL(INFO, "Staking Server started to listen again");
    } else {
      LOG_GENERAL(WARNING, "Staking Server couldn't start");
      return false;
    }
  }
  return true;
}

bool Lookup::StopJsonRpcPort() {
  LOG_MARKER();
  std::lock_guard<mutex> lock(m_mutexJsonRpc);
  if (m_lookupServer) {
    if (!m_lookupServer->StopListening()) {
      LOG_GENERAL(INFO, "API Server couldn't be stopped");
      return false;
    } else {
      LOG_GENERAL(INFO, "API Server stopped from status api");
    }
  }
  if (m_stakingServer) {
    if (!m_stakingServer->StopListening()) {
      LOG_GENERAL(INFO, " Staking Server couldn't be stopped");
      return false;
    } else {
      LOG_GENERAL(INFO, "Staking Server stopped from status api");
    }
  }
  return true;
}

uint64_t Lookup::GetFetchRangeLowerBound() const {
  // gets the first block number for curr ds epoch
  // lower bound should be FETCH_DS_BLOCK_LIMIT * NUM_FINAL_BLOCK_PER_POW before
  const uint64_t currEpochNum =
      m_mediator.m_dsBlockChain.GetLastBlock().GetHeader().GetEpochNum();

  // prevent underflow for lower epochs
  return FETCH_DS_BLOCK_LIMIT * NUM_FINAL_BLOCK_PER_POW > currEpochNum
             ? 0
             : currEpochNum - FETCH_DS_BLOCK_LIMIT * NUM_FINAL_BLOCK_PER_POW;
}

uint64_t Lookup::GetFetchRangeUpperBound() const {
  // latest block number for upper bound
  return m_mediator.m_txBlockChain.GetLastBlock().GetHeader().GetBlockNum();
}

void Lookup::RejoinAsLookup(bool fromLookup) {
  if (!LOOKUP_NODE_MODE) {
    LOG_GENERAL(WARNING,
                "Lookup::RejoinAsLookup not expected to be called from "
                "other than the Lookup node.");
    return;
  }

  LOG_MARKER();

  if (m_mediator.m_lookup->GetSyncType() == SyncType::NO_SYNC) {
    m_mediator.m_lookup->SetSyncType(SyncType::LOOKUP_SYNC);
    auto func1 = [this]() mutable -> void {
      LOG_GENERAL(INFO, "Stopping jsonrpc listener");
      std::lock_guard<mutex> lock(m_mutexJsonRpc);
      if (m_lookupServer) {
        m_lookupServer->StopListening();
        LOG_GENERAL(INFO, "API Server stopped listen for syncing");
      }
      if (m_stakingServer) {
        m_stakingServer->StopListening();
        LOG_GENERAL(INFO, "Staking Server stopped listen for syncing");
      }
    };

    DetachedFunction(1, func1);

    if (fromLookup) {  // Lookup syncing from other lookups
      LOG_GENERAL(INFO, "Syncing from lookup ...");
      auto func2 = [this]() mutable -> void { StartSynchronization(); };
      DetachedFunction(1, func2);
    } else {
      LOG_GENERAL(INFO, "Syncing from S3 ...");
      auto func2 = [this]() mutable -> void {
        while (true) {
          this->CleanVariables();
          AccountStore::GetInstance().Init();
          m_mediator.m_node->CleanUnavailableMicroBlocks();
          while (!m_mediator.m_node->DownloadPersistenceFromS3()) {
            LOG_GENERAL(
                WARNING,
                "Downloading persistence from S3 has failed. Will try again!");
            this_thread::sleep_for(chrono::seconds(RETRY_REJOINING_TIMEOUT));
          }
          if (!BlockStorage::GetBlockStorage().RefreshAll()) {
            LOG_GENERAL(WARNING, "BlockStorage::RefreshAll failed");
            return;
          }
          if (!AccountStore::GetInstance().RefreshDB()) {
            LOG_GENERAL(WARNING, "BlockStorage::RefreshDB failed");
            return;
          }
          if (m_mediator.m_node->Install(SyncType::LOOKUP_SYNC, true)) {
            break;
          };
          this_thread::sleep_for(chrono::seconds(RETRY_REJOINING_TIMEOUT));
        }
        if (m_seedNodes.empty()) {
          SetAboveLayer(m_seedNodes,
                        "node.upper_seed");  // since may have called
                                             // CleanVariable earlier
        }
        // Check if next ds epoch was crossed - corner case after syncing from
        // S3
        if ((m_mediator.m_txBlockChain.GetBlockCount() %
                 NUM_FINAL_BLOCK_PER_POW ==
             0)                // Can fetch dsblock and txblks from new ds epoch
            || GetDSInfo()) {  // have same ds committee as other lookups to
                               // confirm if no new ds epoch started
          StartSynchronization();
        } else {
          // Sync from S3 again
          LOG_GENERAL(
              INFO,
              "I am lagging behind again by ds epoch! Will rejoin again!");
          m_mediator.m_lookup->SetSyncType(SyncType::NO_SYNC);
          RejoinAsLookup(false);
          /* Note: We would like to try to sync the missing txblocks that comes
             before and after next ds epoch from other lookups. ( instead of
             complete sync from S3) However, we dont't store the statedeltas
             from previous ds epoch. So can't fetch the statedeltas for txblocks
             that comes before next ds epoch. So those txblks would fails the
             verification.
          */
        }
      };
      DetachedFunction(1, func2);
    }
  }
}

bool Lookup::FinishRejoinAsLookup() {
  if (!LOOKUP_NODE_MODE) {
    LOG_GENERAL(WARNING,
                "Lookup::FinishRejoinAsLookup not expected to be called "
                "from other than the LookUp node.");
    return true;
  }

  return GetMyLookupOnline();
}

bool Lookup::CleanVariables() {
  if (!LOOKUP_NODE_MODE) {
    LOG_GENERAL(WARNING,
                "Lookup::CleanVariables not expected to be called from "
                "other than the LookUp node.");
    return true;
  }

  m_seedNodes.clear();
  m_currDSExpired = false;
  m_startedTxnBatchThread = false;
  m_isFirstLoop = true;
  {
    std::lock_guard<mutex> lock(m_mediator.m_ds->m_mutexShards);
    m_mediator.m_ds->m_shards.clear();
  }
  {
    std::lock_guard<mutex> lock(m_mutexNodesInNetwork);
    m_nodesInNetwork.clear();
    l_nodesInNetwork.clear();
  }
  m_mediator.m_node->CleanWhitelistReqs();

  m_confirmedLatestDSBlock = false;

  return true;
}

bool Lookup::ToBlockMessage(unsigned char ins_byte) {
  if (!LOOKUP_NODE_MODE) {
    LOG_GENERAL(WARNING,
                "Lookup::ToBlockMessage not expected to be called from "
                "other than the LookUp node.");
    return true;
  }

  return m_syncType != SyncType::NO_SYNC &&
         (ins_byte != LookupInstructionType::SETDSBLOCKFROMSEED &&
          ins_byte != LookupInstructionType::SETDSINFOFROMSEED &&
          ins_byte != LookupInstructionType::SETTXBLOCKFROMSEED &&
          ins_byte != LookupInstructionType::SETSTATEFROMSEED &&
          ins_byte != LookupInstructionType::SETLOOKUPOFFLINE &&
          ins_byte != LookupInstructionType::SETLOOKUPONLINE &&
          ins_byte != LookupInstructionType::SETMICROBLOCKFROMLOOKUP &&
          ins_byte != LookupInstructionType::SETTXNFROMLOOKUP &&
          ins_byte != LookupInstructionType::SETSTATEDELTAFROMSEED &&
          ins_byte != LookupInstructionType::SETSTATEDELTASFROMSEED &&
          ins_byte != LookupInstructionType::SETDIRBLOCKSFROMSEED &&
          ins_byte != LookupInstructionType::SETMINERINFOFROMSEED &&
          ins_byte != LookupInstructionType::FORWARDTXN);  // Allow fwded txn to
                                                           // be buffered
}

bytes Lookup::ComposeGetOfflineLookupNodes() {
  if (LOOKUP_NODE_MODE) {
    LOG_GENERAL(WARNING,
                "Lookup::ComposeGetOfflineLookupNodes not expected to be "
                "called from the LookUp node.");
    return bytes();
  }

  LOG_MARKER();

  bytes getCurrLookupsMessage = {MessageType::LOOKUP,
                                 LookupInstructionType::GETOFFLINELOOKUPS};

  if (!Messenger::SetLookupGetOfflineLookups(
          getCurrLookupsMessage, MessageOffset::BODY,
          m_mediator.m_selfPeer.m_listenPortHost)) {
    LOG_EPOCH(WARNING, m_mediator.m_currentEpochNum,
              "Messenger::SetLookupGetOfflineLookups failed.");
    return {};
  }

  return getCurrLookupsMessage;
}

bool Lookup::GetOfflineLookupNodes() {
  if (LOOKUP_NODE_MODE) {
    LOG_GENERAL(WARNING,
                "Lookup::GetOfflineLookupNodes not expected to be called "
                "from the LookUp node.");
    return true;
  }

  LOG_MARKER();
  // Reset m_lookupNodes/m_lookupNodesOffline
  SetLookupNodes();
  bytes OfflineLookupNodesMsg = ComposeGetOfflineLookupNodes();
  if (OfflineLookupNodesMsg.size() != 0) {
    SendMessageToLookupNodesSerial(OfflineLookupNodesMsg);
  } else {
    return false;
  }
  return true;
}

bool Lookup::ProcessGetDirectoryBlocksFromSeed(const bytes& message,
                                               unsigned int offset,
                                               const Peer& from,
                                               const unsigned char& startByte) {
  if (!LOOKUP_NODE_MODE) {
    LOG_GENERAL(
        WARNING,
        "Lookup::ProcessGetDirectoryBlocksFromSeed not expected to be called "
        "from other than the LookUp node.");
    return true;
  }

  LOG_MARKER();

  uint64_t index_num;
  uint32_t portNo;
  bool includeMinerInfo;
  if (!Messenger::GetLookupGetDirectoryBlocksFromSeed(
          message, offset, portNo, index_num, includeMinerInfo)) {
    LOG_GENERAL(WARNING,
                "Messenger::GetLookupGetDirectoryBlocksFromSeed failed");
    return false;
  }

  bytes msg = {MessageType::LOOKUP,
               LookupInstructionType::SETDIRBLOCKSFROMSEED};

  vector<boost::variant<DSBlock, VCBlock>> dirBlocks;

  uint32_t count = 0;
  uint64_t i = index_num;
  for (; i <= m_mediator.m_blocklinkchain.GetLatestIndex(); i++) {
    BlockLink b = m_mediator.m_blocklinkchain.GetBlockLink(i);
    if (count >= FETCH_DS_BLOCK_LIMIT) {
      break;
    }
    if (get<BlockLinkIndex::BLOCKTYPE>(b) == BlockType::DS) {
      count++;
      dirBlocks.emplace_back(
          m_mediator.m_dsBlockChain.GetBlock(get<BlockLinkIndex::DSINDEX>(b)));
    } else if (get<BlockLinkIndex::BLOCKTYPE>(b) == BlockType::VC) {
      VCBlockSharedPtr vcblockptr;
      if (!BlockStorage::GetBlockStorage().GetVCBlock(
              get<BlockLinkIndex::BLOCKHASH>(b), vcblockptr)) {
        LOG_GENERAL(WARNING, "could not get vc block "
                                 << get<BlockLinkIndex::BLOCKHASH>(b));
        continue;
      }
      count++;
      dirBlocks.emplace_back(*vcblockptr);
    }
  }

  uint128_t ipAddr = from.m_ipAddress;
  Peer peer(ipAddr, portNo);

  if (!Messenger::SetLookupSetDirectoryBlocksFromSeed(
          msg, MessageOffset::BODY, SHARDINGSTRUCTURE_VERSION, dirBlocks,
          index_num, m_mediator.m_selfKey)) {
    LOG_GENERAL(WARNING,
                "Messenger::SetLookupSetDirectoryBlocksFromSeed failed");
    return false;
  }

  LOG_GENERAL(INFO,
              "Size of data: " << msg.size() << ", block counts: " << count);

  P2PComm::GetInstance().SendMessage(peer, from, msg, startByte);

  // Send minerInfo as a separate message since it is not critical information
  if (includeMinerInfo) {
    LOG_GENERAL(INFO, "Miner info requested");
    map<uint64_t, pair<MinerInfoDSComm, MinerInfoShards>> minerInfoPerDS;
    for (uint64_t j = index_num; j < i; j++) {
      BlockLink b = m_mediator.m_blocklinkchain.GetBlockLink(j);
      if (get<BlockLinkIndex::BLOCKTYPE>(b) == BlockType::DS) {
        MinerInfoDSComm minerInfoDSComm;
        MinerInfoShards minerInfoShards;
        uint64_t dsBlockNum =
            m_mediator.m_dsBlockChain.GetBlock(get<BlockLinkIndex::DSINDEX>(b))
                .GetHeader()
                .GetBlockNum();
        if (!BlockStorage::GetBlockStorage().GetMinerInfoDSComm(
                dsBlockNum, minerInfoDSComm)) {
          LOG_GENERAL(WARNING,
                      "GetMinerInfoDSComm failed for block " << dsBlockNum);
          continue;
        }
        if (!BlockStorage::GetBlockStorage().GetMinerInfoShards(
                dsBlockNum, minerInfoShards)) {
          LOG_GENERAL(WARNING,
                      "GetMinerInfoShards failed for block " << dsBlockNum);
          continue;
        }
        minerInfoPerDS.emplace(dsBlockNum,
                               make_pair(minerInfoDSComm, minerInfoShards));
        LOG_GENERAL(INFO, "Added info for " << dsBlockNum);
      }
    }

    if (minerInfoPerDS.size() > 0) {
      // Ok to reuse msg at this point
      msg = {MessageType::LOOKUP, LookupInstructionType::SETMINERINFOFROMSEED};
      if (!Messenger::SetLookupSetMinerInfoFromSeed(
              msg, MessageOffset::BODY, m_mediator.m_selfKey, minerInfoPerDS)) {
        LOG_GENERAL(WARNING,
                    "Messenger::SetLookupSetMinerInfoFromSeed failed.");
        return false;
      }

      P2PComm::GetInstance().SendMessage(peer, from, msg, startByte);
      LOG_GENERAL(INFO, "Sent miner info. Count=" << minerInfoPerDS.size());
    } else {
      LOG_GENERAL(INFO, "No miner info sent");
    }
  }

  return true;
}

bool Lookup::ProcessSetDirectoryBlocksFromSeed(
    const bytes& message, unsigned int offset, [[gnu::unused]] const Peer& from,
    [[gnu::unused]] const unsigned char& startByte) {
  vector<boost::variant<DSBlock, VCBlock>> dirBlocks;
  uint64_t index_num;
  uint32_t shardingStructureVersion = 0;
  PubKey senderPubKey;

  lock(m_mutexCheckDirBlocks, m_mutexSetTxBlockFromSeed);

  lock_guard<mutex> g(m_mutexCheckDirBlocks, adopt_lock);
  lock_guard<mutex> lock(m_mutexSetTxBlockFromSeed, adopt_lock);
  if (!Messenger::GetLookupSetDirectoryBlocksFromSeed(
          message, offset, shardingStructureVersion, dirBlocks, index_num,
          senderPubKey)) {
    LOG_GENERAL(WARNING,
                "Messenger::GetLookupSetDirectoryBlocksFromSeed failed");
    return false;
  }

  if (!Lookup::VerifySenderNode(GetSeedNodes(), senderPubKey)) {
    LOG_EPOCH(WARNING, m_mediator.m_currentEpochNum,
              "The message sender pubkey: "
                  << senderPubKey << " is not in my lookup node list.");
    return false;
  }

  // make sure no VCDSBlock is processed at same time
  lock_guard<mutex> g1(m_mediator.m_node->m_mutexDSBlock);

  // Not all calls to GetLookupSetDirectoryBlocksFromSeed set
  // shardingStructureVersion

  // if (shardingStructureVersion != SHARDINGSTRUCTURE_VERSION) {
  //   LOG_GENERAL(WARNING, "Sharding structure version check failed.
  //   Expected:
  //   "
  //                            << SHARDINGSTRUCTURE_VERSION
  //                            << " Actual: " << shardingStructureVersion);
  //   return false;
  // }

  if (dirBlocks.empty()) {
    LOG_GENERAL(WARNING, "No Directory blocks sent/ I have the latest blocks");
    return false;
  }

  if (m_mediator.m_blocklinkchain.GetLatestIndex() >= index_num) {
    LOG_GENERAL(INFO, "Already have dir blocks");
    return true;
  }

  DequeOfNode newDScomm;

  uint64_t dsblocknumbefore =
      m_mediator.m_dsBlockChain.GetLastBlock().GetHeader().GetBlockNum();
  LOG_GENERAL(INFO, "[DSINFOVERIF]"
                        << "Recvd " << dirBlocks.size() << " from lookup");
  {
    if (m_mediator.m_blocklinkchain.GetBuiltDSComm().size() == 0) {
      LOG_GENERAL(WARNING, "Initial DS comm size 0, it is unset")
      return true;
    }

    if (!m_mediator.m_validator->CheckDirBlocks(
            dirBlocks, m_mediator.m_blocklinkchain.GetBuiltDSComm(), index_num,
            newDScomm)) {
      LOG_GENERAL(WARNING, "Verification of ds information failed");
    } else {
      LOG_GENERAL(INFO, "[DSINFOVERIF]"
                            << "Verified successfully");
    }

    m_mediator.m_blocklinkchain.SetBuiltDSComm(newDScomm);
  }
  uint64_t dsblocknumafter =
      m_mediator.m_dsBlockChain.GetLastBlock().GetHeader().GetBlockNum();

  if (dsblocknumafter > dsblocknumbefore) {
    if (m_syncType == SyncType::NO_SYNC &&
        m_mediator.m_node->m_stillMiningPrimary) {
      m_fetchedLatestDSBlock = true;
      cv_latestDSBlock.notify_all();
      return true;
    }

    if (m_syncType == SyncType::DS_SYNC ||
        m_syncType == SyncType::LOOKUP_SYNC ||
        m_syncType == SyncType::NEW_LOOKUP_SYNC ||
        m_syncType == SyncType::GUARD_DS_SYNC) {
      if (!m_isFirstLoop) {
        m_currDSExpired = true;
      } else {
        m_isFirstLoop = false;
      }
    }
    m_mediator.UpdateDSBlockRand();
  }

  CheckBufferTxBlocks();
  return true;
}

void Lookup::CheckBufferTxBlocks() {
  if (!m_txBlockBuffer.empty()) {
    Validator::TxBlockValidationMsg res = m_mediator.m_validator->CheckTxBlocks(
        m_txBlockBuffer, m_mediator.m_blocklinkchain.GetBuiltDSComm(),
        m_mediator.m_blocklinkchain.GetLatestBlockLink());

    switch (res) {
      case Validator::TxBlockValidationMsg::VALID:
        CommitTxBlocks(m_txBlockBuffer);
        m_txBlockBuffer.clear();
        break;
      case Validator::TxBlockValidationMsg::STALEDSINFO:
        LOG_GENERAL(WARNING,
                    "Even after the recving latest ds info, the information "
                    "is stale ");
        break;
      case Validator::TxBlockValidationMsg::INVALID:
        LOG_GENERAL(WARNING, "The blocks in buffer are invalid ");
        m_txBlockBuffer.clear();
        break;
      default:
        LOG_GENERAL(WARNING,
                    "The return value of Validator::CheckTxBlocks does not "
                    "match any type");
    }
  }
}

void Lookup::ComposeAndSendGetDirectoryBlocksFromSeed(
    const uint64_t& index_num, bool toSendSeed, const bool includeMinerInfo) {
  LOG_MARKER();
  bytes message = {MessageType::LOOKUP,
                   LookupInstructionType::GETDIRBLOCKSFROMSEED};

  if (!Messenger::SetLookupGetDirectoryBlocksFromSeed(
          message, MessageOffset::BODY, m_mediator.m_selfPeer.m_listenPortHost,
          index_num, includeMinerInfo)) {
    LOG_GENERAL(WARNING, "Messenger::SetLookupGetDirectoryBlocksFromSeed");
    return;
  }
  LOG_GENERAL(INFO, "blocklink index = " << index_num);
  if (!toSendSeed) {
    SendMessageToRandomLookupNode(message);
  } else {
    if (LOOKUP_NODE_MODE && ARCHIVAL_LOOKUP && !MULTIPLIER_SYNC_MODE) {
      SendMessageToRandomL2lDataProvider(message);
    } else {
      SendMessageToRandomSeedNode(message);
    }
  }
}

void Lookup::ComposeAndSendGetShardingStructureFromSeed() {
  LOG_MARKER();
  bytes message = {MessageType::LOOKUP,
                   LookupInstructionType::GETSHARDSFROMSEED};

  if (!Messenger::SetLookupGetShardsFromSeed(
          message, MessageOffset::BODY,
          m_mediator.m_selfPeer.m_listenPortHost)) {
    LOG_GENERAL(WARNING, "Messenger::SetLookupGetShardsFromSeed");
    return;
  }
  if (LOOKUP_NODE_MODE && ARCHIVAL_LOOKUP && !MULTIPLIER_SYNC_MODE) {
    SendMessageToRandomL2lDataProvider(message);
  } else {
    SendMessageToRandomSeedNode(message);
  }
}

void Lookup::ComposeAndSendGetCosigsRewardsFromSeed(const uint64_t& block_num) {
  LOG_MARKER();
  bytes message = {MessageType::LOOKUP,
                   LookupInstructionType::GETCOSIGSREWARDSFROMSEED};

  if (!Messenger::SetLookupGetCosigsRewardsFromSeed(
          message, MessageOffset::BODY, block_num,
          m_mediator.m_selfPeer.m_listenPortHost, m_mediator.m_selfKey)) {
    LOG_GENERAL(WARNING, "Messenger::SetLookupGetCosigsRewardsFromSeed");
    return;
  }
  LOG_GENERAL(INFO,
              "Sending req for cosigs/rewards of block num = " << block_num);
  SendMessageToRandomSeedNode(message);
}

bool Lookup::Execute(const bytes& message, unsigned int offset,
                     const Peer& from, const unsigned char& startByte) {
  LOG_MARKER();

  bool result = true;

  typedef bool (Lookup::*InstructionHandler)(
      const bytes&, unsigned int, const Peer&, const unsigned char& startByte);

  InstructionHandler ins_handlers[] = {
      &Lookup::ProcessGetDSInfoFromSeed,
      &Lookup::ProcessSetDSInfoFromSeed,
      &Lookup::ProcessGetDSBlockFromSeed,
      &Lookup::ProcessSetDSBlockFromSeed,
      &Lookup::ProcessGetTxBlockFromSeed,
      &Lookup::ProcessSetTxBlockFromSeed,
      &Lookup::NoOp,  // Previously for GETSTATEFROMSEED
      &Lookup::NoOp,  // Previously for SETSTATEFROMSEED
      &Lookup::ProcessSetLookupOffline,
      &Lookup::ProcessSetLookupOnline,
      &Lookup::ProcessGetOfflineLookups,
      &Lookup::ProcessSetOfflineLookups,
      &Lookup::NoOp,  // Previously for ProcessRaiseStartPoW
      &Lookup::NoOp,  // Previously for ProcessGetStartPoWFromSeed
      &Lookup::NoOp,  // Previously for ProcessSetStartPoWFromSeed
      &Lookup::ProcessGetShardFromSeed,  // UNUSED
      &Lookup::ProcessSetShardFromSeed,  // UNUSED
      &Lookup::ProcessGetMicroBlockFromLookup,
      &Lookup::ProcessSetMicroBlockFromLookup,
      &Lookup::ProcessGetTxnsFromLookup,
      &Lookup::ProcessSetTxnsFromLookup,
      &Lookup::ProcessGetDirectoryBlocksFromSeed,
      &Lookup::ProcessSetDirectoryBlocksFromSeed,
      &Lookup::ProcessGetStateDeltaFromSeed,
      &Lookup::ProcessGetStateDeltasFromSeed,
      &Lookup::ProcessSetStateDeltaFromSeed,
      &Lookup::ProcessSetStateDeltasFromSeed,
      &Lookup::ProcessVCGetLatestDSTxBlockFromSeed,
      &Lookup::ProcessForwardTxn,
      &Lookup::ProcessGetDSGuardNetworkInfo,
      &Lookup::NoOp,  // Previously for SETHISTORICALDB
      &Lookup::ProcessGetCosigsRewardsFromSeed,
      &Lookup::ProcessSetMinerInfoFromSeed,
      &Lookup::ProcessGetDSBlockFromL2l,
      &Lookup::ProcessGetVCFinalBlockFromL2l,
      &Lookup::ProcessGetMBnForwardTxnFromL2l,
      &Lookup::NoOp,  // Previously for GETPENDINGTXNFROML2LDATAPROVIDER
      &Lookup::ProcessGetMicroBlockFromL2l,
      &Lookup::ProcessGetTxnsFromL2l,
      &Lookup::ProcessGetLatestTxBlockNumberFromSeed,
      &Lookup::ProcessSetLatestTxBlockNumberFromSeed};

  const unsigned char ins_byte = message.at(offset);
  const unsigned int ins_handlers_count =
      sizeof(ins_handlers) / sizeof(InstructionHandler);

  if (LOOKUP_NODE_MODE) {
    if (ToBlockMessage(ins_byte)) {
      LOG_EPOCH(INFO, m_mediator.m_currentEpochNum, "Ignore lookup message");
      return false;
    }
  }

  if (ins_byte < ins_handlers_count) {
    result =
        (this->*ins_handlers[ins_byte])(message, offset + 1, from, startByte);
    if (!result) {
      // To-do: Error recovery
    }
  } else {
    LOG_GENERAL(WARNING, "Unknown instruction byte "
                             << hex << (unsigned int)ins_byte << " from "
                             << from);
    LOG_PAYLOAD(WARNING, "Unknown payload is ", message, message.size());
  }

  return result;
}

bool Lookup::AlreadyJoinedNetwork() { return m_syncType == SyncType::NO_SYNC; }

void Lookup::RemoveSeedNodesFromBlackList() {
  LOG_MARKER();

  lock_guard<mutex> lock(m_mutexSeedNodes);

  for (const auto& node : m_seedNodes) {
    auto seedNodeIp = TryGettingResolvedIP(node.second);
    Blacklist::GetInstance().Remove(seedNodeIp);
  }
}

bool Lookup::AddToTxnShardMap(const Transaction& tx, uint32_t shardId,
                              TxnShardMap& txnShardMap,
                              mutex& txnShardMapMutex) {
  lock_guard<mutex> g(txnShardMapMutex);

  uint32_t size = 0;

  for (const auto& x : txnShardMap) {
    size += x.second.size();
  }

  if (size >= TXN_STORAGE_LIMIT) {
    LOG_GENERAL(INFO, "Number of txns exceeded limit");
    return false;
  }

  // case where txn already exist
  if (find_if(txnShardMap[shardId].begin(), txnShardMap[shardId].end(),
              [tx](const pair<Transaction, uint32_t>& txn_and_count) {
                return tx.GetTranID() == txn_and_count.first.GetTranID();
              }) != txnShardMap[shardId].end()) {
    LOG_GENERAL(WARNING, "Same hash present " << tx.GetTranID());
    return false;
  }

  txnShardMap[shardId].emplace_back(make_pair(tx, 0));
  LOG_GENERAL(INFO, "Added Txn " << tx.GetTranID().hex() << " to shard "
                                 << shardId << " of fromAddr "
                                 << tx.GetSenderAddr());
  if (REMOTESTORAGE_DB_ENABLE && !ARCHIVAL_LOOKUP) {
    RemoteStorageDB::GetInstance().InsertTxn(tx, TxnStatus::DISPATCHED,
                                             m_mediator.m_currentEpochNum);
  }

  return true;
}

bool Lookup::AddToTxnShardMap(const Transaction& tx, uint32_t shardId) {
  if (!LOOKUP_NODE_MODE) {
    LOG_GENERAL(WARNING,
                "Lookup::AddToTxnShardMap not expected to be called from "
                "other than the LookUp node.");
    return true;
  }

  return AddToTxnShardMap(tx, shardId, m_txnShardMap, m_txnShardMapMutex);
}

bool Lookup::DeleteTxnShardMap(uint32_t shardId) {
  if (!LOOKUP_NODE_MODE) {
    LOG_GENERAL(WARNING,
                "Lookup::DeleteTxnShardMap not expected to be called from "
                "other than the LookUp node.");
    return true;
  }

  m_txnShardMap[shardId].clear();

  return true;
}

void Lookup::SenderTxnBatchThread(const uint32_t oldNumShards,
                                  bool newDSEpoch) {
  if (!LOOKUP_NODE_MODE) {
    LOG_GENERAL(WARNING,
                "Lookup::SenderTxnBatchThread not expected to be called from "
                "other than the LookUp node.");
    return;
  }
  LOG_MARKER();

  if (m_startedTxnBatchThread) {
    LOG_GENERAL(WARNING,
                "The last TxnBatchThread hasn't finished, discard this time");
    return;
  }

  auto main_func = [this, oldNumShards, newDSEpoch]() mutable -> void {
    m_startedTxnBatchThread = true;
    uint32_t numShards = 0;
    while (true) {
      if (!m_mediator.GetIsVacuousEpoch()) {
        numShards = m_mediator.m_ds->GetNumShards();
        if (newDSEpoch) {
          m_gentxnAddrLatestNonceSent.clear();
          SendTxnPacketToNodes(oldNumShards, numShards);
        } else {
          SendTxnPacketToDS(oldNumShards, numShards);
        }
      }
      break;
    }
    m_startedTxnBatchThread = false;
  };
  DetachedFunction(1, main_func);
}

void Lookup::RectifyTxnShardMap(const uint32_t oldNumShards,
                                const uint32_t newNumShards) {
  LOG_MARKER();

  auto t_start = std::chrono::high_resolution_clock::now();

  map<uint, deque<pair<Transaction, uint32_t>>> tempTxnShardMap;

  lock_guard<mutex> g(m_txnShardMapMutex);

  LOG_GENERAL(INFO, "Shard dropped or gained, shuffling txn shard map");
  LOG_GENERAL(INFO, "New Shard Size: " << newNumShards
                                       << "  Old Shard Size: " << oldNumShards);
  for (const auto& shard : m_txnShardMap) {
    if (shard.first == oldNumShards) {
      // ds txns
      continue;
    }
    for (const auto& tx_and_count : shard.second) {
      unsigned int fromShard = tx_and_count.first.GetShardIndex(newNumShards);

      if (Transaction::GetTransactionType(tx_and_count.first) ==
          Transaction::CONTRACT_CALL) {
        // if shard do not match directly send to ds
        unsigned int toShard = Transaction::GetShardIndex(
            tx_and_count.first.GetToAddr(), newNumShards);
        if (toShard != fromShard) {
          // later would be placed in the new ds shard
          m_txnShardMap[oldNumShards].emplace_back(tx_and_count);
          continue;
        }
      }

      tempTxnShardMap[fromShard].emplace_back(tx_and_count);
    }
  }
  tempTxnShardMap[newNumShards] = move(m_txnShardMap[oldNumShards]);

  m_txnShardMap.clear();

  m_txnShardMap = move(tempTxnShardMap);

  auto t_end = std::chrono::high_resolution_clock::now();

  double elaspedTimeMs =
      std::chrono::duration<double, std::milli>(t_end - t_start).count();

  LOG_GENERAL(INFO, "Elapsed time for exchange " << elaspedTimeMs);
}

void Lookup::SendTxnPacketToShard(const uint32_t shardId, bool toDS,
                                  bool afterSoftConfirmation) {
  LOG_MARKER();

  if (!LOOKUP_NODE_MODE) {
    LOG_GENERAL(WARNING,
                "Lookup::SendTxnPacketToShard not expected to be called from"
                "other than the LookUp node.");
    return;
  }

  bytes msg = {MessageType::NODE, NodeInstructionType::FORWARDTXNPACKET};
  bool result = false;
  uint64_t epoch = afterSoftConfirmation ? m_mediator.m_currentEpochNum + 1
                                         : m_mediator.m_currentEpochNum;

  {
    unique_lock<mutex> g(m_txnShardMapMutex, defer_lock);
    unique_lock<mutex> g2(m_txnShardMapGeneratedMutex, defer_lock);
    lock(g, g2);
    auto transactionNumber = m_txnShardMapGenerated[shardId].size();

    LOG_GENERAL(INFO, "Txn number generated: " << transactionNumber);

    if (LOG_PARAMETERS) {
      LOG_STATE("[TXNPKT][" << epoch << "] Shard=" << shardId << " NumTx="
                            << (GetTxnFromShardMap(shardId).size() +
                                m_txnShardMapGenerated[shardId].size()));
    }

    if (GetTxnFromShardMap(shardId).empty() &&
        m_txnShardMapGenerated[shardId].empty()) {
      LOG_GENERAL(INFO, "No txns to send to shard " << shardId);
      return;
    }

    result = Messenger::SetNodeForwardTxnBlock(
        msg, MessageOffset::BODY, epoch,
        m_mediator.m_dsBlockChain.GetLastBlock().GetHeader().GetBlockNum(),
        shardId, m_mediator.m_selfKey, GetTxnFromShardMap(shardId),
        m_txnShardMapGenerated[shardId]);
  }

  if (!result) {
    LOG_EPOCH(WARNING, epoch, "Messenger::SetNodeForwardTxnBlock failed.");
    LOG_GENERAL(WARNING, "Cannot create packet for " << shardId << " shard");
    return;
  }

  vector<Peer> toSend;
  if (!toDS) {
    {
      lock_guard<mutex> g(m_mediator.m_ds->m_mutexShards);
      uint16_t lastBlockHash = DataConversion::charArrTo16Bits(
          m_mediator.m_txBlockChain.GetLastBlock().GetBlockHash().asBytes());

      if (m_mediator.m_ds->m_shards.at(shardId).empty()) {
        return;
      }

      // Lookup sends to NUM_NODES_TO_SEND_LOOKUP including Leader

      PairOfNode shardLeader;
      uint32_t leader_id = m_mediator.m_node->CalculateShardLeaderFromShard(
          lastBlockHash, m_mediator.m_ds->m_shards.at(shardId).size(),
          m_mediator.m_ds->m_shards.at(shardId), shardLeader);
      LOG_EPOCH(INFO, m_mediator.m_currentEpochNum,
                "Shard leader id " << leader_id);

      auto it = m_mediator.m_ds->m_shards.at(shardId).begin();

      // Send to the leader
      toSend.push_back(shardLeader.second);

      // Send to remaining ones
      for (; it != m_mediator.m_ds->m_shards.at(shardId).end(); it++) {
        if (toSend.size() < NUM_NODES_TO_SEND_LOOKUP &&
            std::get<SHARD_NODE_PUBKEY>(*it) != shardLeader.first) {
          toSend.push_back(std::get<SHARD_NODE_PEER>(*it));
        }

        if (toSend.size() >= NUM_NODES_TO_SEND_LOOKUP) {
          break;
        }
      }
    }
    P2PComm::GetInstance().SendBroadcastMessage(toSend, msg);

    DeleteTxnShardMap(shardId);
  } else {
    // To send DS
    {
      lock_guard<mutex> g(m_mediator.m_mutexDSCommittee);

      if (m_mediator.m_DSCommittee->empty()) {
        return;
      }

      // Send to NUM_NODES_TO_SEND_LOOKUP which including DS leader
      PairOfNode dsLeader;
      if (Node::GetDSLeader(m_mediator.m_blocklinkchain.GetLatestBlockLink(),
                            m_mediator.m_dsBlockChain.GetLastBlock(),
                            *m_mediator.m_DSCommittee, dsLeader)) {
        toSend.push_back(dsLeader.second);
      }

      for (auto const& i : *m_mediator.m_DSCommittee) {
        if (toSend.size() < NUM_NODES_TO_SEND_LOOKUP &&
            i.second != dsLeader.second) {
          toSend.push_back(i.second);
        }

        if (toSend.size() >= NUM_NODES_TO_SEND_LOOKUP) {
          break;
        }
      }
    }

    P2PComm::GetInstance().SendBroadcastMessage(toSend, msg);

    LOG_GENERAL(INFO, "[DSMB]"
                          << " Sent DS the txns");

    DeleteTxnShardMap(shardId);
  }
}

void Lookup::SendTxnPacketToDS(const uint32_t oldNumShards,
                               const uint32_t newNumShards) {
  LOG_MARKER();

  // This will generate txns for all shards include ds shard.
  SendTxnPacketPrepare(oldNumShards, newNumShards);

  // But will only send txn pkt to ds-shard
  SendTxnPacketToShard(newNumShards, true);
}

void Lookup::SendTxnPacketPrepare(const uint32_t oldNumShards,
                                  const uint32_t newNumShards,
                                  const bool updateRemoteStorageDBForGenTxns) {
  if (!LOOKUP_NODE_MODE) {
    LOG_GENERAL(WARNING,
                "Lookup::SendTxnPacketPrepare not expected to be called from "
                "other than the LookUp node.");
    return;
  }

  if (m_mediator.m_disableTxns) {
    LOG_GENERAL(INFO, "Txns disabled - skipping dispatch to shards");
    return;
  }

  const uint32_t numShards = newNumShards;

  if (USE_REMOTE_TXN_CREATOR) {
    lock_guard<mutex> g(m_txnShardMapGeneratedMutex);
    m_txnShardMapGenerated.clear();

    if (!GenTxnToSend(NUM_TXN_TO_SEND_PER_ACCOUNT, m_txnShardMapGenerated,
                      numShards, updateRemoteStorageDBForGenTxns)) {
      LOG_GENERAL(WARNING, "GenTxnToSend failed");
    }
  }

  if (oldNumShards != newNumShards) {
    auto rectifyFunc = [this, oldNumShards, newNumShards]() mutable -> void {
      RectifyTxnShardMap(oldNumShards, newNumShards);
    };
    DetachedFunction(1, rectifyFunc);
  }

  this_thread::sleep_for(
      chrono::milliseconds(LOOKUP_DELAY_SEND_TXNPACKET_IN_MS));
}

void Lookup::SendTxnPacketToNodes(const uint32_t oldNumShards,
                                  const uint32_t newNumShards) {
  LOG_MARKER();

  if (!LOOKUP_NODE_MODE) {
    LOG_GENERAL(WARNING,
                "Lookup::SendTxnPacketToNodes not expected to be called from "
                "other than the LookUp node.");
    return;
  }

  SendTxnPacketPrepare(oldNumShards, newNumShards);

  for (unsigned int i = 0; i < newNumShards + 1; i++) {
    SendTxnPacketToShard(i, i == newNumShards);
  }

  // Fix: To prepare for new set of transaction for second epoch
  // since txns from first epoch will be hard confirmed only on receving FB.
  // And we need to avoid sending same txns in second epoch after receivng MB
  // for first epoch
  SendTxnPacketPrepare(oldNumShards, newNumShards, false);
  // Now we have generated txns for all shards and ds-shard.
  // But we only need them for normal shards to be send later after recv soft
  // confirmation.
  {
    lock_guard<mutex> g(m_txnShardMapGeneratedMutex);
    // remove for ds-shard
    m_txnShardMapGenerated[newNumShards].clear();
  }
}

void Lookup::SetServerTrue() {
  if (!LOOKUP_NODE_MODE) {
    LOG_GENERAL(WARNING,
                "Lookup::SetServerTrue not expected to be called from "
                "other than the LookUp node.");
    return;
  }

  m_isServer = true;
}

bool Lookup::GetIsServer() {
  if (!LOOKUP_NODE_MODE) {
    LOG_GENERAL(WARNING,
                "Lookup::GetIsServer not expected to be called from "
                "other than the LookUp node.");
    return true;
  }

  return m_isServer;
}

bool Lookup::VerifySenderNode(const VectorOfNode& vecNodes,
                              const PubKey& pubKeyToVerify) {
  auto iter = std::find_if(vecNodes.cbegin(), vecNodes.cend(),
                           [&pubKeyToVerify](const PairOfNode& node) {
                             return node.first == pubKeyToVerify;
                           });
  return vecNodes.cend() != iter;
}

bool Lookup::VerifySenderNode(const VectorOfNode& vecNodes,
                              const uint128_t& ipToVerify) {
  auto iter = std::find_if(vecNodes.cbegin(), vecNodes.cend(),
                           [&ipToVerify](const PairOfNode& node) {
                             return node.second.m_ipAddress == ipToVerify;
                           });
  return vecNodes.cend() != iter;
}

bool Lookup::VerifySenderNode(const DequeOfNode& deqNodes,
                              const PubKey& pubKeyToVerify) {
  auto iter = std::find_if(deqNodes.cbegin(), deqNodes.cend(),
                           [&pubKeyToVerify](const PairOfNode& node) {
                             return node.first == pubKeyToVerify;
                           });
  return deqNodes.cend() != iter;
}

bool Lookup::VerifySenderNode(const DequeOfNode& deqNodes,
                              const uint128_t& ipToVerify) {
  auto iter = std::find_if(deqNodes.cbegin(), deqNodes.cend(),
                           [&ipToVerify](const PairOfNode& node) {
                             return node.second.m_ipAddress == ipToVerify;
                           });
  return deqNodes.cend() != iter;
}

bool Lookup::VerifySenderNode(const Shard& shard,
                              const PubKey& pubKeyToVerify) {
  auto iter = std::find_if(
      shard.cbegin(), shard.cend(),
      [&pubKeyToVerify](const tuple<PubKey, Peer, uint16_t>& node) {
        return get<SHARD_NODE_PUBKEY>(node) == pubKeyToVerify;
      });
  return shard.cend() != iter;
}

bool Lookup::ProcessForwardTxn(const bytes& message, unsigned int offset,
                               const Peer& from,
                               [[gnu::unused]] const unsigned char& startByte) {
  if (!LOOKUP_NODE_MODE) {
    LOG_GENERAL(WARNING,
                "Lookup::ProcessForwardTxn not expected to be called from "
                "non-lookup node");
  }

  if (m_mediator.m_disableTxns) {
    LOG_GENERAL(INFO, "Txns disabled - dropping txn packet");
    return false;
  }

  vector<Transaction> txnsShard;
  vector<Transaction> txnsDS;

  if (!Messenger::GetForwardTxnBlockFromSeed(message, offset, txnsShard,
                                             txnsDS)) {
    LOG_GENERAL(WARNING, "Failed to Messenger::GetForwardTxnBlockFromSeed");
    return false;
  }

  LOG_GENERAL(INFO, "Recvd from " << from);

  if (!ARCHIVAL_LOOKUP) {
    uint32_t shard_size = m_mediator.m_ds->GetNumShards();

    if (!(m_sendSCCallsToDS || m_sendAllToDS)) {
      for (const auto& txn : txnsShard) {
        unsigned int shard = txn.GetShardIndex(shard_size);
        AddToTxnShardMap(txn, shard);
      }
    } else if (m_sendAllToDS) {
      for (const auto& txn : txnsShard) {
        AddToTxnShardMap(txn, shard_size);
      }
    } else {
      LOG_GENERAL(INFO, "Sending all contract calls to DS committee");
      for (const auto& txn : txnsShard) {
        const Transaction::ContractType txnType =
            Transaction::GetTransactionType(txn);
        if (txnType == Transaction::ContractType::CONTRACT_CALL) {
          AddToTxnShardMap(txn, shard_size);
        } else {
          unsigned int shard = txn.GetShardIndex(shard_size);
          AddToTxnShardMap(txn, shard);
        }
      }
    }

    LOG_GENERAL(INFO, "Size of DS txns " << txnsDS.size());

    for (const auto& txn : txnsDS) {
      AddToTxnShardMap(txn, shard_size);
    }
    if (REMOTESTORAGE_DB_ENABLE) {
      RemoteStorageDB::GetInstance().ExecuteWriteDetached();
    }
  } else {
    for (const auto& txn : txnsShard) {
      AddToTxnShardMap(txn, SEND_TYPE::ARCHIVAL_SEND_SHARD);
    }
    for (const auto& txn : txnsDS) {
      AddToTxnShardMap(txn, SEND_TYPE::ARCHIVAL_SEND_DS);
    }
  }

  return true;
}

bool Lookup::ProcessVCGetLatestDSTxBlockFromSeed(
    const bytes& message, unsigned int offset, const Peer& from,
    const unsigned char& startByte) {
  LOG_MARKER();

  if (!LOOKUP_NODE_MODE) {
    LOG_GENERAL(
        WARNING,
        "Lookup::ProcessVCGetLatestDSTxBlockFromSeed not expected to be "
        "called from other than the LookUp node.");
    return true;
  }

  uint64_t dsLowBlockNum = 0;
  uint64_t dsHighBlockNum = 0;
  uint64_t txLowBlockNum = 0;
  uint64_t txHighBlockNum = 0;
  uint32_t listenPort = 0;

  if (!Messenger::GetLookupGetDSTxBlockFromSeed(message, offset, dsLowBlockNum,
                                                dsHighBlockNum, txLowBlockNum,
                                                txHighBlockNum, listenPort)) {
    LOG_EPOCH(WARNING, m_mediator.m_currentEpochNum,
              "Messenger::GetLookupGetSeedPeers failed.");
    return false;
  }

  LOG_EPOCH(INFO, m_mediator.m_currentEpochNum,
            "ProcessVCGetLatestDSTxBlockFromSeed (pre) requested by "
                << from << " for ds blocks " << dsLowBlockNum << " to "
                << dsHighBlockNum << " and tx blocks " << txLowBlockNum
                << " to " << txHighBlockNum << " with receiving port "
                << listenPort);

  vector<DSBlock> dsBlocks;
  RetrieveDSBlocks(dsBlocks, dsLowBlockNum, dsHighBlockNum);

  vector<TxBlock> txBlocks;
  RetrieveTxBlocks(txBlocks, txLowBlockNum, txHighBlockNum);

  LOG_EPOCH(INFO, m_mediator.m_currentEpochNum,
            "ProcessVCGetLatestDSTxBlockFromSeed (final) requested by "
                << from << " for ds blocks " << dsLowBlockNum << " to "
                << dsHighBlockNum << " and tx blocks " << txLowBlockNum
                << " to " << txHighBlockNum << " with receiving port "
                << listenPort);

  bytes dsTxBlocksMessage = {MessageType::DIRECTORY,
                             DSInstructionType::VCPUSHLATESTDSTXBLOCK};

  if (!Messenger::SetVCNodeSetDSTxBlockFromSeed(
          dsTxBlocksMessage, MessageOffset::BODY, m_mediator.m_selfKey,
          dsBlocks, txBlocks)) {
    LOG_EPOCH(WARNING, m_mediator.m_currentEpochNum,
              "Messenger::SetVCNodeSetDSTxBlockFromSeed failed.");
    return false;
  }

  Peer requestingNode(from.m_ipAddress, listenPort);
  P2PComm::GetInstance().SendMessage(requestingNode, from, dsTxBlocksMessage,
                                     startByte);
  return true;
}

void Lookup::SetSyncType(SyncType syncType) {
  m_syncType.store(syncType);
  LOG_EPOCH(INFO, m_mediator.m_currentEpochNum,
            "Set sync type to " << syncType);
}

bool Lookup::ProcessGetDSGuardNetworkInfo(
    const bytes& message, unsigned int offset, const Peer& from,
    [[gnu::unused]] const unsigned char& startByte) {
  if (!LOOKUP_NODE_MODE) {
    LOG_GENERAL(WARNING,
                "Lookup::ProcessGetDSGuardNetworkInfo not expected to be "
                "called from other than the LookUp node.");
    return true;
  }

  if (!GUARD_MODE) {
    LOG_GENERAL(WARNING,
                "Not in guard mode. Unable to process request to update ds "
                "guard network info.");
    return false;
  }

  LOG_MARKER();

  uint32_t portNo = 0;
  uint64_t dsEpochNo = 0;

  if (!Messenger::GetLookupGetNewDSGuardNetworkInfoFromLookup(
          message, offset, portNo, dsEpochNo)) {
    LOG_EPOCH(WARNING, m_mediator.m_currentEpochNum,
              "Messenger::GetLookupGetNewDSGuardNetworkInfoFromLookup failed.");
    return false;
  }

  if (m_mediator.m_ds->m_lookupStoreForGuardNodeUpdate.find(dsEpochNo) ==
      m_mediator.m_ds->m_lookupStoreForGuardNodeUpdate.end()) {
    LOG_EPOCH(
        INFO, m_mediator.m_currentEpochNum,
        "No record found for guard ds update. No update needed. dsEpochNo: "
            << dsEpochNo);
    return false;
  }

  Peer requestingNode(from.m_ipAddress, portNo);
  bytes setNewDSGuardNetworkInfo = {
      MessageType::NODE, NodeInstructionType::DSGUARDNODENETWORKINFOUPDATE};

  if (!Messenger::SetNodeSetNewDSGuardNetworkInfo(
          setNewDSGuardNetworkInfo, MessageOffset::BODY,
          m_mediator.m_ds->m_lookupStoreForGuardNodeUpdate.at(dsEpochNo),
          m_mediator.m_selfKey)) {
    LOG_EPOCH(WARNING, m_mediator.m_currentEpochNum,
              "Messenger::SetNodeSetNewDSGuardNetworkInfo failed.");
    return false;
  }

  LOG_GENERAL(INFO, "[update ds guard] Sending guard node update info to "
                        << requestingNode);
  P2PComm::GetInstance().SendMessage(requestingNode, setNewDSGuardNetworkInfo);
  return true;
}

void Lookup::FetchMBnForwardTxMessageFromL2l(uint64_t blockNum) {
  if (!LOOKUP_NODE_MODE && !ARCHIVAL_LOOKUP) {
    LOG_GENERAL(WARNING,
                "Lookup::FetchMBnForwardTxMessageFromL2l not expected to be "
                "called from "
                "other than the ARCHIVAL LOOKUP.");
    return;
  }
  LOG_MARKER();
  auto func = [this, blockNum]() mutable -> void {
    std::lock_guard<mutex> lock(
        m_mediator.m_node->m_mutexUnavailableMicroBlocks);
    auto& unavailableMBs = m_mediator.m_node->GetUnavailableMicroBlocks();
    for (auto& m : unavailableMBs) {
      // consider only those from latest final block
      if (m.first == blockNum) {
        LOG_GENERAL(INFO, "Unavailable microblock bodies in finalblock "
                              << m.first << ": " << m.second.size());

        // Delete missing mbs from unavailable list which has no txns
        auto& mbs = m.second;
        mbs.erase(std::remove_if(mbs.begin(), mbs.end(),
                                 [](const std::pair<BlockHash, TxnHash>& e) {
                                   return e.second == TxnHash();
                                 }),
                  mbs.end());

        LOG_GENERAL(INFO,
                    "After deleting microblock bodies with no transactions, "
                    "Unavailable count = "
                        << mbs.size());

        // for each nonempty mb, send the request to l2l data provider
        auto txBlock = m_mediator.m_txBlockChain.GetBlock(blockNum);
        const auto& microBlockInfos = txBlock.GetMicroBlockInfos();

        for (const auto& mb : mbs) {
          for (const auto& info : microBlockInfos) {
            if (info.m_microBlockHash == mb.first) {
              GetMBnForwardTxnFromL2lDataProvider(blockNum, info.m_shardId);
              break;
            }
          }
        }

        break;
      }
    }

    // Delete the entry for those fb with no pending mbs
    for (auto it = unavailableMBs.begin(); it != unavailableMBs.end();) {
      if (it->second.empty()) {
        it = unavailableMBs.erase(it);
      } else
        ++it;
    }
  };
  DetachedFunction(1, func);
}

void Lookup::CheckAndFetchUnavailableMBs(bool skipLatestTxBlk) {
  if (!LOOKUP_NODE_MODE) {
    LOG_GENERAL(
        WARNING,
        "Lookup::CheckAndFetchUnavailableMBs not expected to be called from "
        "other than the LOOKUP.");
    return;
  }
  LOG_MARKER();

  if (m_startedFetchMissingMBsThread) {
    LOG_GENERAL(
        WARNING,
        "The last FetchMissingMBsThread hasn't finished, discard this time");
    return;
  }

  unsigned int maxMBSToBeFetched = MAX_FETCHMISSINGMBS_NUM;
  auto main_func = [this, maxMBSToBeFetched,
                    skipLatestTxBlk]() mutable -> void {
    m_startedFetchMissingMBsThread = true;
    std::lock_guard<mutex> lock(
        m_mediator.m_node->m_mutexUnavailableMicroBlocks);
    auto& unavailableMBs = m_mediator.m_node->GetUnavailableMicroBlocks();
    unsigned int count = 0;
    bool limitReached = false;
    for (auto& m : unavailableMBs) {
      // skip mbs from latest final block
      if (skipLatestTxBlk && (m.first == m_mediator.m_currentEpochNum - 1)) {
        continue;
      }
      LOG_GENERAL(INFO, "Unavailable microblock bodies in finalblock "
                            << m.first << ": " << m.second.size());

      // Delete missing mbs from unavailable list which has no txns
      auto& mbs = m.second;
      mbs.erase(std::remove_if(mbs.begin(), mbs.end(),
                               [](const std::pair<BlockHash, TxnHash>& e) {
                                 return e.second == TxnHash();
                               }),
                mbs.end());

      LOG_GENERAL(INFO,
                  "After deleting microblock bodies with no transactions, "
                  "Unavailable count = "
                      << mbs.size());

      if (mbs.empty()) {
        continue;
      }

      vector<BlockHash> mbHashes;
      for (const auto& mb : mbs) {
        count++;
        if (count > maxMBSToBeFetched) {
          LOG_GENERAL(INFO, "Max fetch missing mbs limit of "
                                << maxMBSToBeFetched
                                << " is reached. Remaining missing mbs will be "
                                   "handled in next epoch");
          limitReached = true;
          break;
        }
        LOG_EPOCH(INFO, m_mediator.m_currentEpochNum,
                  "BlockHash = " << mb.first << ", TxnHash = " << mb.second);
        mbHashes.emplace_back(mb.first);
      }
      if (limitReached) {
        break;
      }
      if (!MULTIPLIER_SYNC_MODE) {
        SendGetMicroBlockFromL2l(mbHashes);
      } else {
        SendGetMicroBlockFromLookup(mbHashes);
      }
    }

    // Delete the entry for those fb with no pending mbs
    for (auto it = unavailableMBs.begin(); it != unavailableMBs.end();) {
      if (it->second.empty()) {
        it = unavailableMBs.erase(it);
      } else
        ++it;
    }

    m_startedFetchMissingMBsThread = false;
  };
  DetachedFunction(1, main_func);
}<|MERGE_RESOLUTION|>--- conflicted
+++ resolved
@@ -1926,13 +1926,8 @@
 
   uint64_t diff = 0;
   if (SafeMath<uint64_t>::sub(highBlockNum, lowBlockNum, diff)) {
-<<<<<<< HEAD
-    if (diff >= BATCH_DS_BLOCK_NUM) {
-      highBlockNum = lowBlockNum + BATCH_DS_BLOCK_NUM - 1;
-=======
     if (diff > BATCH_DS_BLOCK_NUM) {
       highBlockNum = lowBlockNum + BATCH_DS_BLOCK_NUM;
->>>>>>> 4560d98c
       LOG_GENERAL(INFO, "Requested "
                             << diff
                             << " DS block is too much, changed  highBlockNum: "
@@ -2070,13 +2065,8 @@
 
   uint64_t diff = 0;
   if (SafeMath<uint64_t>::sub(highBlockNum, lowBlockNum, diff)) {
-<<<<<<< HEAD
-    if (diff >= BATCH_TX_BLOCK_NUM) {
-      highBlockNum = lowBlockNum + BATCH_TX_BLOCK_NUM - 1;
-=======
     if (diff > BATCH_TX_BLOCK_NUM) {
       highBlockNum = lowBlockNum + BATCH_TX_BLOCK_NUM;
->>>>>>> 4560d98c
       LOG_GENERAL(INFO, "Requested "
                             << diff
                             << " TX block is too much, changed  highBlockNum: "
@@ -2224,13 +2214,8 @@
 
   uint64_t diff = 0;
   if (SafeMath<uint64_t>::sub(highBlockNum, lowBlockNum, diff)) {
-<<<<<<< HEAD
-    if (diff >= BATCH_STATEDELTA_BLOCK_NUM) {
-      highBlockNum = lowBlockNum + BATCH_STATEDELTA_BLOCK_NUM - 1;
-=======
     if (diff > BATCH_STATEDELTA_BLOCK_NUM) {
       highBlockNum = lowBlockNum + BATCH_STATEDELTA_BLOCK_NUM;
->>>>>>> 4560d98c
       LOG_GENERAL(
           INFO, "Requested "
                     << diff
