/**
* Copyright (c) 2018 Zilliqa 
* This source code is being disclosed to you solely for the purpose of your participation in 
* testing Zilliqa. You may view, compile and run the code for that purpose and pursuant to 
* the protocols and algorithms that are programmed into, and intended by, the code. You may 
* not do anything else with the code without express permission from Zilliqa Research Pte. Ltd., 
* including modifying or publishing the code (or any part of it), and developing or forming 
* another public or private blockchain network. This source code is provided ‘as is’ and no 
* warranties are given as to title or non-infringement, merchantability or fitness for purpose 
* and, to the extent permitted by law, all liability for your use of the code is disclaimed. 
* Some programs in this code are governed by the GNU General Public License v3.0 (available at 
* https://www.gnu.org/licenses/gpl-3.0.en.html) (‘GPLv3’). The programs that are governed by 
* GPLv3.0 are those programs that are located in the folders src/depends and tests/depends 
* and which include a reference to GPLv3 in their program files.
**/

#include <arpa/inet.h>
#include <cstring>
#include <errno.h>
#include <exception>
#include <fstream>
#include <netinet/in.h>
#include <random>
#include <stdint.h>
#include <sys/socket.h>
#include <unistd.h>
#include <unordered_set>

#include <boost/property_tree/ptree.hpp>
#include <boost/property_tree/xml_parser.hpp>

#include "Lookup.h"
#include "common/Messages.h"
#include "libData/AccountData/Account.h"
#include "libData/AccountData/AccountStore.h"
#include "libData/AccountData/Transaction.h"
#include "libData/BlockChainData/DSBlockChain.h"
#include "libData/BlockChainData/TxBlockChain.h"
#include "libData/BlockData/Block.h"
#include "libMediator/Mediator.h"
#include "libNetwork/P2PComm.h"
#include "libPersistence/BlockStorage.h"
#include "libUtils/DataConversion.h"
#include "libUtils/SanityChecks.h"

using namespace std;
using namespace boost::multiprecision;

Lookup::Lookup(Mediator& mediator)
    : m_mediator(mediator)
{
#ifndef IS_LOOKUP_NODE
    SetLookupNodes();
#else // IS_LOOKUP_NODE
    SetDSCommitteInfo();
#endif // IS_LOOKUP_NODE
}

Lookup::~Lookup() {}

#ifndef IS_LOOKUP_NODE
void Lookup::SetLookupNodes()
{
    LOG_MARKER();

    // Populate tree structure pt
    using boost::property_tree::ptree;
    ptree pt;
    read_xml("constants.xml", pt);

    for (const ptree::value_type& v : pt.get_child("node.lookups"))
    {
        if (v.first == "peer")
        {
            struct in_addr ip_addr;
            inet_aton(v.second.get<string>("ip").c_str(), &ip_addr);
            Peer lookup_node((uint128_t)ip_addr.s_addr,
                             v.second.get<uint32_t>("port"));
            m_lookupNodes.push_back(lookup_node);
        }
    }
}

vector<Peer> Lookup::GetLookupNodes()
{
    LOG_MARKER();

    return m_lookupNodes;
}

void Lookup::SendMessageToLookupNodes(
    const std::vector<unsigned char>& message) const
{
    LOG_MARKER();

    // LOG_MESSAGE("i am here " << to_string(m_mediator.m_currentEpochNum).c_str())
    for (auto node : m_lookupNodes)
    {
        LOG_MESSAGE2(to_string(m_mediator.m_currentEpochNum).c_str(),
                     "Sending msg to lookup node "
                         << node.GetPrintableIPAddress() << ":"
                         << node.m_listenPortHost);
        P2PComm::GetInstance().SendMessage(node, message);
    }
}

void Lookup::SendMessageToSeedNodes(
    const std::vector<unsigned char>& message) const
{
    LOG_MARKER();

    for (auto node : m_seedNodes)
    {
        LOG_MESSAGE2(to_string(m_mediator.m_currentEpochNum).c_str(),
                     "Sending msg to seed node " << node.GetPrintableIPAddress()
                                                 << ":"
                                                 << node.m_listenPortHost);
        P2PComm::GetInstance().SendMessage(node, message);
    }
}

bool Lookup::GetSeedPeersFromLookup()
{
    LOG_MARKER();

    vector<unsigned char> getSeedPeersMessage
        = {MessageType::LOOKUP, LookupInstructionType::GETSEEDPEERS};
    unsigned int curr_offset = MessageOffset::BODY;

    Serializable::SetNumber<uint32_t>(getSeedPeersMessage, curr_offset,
                                      m_mediator.m_selfPeer.m_listenPortHost,
                                      sizeof(uint32_t));
    curr_offset += sizeof(uint32_t);

    SendMessageToLookupNodes(getSeedPeersMessage);

    return true;
}

vector<unsigned char> Lookup::ComposeGetDSInfoMessage()
{
    LOG_MARKER();

    // getDSNodesMessage = [Port]
    vector<unsigned char> getDSNodesMessage
        = {MessageType::LOOKUP, LookupInstructionType::GETDSINFOFROMSEED};
    unsigned int curr_offset = MessageOffset::BODY;

    Serializable::SetNumber<uint32_t>(getDSNodesMessage, curr_offset,
                                      m_mediator.m_selfPeer.m_listenPortHost,
                                      sizeof(uint32_t));
    curr_offset += sizeof(uint32_t);

    return getDSNodesMessage;
}

vector<unsigned char> Lookup::ComposeGetStateMessage()
{
    LOG_MARKER();

    vector<unsigned char> getStateMessage
        = {MessageType::LOOKUP, LookupInstructionType::GETSTATEFROMSEED};
    unsigned int curr_offset = MessageOffset::BODY;

    Serializable::SetNumber<uint32_t>(getStateMessage, curr_offset,
                                      m_mediator.m_selfPeer.m_listenPortHost,
                                      sizeof(uint32_t));
    curr_offset += sizeof(uint32_t);

    return getStateMessage;
}

bool Lookup::GetDSInfoFromSeedNodes()
{
    LOG_MARKER();
    SendMessageToSeedNodes(ComposeGetDSInfoMessage());
    return true;
}

bool Lookup::GetDSInfoFromLookupNodes()
{
    LOG_MARKER();
    SendMessageToLookupNodes(ComposeGetDSInfoMessage());
    return true;
}

bool Lookup::GetStateFromLookupNodes()
{
    LOG_MARKER();
    SendMessageToLookupNodes(ComposeGetStateMessage());
<<<<<<< HEAD
    {
        std::lock_guard<mutex> lock(m_receivedLatestMutex);
        receivedLatestState = false;
    }
    return true;   
=======
    return true;
>>>>>>> 56ea5c16
}

vector<unsigned char> Lookup::ComposeGetDSBlockMessage(uint256_t lowBlockNum,
                                                       uint256_t highBlockNum)
{
    LOG_MARKER();

    // getDSBlockMessage = [lowBlockNum][highBlockNum][Port]
    vector<unsigned char> getDSBlockMessage
        = {MessageType::LOOKUP, LookupInstructionType::GETDSBLOCKFROMSEED};
    unsigned int curr_offset = MessageOffset::BODY;

    Serializable::SetNumber<uint256_t>(getDSBlockMessage, curr_offset,
                                       lowBlockNum, UINT256_SIZE);
    curr_offset += UINT256_SIZE;

    Serializable::SetNumber<uint256_t>(getDSBlockMessage, curr_offset,
                                       highBlockNum, UINT256_SIZE);
    curr_offset += UINT256_SIZE;

    Serializable::SetNumber<uint32_t>(getDSBlockMessage, curr_offset,
                                      m_mediator.m_selfPeer.m_listenPortHost,
                                      sizeof(uint32_t));
    curr_offset += sizeof(uint32_t);

    return getDSBlockMessage;
}

// low and high denote the range of blocknumbers being requested(inclusive).
// use 0 to denote the latest blocknumber since obviously no one will request for the genesis block
bool Lookup::GetDSBlockFromSeedNodes(uint256_t lowBlockNum,
                                     uint256_t highBlockNum)
{
    LOG_MARKER();
    SendMessageToSeedNodes(ComposeGetDSBlockMessage(lowBlockNum, highBlockNum));
    return true;
}

bool Lookup::GetDSBlockFromLookupNodes(uint256_t lowBlockNum,
                                       uint256_t highBlockNum)
{
    LOG_MARKER();
    SendMessageToLookupNodes(
        ComposeGetDSBlockMessage(lowBlockNum, highBlockNum));
    return true;
}

vector<unsigned char> Lookup::ComposeGetTxBlockMessage(uint256_t lowBlockNum,
                                                       uint256_t highBlockNum)
{
    LOG_MARKER();

    // getTxBlockMessage = [lowBlockNum][highBlockNum][Port]
    vector<unsigned char> getTxBlockMessage
        = {MessageType::LOOKUP, LookupInstructionType::GETTXBLOCKFROMSEED};
    unsigned int curr_offset = MessageOffset::BODY;

    Serializable::SetNumber<uint256_t>(getTxBlockMessage, curr_offset,
                                       lowBlockNum, UINT256_SIZE);
    curr_offset += UINT256_SIZE;

    Serializable::SetNumber<uint256_t>(getTxBlockMessage, curr_offset,
                                       highBlockNum, UINT256_SIZE);
    curr_offset += UINT256_SIZE;

    Serializable::SetNumber<uint32_t>(getTxBlockMessage, curr_offset,
                                      m_mediator.m_selfPeer.m_listenPortHost,
                                      sizeof(uint32_t));
    curr_offset += sizeof(uint32_t);

    return getTxBlockMessage;
}

// low and high denote the range of blocknumbers being requested(inclusive).
// use 0 to denote the latest blocknumber since obviously no one will request for the genesis block
bool Lookup::GetTxBlockFromSeedNodes(uint256_t lowBlockNum,
                                     uint256_t highBlockNum)
{
    LOG_MARKER();
    SendMessageToSeedNodes(ComposeGetTxBlockMessage(lowBlockNum, highBlockNum));
    return true;
}

bool Lookup::GetTxBlockFromLookupNodes(uint256_t lowBlockNum,
                                       uint256_t highBlockNum)
{
    LOG_MARKER();
<<<<<<< HEAD
    SendMessageToLookupNodes(ComposeGetTxBlockMessage(lowBlockNum, highBlockNum));
    {
        std::lock_guard<mutex> lock(m_receivedLatestMutex);
        receivedLatestTxBlocks = false;
    }
=======
    SendMessageToLookupNodes(
        ComposeGetTxBlockMessage(lowBlockNum, highBlockNum));
>>>>>>> 56ea5c16
    return true;
}

bool Lookup::GetTxBodyFromSeedNodes(string txHashStr)
{
    LOG_MARKER();

    // getTxBodyMessage = [TRAN_HASH_SIZE txHashStr][4-byte Port]
    vector<unsigned char> getTxBodyMessage
        = {MessageType::LOOKUP, LookupInstructionType::GETTXBODYFROMSEED};
    unsigned int curr_offset = MessageOffset::BODY;

    std::array<unsigned char, TRAN_HASH_SIZE> hash
        = DataConversion::HexStrToStdArray(txHashStr);

    getTxBodyMessage.resize(curr_offset + TRAN_HASH_SIZE);

    copy(hash.begin(), hash.end(), getTxBodyMessage.begin() + curr_offset);
    curr_offset += TRAN_HASH_SIZE;

    Serializable::SetNumber<uint32_t>(getTxBodyMessage, curr_offset,
                                      m_mediator.m_selfPeer.m_listenPortHost,
                                      sizeof(uint32_t));
    curr_offset += sizeof(uint32_t);

    SendMessageToSeedNodes(getTxBodyMessage);

    return true;
}
#else // IS_LOOKUP_NODE

bool Lookup::SetDSCommitteInfo()
{
    // Populate tree structure pt
    using boost::property_tree::ptree;
    ptree pt;
    read_xml("config.xml", pt);

    lock(m_mediator.m_mutexDSCommitteeNetworkInfo,
         m_mediator.m_mutexDSCommitteePubKeys);
    lock_guard<mutex> g(m_mediator.m_mutexDSCommitteeNetworkInfo, adopt_lock);
    lock_guard<mutex> g2(m_mediator.m_mutexDSCommitteePubKeys, adopt_lock);

    for (ptree::value_type const& v : pt.get_child("nodes"))
    {
        if (v.first == "peer")
        {
            PubKey key(
                DataConversion::HexStrToUint8Vec(v.second.get<string>("pubk")),
                0);
            m_mediator.m_DSCommitteePubKeys.push_back(key);

            struct in_addr ip_addr;
            inet_aton(v.second.get<string>("ip").c_str(), &ip_addr);
            Peer peer((uint128_t)ip_addr.s_addr,
                      v.second.get<unsigned int>("port"));
            m_mediator.m_DSCommitteeNetworkInfo.push_back(peer);
        }
    }

    return true;
}

vector<map<PubKey, Peer>> Lookup::GetShardPeers()
{
    lock_guard<mutex> g(m_mutexShards);
    return m_shards;
}

vector<Peer> Lookup::GetNodePeers()
{
    lock_guard<mutex> g(m_mutexNodesInNetwork);
    return m_nodesInNetwork;
}

#endif // IS_LOOKUP_NODE

bool Lookup::ProcessEntireShardingStructure(
    const vector<unsigned char>& message, unsigned int offset, const Peer& from)
{
    LOG_MARKER();

#ifdef IS_LOOKUP_NODE
    // Sharding structure message format:

    // [4-byte num of shards]
    // [4-byte shard size]
    //   [33-byte public key][16-byte IP][4-byte port]
    //   [33-byte public key][16-byte IP][4-byte port]
    //   ...
    // [4-byte shard size]
    //   [33-byte public key][16-byte IP][4-byte port]
    //   [33-byte public key][16-byte IP][4-byte port]
    //   ...
    // ...
    LOG_MESSAGE("[LOOKUP received sharding structure]");

    unsigned int length_available = message.size() - offset;

    if (length_available < 4)
    {
        LOG_MESSAGE("Error: Malformed message");
        return false;
    }

    // 4-byte num of shards
    uint32_t num_shards
        = Serializable::GetNumber<uint32_t>(message, offset, sizeof(uint32_t));
    offset += sizeof(uint32_t);

    LOG_MESSAGE("Number of shards: " << to_string(num_shards));

    lock(m_mutexShards, m_mutexNodesInNetwork);
    lock_guard<mutex> g(m_mutexShards, adopt_lock);
    lock_guard<mutex> h(m_mutexNodesInNetwork, adopt_lock);

    m_shards.clear();
    m_nodesInNetwork.clear();

    for (unsigned int i = 0; i < num_shards; i++)
    {
        length_available = message.size() - offset;

        if (length_available < 4)
        {
            LOG_MESSAGE("Error: Malformed message");
            return false;
        }

        m_shards.push_back(map<PubKey, Peer>());

        // 4-byte shard size
        uint32_t shard_size = Serializable::GetNumber<uint32_t>(
            message, offset, sizeof(uint32_t));
        offset += sizeof(uint32_t);

        length_available = message.size() - offset;

        LOG_MESSAGE("Size of shard " << to_string(i) << ": "
                                     << to_string(shard_size));

        if (length_available < (33 + 16 + 4) * shard_size)
        {
            LOG_MESSAGE("Error: Malformed message");
            return false;
        }

        map<PubKey, Peer>& shard = m_shards.at(i);

        for (unsigned int j = 0; j < shard_size; j++)
        {
            // 33-byte public key
            PubKey key = PubKey(message, offset);
            offset += PUB_KEY_SIZE;

            // 16-byte IP + 4-byte port
            // Peer peer = Peer(message, offset);
            Peer peer;
            if (peer.Deserialize(message, offset) != 0)
            {
                LOG_MESSAGE("Error. We failed to deserialize Peer.");
                return false;
            }

            offset += IP_SIZE + PORT_SIZE;

            shard.insert(make_pair(key, peer));

            m_nodesInNetwork.push_back(peer);

            LOG_MESSAGE("[SHARD "
                        << to_string(i) << "] "
                        << "[PEER " << to_string(j) << "] "
                        << "Inserting Pubkey to shard : " << string(key));
            LOG_MESSAGE("[SHARD " << to_string(i) << "] "
                                  << "[PEER " << to_string(j) << "] "
                                  << "Corresponding peer : " << string(peer));
        }
    }

#endif // IS_LOOKUP_NODE

    return true;
}

bool Lookup::ProcessGetSeedPeersFromLookup(const vector<unsigned char>& message,
                                           unsigned int offset,
                                           const Peer& from)
{
    LOG_MARKER();

#ifdef IS_LOOKUP_NODE
    // Message = [4-byte listening port]

    const unsigned int length_available = message.size() - offset;
    const unsigned int min_length_needed = sizeof(uint32_t);

    if (min_length_needed > length_available)
    {
        LOG_MESSAGE("Error: Malformed message");
        return false;
    }

    // 4-byte listening port
    uint32_t portNo
        = Serializable::GetNumber<uint32_t>(message, offset, sizeof(uint32_t));
    offset += sizeof(uint32_t);

    uint128_t ipAddr = from.m_ipAddress;
    Peer peer(ipAddr, portNo);

    lock_guard<mutex> g(m_mutexNodesInNetwork);

    uint32_t numPeersInNetwork = m_nodesInNetwork.size();

    if (numPeersInNetwork < SEED_PEER_LIST_SIZE)
    {
        LOG_MESSAGE(
            "Error: [Lookup Node] numPeersInNetwork < SEED_PEER_LIST_SIZE");
        return false;
    }

    vector<unsigned char> seedPeersMessage
        = {MessageType::LOOKUP, LookupInstructionType::SETSEEDPEERS};
    unsigned int curr_offset = MessageOffset::BODY;

    Serializable::SetNumber<uint32_t>(seedPeersMessage, curr_offset,
                                      SEED_PEER_LIST_SIZE, sizeof(uint32_t));
    curr_offset += sizeof(uint32_t);

    // Which of the following two implementations is more efficient and parallelizable?
    // ================================================

    unordered_set<uint32_t> indicesAlreadyAdded;

    random_device rd;
    mt19937 gen(rd());
    uniform_int_distribution<> dis(0, numPeersInNetwork - 1);

    for (unsigned int i = 0; i < SEED_PEER_LIST_SIZE; i++)
    {
        uint32_t index = dis(gen);
        while (indicesAlreadyAdded.find(index) != indicesAlreadyAdded.end())
        {
            index = dis(gen);
        }
        indicesAlreadyAdded.insert(index);

        Peer candidateSeed = m_nodesInNetwork[index];

        candidateSeed.Serialize(seedPeersMessage, curr_offset);
        curr_offset += (IP_SIZE + PORT_SIZE);
    }

    // ================================================

    // auto nodesInNetworkCopy = m_nodesInNetwork;
    // int upperLimit = numPeersInNetwork-1;
    // random_device rd;
    // mt19937 gen(rd());

    // for(unsigned int i = 0; i < SEED_PEER_LIST_SIZE; ++i, --upperLimit)
    // {
    //     uniform_int_distribution<> dis(0, upperLimit);
    //     uint32_t index = dis(gen);

    //     Peer candidateSeed = m_nodesInNetwork[index];
    //     candidateSeed.Serialize(seedPeersMessage, curr_offset);
    //     curr_offset += (IP_SIZE + PORT_SIZE);

    //     swap(nodesInNetworkCopy[index], nodesInNetworkCopy[upperLimit]);
    // }

    // ================================================

    P2PComm::GetInstance().SendMessage(peer, seedPeersMessage);

#endif // IS_LOOKUP_NODE

    return true;
}

bool Lookup::ProcessGetDSInfoFromSeed(const vector<unsigned char>& message,
                                      unsigned int offset, const Peer& from)
{
    //#ifndef IS_LOOKUP_NODE
    // Message = [Port]
    LOG_MARKER();

    deque<PubKey> dsPubKeys;
    deque<Peer> dsPeers;
    {
        lock(m_mediator.m_mutexDSCommitteeNetworkInfo,
             m_mediator.m_mutexDSCommitteePubKeys);
        lock_guard<mutex> g(m_mediator.m_mutexDSCommitteeNetworkInfo,
                            adopt_lock);
        lock_guard<mutex> g2(m_mediator.m_mutexDSCommitteePubKeys, adopt_lock);

        dsPubKeys = m_mediator.m_DSCommitteePubKeys;
        dsPeers
            = m_mediator
                  .m_DSCommitteeNetworkInfo; // Data::GetInstance().GetDSPeers();
    }

    // dsInfoMessage = [num_ds_peers][DSPeer][DSPeer]... num_ds_peers times
    vector<unsigned char> dsInfoMessage
        = {MessageType::LOOKUP, LookupInstructionType::SETDSINFOFROMSEED};
    unsigned int curr_offset = MessageOffset::BODY;

    Serializable::SetNumber<uint32_t>(dsInfoMessage, curr_offset,
                                      dsPeers.size(), sizeof(uint32_t));
    curr_offset += sizeof(uint32_t);

    for (unsigned int i = 0; i < dsPeers.size(); i++)
    {
        PubKey& pubKey = dsPubKeys.at(i);
        pubKey.Serialize(dsInfoMessage, curr_offset);
        curr_offset += (PUB_KEY_SIZE);

        Peer& peer = dsPeers.at(i);
        peer.Serialize(dsInfoMessage, curr_offset);
        curr_offset += (IP_SIZE + PORT_SIZE);

        LOG_MESSAGE2(to_string(m_mediator.m_currentEpochNum).c_str(),
                     "IP:" << peer.GetPrintableIPAddress());
    }

    if (IsMessageSizeInappropriate(message.size(), offset, sizeof(uint32_t)))
    {
        return false;
    }

    // 4-byte listening port
    uint32_t portNo
        = Serializable::GetNumber<uint32_t>(message, offset, sizeof(uint32_t));
    offset += sizeof(uint32_t);

    uint128_t ipAddr = from.m_ipAddress;
    Peer requestingNode(ipAddr, portNo);

    // TODO: Revamp the sendmessage and sendbroadcastmessage
    // Currently, we use sendbroadcastmessage instead of sendmessage. The reason is a new node who want to
    // join will received similar response from mulitple lookup node. It will process them in full.
    // Currently, we want the duplicated message to be drop so to ensure it do not do redundant processing.
    // In the long term, we need to track all the incoming messages from lookup or seed node more grandularly,.
    // and ensure 2/3 of such identical message is received in order to move on.
    vector<Peer> node;
    node.push_back(requestingNode);

    P2PComm::GetInstance().SendBroadcastMessage(node, dsInfoMessage);

    //#endif // IS_LOOKUP_NODE

    return true;
}

bool Lookup::ProcessGetDSBlockFromSeed(const vector<unsigned char>& message,
                                       unsigned int offset, const Peer& from)
{
    //#ifndef IS_LOOKUP_NODE // TODO: remove the comment
    // Message = [32-byte lowBlockNum][32-byte highBlockNum][4-byte portNo]

    LOG_MARKER();

    if (IsMessageSizeInappropriate(message.size(), offset,
                                   UINT256_SIZE + UINT256_SIZE
                                       + sizeof(uint32_t)))
    {
        return false;
    }

    // 32-byte lower-limit block number
    boost::multiprecision::uint256_t lowBlockNum
        = Serializable::GetNumber<uint256_t>(message, offset, UINT256_SIZE);
    offset += UINT256_SIZE;

    // 32-byte upper-limit block number
    boost::multiprecision::uint256_t highBlockNum
        = Serializable::GetNumber<uint256_t>(message, offset, UINT256_SIZE);
    offset += UINT256_SIZE;

    if (highBlockNum == 0)
    {
        highBlockNum = m_mediator.m_dsBlockChain.GetBlockCount() - 1;
    }

    LOG_MESSAGE2(to_string(m_mediator.m_currentEpochNum).c_str(),
                 "ProcessGetDSBlockFromSeed requested by "
                     << from << " for blocks "
                     << lowBlockNum.convert_to<string>() << " to "
                     << highBlockNum.convert_to<string>());

    // dsBlockMessage = [lowBlockNum][highBlockNum][DSBlock][DSBlock]... (highBlockNum - lowBlockNum + 1) times
    vector<unsigned char> dsBlockMessage
        = {MessageType::LOOKUP, LookupInstructionType::SETDSBLOCKFROMSEED};
    unsigned int curr_offset = MessageOffset::BODY;

    Serializable::SetNumber<uint256_t>(dsBlockMessage, curr_offset, lowBlockNum,
                                       UINT256_SIZE);
    curr_offset += UINT256_SIZE;

    unsigned int highBlockNumOffset = curr_offset;

    Serializable::SetNumber<uint256_t>(dsBlockMessage, curr_offset,
                                       highBlockNum, UINT256_SIZE);
    curr_offset += UINT256_SIZE;

    boost::multiprecision::uint256_t blockNum;

    for (blockNum = lowBlockNum; blockNum <= highBlockNum; blockNum++)
    {
        try
        {
            LOG_MESSAGE2(to_string(m_mediator.m_currentEpochNum).c_str(),
                         "Fetching DSBlock " << blockNum.convert_to<string>()
                                             << " for " << from);
            DSBlock dsBlock = m_mediator.m_dsBlockChain.GetBlock(blockNum);
            LOG_MESSAGE2(to_string(m_mediator.m_currentEpochNum).c_str(),
                         "DSBlock " << blockNum.convert_to<string>()
                                    << " serialized for " << from);
            dsBlock.Serialize(dsBlockMessage, curr_offset);
            curr_offset += DSBlock::GetSerializedSize();
        }
        catch (const char* e)
        {
            LOG_MESSAGE(
                "Block Number " + blockNum.convert_to<string>()
                    + " absent. Didn't include it in response message. Reason: "
                << e);
            break;
        }
    }

    // if serialization got interrupted in between, reset the highBlockNum value in msg
    if (blockNum != highBlockNum + 1)
    {
        Serializable::SetNumber<uint256_t>(dsBlockMessage, highBlockNumOffset,
                                           blockNum - 1, UINT256_SIZE);
    }

    // 4-byte portNo
    uint32_t portNo
        = Serializable::GetNumber<uint32_t>(message, offset, sizeof(uint32_t));
    offset += sizeof(uint32_t);

    uint128_t ipAddr = from.m_ipAddress;
    Peer requestingNode(ipAddr, portNo);

    // TODO: Revamp the sendmessage and sendbroadcastmessage
    // Currently, we use sendbroadcastmessage instead of sendmessage. The reason is a new node who want to
    // join will received similar response from mulitple lookup node. It will process them in full.
    // Currently, we want the duplicated message to be drop so to ensure it do not do redundant processing.
    // In the long term, we need to track all the incoming messages from lookup or seed node more grandularly,.
    // and ensure 2/3 of such identical message is received in order to move on.
    vector<Peer> node;
    node.push_back(requestingNode);

    P2PComm::GetInstance().SendBroadcastMessage(node, dsBlockMessage);

    //#endif // IS_LOOKUP_NODE

    return true;
}

bool Lookup::ProcessGetStateFromSeed(const vector<unsigned char>& message,
                                     unsigned int offset, const Peer& from)
{
    LOG_MARKER();

    // #ifndef IS_LOOKUP_NODE
    // Message = [TRAN_HASH_SIZE txHashStr][Transaction::GetSerializedSize() txbody]

    // if (IsMessageSizeInappropriate(message.size(), offset,
    //                                TRAN_HASH_SIZE + Transaction::GetSerializedSize()))
    // {
    //     return false;
    // }

    // TxnHash tranHash;
    // copy(message.begin() + offset, message.begin() + offset + TRAN_HASH_SIZE,
    //      tranHash.asArray().begin());
    // offset += TRAN_HASH_SIZE;

    // Transaction transaction(message, offset);

    // vector<unsigned char> serializedTxBody;
    // transaction.Serialize(serializedTxBody, 0);
    // BlockStorage::GetBlockStorage().PutTxBody(tranHash, serializedTxBody);

    // 4-byte listening port

    // [Port number]

    uint32_t portNo
        = Serializable::GetNumber<uint32_t>(message, offset, sizeof(uint32_t));
    offset += sizeof(uint32_t);

    uint128_t ipAddr = from.m_ipAddress;
    Peer requestingNode(ipAddr, portNo);

    // TODO: Revamp the sendmessage and sendbroadcastmessage
    // Currently, we use sendbroadcastmessage instead of sendmessage. The reason is a new node who want to
    // join will received similar response from mulitple lookup node. It will process them in full.
    // Currently, we want the duplicated message to be drop so to ensure it do not do redundant processing.
    // In the long term, we need to track all the incoming messages from lookup or seed node more grandularly,.
    // and ensure 2/3 of such identical message is received in order to move on.
    vector<Peer> node;
    node.push_back(requestingNode);

    vector<unsigned char> setStateMessage
        = {MessageType::LOOKUP, LookupInstructionType::SETSTATEFROMSEED};
    unsigned int curr_offset = MessageOffset::BODY;
    curr_offset
        += AccountStore::GetInstance().Serialize(setStateMessage, curr_offset);
    AccountStore::GetInstance().PrintAccountState();
    P2PComm::GetInstance().SendBroadcastMessage(node, setStateMessage);
    // #endif // IS_LOOKUP_NODE

    return true;
}

bool Lookup::ProcessGetTxBlockFromSeed(const vector<unsigned char>& message,
                                       unsigned int offset, const Peer& from)
{
    // #ifndef IS_LOOKUP_NODE // TODO: remove the comment
    // Message = [32-byte lowBlockNum][32-byte highBlockNum][4-byte portNo]

    LOG_MARKER();

    if (IsMessageSizeInappropriate(message.size(), offset,
                                   UINT256_SIZE + UINT256_SIZE
                                       + sizeof(uint32_t)))
    {
        return false;
    }

    // 32-byte lower-limit block number
    boost::multiprecision::uint256_t lowBlockNum
        = Serializable::GetNumber<uint256_t>(message, offset, UINT256_SIZE);
    offset += UINT256_SIZE;

    // 32-byte upper-limit block number
    boost::multiprecision::uint256_t highBlockNum
        = Serializable::GetNumber<uint256_t>(message, offset, UINT256_SIZE);
    offset += UINT256_SIZE;

    if (highBlockNum == 0)
    {
        highBlockNum = m_mediator.m_txBlockChain.GetBlockCount() - 1;
    }

    LOG_MESSAGE2(to_string(m_mediator.m_currentEpochNum).c_str(),
                 "ProcessGetTxBlockFromSeed requested by "
                     << from << " for blocks "
                     << lowBlockNum.convert_to<string>() << " to "
                     << highBlockNum.convert_to<string>());

    // txBlockMessage = [lowBlockNum][highBlockNum][TxBlock][TxBlock]... (highBlockNum - lowBlockNum + 1) times
    vector<unsigned char> txBlockMessage
        = {MessageType::LOOKUP, LookupInstructionType::SETTXBLOCKFROMSEED};
    unsigned int curr_offset = MessageOffset::BODY;

    Serializable::SetNumber<uint256_t>(txBlockMessage, curr_offset, lowBlockNum,
                                       UINT256_SIZE);
    curr_offset += UINT256_SIZE;

    unsigned int highBlockNumOffset = curr_offset;

    Serializable::SetNumber<uint256_t>(txBlockMessage, curr_offset,
                                       highBlockNum, UINT256_SIZE);
    curr_offset += UINT256_SIZE;

    boost::multiprecision::uint256_t blockNum;

    for (blockNum = lowBlockNum; blockNum <= highBlockNum; blockNum++)
    {
        try
        {
            LOG_MESSAGE2(to_string(m_mediator.m_currentEpochNum).c_str(),
                         "Fetching TxBlock " << blockNum.convert_to<string>()
                                             << " for " << from);
            TxBlock txBlock = m_mediator.m_txBlockChain.GetBlock(blockNum);
            LOG_MESSAGE2(to_string(m_mediator.m_currentEpochNum).c_str(),
                         "TxBlock " << blockNum.convert_to<string>()
                                    << " serialized for " << from);
            txBlock.Serialize(txBlockMessage, curr_offset);
            curr_offset += txBlock.GetSerializedSize();
        }
        catch (const char* e)
        {
            LOG_MESSAGE(
                "Block Number " + blockNum.convert_to<string>()
                    + " absent. Didn't include it in response message. Reason: "
                << e);
            break;
        }
    }

    // if serialization got interrupted in between, reset the highBlockNum value in msg
    if (blockNum != highBlockNum + 1)
    {
        Serializable::SetNumber<uint256_t>(txBlockMessage, highBlockNumOffset,
                                           blockNum - 1, UINT256_SIZE);
    }

    // 4-byte portNo
    uint32_t portNo
        = Serializable::GetNumber<uint32_t>(message, offset, sizeof(uint32_t));
    offset += sizeof(uint32_t);

    uint128_t ipAddr = from.m_ipAddress;
    Peer requestingNode(ipAddr, portNo);

    // TODO: Revamp the sendmessage and sendbroadcastmessage
    // Currently, we use sendbroadcastmessage instead of sendmessage. The reason is a new node who want to
    // join will received similar response from mulitple lookup node. It will process them in full.
    // Currently, we want the duplicated message to be drop so to ensure it do not do redundant processing.
    // In the long term, we need to track all the incoming messages from lookup or seed node more grandularly,.
    // and ensure 2/3 of such identical message is received in order to move on.
    vector<Peer> node;
    node.push_back(requestingNode);

    P2PComm::GetInstance().SendBroadcastMessage(node, txBlockMessage);

    // #endif // IS_LOOKUP_NODE

    return true;
}

bool Lookup::ProcessGetTxBodyFromSeed(const vector<unsigned char>& message,
                                      unsigned int offset, const Peer& from)
{
    // #ifndef IS_LOOKUP_NODE // TODO: remove the comment
    // Message = [TRAN_HASH_SIZE txHashStr][4-byte portNo]

    LOG_MARKER();

    TxnHash tranHash;
    copy(message.begin() + offset, message.begin() + offset + TRAN_HASH_SIZE,
         tranHash.asArray().begin());
    offset += TRAN_HASH_SIZE;

    TxBodySharedPtr tx;

    BlockStorage::GetBlockStorage().GetTxBody(tranHash, tx);

    // txBodyMessage = [TRAN_HASH_SIZE txHashStr][Transaction::GetSerializedSize() txBody]
    vector<unsigned char> txBodyMessage
        = {MessageType::LOOKUP, LookupInstructionType::SETTXBODYFROMSEED};
    unsigned int curr_offset = MessageOffset::BODY;

    copy(tranHash.asArray().begin(), tranHash.asArray().end(),
         txBodyMessage.begin() + curr_offset);
    curr_offset += TRAN_HASH_SIZE;

    tx->Serialize(txBodyMessage, curr_offset);
    curr_offset += Transaction::GetSerializedSize();

    // 4-byte portNo
    uint32_t portNo
        = Serializable::GetNumber<uint32_t>(message, offset, sizeof(uint32_t));
    offset += sizeof(uint32_t);

    uint128_t ipAddr = from.m_ipAddress;
    Peer requestingNode(ipAddr, portNo);

    // TODO: Revamp the sendmessage and sendbroadcastmessage
    // Currently, we use sendbroadcastmessage instead of sendmessage. The reason is a new node who want to
    // join will received similar response from mulitple lookup node. It will process them in full.
    // Currently, we want the duplicated message to be drop so to ensure it do not do redundant processing.
    // In the long term, we need to track all the incoming messages from lookup or seed node more grandularly,.
    // and ensure 2/3 of such identical message is received in order to move on.
    vector<Peer> node;
    node.push_back(requestingNode);

    P2PComm::GetInstance().SendBroadcastMessage(node, txBodyMessage);

    // #endif // IS_LOOKUP_NODE

    return true;
}

bool Lookup::ProcessGetNetworkId(const vector<unsigned char>& message,
                                 unsigned int offset, const Peer& from)
{
    // #ifndef IS_LOOKUP_NODE
    LOG_MARKER();

    // 4-byte portNo
    uint32_t portNo
        = Serializable::GetNumber<uint32_t>(message, offset, sizeof(uint32_t));
    offset += sizeof(uint32_t);

    uint128_t ipAddr = from.m_ipAddress;
    Peer requestingNode(ipAddr, portNo);

    vector<unsigned char> networkIdMessage
        = {MessageType::LOOKUP, LookupInstructionType::SETNETWORKIDFROMSEED};
    unsigned int curr_offset = MessageOffset::BODY;

    string networkId = "TESTNET"; // TODO: later convert it to a enum

    copy(networkId.begin(), networkId.end(),
         networkIdMessage.begin() + curr_offset);

    // TODO: Revamp the sendmessage and sendbroadcastmessage
    // Currently, we use sendbroadcastmessage instead of sendmessage. The reason is a new node who want to
    // join will received similar response from mulitple lookup node. It will process them in full.
    // Currently, we want the duplicated message to be drop so to ensure it do not do redundant processing.
    // In the long term, we need to track all the incoming messages from lookup or seed node more grandularly,.
    // and ensure 2/3 of such identical message is received in order to move on.
    vector<Peer> node;
    node.push_back(requestingNode);

    P2PComm::GetInstance().SendBroadcastMessage(node, networkIdMessage);

    return true;
    // #endif // IS_LOOKUP_NODE
}

bool Lookup::ProcessSetSeedPeersFromLookup(const vector<unsigned char>& message,
                                           unsigned int offset,
                                           const Peer& from)
{
#ifndef IS_LOOKUP_NODE
    // Message = [Peer info][Peer info]... SEED_PEER_LIST_SIZE times

    LOG_MARKER();

    if (IsMessageSizeInappropriate(message.size(), offset,
                                   (IP_SIZE + PORT_SIZE) * SEED_PEER_LIST_SIZE))
    {
        return false;
    }

    for (unsigned int i = 0; i < SEED_PEER_LIST_SIZE; i++)
    {
        // Peer peer = Peer(message, offset);
        Peer peer;
        if (peer.Deserialize(message, offset) != 0)
        {
            LOG_MESSAGE("Error. We failed to deserialize Peer.");
            return false;
        }

        m_seedNodes.push_back(peer);
        LOG_MESSAGE("Peer " + to_string(i) + ": " << string(peer));
        offset += (IP_SIZE + PORT_SIZE);
    }
#endif // IS_LOOKUP_NODE

    return true;
}

bool Lookup::ProcessSetDSInfoFromSeed(const vector<unsigned char>& message,
                                      unsigned int offset, const Peer& from)
{
    //#ifndef IS_LOOKUP_NODE
    // Message = [numDSPeers][DSPeer][DSPeer]... numDSPeers times

    LOG_MARKER();

    if (IsMessageSizeInappropriate(message.size(), offset, sizeof(uint32_t)))
    {
        return false;
    }

    uint32_t numDSPeers
        = Serializable::GetNumber<uint32_t>(message, offset, sizeof(uint32_t));
    offset += sizeof(uint32_t);

    LOG_MESSAGE2(to_string(m_mediator.m_currentEpochNum).c_str(),
                 "ProcessSetDSInfoFromSeed sent by " << from << " for numPeers "
                                                     << numDSPeers);

    if (IsMessageSizeInappropriate(message.size(), offset,
                                   (PUB_KEY_SIZE + IP_SIZE + PORT_SIZE)
                                       * numDSPeers))
    {
        return false;
    }

    deque<PubKey> dsPubKeys;
    deque<Peer> dsPeers;

    for (unsigned int i = 0; i < numDSPeers; i++)
    {
        dsPubKeys.push_back(PubKey(message, offset));
        offset += PUB_KEY_SIZE;

        Peer peer(message, offset);
        offset += (IP_SIZE + PORT_SIZE);

        dsPeers.push_back(peer);

        LOG_MESSAGE2(to_string(m_mediator.m_currentEpochNum).c_str(),
                     "ProcessSetDSInfoFromSeed recvd peer " << i << ": "
                                                            << peer);
    }

    {
        lock(m_mediator.m_mutexDSCommitteeNetworkInfo,
             m_mediator.m_mutexDSCommitteePubKeys);
        lock_guard<mutex> g(m_mediator.m_mutexDSCommitteeNetworkInfo,
                            adopt_lock);
        lock_guard<mutex> g2(m_mediator.m_mutexDSCommitteePubKeys, adopt_lock);
        m_mediator.m_DSCommitteePubKeys = dsPubKeys;
        m_mediator.m_DSCommitteeNetworkInfo = dsPeers;
    }

    //    Data::GetInstance().SetDSPeers(dsPeers);
    //#endif // IS_LOOKUP_NODE

    return true;
}

bool Lookup::ProcessSetDSBlockFromSeed(const vector<unsigned char>& message,
                                       unsigned int offset, const Peer& from)
{
    // #ifndef IS_LOOKUP_NODE TODO: uncomment later
    // Message = [32-byte lowBlockNum][32-byte highBlockNum][DSBlock][DSBlock]... (highBlockNum - lowBlockNum + 1) times

    LOG_MARKER();

    if (AlreadyJoinedNetwork())
    {
        return true;
    }

    unique_lock<mutex> lock(m_mutexSetDSBlockFromSeed);

    if (IsMessageSizeInappropriate(message.size(), offset,
                                   UINT256_SIZE + UINT256_SIZE))
    {
        return false;
    }

    // 32-byte lower-limit block number
    boost::multiprecision::uint256_t lowBlockNum
        = Serializable::GetNumber<uint256_t>(message, offset, UINT256_SIZE);
    offset += UINT256_SIZE;

    // 32-byte upper-limit block number
    boost::multiprecision::uint256_t highBlockNum
        = Serializable::GetNumber<uint256_t>(message, offset, UINT256_SIZE);
    offset += UINT256_SIZE;

    LOG_MESSAGE2(to_string(m_mediator.m_currentEpochNum).c_str(),
                 "ProcessSetDSBlockFromSeed sent by "
                     << from << " for blocks "
                     << lowBlockNum.convert_to<string>() << " to "
                     << highBlockNum.convert_to<string>());

    // since we will usually only enable sending of 500 blocks max, casting to uint32_t should be safe
    if (IsMessageSizeInappropriate(message.size(), offset,
                                   (uint32_t)(highBlockNum - lowBlockNum + 1)
                                       * DSBlock::GetSerializedSize()))
    {
        return false;
    }

    for (boost::multiprecision::uint256_t blockNum = lowBlockNum;
         blockNum <= highBlockNum; blockNum++)
    {
        // DSBlock dsBlock(message, offset);
        DSBlock dsBlock;
        if (dsBlock.Deserialize(message, offset) != 0)
        {
            LOG_MESSAGE("Error. We failed to deserialize dsBlock.");
            return false;
        }
        offset += DSBlock::GetSerializedSize();

        LOG_MESSAGE2(to_string(m_mediator.m_currentEpochNum).c_str(),
                     "I the lookup node have deserialized the DS Block");
        LOG_MESSAGE2(to_string(m_mediator.m_currentEpochNum).c_str(),
                     "dsblock.GetHeader().GetDifficulty(): "
                         << (int)dsBlock.GetHeader().GetDifficulty());
        LOG_MESSAGE2(to_string(m_mediator.m_currentEpochNum).c_str(),
                     "dsblock.GetHeader().GetNonce(): "
                         << dsBlock.GetHeader().GetNonce());
        LOG_MESSAGE2(to_string(m_mediator.m_currentEpochNum).c_str(),
                     "dsblock.GetHeader().GetBlockNum(): "
                         << dsBlock.GetHeader().GetBlockNum());
        LOG_MESSAGE2(to_string(m_mediator.m_currentEpochNum).c_str(),
                     "dsblock.GetHeader().GetMinerPubKey().hex(): "
                         << dsBlock.GetHeader().GetMinerPubKey());
        LOG_MESSAGE2(to_string(m_mediator.m_currentEpochNum).c_str(),
                     "dsblock.GetHeader().GetLeaderPubKey().hex(): "
                         << dsBlock.GetHeader().GetLeaderPubKey());

        m_mediator.m_dsBlockChain.AddBlock(dsBlock);

        // Store DS Block to disk
        vector<unsigned char> serializedDSBlock;
        dsBlock.Serialize(serializedDSBlock, 0);
        BlockStorage::GetBlockStorage().PutDSBlock(
            dsBlock.GetHeader().GetBlockNum(), serializedDSBlock);
    }

    m_mediator.UpdateDSBlockRand();
    {
        unique_lock<mutex> lock(m_dsRandUpdationMutex);
        m_isDSRandUpdated = true;
        m_dsRandUpdateCondition.notify_one();
    }
    return true;
}

bool Lookup::ProcessSetTxBlockFromSeed(const vector<unsigned char>& message,
                                       unsigned int offset, const Peer& from)
{
    //#ifndef IS_LOOKUP_NODE
    // Message = [32-byte lowBlockNum][32-byte highBlockNum][TxBlock][TxBlock]... (highBlockNum - lowBlockNum + 1) times
    LOG_MARKER();

    if (AlreadyJoinedNetwork())
    {
        return true;
    }

    unique_lock<mutex> lock(m_mutexSetTxBlockFromSeed);

    if (IsMessageSizeInappropriate(message.size(), offset,
                                   UINT256_SIZE + UINT256_SIZE))
    {
        return false;
    }

    // 32-byte lower-limit block number
    boost::multiprecision::uint256_t lowBlockNum
        = Serializable::GetNumber<uint256_t>(message, offset, UINT256_SIZE);
    offset += UINT256_SIZE;

    // 32-byte upper-limit block number
    boost::multiprecision::uint256_t highBlockNum
        = Serializable::GetNumber<uint256_t>(message, offset, UINT256_SIZE);
    offset += UINT256_SIZE;

    LOG_MESSAGE2(to_string(m_mediator.m_currentEpochNum).c_str(),
                 "ProcessSetTxBlockFromSeed sent by "
                     << from << " for blocks "
                     << lowBlockNum.convert_to<string>() << " to "
                     << highBlockNum.convert_to<string>());

    uint64_t latestSynBlockNum
        = (uint64_t)m_mediator.m_txBlockChain.GetBlockCount();
    if (latestSynBlockNum >= highBlockNum)
    {
        // TODO: We should get blocks from n nodes.
        LOG_MESSAGE2(to_string(m_mediator.m_currentEpochNum).c_str(),
                     "I already have the block");
    }
    else
    {
        for (boost::multiprecision::uint256_t blockNum = lowBlockNum;
             blockNum <= highBlockNum; blockNum++)
        {
            TxBlock txBlock(message, offset);
            offset += txBlock.GetSerializedSize();

            LOG_MESSAGE2(to_string(m_mediator.m_currentEpochNum).c_str(),
                         "I the lookup node have deserialized the TxBlock");
            LOG_MESSAGE2(to_string(m_mediator.m_currentEpochNum).c_str(),
                         "txBlock.GetHeader().GetType(): "
                             << txBlock.GetHeader().GetType());
            LOG_MESSAGE2(to_string(m_mediator.m_currentEpochNum).c_str(),
                         "txBlock.GetHeader().GetVersion(): "
                             << txBlock.GetHeader().GetVersion());
            LOG_MESSAGE2(to_string(m_mediator.m_currentEpochNum).c_str(),
                         "txBlock.GetHeader().GetGasLimit(): "
                             << txBlock.GetHeader().GetGasLimit());
            LOG_MESSAGE2(to_string(m_mediator.m_currentEpochNum).c_str(),
                         "txBlock.GetHeader().GetGasUsed(): "
                             << txBlock.GetHeader().GetGasUsed());
            LOG_MESSAGE2(to_string(m_mediator.m_currentEpochNum).c_str(),
                         "txBlock.GetHeader().GetBlockNum(): "
                             << txBlock.GetHeader().GetBlockNum());
            LOG_MESSAGE2(to_string(m_mediator.m_currentEpochNum).c_str(),
                         "txBlock.GetHeader().GetNumMicroBlockHashes(): "
                             << txBlock.GetHeader().GetNumMicroBlockHashes());
            LOG_MESSAGE2(to_string(m_mediator.m_currentEpochNum).c_str(),
                         "txBlock.GetHeader().GetNumTxs(): "
                             << txBlock.GetHeader().GetNumTxs());
            LOG_MESSAGE2(to_string(m_mediator.m_currentEpochNum).c_str(),
                         "txBlock.GetHeader().GetMinerPubKey(): "
                             << txBlock.GetHeader().GetMinerPubKey());

            m_mediator.m_txBlockChain.AddBlock(txBlock);

            // Store Tx Block to disk
            vector<unsigned char> serializedTxBlock;
            txBlock.Serialize(serializedTxBlock, 0);
            BlockStorage::GetBlockStorage().PutTxBlock(
                txBlock.GetHeader().GetBlockNum(), serializedTxBlock);
        }

#ifdef IS_LOOKUP_NODE
    }
#endif

#ifndef IS_LOOKUP_NODE // TODO : remove from here to top
    m_mediator.m_currentEpochNum
        = (uint64_t)m_mediator.m_txBlockChain.GetBlockCount();
    m_mediator.UpdateTxBlockRand();

    {
        unique_lock<mutex> lock(m_dsRandUpdationMutex);
        while (!m_isDSRandUpdated)
        {
            m_dsRandUpdateCondition.wait(lock);
        }
<<<<<<< HEAD

        {
            std::lock_guard<mutex> lock(m_receivedLatestMutex);
            receivedLatestTxBlocks = true;
            if(receivedLatestState)
            {
                m_receivedLatestCondition.notify_one();
            }
        }
=======
        m_isDSRandUpdated = false;
>>>>>>> 56ea5c16
    }
}
#endif // IS_LOOKUP_NODE

return true;
}

bool Lookup::ProcessSetTxBodyFromSeed(const vector<unsigned char>& message,
                                      unsigned int offset, const Peer& from)
{
    LOG_MARKER();

#ifndef IS_LOOKUP_NODE
    // Message = [TRAN_HASH_SIZE txHashStr][Transaction::GetSerializedSize() txbody]

    if (AlreadyJoinedNetwork())
    {
        return true;
    }

    unique_lock<mutex> lock(m_mutexSetTxBodyFromSeed);

    if (IsMessageSizeInappropriate(message.size(), offset,
                                   TRAN_HASH_SIZE
                                       + Transaction::GetSerializedSize()))
    {
        return false;
    }

    TxnHash tranHash;
    copy(message.begin() + offset, message.begin() + offset + TRAN_HASH_SIZE,
         tranHash.asArray().begin());
    offset += TRAN_HASH_SIZE;

    // Transaction transaction(message, offset);
    Transaction transaction;
    if (transaction.Deserialize(message, offset) != 0)
    {
        LOG_MESSAGE("Error. We failed to deserialize Transaction.");
        return false;
    }

    vector<unsigned char> serializedTxBody;
    transaction.Serialize(serializedTxBody, 0);
    BlockStorage::GetBlockStorage().PutTxBody(tranHash, serializedTxBody);
    AccountStore::GetInstance().UpdateAccounts(transaction);

#endif // IS_LOOKUP_NODE

    return true;
}

#ifndef IS_LOOKUP_NODE

bool Lookup::InitMining()
{
    LOG_MARKER();

    m_mediator.m_currentEpochNum
        = (uint64_t)m_mediator.m_txBlockChain.GetBlockCount();

    // General check
    if (m_mediator.m_currentEpochNum % NUM_FINAL_BLOCK_PER_POW != 0)
    {
        return false;
    }

    if (m_mediator.m_currentEpochNum != 0)
    {
        m_mediator.m_node->m_consensusID = 0;
    }

    uint256_t curDsBlockNum
        = m_mediator.m_dsBlockChain.GetLastBlock().GetHeader().GetBlockNum();

    m_mediator.UpdateDSBlockRand();
    auto dsBlockRand = m_mediator.m_dsBlockRand;
    array<unsigned char, 32> txBlockRand{};

<<<<<<< HEAD
    // if (m_mediator.m_currentEpochNum / NUM_FINAL_BLOCK_PER_POW == curDsBlockNum)
    // {
    //     // DS block for the epoch has not been generated. 
    //     // Attempt PoW1
    //     m_mediator.UpdateTxBlockRand();
    //     dsBlockRand = m_mediator.m_dsBlockRand;

    //     m_mediator.m_node->SetState(Node::POW1_SUBMISSION);
    //     POW::GetInstance().EthashConfigureLightClient((uint64_t)m_mediator.m_dsBlockChain.GetBlockCount());
    //     m_mediator.m_node->StartPoW1(m_mediator.m_dsBlockChain.GetBlockCount(), 
    //                                     POW1_DIFFICULTY, dsBlockRand, m_mediator.m_txBlockRand);
    // }
    //else if 
    if (m_mediator.m_currentEpochNum / NUM_FINAL_BLOCK_PER_POW == curDsBlockNum - 1)
    {
        {
            unique_lock<mutex> lock(m_receivedLatestMutex);
            if(receivedLatestTxBlocks && receivedLatestState)
            {
                // DO NOTHING
            }
            else
            {
                m_receivedLatestCondition.wait(lock, [this]{
                    LOG_MESSAGE("NOTIFIED ONCE");
                    return true;});
            }
        }

        if(CheckStateRoot())
        {
            // DS block has been generated. 
            // Attempt PoW2
            m_mediator.UpdateDSBlockRand();
            dsBlockRand = m_mediator.m_dsBlockRand;
            txBlockRand = {};

            m_mediator.m_node->SetState(Node::POW2_SUBMISSION);
            POW::GetInstance().EthashConfigureLightClient((uint64_t)m_mediator.m_dsBlockChain.GetBlockCount());
            m_mediator.m_node->StartPoW2(m_mediator.m_dsBlockChain.GetLastBlock().GetHeader().GetBlockNum(), 
                                            POW2_DIFFICULTY, dsBlockRand, txBlockRand);
        }else
        {
            return false;
        }
=======
    if (m_mediator.m_currentEpochNum / NUM_FINAL_BLOCK_PER_POW == curDsBlockNum)
    {
        // DS block for the epoch has not been generated.
        // Attempt PoW1
        m_mediator.UpdateTxBlockRand();
        dsBlockRand = m_mediator.m_dsBlockRand;

        m_mediator.m_node->SetState(Node::POW1_SUBMISSION);
        POW::GetInstance().EthashConfigureLightClient(
            (uint64_t)m_mediator.m_dsBlockChain.GetBlockCount());
        m_mediator.m_node->StartPoW1(m_mediator.m_dsBlockChain.GetBlockCount(),
                                     POW1_DIFFICULTY, dsBlockRand,
                                     m_mediator.m_txBlockRand);
    }
    else if (m_mediator.m_currentEpochNum / NUM_FINAL_BLOCK_PER_POW
             == curDsBlockNum - 1)
    {
        // DS block has been generated.
        // Attempt PoW2
        m_mediator.UpdateDSBlockRand();
        dsBlockRand = m_mediator.m_dsBlockRand;
        txBlockRand = {};

        m_mediator.m_node->SetState(Node::POW2_SUBMISSION);
        POW::GetInstance().EthashConfigureLightClient(
            (uint64_t)m_mediator.m_dsBlockChain.GetBlockCount());
        m_mediator.m_node->StartPoW2(
            m_mediator.m_dsBlockChain.GetLastBlock().GetHeader().GetBlockNum(),
            POW2_DIFFICULTY, dsBlockRand, txBlockRand);
>>>>>>> 56ea5c16
    }
    else
    {
        return false;
    }

    // Check whether is the new node connected to the network. Else, initiate re-sync process again.
    this_thread::sleep_for(chrono::seconds(NEW_NODE_POW2_TIMEOUT_IN_SECONDS));
    if (!m_mediator.m_isConnectedToNetwork)
    {
        LOG_MESSAGE2(to_string(m_mediator.m_currentEpochNum).c_str(),
                     "Not yet connected to network");
    }
    else
    {
        LOG_MESSAGE2(to_string(m_mediator.m_currentEpochNum).c_str(),
                     "I have successfully join the network`");
    }

    return true;
}
#endif // IS_LOOKUP_NODE

bool Lookup::ProcessSetStateFromSeed(const vector<unsigned char>& message,
                                     unsigned int offset, const Peer& from)
{
#ifndef IS_LOOKUP_NODE
    // Message = [TRAN_HASH_SIZE txHashStr][Transaction::GetSerializedSize() txbody]

    LOG_MARKER();

    // if (IsMessageSizeInappropriate(message.size(), offset,
    //                                TRAN_HASH_SIZE + Transaction::GetSerializedSize()))
    // {
    //     return false;
    // }

    // TxnHash tranHash;
    // copy(message.begin() + offset, message.begin() + offset + TRAN_HASH_SIZE,
    //      tranHash.asArray().begin());
    // offset += TRAN_HASH_SIZE;

    // Transaction transaction(message, offset);

    // vector<unsigned char> serializedTxBody;
    // transaction.Serialize(serializedTxBody, 0);
    // BlockStorage::GetBlockStorage().PutTxBody(tranHash, serializedTxBody);

    if (AlreadyJoinedNetwork())
    {
        return true;
    }

    unique_lock<mutex> lock(m_mutexSetState);
    unsigned int curr_offset = offset;
    // AccountStore::GetInstance().Deserialize(message, curr_offset);
    if (AccountStore::GetInstance().Deserialize(message, curr_offset) != 0)
    {
        LOG_MESSAGE("Error. We failed to deserialize AccountStore.");
        return false;
    }

    {
        std::lock_guard<mutex> lock(m_receivedLatestMutex);
        receivedLatestState = true;
        if(receivedLatestTxBlocks)
        {
            m_receivedLatestCondition.notify_one();
        }
    }

#endif // IS_LOOKUP_NODE

    return true;
}

bool Lookup::Execute(const vector<unsigned char>& message, unsigned int offset,
                     const Peer& from)
{
    LOG_MARKER();

    bool result = true;

    typedef bool (Lookup::*InstructionHandler)(const vector<unsigned char>&,
                                               unsigned int, const Peer&);

    InstructionHandler ins_handlers[]
        = {&Lookup::ProcessEntireShardingStructure,
           &Lookup::ProcessGetSeedPeersFromLookup,
           &Lookup::ProcessSetSeedPeersFromLookup,
           &Lookup::ProcessGetDSInfoFromSeed,
           &Lookup::ProcessSetDSInfoFromSeed,
           &Lookup::ProcessGetDSBlockFromSeed,
           &Lookup::ProcessSetDSBlockFromSeed,
           &Lookup::ProcessGetTxBlockFromSeed,
           &Lookup::ProcessSetTxBlockFromSeed,
           &Lookup::ProcessGetTxBodyFromSeed,
           &Lookup::ProcessSetTxBodyFromSeed,
           &Lookup::ProcessGetNetworkId,
           &Lookup::ProcessGetNetworkId,
           &Lookup::ProcessGetStateFromSeed,
           &Lookup::ProcessSetStateFromSeed};

    const unsigned char ins_byte = message.at(offset);
    const unsigned int ins_handlers_count
        = sizeof(ins_handlers) / sizeof(InstructionHandler);

    if (ins_byte < ins_handlers_count)
    {
        result = (this->*ins_handlers[ins_byte])(message, offset + 1, from);
        if (result == false)
        {
            // To-do: Error recovery
        }
    }
    else
    {
        LOG_MESSAGE("Unknown instruction byte " << hex
                                                << (unsigned int)ins_byte);
    }

    return result;
}

bool Lookup::AlreadyJoinedNetwork()
{
    if (m_mediator.m_isConnectedToNetwork)
    {
        return true;
    }
    else
    {
        return false;
    }
}<|MERGE_RESOLUTION|>--- conflicted
+++ resolved
@@ -188,15 +188,12 @@
 {
     LOG_MARKER();
     SendMessageToLookupNodes(ComposeGetStateMessage());
-<<<<<<< HEAD
+
     {
         std::lock_guard<mutex> lock(m_receivedLatestMutex);
         receivedLatestState = false;
     }
     return true;   
-=======
-    return true;
->>>>>>> 56ea5c16
 }
 
 vector<unsigned char> Lookup::ComposeGetDSBlockMessage(uint256_t lowBlockNum,
@@ -284,16 +281,13 @@
                                        uint256_t highBlockNum)
 {
     LOG_MARKER();
-<<<<<<< HEAD
+
     SendMessageToLookupNodes(ComposeGetTxBlockMessage(lowBlockNum, highBlockNum));
     {
         std::lock_guard<mutex> lock(m_receivedLatestMutex);
         receivedLatestTxBlocks = false;
     }
-=======
-    SendMessageToLookupNodes(
-        ComposeGetTxBlockMessage(lowBlockNum, highBlockNum));
->>>>>>> 56ea5c16
+
     return true;
 }
 
@@ -1306,8 +1300,7 @@
         {
             m_dsRandUpdateCondition.wait(lock);
         }
-<<<<<<< HEAD
-
+        m_isDSRandUpdated = false;
         {
             std::lock_guard<mutex> lock(m_receivedLatestMutex);
             receivedLatestTxBlocks = true;
@@ -1316,9 +1309,6 @@
                 m_receivedLatestCondition.notify_one();
             }
         }
-=======
-        m_isDSRandUpdated = false;
->>>>>>> 56ea5c16
     }
 }
 #endif // IS_LOOKUP_NODE
@@ -1398,7 +1388,6 @@
     auto dsBlockRand = m_mediator.m_dsBlockRand;
     array<unsigned char, 32> txBlockRand{};
 
-<<<<<<< HEAD
     // if (m_mediator.m_currentEpochNum / NUM_FINAL_BLOCK_PER_POW == curDsBlockNum)
     // {
     //     // DS block for the epoch has not been generated. 
@@ -1444,37 +1433,6 @@
         {
             return false;
         }
-=======
-    if (m_mediator.m_currentEpochNum / NUM_FINAL_BLOCK_PER_POW == curDsBlockNum)
-    {
-        // DS block for the epoch has not been generated.
-        // Attempt PoW1
-        m_mediator.UpdateTxBlockRand();
-        dsBlockRand = m_mediator.m_dsBlockRand;
-
-        m_mediator.m_node->SetState(Node::POW1_SUBMISSION);
-        POW::GetInstance().EthashConfigureLightClient(
-            (uint64_t)m_mediator.m_dsBlockChain.GetBlockCount());
-        m_mediator.m_node->StartPoW1(m_mediator.m_dsBlockChain.GetBlockCount(),
-                                     POW1_DIFFICULTY, dsBlockRand,
-                                     m_mediator.m_txBlockRand);
-    }
-    else if (m_mediator.m_currentEpochNum / NUM_FINAL_BLOCK_PER_POW
-             == curDsBlockNum - 1)
-    {
-        // DS block has been generated.
-        // Attempt PoW2
-        m_mediator.UpdateDSBlockRand();
-        dsBlockRand = m_mediator.m_dsBlockRand;
-        txBlockRand = {};
-
-        m_mediator.m_node->SetState(Node::POW2_SUBMISSION);
-        POW::GetInstance().EthashConfigureLightClient(
-            (uint64_t)m_mediator.m_dsBlockChain.GetBlockCount());
-        m_mediator.m_node->StartPoW2(
-            m_mediator.m_dsBlockChain.GetLastBlock().GetHeader().GetBlockNum(),
-            POW2_DIFFICULTY, dsBlockRand, txBlockRand);
->>>>>>> 56ea5c16
     }
     else
     {
