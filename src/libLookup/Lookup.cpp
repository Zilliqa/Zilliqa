--- conflicted
+++ resolved
@@ -2257,13 +2257,8 @@
   lock_guard<mutex> g(m_mediator.m_ds->m_mutexShards);
 
   LOG_EXTRA("Shards updated " << m_mediator.m_ds->m_shards.size() << "->"
-<<<<<<< HEAD
-                              << shards.size());
-  m_mediator.m_ds->m_shards = std::move(shards);
-=======
                               << shardMembers.size());
   m_mediator.m_ds->m_shards = std::move(shardMembers);
->>>>>>> a4bf6d1e
 
   {
     std::unique_lock<std::mutex> cv_lk(m_mutexShardStruct);
@@ -5336,11 +5331,7 @@
     result = Messenger::SetNodeForwardTxnBlock(
         msg, MessageOffset::BODY, epoch,
         m_mediator.m_dsBlockChain.GetLastBlock().GetHeader().GetBlockNum(),
-<<<<<<< HEAD
-        m_mediator.m_selfKey, transactions);
-=======
         m_mediator.m_node->GetShardId(), m_mediator.m_selfKey, transactions);
->>>>>>> a4bf6d1e
   }
 
   if (!result) {
@@ -5377,13 +5368,9 @@
         }
       }
     }
-<<<<<<< HEAD
-    LOG_GENERAL(WARNING, "BZ Broadcasting messages to shard from lookup...");
-=======
     LOG_GENERAL(WARNING, "BZ Broadcasting messages to shard from lookup, size: "
                              << toSend.size() << ", but max is: "
                              << m_mediator.m_DSCommittee->size());
->>>>>>> a4bf6d1e
     zil::p2p::GetInstance().SendBroadcastMessage(toSend, msg);
 
     LOG_GENERAL(INFO, "[DSMB]"
