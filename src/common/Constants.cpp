--- conflicted
+++ resolved
@@ -113,31 +113,12 @@
     ReadAccountsFromConstantsFile("wallet_address")};
 const std::vector<std::string> GENESIS_KEYS{
     ReadAccountsFromConstantsFile("private_key")};
-<<<<<<< HEAD
-const std::string SCILLA_PATH{ReadHexStringFromConnstansFile("SCILLA_PATH")};
-const std::string SCILLA_FILES{ReadHexStringFromConnstansFile("SCILLA_FILES")};
-const std::string SCILLA_LOG{ReadHexStringFromConnstansFile("SCILLA_LOG")};
-=======
-
 const std::string SCILLA_PATH{ReadSmartContractConstants("SCILLA_PATH")};
 const std::string SCILLA_FILES{ReadSmartContractConstants("SCILLA_FILES")};
 const std::string SCILLA_LOG{ReadSmartContractConstants("SCILLA_LOG")};
->>>>>>> 57f2e2e9
 const std::string INIT_JSON{SCILLA_FILES
                             + ReadSmartContractConstants("INIT_JSON")};
 const std::string INPUT_STATE_JSON{
-<<<<<<< HEAD
-    SCILLA_FILES + '/' + ReadHexStringFromConnstansFile("INPUT_STATE_JSON")};
-const std::string INPUT_BLOCKCHAIN_JSON{
-    SCILLA_FILES + '/'
-    + ReadHexStringFromConnstansFile("INPUT_BLOCKCHAIN_JSON")};
-const std::string INPUT_MESSAGE_JSON{
-    SCILLA_FILES + '/' + ReadHexStringFromConnstansFile("INPUT_MESSAGE_JSON")};
-const std::string OUTPUT_JSON{SCILLA_FILES + '/'
-                              + ReadHexStringFromConnstansFile("OUTPUT_JSON")};
-const std::string INPUT_CODE{SCILLA_FILES + '/'
-                             + ReadHexStringFromConnstansFile("INPUT_CODE")};
-=======
     SCILLA_FILES + ReadSmartContractConstants("INPUT_STATE_JSON")};
 const std::string INPUT_BLOCKCHAIN_JSON{
     SCILLA_FILES + ReadSmartContractConstants("INPUT_BLOCKCHAIN_JSON")};
@@ -146,5 +127,4 @@
 const std::string OUTPUT_JSON{SCILLA_FILES
                               + ReadSmartContractConstants("OUTPUT_JSON")};
 const std::string INPUT_CODE{SCILLA_FILES
-                             + ReadSmartContractConstants("INPUT_CODE")};
->>>>>>> 57f2e2e9
+                             + ReadSmartContractConstants("INPUT_CODE")};