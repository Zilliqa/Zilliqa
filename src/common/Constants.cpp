/*
 * Copyright (C) 2019 Zilliqa
 *
 * This program is free software: you can redistribute it and/or modify
 * it under the terms of the GNU General Public License as published by
 * the Free Software Foundation, either version 3 of the License, or
 * (at your option) any later version.
 *
 * This program is distributed in the hope that it will be useful,
 * but WITHOUT ANY WARRANTY; without even the implied warranty of
 * MERCHANTABILITY or FITNESS FOR A PARTICULAR PURPOSE.  See the
 * GNU General Public License for more details.
 *
 * You should have received a copy of the GNU General Public License
 * along with this program.  If not, see <https://www.gnu.org/licenses/>.
 */
#include "Constants.h"
#include "libUtils/DataConversion.h"
#include "libUtils/SafeMath.h"

#include <boost/property_tree/ptree.hpp>
#include <boost/property_tree/xml_parser.hpp>

using namespace std;

using boost::property_tree::ptree;

struct PTree {
  static ptree& GetInstance() {
    static ptree pt;
    read_xml("constants.xml", pt);

    return pt;
  }
  PTree() = delete;
  ~PTree() = delete;
};

unsigned int ReadConstantNumeric(const string& propertyName,
                                 const char* path = "node.general.") {
  auto pt = PTree::GetInstance();
  return pt.get<unsigned int>(path + propertyName);
}

double ReadConstantDouble(const string& propertyName,
                          const char* path = "node.general.") {
  auto pt = PTree::GetInstance();
  return pt.get<double>(path + propertyName);
}

string ReadConstantString(const string& propertyName,
                          const char* path = "node.general.",
                          const char* defaultVal = "defaulted") {
  auto pt = PTree::GetInstance();

  try {
    return pt.get<string>(path + propertyName);
<<<<<<< HEAD
  } catch (exception &e) {
=======
  } catch (exception& e) {
>>>>>>> e58e782e
    return defaultVal;
  }
}

uint64_t ReadConstantUInt64(const string& propertyName,
                            const char* path = "node.general.") {
  auto pt = PTree::GetInstance();
  const auto& _str = pt.get<string>(path + propertyName);
  return strtoull(_str.c_str(), NULL, 0);
}

const vector<string> ReadAccountsFromConstantsFile(
    const string& propName, const string& path = "node.accounts") {
  auto pt = PTree::GetInstance();
  vector<string> result;
  for (auto& acc : pt.get_child(path)) {
    auto child = acc.second.get_optional<string>(propName);
    if (child) {
      result.push_back(child.get());
    }
  }
  return result;
}

const vector<pair<uint64_t, uint32_t>>
ReadVerifierExclusionListFromConstantsFile() {
  auto pt = PTree::GetInstance();
  vector<pair<uint64_t, uint32_t>> result;
  for (auto& entry : pt.get_child("node.verifier.exclusion_list")) {
    result.emplace_back(make_pair(entry.second.get<uint64_t>("TXBLOCK"),
                                  entry.second.get<uint32_t>("MICROBLOCK")));
  }
  return result;
}

const vector<pair<uint64_t, uint32_t>>
ReadVerifierMicroblockExclusionListFromConstantsFile() {
  auto pt = PTree::GetInstance();
  vector<pair<uint64_t, uint32_t>> result;
  for (auto& entry : pt.get_child("node.verifier.microblock_exclusion_list")) {
    result.emplace_back(make_pair(entry.second.get<uint64_t>("TXBLOCK"),
                                  entry.second.get<uint32_t>("MICROBLOCK")));
  }
  return result;
}

bool ISOLATED_SERVER = false;

bool SCILLA_PPLIT_FLAG = true;

// General constants
const unsigned int DEBUG_LEVEL{ReadConstantNumeric("DEBUG_LEVEL")};
const bool ENABLE_DO_REJOIN{ReadConstantString("ENABLE_DO_REJOIN") == "true"};
const bool LOOKUP_NODE_MODE{ReadConstantString("LOOKUP_NODE_MODE") == "true"};
const unsigned int MAX_ENTRIES_FOR_DIAGNOSTIC_DATA{
    ReadConstantNumeric("MAX_ENTRIES_FOR_DIAGNOSTIC_DATA")};
const uint16_t CHAIN_ID{(uint16_t)ReadConstantNumeric("CHAIN_ID")};
const uint16_t NETWORK_ID{(uint16_t)ReadConstantNumeric("NETWORK_ID")};
const string GENESIS_PUBKEY{
    ReadConstantString("GENESIS_PUBKEY", "node.general.")};
const unsigned int UPGRADE_TARGET_DS_NUM{
    ReadConstantNumeric("UPGRADE_TARGET_DS_NUM")};
const string STORAGE_PATH{ReadConstantString("STORAGE_PATH", "node.general.")};
const unsigned int NUM_EPOCHS_PER_PERSISTENT_DB{
    ReadConstantNumeric("NUM_EPOCHS_PER_PERSISTENT_DB")};
const bool KEEP_HISTORICAL_STATE{ReadConstantString("KEEP_HISTORICAL_STATE") ==
                                 "true"};
const bool ENABLE_MEMORY_STATS{ReadConstantString("ENABLE_MEMORY_STATS") ==
                               "true"};
const unsigned int NUM_DS_EPOCHS_STATE_HISTORY{
    ReadConstantNumeric("NUM_DS_EPOCHS_STATE_HISTORY")};

const uint64_t INIT_TRIE_DB_SNAPSHOT_EPOCH{
    ReadConstantUInt64("INIT_TRIE_DB_SNAPSHOT_EPOCH")};

// Version constants
const unsigned int MSG_VERSION{
    ReadConstantNumeric("MSG_VERSION", "node.version.")};
const unsigned int TRANSACTION_VERSION{
    ReadConstantNumeric("TRANSACTION_VERSION", "node.version.")};
const unsigned int TRANSACTION_VERSION_ETH{
    ReadConstantNumeric("TRANSACTION_VERSION", "node.version.") + 1};
const unsigned int DSBLOCK_VERSION{
    ReadConstantNumeric("DSBLOCK_VERSION", "node.version.")};
const unsigned int TXBLOCK_VERSION{
    ReadConstantNumeric("TXBLOCK_VERSION", "node.version.")};
const unsigned int MICROBLOCK_VERSION{
    ReadConstantNumeric("MICROBLOCK_VERSION", "node.version.")};
const unsigned int VCBLOCK_VERSION{
    ReadConstantNumeric("VCBLOCK_VERSION", "node.version.")};
const unsigned int BLOCKLINK_VERSION{
    ReadConstantNumeric("BLOCKLINK_VERSION", "node.version.")};
const unsigned int DSCOMMITTEE_VERSION{
    ReadConstantNumeric("DSCOMMITTEE_VERSION", "node.version.")};
const unsigned int SHARDINGSTRUCTURE_VERSION{
    ReadConstantNumeric("SHARDINGSTRUCTURE_VERSION", "node.version.")};
const unsigned int ACCOUNT_VERSION{
    ReadConstantNumeric("ACCOUNT_VERSION", "node.version.")};
const unsigned int CONTRACT_STATE_VERSION{
    ReadConstantNumeric("CONTRACT_STATE_VERSION", "node.version.")};

// Seed constans
const bool ARCHIVAL_LOOKUP{
    ReadConstantString("ARCHIVAL_LOOKUP", "node.seed.") == "true"};
const unsigned int SEED_TXN_COLLECTION_TIME_IN_SEC{
    ReadConstantNumeric("SEED_TXN_COLLECTION_TIME_IN_SEC", "node.seed.")};
const unsigned int TXN_STORAGE_LIMIT{
    ReadConstantNumeric("TXN_STORAGE_LIMIT", "node.seed.")};
bool MULTIPLIER_SYNC_MODE = true;
const unsigned int SEED_SYNC_SMALL_PULL_INTERVAL{
    ReadConstantNumeric("SEED_SYNC_SMALL_PULL_INTERVAL", "node.seed.")};
const unsigned int SEED_SYNC_LARGE_PULL_INTERVAL{
    ReadConstantNumeric("SEED_SYNC_LARGE_PULL_INTERVAL", "node.seed.")};
const bool ENABLE_SEED_TO_SEED_COMMUNICATION{
    ReadConstantString("ENABLE_SEED_TO_SEED_COMMUNICATION", "node.seed.") ==
    "true"};
const unsigned int P2P_SEED_CONNECT_PORT{
    ReadConstantNumeric("P2P_SEED_CONNECT_PORT", "node.seed.")};

const unsigned int P2P_SEED_SERVER_CONNECTION_TIMEOUT{
    ReadConstantNumeric("P2P_SEED_SERVER_CONNECTION_TIMEOUT", "node.seed.")};

const unsigned int FETCH_DS_BLOCK_LIMIT{
    ReadConstantNumeric("FETCH_DS_BLOCK_LIMIT", "node.seed.")};

// RemotestorageDB constants
const string REMOTESTORAGE_DB_HOST{
    ReadConstantString("REMOTESTORAGE_DB_HOST", "node.remotestorageDB.")};
const string REMOTESTORAGE_DB_NAME{
    ReadConstantString("REMOTESTORAGE_DB_NAME", "node.remotestorageDB.")};
const unsigned int REMOTESTORAGE_DB_PORT{
    ReadConstantNumeric("REMOTESTORAGE_DB_PORT", "node.remotestorageDB.")};
const unsigned int REMOTESTORAGE_DB_SERVER_SELECTION_TIMEOUT_MS{
    ReadConstantNumeric("REMOTESTORAGE_DB_SERVER_SELECTION_TIMEOUT_MS",
                        "node.remotestorageDB.")};
const unsigned int REMOTESTORAGE_DB_SOCKET_TIMEOUT_MS{ReadConstantNumeric(
    "REMOTESTORAGE_DB_SOCKET_TIMEOUT_MS", "node.remotestorageDB.")};
const string REMOTESTORAGE_DB_TLS_FILE{
    ReadConstantString("REMOTESTORAGE_DB_TLS_FILE", "node.remotestorageDB.")};
bool REMOTESTORAGE_DB_ENABLE{
    ReadConstantString("REMOTESTORAGE_DB_ENABLE", "node.remotestorageDB.") ==
    "true"};

// Consensus constants
const double TOLERANCE_FRACTION{
    ReadConstantDouble("TOLERANCE_FRACTION", "node.consensus.")};
const unsigned int COMMIT_WINDOW_IN_SECONDS{
    ReadConstantNumeric("COMMIT_WINDOW_IN_SECONDS", "node.consensus.")};
const unsigned int CONSENSUS_MSG_ORDER_BLOCK_WINDOW{
    ReadConstantNumeric("CONSENSUS_MSG_ORDER_BLOCK_WINDOW", "node.consensus.")};
const unsigned int CONSENSUS_OBJECT_TIMEOUT{
    ReadConstantNumeric("CONSENSUS_OBJECT_TIMEOUT", "node.consensus.")};
const unsigned int DS_NUM_CONSENSUS_SUBSETS{
    ReadConstantNumeric("DS_NUM_CONSENSUS_SUBSETS", "node.consensus.")};
const unsigned int SHARD_NUM_CONSENSUS_SUBSETS{
    ReadConstantNumeric("SHARD_NUM_CONSENSUS_SUBSETS", "node.consensus.")};
const unsigned int COMMIT_TOLERANCE_PERCENT{
    ReadConstantNumeric("COMMIT_TOLERANCE_PERCENT", "node.consensus.")};
const unsigned int SUBSET0_RESPONSE_DELAY_IN_MS{
    ReadConstantNumeric("SUBSET0_RESPONSE_DELAY_IN_MS", "node.consensus.")};

// Data sharing constants
const bool BROADCAST_TREEBASED_CLUSTER_MODE{
    ReadConstantString("BROADCAST_TREEBASED_CLUSTER_MODE",
                       "node.data_sharing.") == "true"};
const unsigned int MULTICAST_CLUSTER_SIZE{
    ReadConstantNumeric("MULTICAST_CLUSTER_SIZE", "node.data_sharing.")};
const unsigned int NUM_FORWARDED_BLOCK_RECEIVERS_PER_SHARD{ReadConstantNumeric(
    "NUM_FORWARDED_BLOCK_RECEIVERS_PER_SHARD", "node.data_sharing.")};
const unsigned int NUM_NODES_TO_SEND_LOOKUP{
    ReadConstantNumeric("NUM_NODES_TO_SEND_LOOKUP", "node.data_sharing.")};
const unsigned int NUM_OF_TREEBASED_CHILD_CLUSTERS{ReadConstantNumeric(
    "NUM_OF_TREEBASED_CHILD_CLUSTERS", "node.data_sharing.")};
const unsigned int POW_PACKET_SENDERS{
    ReadConstantNumeric("POW_PACKET_SENDERS", "node.data_sharing.")};
const unsigned int TX_SHARING_CLUSTER_SIZE{
    ReadConstantNumeric("TX_SHARING_CLUSTER_SIZE", "node.data_sharing.")};
const unsigned int NUM_SHARE_PENDING_TXNS{
    (ReadConstantNumeric("NUM_SHARE_PENDING_TXNS", "node.data_sharing."))};

// Dispatcher constants
const string TXN_PATH{ReadConstantString("TXN_PATH", "node.dispatcher.")};
const bool USE_REMOTE_TXN_CREATOR{
    ReadConstantString("USE_REMOTE_TXN_CREATOR", "node.dispatcher.") == "true"};
const unsigned int NUM_DISPATCHERS{
    (ReadConstantNumeric("NUM_DISPATCHERS", "node.dispatcher."))};

// Epoch timing constants
const unsigned int DELAY_FIRSTXNEPOCH_IN_MS{
    ReadConstantNumeric("DELAY_FIRSTXNEPOCH_IN_MS", "node.epoch_timing.")};
const unsigned int FETCHING_MISSING_DATA_TIMEOUT{
    ReadConstantNumeric("FETCHING_MISSING_DATA_TIMEOUT", "node.epoch_timing.")};
const unsigned int DS_ANNOUNCEMENT_DELAY_IN_MS{
    ReadConstantNumeric("DS_ANNOUNCEMENT_DELAY_IN_MS", "node.epoch_timing.")};
const unsigned int SHARD_ANNOUNCEMENT_DELAY_IN_MS{ReadConstantNumeric(
    "SHARD_ANNOUNCEMENT_DELAY_IN_MS", "node.epoch_timing.")};
const unsigned int LOOKUP_DELAY_SEND_TXNPACKET_IN_MS{ReadConstantNumeric(
    "LOOKUP_DELAY_SEND_TXNPACKET_IN_MS", "node.epoch_timing.")};
const unsigned int MICROBLOCK_TIMEOUT{
    ReadConstantNumeric("MICROBLOCK_TIMEOUT", "node.epoch_timing.")};
const unsigned int NEW_NODE_SYNC_INTERVAL{
    ReadConstantNumeric("NEW_NODE_SYNC_INTERVAL", "node.epoch_timing.")};
const unsigned int POW_SUBMISSION_TIMEOUT{
    ReadConstantNumeric("POW_SUBMISSION_TIMEOUT", "node.epoch_timing.")};
const unsigned int POW_WINDOW_IN_SECONDS{
    ReadConstantNumeric("POW_WINDOW_IN_SECONDS", "node.epoch_timing.")};
const unsigned int POWPACKETSUBMISSION_WINDOW_IN_SECONDS{ReadConstantNumeric(
    "POWPACKETSUBMISSION_WINDOW_IN_SECONDS", "node.epoch_timing.")};
const unsigned int RECOVERY_SYNC_TIMEOUT{
    ReadConstantNumeric("RECOVERY_SYNC_TIMEOUT", "node.epoch_timing.")};
const unsigned int TX_DISTRIBUTE_TIME_IN_MS{
    ReadConstantNumeric("TX_DISTRIBUTE_TIME_IN_MS", "node.epoch_timing.")};
const unsigned int EXTRA_TX_DISTRIBUTE_TIME_IN_MS{ReadConstantNumeric(
    "EXTRA_TX_DISTRIBUTE_TIME_IN_MS", "node.epoch_timing.")};
const unsigned int DS_TX_PROCESSING_TIMEOUT{
    ReadConstantNumeric("DS_TX_PROCESSING_TIMEOUT", "node.epoch_timing.")};
const unsigned int NEW_LOOKUP_SYNC_DELAY_IN_SECONDS{ReadConstantNumeric(
    "NEW_LOOKUP_SYNC_DELAY_IN_SECONDS", "node.epoch_timing.")};
const unsigned int GETSHARD_TIMEOUT_IN_SECONDS{
    ReadConstantNumeric("GETSHARD_TIMEOUT_IN_SECONDS", "node.epoch_timing.")};
const unsigned int GETSTATEDELTAS_TIMEOUT_IN_SECONDS{ReadConstantNumeric(
    "GETSTATEDELTAS_TIMEOUT_IN_SECONDS", "node.epoch_timing.")};
const unsigned int GETCOSIGREWARDS_TIMEOUT_IN_SECONDS{ReadConstantNumeric(
    "GETCOSIGREWARDS_TIMEOUT_IN_SECONDS", "node.epoch_timing.")};
const unsigned int RETRY_REJOINING_TIMEOUT{
    ReadConstantNumeric("RETRY_REJOINING_TIMEOUT", "node.epoch_timing.")};
const unsigned int RETRY_GETSTATEDELTAS_COUNT{
    ReadConstantNumeric("RETRY_GETSTATEDELTAS_COUNT", "node.epoch_timing.")};
const unsigned int RETRY_COSIGREWARDS_COUNT{
    ReadConstantNumeric("RETRY_COSIGREWARDS_COUNT", "node.epoch_timing.")};
const unsigned int MAX_FETCHMISSINGMBS_NUM{
    ReadConstantNumeric("MAX_FETCHMISSINGMBS_NUM", "node.epoch_timing.")};
const unsigned int LAST_N_TXBLKS_TOCHECK_FOR_MISSINGMBS{ReadConstantNumeric(
    "LAST_N_TXBLKS_TOCHECK_FOR_MISSINGMBS", "node.epoch_timing.")};
const unsigned int REMOVENODEFROMBLACKLIST_DELAY_IN_SECONDS{ReadConstantNumeric(
    "REMOVENODEFROMBLACKLIST_DELAY_IN_SECONDS", "node.epoch_timing.")};

// Gas constants
const unsigned int DS_MICROBLOCK_GAS_LIMIT{
    ReadConstantNumeric("DS_MICROBLOCK_GAS_LIMIT", "node.gas.")};
const unsigned int SHARD_MICROBLOCK_GAS_LIMIT{
    ReadConstantNumeric("SHARD_MICROBLOCK_GAS_LIMIT", "node.gas.")};
const unsigned int CONTRACT_CREATE_GAS{
    ReadConstantNumeric("CONTRACT_CREATE_GAS", "node.gas.")};
const unsigned int CONTRACT_INVOKE_GAS{
    ReadConstantNumeric("CONTRACT_INVOKE_GAS", "node.gas.")};
const unsigned int NORMAL_TRAN_GAS{
    ReadConstantNumeric("NORMAL_TRAN_GAS", "node.gas.")};
const unsigned int GAS_CONGESTION_PERCENT{
    ReadConstantNumeric("GAS_CONGESTION_PERCENT", "node.gas.")};
const unsigned int UNFILLED_PERCENT_LOW{
    ReadConstantNumeric("UNFILLED_PERCENT_LOW", "node.gas.")};
const unsigned int UNFILLED_PERCENT_HIGH{
    ReadConstantNumeric("UNFILLED_PERCENT_HIGH", "node.gas.")};
const uint128_t GAS_PRICE_MIN_VALUE{
    ReadConstantString("GAS_PRICE_MIN_VALUE", "node.gas.")};
const unsigned int GAS_PRICE_PRECISION{
    ReadConstantNumeric("GAS_PRICE_PRECISION", "node.gas.")};
const uint128_t PRECISION_MIN_VALUE{
    SafeMath<uint128_t>::power(10, GAS_PRICE_PRECISION, true)};
const unsigned int GAS_PRICE_DROP_RATIO{
    ReadConstantNumeric("GAS_PRICE_DROP_RATIO", "node.gas.")};
const unsigned int GAS_PRICE_RAISE_RATIO_LOWER{
    ReadConstantNumeric("GAS_PRICE_RAISE_RATIO_LOWER", "node.gas.")};
const unsigned int GAS_PRICE_RAISE_RATIO_UPPER{
    ReadConstantNumeric("GAS_PRICE_RAISE_RATIO_UPPER", "node.gas.")};
const unsigned int GAS_PRICE_TOLERANCE{
    ReadConstantNumeric("GAS_PRICE_TOLERANCE", "node.gas.")};
const unsigned int MEAN_GAS_PRICE_DS_NUM{
    ReadConstantNumeric("MEAN_GAS_PRICE_DS_NUM", "node.gas.")};
const string LEGAL_GAS_PRICE_IP{
    ReadConstantString("LEGAL_GAS_PRICE_IP", "node.gas.")};

// Gossip constants
const bool BROADCAST_GOSSIP_MODE{
    ReadConstantString("BROADCAST_GOSSIP_MODE", "node.gossip.") == "true"};
const bool SEND_RESPONSE_FOR_LAZY_PUSH{
    ReadConstantString("SEND_RESPONSE_FOR_LAZY_PUSH", "node.gossip.") ==
    "true"};
const bool GOSSIP_CUSTOM_ROUNDS_SETTINGS{
    ReadConstantString("GOSSIP_CUSTOM_ROUNDS_SETTINGS", "node.gossip.") ==
    "true"};
const unsigned int MAX_ROUNDS_IN_BSTATE{ReadConstantNumeric(
    "MAX_ROUNDS_IN_BSTATE", "node.gossip.gossip_custom_rounds.")};
const unsigned int MAX_ROUNDS_IN_CSTATE{ReadConstantNumeric(
    "MAX_ROUNDS_IN_CSTATE", "node.gossip.gossip_custom_rounds.")};
const unsigned int MAX_TOTAL_ROUNDS{ReadConstantNumeric(
    "MAX_TOTAL_ROUNDS", "node.gossip.gossip_custom_rounds.")};
const unsigned int MAX_NEIGHBORS_PER_ROUND{
    ReadConstantNumeric("MAX_NEIGHBORS_PER_ROUND", "node.gossip.")};
const unsigned int NUM_GOSSIP_RECEIVERS{
    ReadConstantNumeric("NUM_GOSSIP_RECEIVERS", "node.gossip.")};
const unsigned int ROUND_TIME_IN_MS{
    ReadConstantNumeric("ROUND_TIME_IN_MS", "node.gossip.")};
const unsigned int SIMULATED_NETWORK_DELAY_IN_MS{
    ReadConstantNumeric("SIMULATED_NETWORK_DELAY_IN_MS", "node.gossip.")};
const unsigned int KEEP_RAWMSG_FROM_LAST_N_ROUNDS{
    ReadConstantNumeric("KEEP_RAWMSG_FROM_LAST_N_ROUNDS", "node.gossip.")};
const bool SIGN_VERIFY_EMPTY_MSGTYP{
    ReadConstantString("SIGN_VERIFY_EMPTY_MSGTYP", "node.gossip.") == "true"};
const bool SIGN_VERIFY_NONEMPTY_MSGTYP{
    ReadConstantString("SIGN_VERIFY_NONEMPTY_MSGTYP", "node.gossip.") ==
    "true"};

// GPU mining constants
const string GPU_TO_USE{ReadConstantString("GPU_TO_USE", "node.gpu.")};
const unsigned int OPENCL_LOCAL_WORK_SIZE{
    ReadConstantNumeric("LOCAL_WORK_SIZE", "node.gpu.opencl.")};
const unsigned int OPENCL_GLOBAL_WORK_SIZE_MULTIPLIER{
    ReadConstantNumeric("GLOBAL_WORK_SIZE_MULTIPLIER", "node.gpu.opencl.")};
const unsigned int OPENCL_START_EPOCH{
    ReadConstantNumeric("START_EPOCH", "node.gpu.opencl.")};
const unsigned int CUDA_BLOCK_SIZE{
    ReadConstantNumeric("BLOCK_SIZE", "node.gpu.cuda.")};
const unsigned int CUDA_GRID_SIZE{
    ReadConstantNumeric("GRID_SIZE", "node.gpu.cuda.")};
const unsigned int CUDA_STREAM_NUM{
    ReadConstantNumeric("STREAM_NUM", "node.gpu.cuda.")};
const unsigned int CUDA_SCHEDULE_FLAG{
    ReadConstantNumeric("SCHEDULE_FLAG", "node.gpu.cuda.")};

// Guard mode constants
const bool GUARD_MODE{ReadConstantString("GUARD_MODE", "node.guard_mode.") ==
                      "true"};
const bool EXCLUDE_PRIV_IP{
    ReadConstantString("EXCLUDE_PRIV_IP", "node.guard_mode.") == "true"};
const unsigned int WINDOW_FOR_DS_NETWORK_INFO_UPDATE{ReadConstantNumeric(
    "WINDOW_FOR_DS_NETWORK_INFO_UPDATE", "node.guard_mode.")};
const double SHARD_GUARD_TOL{
    ReadConstantDouble("SHARD_GUARD_TOL", "node.guard_mode.")};
const unsigned int SHARD_LEADER_SELECT_TOL{
    ReadConstantNumeric("SHARD_LEADER_SELECT_TOL", "node.guard_mode.")};
// Heartbeat constants
const unsigned int HEARTBEAT_INTERVAL_IN_SECONDS{
    ReadConstantNumeric("HEARTBEAT_INTERVAL_IN_SECONDS", "node.heartbeat.")};

// RPC Constants
const unsigned int LOOKUP_RPC_PORT{
    ReadConstantNumeric("LOOKUP_RPC_PORT", "node.jsonrpc.")};
const unsigned int STAKING_RPC_PORT{
    ReadConstantNumeric("STAKING_RPC_PORT", "node.jsonrpc.")};
const unsigned int STATUS_RPC_PORT{
    ReadConstantNumeric("STATUS_RPC_PORT", "node.jsonrpc.")};
const std::string IP_TO_BIND{ReadConstantString("IP_TO_BIND", "node.jsonrpc.")};
const bool ENABLE_STAKING_RPC{
    ReadConstantString("ENABLE_STAKING_RPC", "node.jsonrpc.") == "true"};
const bool ENABLE_STATUS_RPC{
    ReadConstantString("ENABLE_STATUS_RPC", "node.jsonrpc.") == "true"};
const unsigned int NUM_SHARD_PEER_TO_REVEAL{
    ReadConstantNumeric("NUM_SHARD_PEER_TO_REVEAL", "node.jsonrpc.")};
const std::string SCILLA_IPC_SOCKET_PATH{
    ReadConstantString("SCILLA_IPC_SOCKET_PATH", "node.jsonrpc.")};
const std::string SCILLA_SERVER_SOCKET_PATH{
    ReadConstantString("SCILLA_SERVER_SOCKET_PATH", "node.jsonrpc.")};
const std::string SCILLA_SERVER_BINARY{
    ReadConstantString("SCILLA_SERVER_BINARY", "node.jsonrpc.")};
bool ENABLE_WEBSOCKET{ReadConstantString("ENABLE_WEBSOCKET", "node.jsonrpc.") ==
                      "true"};
const unsigned int WEBSOCKET_PORT{
    ReadConstantNumeric("WEBSOCKET_PORT", "node.jsonrpc.")};
const bool ENABLE_GETTXNBODIESFORTXBLOCK{
    ReadConstantString("ENABLE_GETTXNBODIESFORTXBLOCK", "node.jsonrpc.") ==
    "true"};
const unsigned int NUM_TXNS_PER_PAGE{
    ReadConstantNumeric("NUM_TXNS_PER_PAGE", "node.jsonrpc.")};
const unsigned int PENDING_TXN_QUERY_NUM_EPOCHS{
    ReadConstantNumeric("PENDING_TXN_QUERY_NUM_EPOCHS", "node.jsonrpc.")};
const unsigned int PENDING_TXN_QUERY_MAX_RESULTS{
    ReadConstantNumeric("PENDING_TXN_QUERY_MAX_RESULTS", "node.jsonrpc.")};
const bool CONNECTION_IO_USE_EPOLL{
    ReadConstantString("CONNECTION_IO_USE_EPOLL", "node.jsonrpc.") == "true"};
const unsigned int CONNECTION_ALL_TIMEOUT{
    ReadConstantNumeric("CONNECTION_ALL_TIMEOUT", "node.jsonrpc.")};
const unsigned int CONNECTION_CALLBACK_TIMEOUT{
    ReadConstantNumeric("CONNECTION_CALLBACK_TIMEOUT", "node.jsonrpc.")};

// Network composition constants
const unsigned int COMM_SIZE{
    ReadConstantNumeric("COMM_SIZE", "node.network_composition.")};
const unsigned int NUM_DS_ELECTION{
    ReadConstantNumeric("NUM_DS_ELECTION", "node.network_composition.")};
const double DS_PERFORMANCE_THRESHOLD_PERCENT{ReadConstantDouble(
    "DS_PERFORMANCE_THRESHOLD_PERCENT", "node.network_composition.")};
const unsigned int NUM_DS_BYZANTINE_REMOVED{ReadConstantNumeric(
    "NUM_DS_BYZANTINE_REMOVED", "node.network_composition.")};
const unsigned int SHARD_SIZE_TOLERANCE_LO{ReadConstantNumeric(
    "SHARD_SIZE_TOLERANCE_LO", "node.network_composition.")};
const unsigned int SHARD_SIZE_TOLERANCE_HI{ReadConstantNumeric(
    "SHARD_SIZE_TOLERANCE_HI", "node.network_composition.")};
const unsigned int STORE_DS_COMMITTEE_INTERVAL{ReadConstantNumeric(
    "STORE_DS_COMMITTEE_INTERVAL", "node.network_composition.")};

// P2PComm constants
const unsigned int BROADCAST_INTERVAL{
    ReadConstantNumeric("BROADCAST_INTERVAL", "node.p2pcomm.")};
const unsigned int BROADCAST_EXPIRY{
    ReadConstantNumeric("BROADCAST_EXPIRY", "node.p2pcomm.")};
const unsigned int FETCH_LOOKUP_MSG_MAX_RETRY{
    ReadConstantNumeric("FETCH_LOOKUP_MSG_MAX_RETRY", "node.p2pcomm.")};
const uint32_t MAXSENDMESSAGE{
    ReadConstantNumeric("MAXSENDMESSAGE", "node.p2pcomm.")};
const uint32_t MAXRECVMESSAGE{
    ReadConstantNumeric("MAXRECVMESSAGE", "node.p2pcomm.")};
const unsigned int MAXRETRYCONN{
    ReadConstantNumeric("MAXRETRYCONN", "node.p2pcomm.")};
const unsigned int MSGQUEUE_SIZE{
    ReadConstantNumeric("MSGQUEUE_SIZE", "node.p2pcomm.")};
const unsigned int PUMPMESSAGE_MILLISECONDS{
    ReadConstantNumeric("PUMPMESSAGE_MILLISECONDS", "node.p2pcomm.")};
const unsigned int SENDQUEUE_SIZE{
    ReadConstantNumeric("SENDQUEUE_SIZE", "node.p2pcomm.")};
const unsigned int MAX_GOSSIP_MSG_SIZE_IN_BYTES{
    ReadConstantNumeric("MAX_GOSSIP_MSG_SIZE_IN_BYTES", "node.p2pcomm.")};
const unsigned int MIN_READ_WATERMARK_IN_BYTES{
    ReadConstantNumeric("MIN_READ_WATERMARK_IN_BYTES", "node.p2pcomm.")};
const unsigned int MAX_READ_WATERMARK_IN_BYTES{
    ReadConstantNumeric("MAX_READ_WATERMARK_IN_BYTES", "node.p2pcomm.")};
const unsigned int BLACKLIST_NUM_TO_POP{
    ReadConstantNumeric("BLACKLIST_NUM_TO_POP", "node.p2pcomm.")};
const unsigned int MAX_PEER_CONNECTION{
    ReadConstantNumeric("MAX_PEER_CONNECTION", "node.p2pcomm.")};
const unsigned int MAX_PEER_CONNECTION_P2PSEED{
    ReadConstantNumeric("MAX_PEER_CONNECTION_P2PSEED", "node.p2pcomm.")};
const unsigned int MAX_WHITELISTREQ_LIMIT{
    ReadConstantNumeric("MAX_WHITELISTREQ_LIMIT", "node.p2pcomm.")};
const unsigned int SENDJOBPEERS_TIMEOUT{
    ReadConstantNumeric("SENDJOBPEERS_TIMEOUT", "node.p2pcomm.")};

// PoW constants
const bool CUDA_GPU_MINE{ReadConstantString("CUDA_GPU_MINE", "node.pow.") ==
                         "true"};
const bool FULL_DATASET_MINE{
    ReadConstantString("FULL_DATASET_MINE", "node.pow.") == "true"};
const bool OPENCL_GPU_MINE{ReadConstantString("OPENCL_GPU_MINE", "node.pow.") ==
                           "true"};
const bool REMOTE_MINE{ReadConstantString("REMOTE_MINE", "node.pow.") ==
                       "true"};
const std::string MINING_PROXY_URL{
    ReadConstantString("MINING_PROXY_URL", "node.pow.")};
const unsigned int MINING_PROXY_TIMEOUT_IN_MS{
    ReadConstantNumeric("MINING_PROXY_TIMEOUT_IN_MS", "node.pow.")};
const unsigned int MAX_RETRY_SEND_POW_TIME{
    ReadConstantNumeric("MAX_RETRY_SEND_POW_TIME", "node.pow.")};
const unsigned int CHECK_MINING_RESULT_INTERVAL{
    ReadConstantNumeric("CHECK_MINING_RESULT_INTERVAL", "node.pow.")};
const bool GETWORK_SERVER_MINE{
    ReadConstantString("GETWORK_SERVER_MINE", "node.pow.") == "true"};
const unsigned int GETWORK_SERVER_PORT{
    ReadConstantNumeric("GETWORK_SERVER_PORT", "node.pow.")};
const unsigned int DS_POW_DIFFICULTY{
    ReadConstantNumeric("DS_POW_DIFFICULTY", "node.pow.")};
const unsigned int POW_DIFFICULTY{
    ReadConstantNumeric("POW_DIFFICULTY", "node.pow.")};
const unsigned int POW_BOUNDARY_N_DIVIDED{
    ReadConstantNumeric("POW_BOUNDARY_N_DIVIDED", "node.pow.")};
const unsigned int POW_BOUNDARY_N_DIVIDED_START{
    ReadConstantNumeric("POW_BOUNDARY_N_DIVIDED_START", "node.pow.")};
const unsigned int POW_SUBMISSION_LIMIT{
    ReadConstantNumeric("POW_SUBMISSION_LIMIT", "node.pow.")};
const unsigned int NUM_FINAL_BLOCK_PER_POW{
    ReadConstantNumeric("NUM_FINAL_BLOCK_PER_POW", "node.pow.")};
const unsigned int POW_CHANGE_TO_ADJ_DIFF{
    ReadConstantNumeric("POW_CHANGE_TO_ADJ_DIFF", "node.pow.")};
const unsigned int POW_CHANGE_TO_ADJ_DS_DIFF{
    ReadConstantNumeric("POW_CHANGE_TO_ADJ_DS_DIFF", "node.pow.")};
const unsigned int DIFFICULTY_DIFF_TOL{
    ReadConstantNumeric("DIFFICULTY_DIFF_TOL", "node.pow.")};
const unsigned int EXPECTED_SHARD_NODE_NUM{
    ReadConstantNumeric("EXPECTED_SHARD_NODE_NUM", "node.pow.")};
const unsigned int MAX_SHARD_NODE_NUM{
    ReadConstantNumeric("MAX_SHARD_NODE_NUM", "node.pow.")};
const uint8_t MIN_NODE_REPUTATION_PRIORITY{static_cast<uint8_t>(
    ReadConstantNumeric("MIN_NODE_REPUTATION_PRIORITY", "node.pow."))};
const unsigned int MISORDER_TOLERANCE_IN_PERCENT{
    ReadConstantNumeric("MISORDER_TOLERANCE_IN_PERCENT", "node.pow.")};
const unsigned int DSBLOCK_EXTRA_WAIT_TIME{
    ReadConstantNumeric("DSBLOCK_EXTRA_WAIT_TIME", "node.pow.")};
const unsigned int DIFF_IP_TOLERANCE_IN_PERCENT{
    ReadConstantNumeric("DIFF_IP_TOLERANCE_IN_PERCENT", "node.pow.")};
const unsigned int TXN_SHARD_TARGET_DIFFICULTY{
    ReadConstantNumeric("TXN_SHARD_TARGET_DIFFICULTY", "node.pow.")};
const unsigned int TXN_DS_TARGET_DIFFICULTY{
    ReadConstantNumeric("TXN_DS_TARGET_DIFFICULTY", "node.pow.")};
const unsigned int TXN_DS_TARGET_NUM{
    ReadConstantNumeric("TXN_DS_TARGET_NUM", "node.pow.")};
const unsigned int PRIORITY_TOLERANCE_IN_PERCENT{
    ReadConstantNumeric("PRIORITY_TOLERANCE_IN_PERCENT", "node.pow.")};
const bool SKIP_POW_REATTEMPT_FOR_DS_DIFF{
    ReadConstantString("SKIP_POW_REATTEMPT_FOR_DS_DIFF", "node.pow.") ==
    "true"};
const string POW_SUBMISSION_VERSION_TAG{
    ReadConstantString("POW_SUBMISSION_VERSION_TAG", "node.pow.")};

// Recovery and upgrading constants
const unsigned int WAIT_LOOKUP_WAKEUP_IN_SECONDS{
    ReadConstantNumeric("WAIT_LOOKUP_WAKEUP_IN_SECONDS", "node.recovery.")};
const bool GET_INITIAL_DS_FROM_REPO{
    ReadConstantString("GET_INITIAL_DS_FROM_REPO", "node.recovery.") == "true"};
const unsigned int SHARD_DELAY_WAKEUP_IN_SECONDS{
    ReadConstantNumeric("SHARD_DELAY_WAKEUP_IN_SECONDS", "node.recovery.")};
const unsigned int TERMINATION_COUNTDOWN_IN_SECONDS{
    ReadConstantNumeric("TERMINATION_COUNTDOWN_IN_SECONDS", "node.recovery.")};
const string UPGRADE_HOST_ACCOUNT{
    ReadConstantString("UPGRADE_HOST_ACCOUNT", "node.recovery.")};
const string UPGRADE_HOST_REPO{
    ReadConstantString("UPGRADE_HOST_REPO", "node.recovery.")};
const bool REJOIN_NODE_NOT_IN_NETWORK{
    ReadConstantString("REJOIN_NODE_NOT_IN_NETWORK", "node.recovery.") ==
    "true"};
const unsigned int RESUME_BLACKLIST_DELAY_IN_SECONDS{
    ReadConstantNumeric("RESUME_BLACKLIST_DELAY_IN_SECONDS", "node.recovery.")};
const unsigned int INCRDB_DSNUMS_WITH_STATEDELTAS{
    ReadConstantNumeric("INCRDB_DSNUMS_WITH_STATEDELTAS", "node.recovery.")};
const bool CONTRACT_STATES_MIGRATED{
    ReadConstantString("CONTRACT_STATES_MIGRATED", "node.recovery.") == "true"};
const unsigned int MAX_IPCHANGE_REQUEST_LIMIT{
    ReadConstantNumeric("MAX_IPCHANGE_REQUEST_LIMIT", "node.recovery.")};
const unsigned int MAX_REJOIN_NETWORK_ATTEMPTS{
    ReadConstantNumeric("MAX_REJOIN_NETWORK_ATTEMPTS", "node.recovery.")};
const unsigned int RELEASE_CACHE_INTERVAL{
    ReadConstantNumeric("RELEASE_CACHE_INTERVAL", "node.recovery.")};
const unsigned int DIRBLOCK_FETCH_LIMIT{
    ReadConstantNumeric("DIRBLOCK_FETCH_LIMIT", "node.recovery.")};

// Smart contract constants
const bool ENABLE_SC{ReadConstantString("ENABLE_SC", "node.smart_contract.") ==
                     "true"};
string scilla_root_raw{
    ReadConstantString("SCILLA_ROOT", "node.smart_contract.")};
const string SCILLA_ROOT{
    scilla_root_raw.back() == '/'
        ? scilla_root_raw.substr(0, scilla_root_raw.size() - 1)
        : scilla_root_raw};
const string SCILLA_CHECKER{
    ReadConstantString("SCILLA_CHECKER", "node.smart_contract.")};
const string SCILLA_BINARY{
    ReadConstantString("SCILLA_BINARY", "node.smart_contract.")};
const string SCILLA_FILES{
    ReadConstantString("SCILLA_FILES", "node.smart_contract.")};
const string SCILLA_LOG{
    ReadConstantString("SCILLA_LOG", "node.smart_contract.")};
const string SCILLA_LIB{
    ReadConstantString("SCILLA_LIB", "node.smart_contract.")};
const string INIT_JSON{SCILLA_FILES + '/' +
                       ReadConstantString("INIT_JSON", "node.smart_contract.")};
const string INPUT_STATE_JSON{
    SCILLA_FILES + '/' +
    ReadConstantString("INPUT_STATE_JSON", "node.smart_contract.")};
const string INPUT_BLOCKCHAIN_JSON{
    SCILLA_FILES + '/' +
    ReadConstantString("INPUT_BLOCKCHAIN_JSON", "node.smart_contract.")};
const string INPUT_MESSAGE_JSON{
    SCILLA_FILES + '/' +
    ReadConstantString("INPUT_MESSAGE_JSON", "node.smart_contract.")};
const string OUTPUT_JSON{
    SCILLA_FILES + '/' +
    ReadConstantString("OUTPUT_JSON", "node.smart_contract.")};
const string INPUT_CODE{
    SCILLA_FILES + '/' +
    ReadConstantString("INPUT_CODE", "node.smart_contract.")};
const string CONTRACT_FILE_EXTENSION{
    ReadConstantString("CONTRACT_FILE_EXTENSION", "node.smart_contract.")};
const string LIBRARY_CODE_EXTENSION{
    ReadConstantString("LIBRARY_CODE_EXTENSION", "node.smart_contract.")};
const string EXTLIB_FOLDER{
    ReadConstantString("EXTLIB_FOLDER", "node.smart_contract.")};
const bool ENABLE_SCILLA_MULTI_VERSION{
    ReadConstantString("ENABLE_SCILLA_MULTI_VERSION", "node.smart_contract.") ==
    "true"};
const bool LOG_SC{ReadConstantString("LOG_SC", "node.smart_contract.") ==
                  "true"};
const bool DISABLE_SCILLA_LIB{
    ReadConstantString("DISABLE_SCILLA_LIB", "node.smart_contract.") == "true"};
const unsigned int SCILLA_SERVER_PENDING_IN_MS{
    ReadConstantNumeric("SCILLA_SERVER_PENDING_IN_MS", "node.smart_contract.")};
const unsigned int SCILLA_SERVER_LOOP_WAIT_MICROSECONDS{ReadConstantNumeric(
    "SCILLA_SERVER_LOOP_WAIT_MICROSECONDS", "node.smart_contract.")};

// Test constants
const bool ENABLE_CHECK_PERFORMANCE_LOG{
    ReadConstantString("ENABLE_CHECK_PERFORMANCE_LOG", "node.tests.") ==
    "true"};
const unsigned int NUM_TXN_TO_SEND_PER_ACCOUNT{
    ReadConstantNumeric("NUM_TXN_TO_SEND_PER_ACCOUNT", "node.tests.")};
const bool ENABLE_ACCOUNTS_POPULATING{
    ReadConstantString("ENABLE_ACCOUNTS_POPULATING", "node.tests.") == "true"};
const bool UPDATE_PREGENED_ACCOUNTS{
    ReadConstantString("UPDATE_PREGENED_ACCOUNTS", "node.tests.") == "true"};
const unsigned int NUM_ACCOUNTS_PREGENERATE{
    ReadConstantNumeric("NUM_ACCOUNTS_PREGENERATE", "node.tests.")};
const unsigned int PREGEN_ACCOUNT_TIMES{
    ReadConstantNumeric("PREGEN_ACCOUNT_TIMES", "node.tests.")};
const string PREGENED_ACCOUNTS_FILE{
    ReadConstantString("PREGENED_ACCOUNTS_FILE", "node.tests.")};
const bool LOG_PARAMETERS{ReadConstantString("LOG_PARAMETERS", "node.tests.") ==
                          "true"};

// Transaction constants
const uint128_t TOTAL_COINBASE_REWARD{
    ReadConstantString("TOTAL_COINBASE_REWARD", "node.transactions.")};
const uint128_t COINBASE_REWARD_PER_DS{
    ReadConstantString("COINBASE_REWARD_PER_DS", "node.transactions.")};
const uint128_t TOTAL_GENESIS_TOKEN{
    ReadConstantString("TOTAL_GENESIS_TOKEN", "node.transactions.")};
const unsigned int BASE_REWARD_IN_PERCENT{
    ReadConstantNumeric("BASE_REWARD_IN_PERCENT", "node.transactions.")};
const unsigned int LOOKUP_REWARD_IN_PERCENT{
    ReadConstantNumeric("LOOKUP_REWARD_IN_PERCENT", "node.transactions.")};
const unsigned int MAX_CODE_SIZE_IN_BYTES{
    ReadConstantNumeric("MAX_CODE_SIZE_IN_BYTES", "node.transactions.")};
const unsigned int MAX_CONTRACT_EDGES{
    ReadConstantNumeric("MAX_CONTRACT_EDGES", "node.transactions.")};
const unsigned int SCILLA_CHECKER_INVOKE_GAS{
    ReadConstantNumeric("SCILLA_CHECKER_INVOKE_GAS", "node.transactions.")};
const unsigned int SCILLA_RUNNER_INVOKE_GAS{
    ReadConstantNumeric("SCILLA_RUNNER_INVOKE_GAS", "node.transactions.")};
const unsigned int SYS_TIMESTAMP_VARIANCE_IN_SECONDS{ReadConstantNumeric(
    "SYS_TIMESTAMP_VARIANCE_IN_SECONDS", "node.transactions.")};
const unsigned int TXN_MISORDER_TOLERANCE_IN_PERCENT{ReadConstantNumeric(
    "TXN_MISORDER_TOLERANCE_IN_PERCENT", "node.transactions.")};
const unsigned int TXNS_MISSING_TOLERANCE_IN_PERCENT{ReadConstantNumeric(
    "TXNS_MISSING_TOLERANCE_IN_PERCENT", "node.transactions.")};
const unsigned int PACKET_EPOCH_LATE_ALLOW{
    ReadConstantNumeric("PACKET_EPOCH_LATE_ALLOW", "node.transactions.")};
const unsigned int PACKET_BYTESIZE_LIMIT{
    ReadConstantNumeric("PACKET_BYTESIZE_LIMIT", "node.transactions.")};
const unsigned int SMALL_TXN_SIZE{
    ReadConstantNumeric("SMALL_TXN_SIZE", "node.transactions.")};
const unsigned int ACCOUNT_IO_BATCH_SIZE{
    ReadConstantNumeric("ACCOUNT_IO_BATCH_SIZE", "node.transactions.")};
const bool ENABLE_REPOPULATE{
    ReadConstantString("ENABLE_REPOPULATE", "node.transactions.") == "true"};
const unsigned int REPOPULATE_STATE_PER_N_DS{
    ReadConstantNumeric("REPOPULATE_STATE_PER_N_DS", "node.transactions.")};
const unsigned int REPOPULATE_STATE_IN_DS{std::min(
    ReadConstantNumeric("REPOPULATE_STATE_IN_DS", "node.transactions."),
    REPOPULATE_STATE_PER_N_DS - 1)};
const unsigned int NUM_STORE_TX_BODIES_INTERVAL{
    ReadConstantNumeric("NUM_STORE_TX_BODIES_INTERVAL", "node.transactions.")};
const string BUCKET_NAME{
    ReadConstantString("BUCKET_NAME", "node.transactions.")};
const string TXN_PERSISTENCE_NAME{
    ReadConstantString("TXN_PERSISTENCE_NAME", "node.transactions.")};
const bool ENABLE_TXNS_BACKUP{
    ReadConstantString("ENABLE_TXNS_BACKUP", "node.transactions.") == "true"};
const bool SHARDLDR_SAVE_TXN_LOCALLY{
    ReadConstantString("SHARDLDR_SAVE_TXN_LOCALLY", "node.transactions.") ==
    "true"};
const double BLOOM_FILTER_FALSE_RATE{
    ReadConstantDouble("BLOOM_FILTER_FALSE_RATE", "node.transactions.")};
const unsigned int TXN_DISPATCH_ATTEMPT_LIMIT{
    ReadConstantNumeric("TXN_DISPATCH_ATTEMPT_LIMIT", "node.transactions.")};

// Viewchange constants
const unsigned int POST_VIEWCHANGE_BUFFER{
    ReadConstantNumeric("POST_VIEWCHANGE_BUFFER", "node.viewchange.")};
const unsigned int VIEWCHANGE_EXTRA_TIME{
    ReadConstantNumeric("VIEWCHANGE_EXTRA_TIME", "node.viewchange.")};
const unsigned int VIEWCHANGE_PRECHECK_TIME{
    ReadConstantNumeric("VIEWCHANGE_PRECHECK_TIME", "node.viewchange.")};
const unsigned int VIEWCHANGE_TIME{
    ReadConstantNumeric("VIEWCHANGE_TIME", "node.viewchange.")};

// Genesis accounts
const vector<string> GENESIS_WALLETS{
    ReadAccountsFromConstantsFile("wallet_address")};
const vector<string> GENESIS_KEYS{ReadAccountsFromConstantsFile("private_key")};

// Genesis accounts for ds txn dispatching ( TEST Purpose Only )
const vector<string> DS_GENESIS_WALLETS{
    ReadAccountsFromConstantsFile("wallet_address", "node.ds_accounts")};
const vector<string> DS_GENESIS_KEYS{
    ReadAccountsFromConstantsFile("private_key", "node.ds_accounts")};

// Verifier
const vector<pair<uint64_t, uint32_t>> VERIFIER_EXCLUSION_LIST{
    ReadVerifierExclusionListFromConstantsFile()};
const bool IGNORE_BLOCKCOSIG_CHECK{
    ReadConstantString("IGNORE_BLOCKCOSIG_CHECK", "node.verifier.") == "true"};
const vector<pair<uint64_t, uint32_t>> VERIFIER_MICROBLOCK_EXCLUSION_LIST{
    ReadVerifierMicroblockExclusionListFromConstantsFile()};
const bool ENABLE_EVM{
    ReadConstantString("ENABLE_EVM", "node.jsonrpc.", "true") == "true"};
const std::string EVM_SERVER_SOCKET_PATH{ReadConstantString(
    "EVM_SERVER_SOCKET_PATH", "node.jsonrpc.", "/tmp/evm-server.sock")};
const std::string EVM_SERVER_BINARY{ReadConstantString(
    "EVM_SERVER_BINARY", "node.jsonrpc.", "/usr/local/bin/evm-ds")};
const std::string EVM_LOG_CONFIG{ReadConstantString(
    "EVM_LOG_CONFIG", "node.jsonrpc.", "/usr/local/etc/log4rs.yml")};
const std::string ETH_CHAINID{
    ReadConstantString("ETH_CHAINID", "node.jsonrpc.", "0x814d")};
const uint64_t ETH_CHAINID_INT{DataConversion::HexStringToUint64Ret(
    ReadConstantString("ETH_CHAINID", "node.jsonrpc.", "0x814d"))};<|MERGE_RESOLUTION|>--- conflicted
+++ resolved
@@ -55,11 +55,7 @@
 
   try {
     return pt.get<string>(path + propertyName);
-<<<<<<< HEAD
-  } catch (exception &e) {
-=======
   } catch (exception& e) {
->>>>>>> e58e782e
     return defaultVal;
   }
 }
