--- conflicted
+++ resolved
@@ -36,12 +36,8 @@
 };
 
 unsigned int ReadConstantNumeric(const string& propertyName,
-<<<<<<< HEAD
-                                 const char* path = "node.general.", unsigned int defaultVal = 0) {
-=======
                                  const char* path = "node.general.",
                                  unsigned int defaultVal = 0) {
->>>>>>> fd17cd7c
   try {
     auto pt = PTree::GetInstance();
     return pt.get<unsigned int>(path + propertyName);
@@ -760,11 +756,7 @@
 const std::string METRIC_ZILLIQA_PROVIDER{ReadConstantString(
     "METRIC_ZILLIQA_PROVIDER", "node.metric.zilliqa.", "prometheus")};
 const unsigned int METRIC_ZILLIQA_PORT{
-<<<<<<< HEAD
-    ReadConstantNumeric("METRIC_ZILLIQA_PORT", "node.metric.zilliqa.", 8081)};
-=======
     ReadConstantNumeric("METRIC_ZILLIQA_PORT", "node.metric.zilliqa.", 8090)};
->>>>>>> fd17cd7c
 const unsigned int METRIC_ZILLIQA_READER_EXPORT_MS{ReadConstantNumeric(
     "METRIC_ZILLIQA_READER_EXPORT_MS", "node.metric.zilliqa.", 1000)};
 const unsigned int METRIC_ZILLIQA_READER_TIMEOUT_MS{ReadConstantNumeric(
