--- conflicted
+++ resolved
@@ -752,14 +752,11 @@
     ReadConstantUInt64("EVM_RPC_TIMEOUT_SECONDS", "node.jsonrpc.", 60)};
 const bool LAUNCH_EVM_DAEMON{
     ReadConstantString("LAUNCH_EVM_DAEMON", "node.jsonrpc.", "true") == "true"};
-<<<<<<< HEAD
 const bool ENABLE_CPS{
     ReadConstantString("ENABLE_CPS", "node.jsonrpc.", "true") == "true"};
-=======
 const bool SORT_ACC_STORE_DELTA{ReadConstantString("SORT_ACC_STORE_DELTA",
                                                    "node.jsonrpc.",
                                                    "true") == "false"};
->>>>>>> 63fb1c34
 
 const std::string METRIC_ZILLIQA_HOSTNAME{ReadConstantString(
     "METRIC_ZILLIQA_HOSTNAME", "node.metric.zilliqa.", "localhost")};
@@ -776,11 +773,6 @@
                        "https://opentelemetry.io/schemas/1.2.0")};
 const std::string METRIC_ZILLIQA_SCHEMA_VERSION{ReadConstantString(
     "METRIC_ZILLIQA_SCHEMA_VERSION", "node.metric.zilliqa.", "1.2.0")};
-<<<<<<< HEAD
-
-const uint64_t METRIC_ZILLIQA_MASK{
-    ReadConstantUInt64("METRIC_ZILLIQA_MASK", "node.metric.zilliqa.", 0)};
-=======
 const std::string METRIC_ZILLIQA_MASK{
     ReadConstantString("METRIC_ZILLIQA_MASK", "node.metric.zilliqa.", "NONE")};
 const std::string TRACE_ZILLIQA_MASK{
@@ -790,5 +782,4 @@
 const std::string TRACE_ZILLIQA_HOSTNAME{ReadConstantString(
     "TRACE_ZILLIQA_HOSTNAME", "node.trace.zilliqa.", "localhost")};
 const unsigned int TRACE_ZILLIQA_PORT{
-    ReadConstantNumeric("TRACE_ZILLIQA_PORT", "node.trace.zilliqa.")};
->>>>>>> 63fb1c34
+    ReadConstantNumeric("TRACE_ZILLIQA_PORT", "node.trace.zilliqa.")};