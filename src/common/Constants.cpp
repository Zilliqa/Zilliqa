/**
* Copyright (c) 2018 Zilliqa
* This source code is being disclosed to you solely for the purpose of your participation in
* testing Zilliqa. You may view, compile and run the code for that purpose and pursuant to
* the protocols and algorithms that are programmed into, and intended by, the code. You may
* not do anything else with the code without express permission from Zilliqa Research Pte. Ltd.,
* including modifying or publishing the code (or any part of it), and developing or forming
* another public or private blockchain network. This source code is provided ‘as is’ and no
* warranties are given as to title or non-infringement, merchantability or fitness for purpose
* and, to the extent permitted by law, all liability for your use of the code is disclaimed.
* Some programs in this code are governed by the GNU General Public License v3.0 (available at
* https://www.gnu.org/licenses/gpl-3.0.en.html) (‘GPLv3’). The programs that are governed by
* GPLv3.0 are those programs that are located in the folders src/depends and tests/depends
* and which include a reference to GPLv3 in their program files.
**/
#include "Constants.h"

#include <boost/property_tree/ptree.hpp>
#include <boost/property_tree/xml_parser.hpp>

using boost::property_tree::ptree;

struct PTree
{
    static ptree& GetInstance()
    {
        static ptree pt;
        read_xml("constants.xml", pt);

        return pt;
    }
    PTree() = delete;
    ~PTree() = delete;
};

unsigned int ReadFromConstantsFile(std::string propertyName)
{
    auto pt = PTree::GetInstance();
    return pt.get<unsigned int>("node.constants." + propertyName);
}

std::string ReadFromOptionsFile(std::string propertyName)
{
    auto pt = PTree::GetInstance();
    return pt.get<std::string>("node.options." + propertyName);
}

std::string ReadSmartContractConstants(std::string propertyName)
{
    auto pt = PTree::GetInstance();
    return pt.get<std::string>("node.smart_contract." + propertyName);
}

std::string ReadTransactionPath(std::string propertyName)
{
    auto pt = PTree::GetInstance();
    return pt.get<std::string>("node.TransactionPath." + propertyName);
}

const std::vector<std::string>
ReadAccountsFromConstantsFile(std::string propName)
{
    auto pt = PTree::GetInstance();
    std::vector<std::string> result;
    for (auto& acc : pt.get_child("node.accounts"))
    {
        auto child = acc.second.get_optional<std::string>(propName);
        if (child)
        {
            // LOG_GENERAL("constants " << child.get());
            result.push_back(child.get());
        }
    }
    return result;
}

unsigned int ReadGpuConstants(std::string propertyName)
{
    auto pt = PTree::GetInstance();
    return pt.get<unsigned int>("node.gpu." + propertyName);
}

const unsigned int MSG_VERSION{ReadFromConstantsFile("MSG_VERSION")};
const unsigned int DS_MULTICAST_CLUSTER_SIZE{
    ReadFromConstantsFile("DS_MULTICAST_CLUSTER_SIZE")};
const unsigned int COMM_SIZE{ReadFromConstantsFile("COMM_SIZE")};
const unsigned int POW_WINDOW_IN_SECONDS{
    ReadFromConstantsFile("POW_WINDOW_IN_SECONDS")};
const unsigned int POW_BACKUP_WINDOW_IN_SECONDS{
    ReadFromConstantsFile("POW_BACKUP_WINDOW_IN_SECONDS")};
const unsigned int NEW_NODE_SYNC_INTERVAL{
    ReadFromConstantsFile("NEW_NODE_SYNC_INTERVAL")};
const unsigned int POW_SUBMISSION_TIMEOUT{
    ReadFromConstantsFile("POW_SUBMISSION_TIMEOUT")};
const unsigned int POW_DIFFICULTY{ReadFromConstantsFile("POW_DIFFICULTY")};
const unsigned int MICROBLOCK_TIMEOUT{
    ReadFromConstantsFile("MICROBLOCK_TIMEOUT")};
const unsigned int VIEWCHANGE_TIME{ReadFromConstantsFile("VIEWCHANGE_TIME")};
const unsigned int VIEWCHANGE_EXTRA_TIME{
    ReadFromConstantsFile("VIEWCHANGE_EXTRA_TIME")};
const unsigned int CONSENSUS_MSG_ORDER_BLOCK_WINDOW{
    ReadFromConstantsFile("CONSENSUS_MSG_ORDER_BLOCK_WINDOW")};
const unsigned int CONSENSUS_OBJECT_TIMEOUT{
    ReadFromConstantsFile("CONSENSUS_OBJECT_TIMEOUT")};
const unsigned int FETCHING_MISSING_TXNS_TIMEOUT{
    ReadFromConstantsFile("FETCHING_MISSING_TXNS_TIMEOUT")};
const unsigned int FINALBLOCK_CONSENSUS_OBJECT_TIMEOUT{
    ReadFromConstantsFile("FINALBLOCK_CONSENSUS_OBJECT_TIMEOUT")};
const unsigned int NUM_FINAL_BLOCK_PER_POW{
    ReadFromConstantsFile("NUM_FINAL_BLOCK_PER_POW")};
const unsigned int NUM_DS_KEEP_TX_BODY{
    ReadFromConstantsFile("NUM_DS_KEEP_TX_BODY")};
const uint32_t MAXMESSAGE{ReadFromConstantsFile("MAXMESSAGE")};
const unsigned int MAXSUBMITTXNPERNODE{
    ReadFromConstantsFile("MAXSUBMITTXNPERNODE")};
const unsigned int MICROBLOCK_GAS_LIMIT{
    ReadFromConstantsFile("MICROBLOCK_GAS_LIMIT")};
const unsigned int TX_SHARING_CLUSTER_SIZE{
    ReadFromConstantsFile("TX_SHARING_CLUSTER_SIZE")};
const unsigned int NEW_NODE_POW_DELAY{
    ReadFromConstantsFile("NEW_NODE_POW_DELAY")};
const unsigned int POST_VIEWCHANGE_BUFFER{
    ReadFromConstantsFile("POST_VIEWCHANGE_BUFFER")};
const unsigned int WAITING_FORWARD{ReadFromConstantsFile("WAITING_FORWARD")};
const unsigned int CONTRACT_CREATE_GAS{
    ReadFromConstantsFile("CONTRACT_CREATE_GAS")};
const unsigned int CONTRACT_INVOKE_GAS{
    ReadFromConstantsFile("CONTRACT_INVOKE_GAS")};
const unsigned int NORMAL_TRAN_GAS{ReadFromConstantsFile("NORMAL_TRAN_GAS")};
const unsigned int COINBASE_REWARD{ReadFromConstantsFile("COINBASE_REWARD")};
const unsigned int DEBUG_LEVEL{ReadFromConstantsFile("DEBUG_LEVEL")};
const unsigned int BROADCAST_INTERVAL{
    ReadFromConstantsFile("BROADCAST_INTERVAL")};
const unsigned int BROADCAST_EXPIRY{ReadFromConstantsFile("BROADCAST_EXPIRY")};
const unsigned int TX_DISTRIBUTE_TIME_IN_MS{
    ReadFromConstantsFile("TX_DISTRIBUTE_TIME_IN_MS")};
const unsigned int NUM_TXN_TO_SEND_PER_ACCOUNT{
    ReadFromConstantsFile("NUM_TXN_TO_SEND_PER_ACCOUNT")};
const unsigned int NUM_NODES_TO_SEND_LOOKUP{
    ReadFromConstantsFile("NUM_NODES_TO_SEND_LOOKUP")};

const bool EXCLUDE_PRIV_IP{
    ReadFromOptionsFile("EXCLUDE_PRIV_IP") == "true" ? true : false};
const bool TEST_NET_MODE{
    ReadFromOptionsFile("TEST_NET_MODE") == "true" ? true : false};
const bool ENABLE_DO_REJOIN{
    ReadFromOptionsFile("ENABLE_DO_REJOIN") == "true" ? true : false};
const bool FULL_DATASET_MINE{
    ReadFromOptionsFile("FULL_DATASET_MINE") == "true" ? true : false};
const bool OPENCL_GPU_MINE{
    ReadFromOptionsFile("OPENCL_GPU_MINE") == "true" ? true : false};
const bool CUDA_GPU_MINE{
    ReadFromOptionsFile("CUDA_GPU_MINE") == "true" ? true : false};

const std::vector<std::string> GENESIS_WALLETS{
    ReadAccountsFromConstantsFile("wallet_address")};
const std::vector<std::string> GENESIS_KEYS{
    ReadAccountsFromConstantsFile("private_key")};
const std::string SCILLA_ROOT{ReadSmartContractConstants("SCILLA_ROOT")};
const std::string SCILLA_BINARY{SCILLA_ROOT + '/'
                                + ReadSmartContractConstants("SCILLA_BINARY")};
const std::string SCILLA_FILES{ReadSmartContractConstants("SCILLA_FILES")};
const std::string SCILLA_LOG{ReadSmartContractConstants("SCILLA_LOG")};
const std::string SCILLA_LIB{SCILLA_ROOT + '/'
                             + ReadSmartContractConstants("SCILLA_LIB")};
const std::string INIT_JSON{SCILLA_FILES + '/'
                            + ReadSmartContractConstants("INIT_JSON")};
const std::string INPUT_STATE_JSON{
    SCILLA_FILES + '/' + ReadSmartContractConstants("INPUT_STATE_JSON")};
const std::string INPUT_BLOCKCHAIN_JSON{
    SCILLA_FILES + '/' + ReadSmartContractConstants("INPUT_BLOCKCHAIN_JSON")};
const std::string INPUT_MESSAGE_JSON{
    SCILLA_FILES + '/' + ReadSmartContractConstants("INPUT_MESSAGE_JSON")};
const std::string OUTPUT_JSON{SCILLA_FILES + '/'
                              + ReadSmartContractConstants("OUTPUT_JSON")};
const std::string INPUT_CODE{SCILLA_FILES + '/'
                             + ReadSmartContractConstants("INPUT_CODE")};
<<<<<<< HEAD

const unsigned int OPENCL_LOCAL_WORK_SIZE{
    ReadGpuConstants("opencl.LOCAL_WORK_SIZE")};
const unsigned int OPENCL_GLOBAL_WORK_SIZE_MULTIPLIER{
    ReadGpuConstants("opencl.GLOBAL_WORK_SIZE_MULTIPLIER")};
const unsigned int OPENCL_START_EPOCH{ReadGpuConstants("opencl.START_EPOCH")};
const unsigned int CUDA_BLOCK_SIZE{ReadGpuConstants("cuda.BLOCK_SIZE")};
const unsigned int CUDA_GRID_SIZE{ReadGpuConstants("cuda.GRID_SIZE")};
const unsigned int CUDA_STREAM_NUM{ReadGpuConstants("cuda.STREAM_NUM")};
const unsigned int CUDA_SCHEDULE_FLAG{ReadGpuConstants("cuda.SCHEDULE_FLAG")};
=======
const std::string TXN_PATH{ReadTransactionPath("PATH")};
>>>>>>> d1cf6c1a
<|MERGE_RESOLUTION|>--- conflicted
+++ resolved
@@ -175,7 +175,6 @@
                               + ReadSmartContractConstants("OUTPUT_JSON")};
 const std::string INPUT_CODE{SCILLA_FILES + '/'
                              + ReadSmartContractConstants("INPUT_CODE")};
-<<<<<<< HEAD
 
 const unsigned int OPENCL_LOCAL_WORK_SIZE{
     ReadGpuConstants("opencl.LOCAL_WORK_SIZE")};
@@ -186,6 +185,5 @@
 const unsigned int CUDA_GRID_SIZE{ReadGpuConstants("cuda.GRID_SIZE")};
 const unsigned int CUDA_STREAM_NUM{ReadGpuConstants("cuda.STREAM_NUM")};
 const unsigned int CUDA_SCHEDULE_FLAG{ReadGpuConstants("cuda.SCHEDULE_FLAG")};
-=======
-const std::string TXN_PATH{ReadTransactionPath("PATH")};
->>>>>>> d1cf6c1a
+
+const std::string TXN_PATH{ReadTransactionPath("PATH")};