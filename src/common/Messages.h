/**
* Copyright (c) 2018 Zilliqa 
* This source code is being disclosed to you solely for the purpose of your participation in 
* testing Zilliqa. You may view, compile and run the code for that purpose and pursuant to 
* the protocols and algorithms that are programmed into, and intended by, the code. You may 
* not do anything else with the code without express permission from Zilliqa Research Pte. Ltd., 
* including modifying or publishing the code (or any part of it), and developing or forming 
* another public or private blockchain network. This source code is provided ‘as is’ and no 
* warranties are given as to title or non-infringement, merchantability or fitness for purpose 
* and, to the extent permitted by law, all liability for your use of the code is disclaimed. 
* Some programs in this code are governed by the GNU General Public License v3.0 (available at 
* https://www.gnu.org/licenses/gpl-3.0.en.html) (‘GPLv3’). The programs that are governed by 
* GPLv3.0 are those programs that are located in the folders src/depends and tests/depends 
* and which include a reference to GPLv3 in their program files.
**/

#ifndef __MESSAGES_H__
#define __MESSAGES_H__

enum MessageOffset : unsigned int
{
    TYPE = 0,
    INST = 1,
    BODY = 2,
};

enum NumberSign : unsigned char
{
    POSITIVE = 0x00,
    NEGATIVE = 0x01,
};

enum NumberSign : unsigned char
{
    POSITIVE = 0x00,
    NEGATIVE = 0x01
};

enum MessageType : unsigned char
{
    PEER = 0x00,
    DIRECTORY = 0x01,
    NODE = 0x02,
    CONSENSUSUSER
    = 0x03, // Note: this is a test class only, to demonstrate consensus usage
    LOOKUP = 0x04
};

enum DSInstructionType : unsigned char
{
    SETPRIMARY = 0x00,
    POW1SUBMISSION = 0x01,
    DSBLOCKCONSENSUS = 0x02,
    POW2SUBMISSION = 0x03,
    SHARDINGCONSENSUS = 0x04,
    MICROBLOCKSUBMISSION = 0x05,
    FINALBLOCKCONSENSUS = 0x06,
    AllPoWConnRequest = 0x07,
    AllPoWConnResponse = 0x08,
    LastDSBlockRequest = 0x09,
    LastDSBlockResponse = 0x0A,
    VIEWCHANGECONSENSUS = 0X0B
};

enum NodeInstructionType : unsigned char
{
    STARTPOW1 = 0x00,
    DSBLOCK = 0x01,
    SHARDING = 0x02,
    CREATETRANSACTION = 0x03,
    SUBMITTRANSACTION = 0x04,
    MICROBLOCKCONSENSUS = 0x05,
    FINALBLOCK = 0x06,
    FORWARDTRANSACTION = 0x07,
    CREATETRANSACTIONFROMLOOKUP = 0x08,
    VCBLOCK = 0x09,
<<<<<<< HEAD
    FORWARDSTATEDELTA = 0x0A,
=======
    FORWARDSTATEDELTA = 0x0A
>>>>>>> 5cc40105
};

enum LookupInstructionType : unsigned char
{
    ENTIRESHARDINGSTRUCTURE = 0x00,
    GETSEEDPEERS = 0x01,
    SETSEEDPEERS = 0x02,
    GETDSINFOFROMSEED = 0x03,
    SETDSINFOFROMSEED = 0x04,
    GETDSBLOCKFROMSEED = 0x05,
    SETDSBLOCKFROMSEED = 0x06,
    GETTXBLOCKFROMSEED = 0x07,
    SETTXBLOCKFROMSEED = 0x08,
    GETTXBODYFROMSEED = 0x09,
    SETTXBODYFROMSEED = 0x0A,
    GETNETWORKIDFROMSEED = 0x0B,
    SETNETWORKIDFROMSEED = 0x0C,
    GETSTATEFROMSEED = 0x0D,
    SETSTATEFROMSEED = 0x0E,
    SETLOOKUPOFFLINE = 0x0F,
    SETLOOKUPONLINE = 0x10,
    GETOFFLINELOOKUPS = 0x11,
    SETOFFLINELOOKUPS = 0x12
};

enum TxSharingMode : unsigned char
{
    IDLE = 0x00,
    SEND_ONLY = 0x01,
    DS_FORWARD_ONLY = 0x02,
    NODE_FORWARD_ONLY = 0x03,
    SEND_AND_FORWARD = 0x04
};

#endif // __MESSAGES_H__<|MERGE_RESOLUTION|>--- conflicted
+++ resolved
@@ -21,13 +21,7 @@
 {
     TYPE = 0,
     INST = 1,
-    BODY = 2,
-};
-
-enum NumberSign : unsigned char
-{
-    POSITIVE = 0x00,
-    NEGATIVE = 0x01,
+    BODY = 2
 };
 
 enum NumberSign : unsigned char
@@ -74,11 +68,7 @@
     FORWARDTRANSACTION = 0x07,
     CREATETRANSACTIONFROMLOOKUP = 0x08,
     VCBLOCK = 0x09,
-<<<<<<< HEAD
-    FORWARDSTATEDELTA = 0x0A,
-=======
     FORWARDSTATEDELTA = 0x0A
->>>>>>> 5cc40105
 };
 
 enum LookupInstructionType : unsigned char
