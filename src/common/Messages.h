/**
* Copyright (c) 2018 Zilliqa 
* This source code is being disclosed to you solely for the purpose of your participation in 
* testing Zilliqa. You may view, compile and run the code for that purpose and pursuant to 
* the protocols and algorithms that are programmed into, and intended by, the code. You may 
* not do anything else with the code without express permission from Zilliqa Research Pte. Ltd., 
* including modifying or publishing the code (or any part of it), and developing or forming 
* another public or private blockchain network. This source code is provided ‘as is’ and no 
* warranties are given as to title or non-infringement, merchantability or fitness for purpose 
* and, to the extent permitted by law, all liability for your use of the code is disclaimed. 
* Some programs in this code are governed by the GNU General Public License v3.0 (available at 
* https://www.gnu.org/licenses/gpl-3.0.en.html) (‘GPLv3’). The programs that are governed by 
* GPLv3.0 are those programs that are located in the folders src/depends and tests/depends 
* and which include a reference to GPLv3 in their program files.
**/

#ifndef __MESSAGES_H__
#define __MESSAGES_H__

enum MessageOffset : unsigned int
{
    TYPE = 0,
    INST = 1,
    BODY = 2
};

enum NumberSign : unsigned char
{
    POSITIVE = 0x00,
    NEGATIVE = 0x01
};

enum MessageType : unsigned char
{
    PEER = 0x00,
    DIRECTORY = 0x01,
    NODE = 0x02,
    CONSENSUSUSER
    = 0x03, // Note: this is a test class only, to demonstrate consensus usage
    LOOKUP = 0x04
};

enum DSInstructionType : unsigned char
{
    SETPRIMARY = 0x00,
    POWSUBMISSION = 0x01,
    DSBLOCKCONSENSUS = 0x02,
    MICROBLOCKSUBMISSION = 0x03,
    FINALBLOCKCONSENSUS = 0x04,
    VIEWCHANGECONSENSUS = 0X05
};

enum NodeInstructionType : unsigned char
{
    STARTPOW = 0x00,
    DSBLOCK = 0x01,
<<<<<<< HEAD
    SHARDING = 0x02,
=======
    CREATETRANSACTION = 0x02,
>>>>>>> 2a814676
    SUBMITTRANSACTION = 0x03,
    MICROBLOCKCONSENSUS = 0x04,
    FINALBLOCK = 0x05,
    FORWARDTRANSACTION = 0x06,
    CREATETRANSACTIONFROMLOOKUP = 0x07,
    VCBLOCK = 0x08,
<<<<<<< HEAD
    DOREJOIN = 0x0A
=======
    DOREJOIN = 0x09
>>>>>>> 2a814676
};

enum LookupInstructionType : unsigned char
{
    GETSEEDPEERS = 0x00,
    SETSEEDPEERS = 0x01,
    GETDSINFOFROMSEED = 0x02,
    SETDSINFOFROMSEED = 0x03,
    GETDSBLOCKFROMSEED = 0x04,
    SETDSBLOCKFROMSEED = 0x05,
    GETTXBLOCKFROMSEED = 0x06,
    SETTXBLOCKFROMSEED = 0x07,
    GETTXBODYFROMSEED = 0x08,
    SETTXBODYFROMSEED = 0x09,
    GETNETWORKIDFROMSEED = 0x0A,
    SETNETWORKIDFROMSEED = 0x0B,
    GETSTATEFROMSEED = 0x0C,
    SETSTATEFROMSEED = 0x0D,
    SETLOOKUPOFFLINE = 0x0E,
    SETLOOKUPONLINE = 0x0F,
    GETOFFLINELOOKUPS = 0x10,
    SETOFFLINELOOKUPS = 0x11
};

enum TxSharingMode : unsigned char
{
    IDLE = 0x00,
    SEND_ONLY = 0x01,
    DS_FORWARD_ONLY = 0x02,
    NODE_FORWARD_ONLY = 0x03,
    SEND_AND_FORWARD = 0x04
};

#endif // __MESSAGES_H__<|MERGE_RESOLUTION|>--- conflicted
+++ resolved
@@ -54,22 +54,13 @@
 {
     STARTPOW = 0x00,
     DSBLOCK = 0x01,
-<<<<<<< HEAD
-    SHARDING = 0x02,
-=======
-    CREATETRANSACTION = 0x02,
->>>>>>> 2a814676
-    SUBMITTRANSACTION = 0x03,
-    MICROBLOCKCONSENSUS = 0x04,
-    FINALBLOCK = 0x05,
-    FORWARDTRANSACTION = 0x06,
-    CREATETRANSACTIONFROMLOOKUP = 0x07,
-    VCBLOCK = 0x08,
-<<<<<<< HEAD
-    DOREJOIN = 0x0A
-=======
-    DOREJOIN = 0x09
->>>>>>> 2a814676
+    SUBMITTRANSACTION = 0x02,
+    MICROBLOCKCONSENSUS = 0x03,
+    FINALBLOCK = 0x04,
+    FORWARDTRANSACTION = 0x05,
+    CREATETRANSACTIONFROMLOOKUP = 0x06,
+    VCBLOCK = 0x07,
+    DOREJOIN = 0x08
 };
 
 enum LookupInstructionType : unsigned char
