--- conflicted
+++ resolved
@@ -92,14 +92,10 @@
     SETLOOKUPOFFLINE = 0x0F,
     SETLOOKUPONLINE = 0x10,
     GETOFFLINELOOKUPS = 0x11,
-<<<<<<< HEAD
     SETOFFLINELOOKUPS = 0x12,
     RAISEPOWSUBMISSION = 0x13,
     GETPOWSUBMISSIONFROMSEED = 0x14,
-    SETPOWSUBMISSIONFROMSEED = 0x15,
-=======
-    SETOFFLINELOOKUPS = 0x12
->>>>>>> f0a4cfe9
+    SETPOWSUBMISSIONFROMSEED = 0x15
 };
 
 enum TxSharingMode : unsigned char
