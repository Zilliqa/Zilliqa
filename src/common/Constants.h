--- conflicted
+++ resolved
@@ -90,7 +90,6 @@
 const std::string REMOTE_TEST_DIR = "zilliqa-test";
 const std::string PERSISTENCE_PATH = "persistence";
 const std::string TX_BODY_SUBDIR = "txBodies";
-const std::string REMOTE_TXN_DIR = "/home/ubuntu/Dispatcher/txns";
 
 const std::string DS_KICKOUT_MSG = "KICKED OUT FROM DS";
 const std::string DS_LEADER_MSG = "DS LEADER NOW";
@@ -108,7 +107,6 @@
 extern const std::string OUTPUT_JSON;
 extern const std::string INPUT_CODE;
 extern const std::string TXN_PATH;
-extern const std::string REMOTE_TXN_CREATOR_IP;
 
 extern const unsigned int MSG_VERSION;
 extern const unsigned int DS_MULTICAST_CLUSTER_SIZE;
@@ -144,14 +142,11 @@
 extern const unsigned int TX_DISTRIBUTE_TIME_IN_MS;
 extern const unsigned int NUM_TXN_TO_SEND_PER_ACCOUNT;
 extern const unsigned int NUM_NODES_TO_SEND_LOOKUP;
-<<<<<<< HEAD
 extern const unsigned int MAX_INDEXES_PER_TXN;
-=======
 extern const unsigned int SENDQUEUE_SIZE;
 extern const unsigned int MSGQUEUE_SIZE;
 extern const unsigned int POW_CHANGE_PERCENT_TO_ADJ_DIFF;
 extern const unsigned int NUM_NETWORK_NODE;
->>>>>>> 1e3034d3
 
 extern const bool TEST_NET_MODE;
 extern const bool EXCLUDE_PRIV_IP;
