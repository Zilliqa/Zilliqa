--- conflicted
+++ resolved
@@ -162,12 +162,9 @@
 extern const unsigned int MAX_ROUNDS_IN_CSTATE;
 extern const unsigned int MAX_TOTAL_ROUNDS;
 extern const unsigned int MAX_NEIGHBORS_PER_ROUND;
-<<<<<<< HEAD
 extern const unsigned int ROUND_TIME_IN_MS;
-=======
 extern const unsigned int TERMINATION_COUNTDOWN_IN_SECONDS;
 extern const unsigned int SHARD_DELAY_WAKEUP_IN_SECONDS;
->>>>>>> 5f505136
 
 extern const bool TEST_NET_MODE;
 extern const bool EXCLUDE_PRIV_IP;
