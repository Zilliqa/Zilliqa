/**
* Copyright (c) 2018 Zilliqa 
* This source code is being disclosed to you solely for the purpose of your participation in 
* testing Zilliqa. You may view, compile and run the code for that purpose and pursuant to 
* the protocols and algorithms that are programmed into, and intended by, the code. You may 
* not do anything else with the code without express permission from Zilliqa Research Pte. Ltd., 
* including modifying or publishing the code (or any part of it), and developing or forming 
* another public or private blockchain network. This source code is provided ‘as is’ and no 
* warranties are given as to title or non-infringement, merchantability or fitness for purpose 
* and, to the extent permitted by law, all liability for your use of the code is disclaimed. 
* Some programs in this code are governed by the GNU General Public License v3.0 (available at 
* https://www.gnu.org/licenses/gpl-3.0.en.html) (‘GPLv3’). The programs that are governed by 
* GPLv3.0 are those programs that are located in the folders src/depends and tests/depends 
* and which include a reference to GPLv3 in their program files.
**/

#ifndef __CONSTANTS_H__
#define __CONSTANTS_H__

#include "depends/common/FixedHash.h"

using BlockHash = dev::h256;

// Data sizes
const unsigned int COMMON_HASH_SIZE = 32;
const unsigned int ACC_ADDR_SIZE = 20;
const unsigned int TRAN_HASH_SIZE = 32;
const unsigned int TRAN_SIG_SIZE = 64;
const unsigned int BLOCK_HASH_SIZE = 32;
const unsigned int BLOCK_SIG_SIZE = 64;
const unsigned int STATE_HASH_SIZE = 32;

// Numeric types sizes
const unsigned int UINT256_SIZE = 32;
const unsigned int UINT128_SIZE = 16;
const unsigned int INT256_SIZE = 32;

// Cryptographic sizes
const unsigned int PRIV_KEY_SIZE = 32;
const unsigned int PUB_KEY_SIZE = 33;
const unsigned int SIGNATURE_CHALLENGE_SIZE = 32;
const unsigned int SIGNATURE_RESPONSE_SIZE = 32;
const unsigned int COMMIT_SECRET_SIZE = 32;
const unsigned int COMMIT_POINT_SIZE = 33;
const unsigned int CHALLENGE_SIZE = 32;
const unsigned int RESPONSE_SIZE = 32;

const unsigned int BLOCKCHAIN_SIZE = 50;

// Number of nodes sent from lookup node to newly joined node
const unsigned int SEED_PEER_LIST_SIZE = 20;

// Transaction body sharing

const unsigned int NUM_VACUOUS_EPOCHS = 1;

// Networking and mining
const unsigned int POW_SIZE = 32;
const unsigned int IP_SIZE = 16;
const unsigned int PORT_SIZE = 4;

const unsigned int NUM_PEERS_TO_SEND_IN_A_SHARD = 20;
const unsigned int SERVER_PORT = 4201;

// Testing parameters

// Metadata type
enum MetaType : unsigned char
{
    STATEROOT = 0x00,
    DSINCOMPLETED,
    LATESTACTIVEDSBLOCKNUM,
};

// Sync Type
enum SyncType : unsigned int
{
    NO_SYNC = 0,
    NEW_SYNC,
    NORMAL_SYNC,
    DS_SYNC,
    LOOKUP_SYNC,
};

const std::string RAND1_GENESIS
    = "2b740d75891749f94b6a8ec09f086889066608e4418eda656c93443e8310750a";
const std::string RAND2_GENESIS
    = "e8cc9106f8a28671d91e2de07b57b828934481fadf6956563b963bb8e5c266bf";

const std::string REMOTE_TEST_DIR = "zilliqa-test";
const std::string PERSISTENCE_PATH = "persistence";
const std::string TX_BODY_SUBDIR = "txBodies";
const std::string REMOTE_TXN_DIR = "/home/ubuntu/Dispatcher/txns";

const std::string DS_KICKOUT_MSG = "KICKED OUT FROM DS";
const std::string DS_LEADER_MSG = "DS LEADER NOW";
const std::string DS_BACKUP_MSG = "DS BACKUP NOW";

extern const std::string SCILLA_ROOT;
extern const std::string SCILLA_BINARY;
extern const std::string SCILLA_FILES;
extern const std::string SCILLA_LOG;
extern const std::string SCILLA_LIB;
extern const std::string INIT_JSON;
extern const std::string INPUT_STATE_JSON;
extern const std::string INPUT_BLOCKCHAIN_JSON;
extern const std::string INPUT_MESSAGE_JSON;
extern const std::string OUTPUT_JSON;
extern const std::string INPUT_CODE;
extern const std::string TXN_PATH;
extern const std::string REMOTE_TXN_CREATOR_IP;

extern const unsigned int MSG_VERSION;
extern const unsigned int DS_MULTICAST_CLUSTER_SIZE;
extern const unsigned int COMM_SIZE;
extern const unsigned int POW_WINDOW_IN_SECONDS;
extern const unsigned int POW_BACKUP_WINDOW_IN_SECONDS;
extern const unsigned int NEW_NODE_SYNC_INTERVAL;
extern const unsigned int POW_SUBMISSION_TIMEOUT;
extern const unsigned int POW_DIFFICULTY;
extern const unsigned int MICROBLOCK_TIMEOUT;
extern const unsigned int VIEWCHANGE_TIME;
extern const unsigned int VIEWCHANGE_EXTRA_TIME;
extern const unsigned int CONSENSUS_MSG_ORDER_BLOCK_WINDOW;
extern const unsigned int CONSENSUS_OBJECT_TIMEOUT;
extern const unsigned int FETCHING_MISSING_TXNS_TIMEOUT;
extern const unsigned int FINALBLOCK_CONSENSUS_OBJECT_TIMEOUT;
extern const unsigned int NUM_FINAL_BLOCK_PER_POW;
extern const unsigned int NUM_DS_KEEP_TX_BODY;
extern const uint32_t MAXMESSAGE;
extern const unsigned int MAXSUBMITTXNPERNODE;
extern const unsigned int MICROBLOCK_GAS_LIMIT;
extern const unsigned int TX_SHARING_CLUSTER_SIZE;
extern const unsigned int NEW_NODE_POW_DELAY;
extern const unsigned int POST_VIEWCHANGE_BUFFER;
extern const unsigned int CONTRACT_CREATE_GAS;
extern const unsigned int CONTRACT_INVOKE_GAS;
extern const unsigned int NORMAL_TRAN_GAS;
extern const unsigned int WAITING_FORWARD;
extern const unsigned int COINBASE_REWARD;
extern const unsigned int DEBUG_LEVEL;
extern const unsigned int BROADCAST_INTERVAL;
extern const unsigned int BROADCAST_EXPIRY;
extern const unsigned int TX_DISTRIBUTE_TIME_IN_MS;
<<<<<<< HEAD
extern const unsigned int NUM_TXN_TO_SEND_PER_ACCOUNT;
extern const unsigned int NUM_NODES_TO_SEND_LOOKUP;
=======
extern const unsigned int SENDQUEUE_SIZE;
extern const unsigned int MSGQUEUE_SIZE;
extern const unsigned int POW_CHANGE_PERCENT_TO_ADJ_DIFF;
extern const unsigned int NUM_NETWORK_NODE;
>>>>>>> 5a4eb178

extern const bool TEST_NET_MODE;
extern const bool EXCLUDE_PRIV_IP;
extern const bool ENABLE_DO_REJOIN;
extern const bool FULL_DATASET_MINE;
extern const bool OPENCL_GPU_MINE;
extern const bool CUDA_GPU_MINE;
extern const bool USE_REMOTE_TXN_CREATOR;

extern const std::vector<std::string> GENESIS_WALLETS;
extern const std::vector<std::string> GENESIS_KEYS;

extern const unsigned int OPENCL_LOCAL_WORK_SIZE;
extern const unsigned int OPENCL_GLOBAL_WORK_SIZE_MULTIPLIER;
extern const unsigned int OPENCL_START_EPOCH;
extern const unsigned int CUDA_BLOCK_SIZE;
extern const unsigned int CUDA_GRID_SIZE;
extern const unsigned int CUDA_STREAM_NUM;
extern const unsigned int CUDA_SCHEDULE_FLAG;

#endif // __CONSTANTS_H__<|MERGE_RESOLUTION|>--- conflicted
+++ resolved
@@ -142,15 +142,12 @@
 extern const unsigned int BROADCAST_INTERVAL;
 extern const unsigned int BROADCAST_EXPIRY;
 extern const unsigned int TX_DISTRIBUTE_TIME_IN_MS;
-<<<<<<< HEAD
 extern const unsigned int NUM_TXN_TO_SEND_PER_ACCOUNT;
 extern const unsigned int NUM_NODES_TO_SEND_LOOKUP;
-=======
 extern const unsigned int SENDQUEUE_SIZE;
 extern const unsigned int MSGQUEUE_SIZE;
 extern const unsigned int POW_CHANGE_PERCENT_TO_ADJ_DIFF;
 extern const unsigned int NUM_NETWORK_NODE;
->>>>>>> 5a4eb178
 
 extern const bool TEST_NET_MODE;
 extern const bool EXCLUDE_PRIV_IP;
