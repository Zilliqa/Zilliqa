--- conflicted
+++ resolved
@@ -44,18 +44,7 @@
 const unsigned int COMMIT_POINT_SIZE = 33;
 const unsigned int CHALLENGE_SIZE = 32;
 const unsigned int RESPONSE_SIZE = 32;
-
-<<<<<<< HEAD
-// Acount related sizes
-const unsigned int ACCOUNT_SIZE = UINT256_SIZE + UINT256_SIZE + COMMON_HASH_SIZE
-    + COMMON_HASH_SIZE /* + ACC_ADDR_SIZE + PUB_KEY_SIZE + STORAGE_ROOT_SIZE + CODE_HASH_SIZE*/
-    ;
 const unsigned int BLOCKCHAIN_SIZE = 50;
-=======
-const unsigned int DS_BLOCKCHAIN_SIZE = 50;
-const unsigned int TX_BLOCKCHAIN_SIZE = 50;
-const unsigned int VC_BLOCKCHAIN_SIZE = 50;
->>>>>>> f0a4cfe9
 
 // Number of nodes sent from lookup node to newly joined node
 const unsigned int SEED_PEER_LIST_SIZE = 20;
