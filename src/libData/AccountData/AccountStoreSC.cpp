/*
 * Copyright (C) 2019 Zilliqa
 *
 * This program is free software: you can redistribute it and/or modify
 * it under the terms of the GNU General Public License as published by
 * the Free Software Foundation, either version 3 of the License, or
 * (at your option) any later version.
 *
 * This program is distributed in the hope that it will be useful,
 * but WITHOUT ANY WARRANTY; without even the implied warranty of
 * MERCHANTABILITY or FITNESS FOR A PARTICULAR PURPOSE.  See the
 * GNU General Public License for more details.
 *
 * You should have received a copy of the GNU General Public License
 * along with this program.  If not, see <https://www.gnu.org/licenses/>.
 */
#include <chrono>

#include <boost/filesystem.hpp>
#include <chrono>

#include <unordered_map>
#include <vector>
#include "ScillaClient.h"

#include "AccountStoreSC.h"
#include "EvmProcessContext.h"
#include "libPersistence/ContractStorage.h"
#include "libScilla/ScillaIPCServer.h"
#include "libScilla/ScillaUtils.h"
#include "libUtils/DataConversion.h"
#include "libUtils/JsonUtils.h"
#include "libUtils/SafeMath.h"
#include "libUtils/SysCommand.h"
#include "libUtils/TimeUtils.h"

// 5mb
const unsigned int MAX_SCILLA_OUTPUT_SIZE_IN_BYTES = 5120;

<<<<<<< HEAD
=======
template <class MAP>
void AccountStoreSC<MAP>::instFetchInfo(
    opentelemetry::metrics::ObserverResult observer_result, void* state) {
  AccountStoreSC<MAP>* that = reinterpret_cast<AccountStoreSC<MAP>*>(state);

  // This looks like a bug in openTelemetry, need to investigate, clash between
  // uint64_t amd long int should be unsigned, losing precision.

  if (std::holds_alternative<std::shared_ptr<
          opentelemetry::v1::metrics::ObserverResultT<long int>>>(
          observer_result)) {
    std::get<
        std::shared_ptr<opentelemetry::v1::metrics::ObserverResultT<long int>>>(
        observer_result)
        ->Observe(that->m_curBlockNum, {{"counter", "BlockNumber"}});
    std::get<
        std::shared_ptr<opentelemetry::v1::metrics::ObserverResultT<long int>>>(
        observer_result)
        ->Observe(that->m_curDSBlockNum, {{"counter", "DSBlockNumber"}});
  }
}

>>>>>>> 76ff655b
template <class MAP>
AccountStoreSC<MAP>::AccountStoreSC() {
  m_accountStoreAtomic = std::make_unique<AccountStoreAtomic<MAP>>(*this);
  m_txnProcessTimeout = false;
  m_accountStoreCount.SetCallback([this](auto&& result) {
    result.Set(m_curBlockNum, {{"counter", "BlockNumber"}});
    result.Set(m_curBlockNum, {{"counter", "DSBlockNumber"}});
  });
}

template <class MAP>
void AccountStoreSC<MAP>::Init() {
  std::lock_guard<std::mutex> g(m_mutexUpdateAccounts);
  AccountStoreBase<MAP>::Init();
  m_curContractAddr.clear();
  m_curSenderAddr.clear();
  m_curAmount = 0;
  m_curGasLimit = 0;
  m_curGasPrice = 0;
  m_txnProcessTimeout = false;
  boost::filesystem::remove_all(EXTLIB_FOLDER);
  boost::filesystem::create_directories(EXTLIB_FOLDER);
}

template <class MAP>
void AccountStoreSC<MAP>::InvokeInterpreter(
    INVOKE_TYPE invoke_type, std::string& interprinterPrint,
    const uint32_t& version, bool is_library, const uint64_t& available_gas,
    const boost::multiprecision::uint128_t& balance, bool& ret,
    TransactionReceipt& receipt) {
  bool call_already_finished = false;
  auto func2 = [this, &interprinterPrint, &invoke_type, &version, &is_library,
                &available_gas, &balance,
                &call_already_finished]() mutable -> void {
    switch (invoke_type) {
      case CHECKER:
        if (!ScillaClient::GetInstance().CallChecker(
                version,
                ScillaUtils::GetContractCheckerJson(m_root_w_version,
                                                    is_library, available_gas),
                interprinterPrint)) {
        }
        break;
      case RUNNER_CREATE:
        if (!ScillaClient::GetInstance().CallRunner(
                version,
                ScillaUtils::GetCreateContractJson(m_root_w_version, is_library,
                                                   available_gas, balance),
                interprinterPrint)) {
        }
        break;
      case RUNNER_CALL:
        if (!ScillaClient::GetInstance().CallRunner(
                version,
                ScillaUtils::GetCallContractJson(
                    m_root_w_version, available_gas, balance, is_library),
                interprinterPrint)) {
        }
        break;
      case DISAMBIGUATE:
        if (!ScillaClient::GetInstance().CallDisambiguate(
                version, ScillaUtils::GetDisambiguateJson(),
                interprinterPrint)) {
        }
        break;
    }
    call_already_finished = true;
    m_CallContractConditionVariable.notify_all();
  };
  DetachedFunction(1, func2);

  {
    std::unique_lock<std::mutex> lk(m_MutexCVCallContract);
    if (!call_already_finished) {
      m_CallContractConditionVariable.wait(lk);
    } else {
      LOG_GENERAL(INFO, "Call functions already finished!");
    }
  }

  if (m_txnProcessTimeout) {
    LOG_GENERAL(WARNING, "Txn processing timeout!");

    ScillaClient::GetInstance().CheckClient(version, true);
    receipt.AddError(EXECUTE_CMD_TIMEOUT);
    ret = false;
  }
}

template <class MAP>
bool AccountStoreSC<MAP>::UpdateAccounts(const uint64_t& blockNum,
                                         const unsigned int& numShards,
                                         const bool& isDS,
                                         const Transaction& transaction,
                                         TransactionReceipt& receipt,
                                         TxnStatus& error_code) {
  LOG_MARKER();

  LOG_GENERAL(INFO, "Process txn: " << transaction.GetTranID());

  std::lock_guard<std::mutex> g(m_mutexUpdateAccounts);

  m_curIsDS = isDS;
  m_txnProcessTimeout = false;

  error_code = TxnStatus::NOT_PRESENT;

  const PubKey& senderPubKey = transaction.GetSenderPubKey();
  const Address fromAddr = Account::GetAddressFromPublicKey(senderPubKey);
  Address toAddr = transaction.GetToAddr();

  const uint128_t& amount = transaction.GetAmountQa();

  // Initiate gasRemained
  uint64_t gasRemained = transaction.GetGasLimitZil();

  // Get the amount of deposit for running this txn
  uint128_t gasDeposit;
  if (!SafeMath<uint128_t>::mul(gasRemained, transaction.GetGasPriceQa(),
                                gasDeposit)) {
    error_code = TxnStatus::MATH_ERROR;
    return false;
  }

  switch (Transaction::GetTransactionType(transaction)) {
    case Transaction::NON_CONTRACT: {
      // LOG_GENERAL(INFO, "Normal transaction");

      // Disallow normal transaction to contract account
      Account* toAccount = this->GetAccount(toAddr);
      if (toAccount != nullptr) {
        if (toAccount->isContract()) {
          LOG_GENERAL(WARNING, "Contract account won't accept normal txn");
          error_code = TxnStatus::INVALID_TO_ACCOUNT;
          return false;
        }
      }

      return AccountStoreBase<MAP>::UpdateAccounts(transaction, receipt,
                                                   error_code);
    }
    case Transaction::CONTRACT_CREATION: {
      LOG_GENERAL(INFO, "Create contract");

      // bool validToTransferBalance = true;

      Account* fromAccount = this->GetAccount(fromAddr);
      if (fromAccount == nullptr) {
        LOG_GENERAL(WARNING, "Sender has no balance, reject");
        error_code = TxnStatus::INVALID_FROM_ACCOUNT;
        return false;
      }

      uint64_t createGasPenalty = std::max(
          CONTRACT_CREATE_GAS, (unsigned int)(transaction.GetCode().size() +
                                              transaction.GetData().size()));

      // Check if gaslimit meets the minimum requirement for contract deployment
      if (transaction.GetGasLimitZil() < createGasPenalty) {
        LOG_GENERAL(WARNING, "Gas limit " << transaction.GetGasLimitZil()
                                          << " less than " << createGasPenalty);
        error_code = TxnStatus::INSUFFICIENT_GAS_LIMIT;
        return false;
      }

      // Check if the sender has enough balance to pay gasDeposit
      if (fromAccount->GetBalance() < gasDeposit) {
        LOG_GENERAL(
            WARNING,
            "The account doesn't have enough gas to create a contract. Bal: "
                << fromAccount->GetBalance()
                << " required: " << gasDeposit + amount);
        error_code = TxnStatus::INSUFFICIENT_BALANCE;
        return false;
      }
      // Check if the sender has enough balance to pay gasDeposit and transfer
      // amount
      /*else if (fromAccount->GetBalance() < gasDeposit + amount) {
        LOG_GENERAL(
            WARNING,
            "The account (balance: "
                << fromAccount->GetBalance()
                << ") "
                   "has enough balance to pay the gas price to deposit ("
                << gasDeposit
                << ") "
                   "but not enough for transfer the amount ("
                << amount
                << "), "
                   "create contract first and ignore amount "
                   "transfer however");
        validToTransferBalance = false;
      }*/

      // deduct scilla checker invoke gas
      if (gasRemained < SCILLA_CHECKER_INVOKE_GAS) {
        LOG_GENERAL(WARNING, "Not enough gas to invoke the scilla checker");
        error_code = TxnStatus::INSUFFICIENT_GAS;
        return false;
      } else {
        gasRemained -= SCILLA_CHECKER_INVOKE_GAS;
      }

      // generate address for new contract account (note Eth accounting
      // difference here)
      toAddr =
          Account::GetAddressForContract(fromAddr, fromAccount->GetNonce(),
                                         transaction.GetVersionIdentifier());
      // instantiate the object for contract account
      // ** Remeber to call RemoveAccount if deployment failed halfway
      if (!this->AddAccount(toAddr, {0, 0})) {
        LOG_GENERAL(WARNING,
                    "AddAccount failed for contract address " << toAddr.hex());
        error_code = TxnStatus::FAIL_CONTRACT_ACCOUNT_CREATION;
        return false;
      }
      Account* toAccount = this->GetAccount(toAddr);
      if (toAccount == nullptr) {
        LOG_GENERAL(WARNING, "toAccount is null ptr");
        error_code = TxnStatus::FAIL_CONTRACT_ACCOUNT_CREATION;
        return false;
      }

      bool init = true;
      bool is_library = false;
      std::map<Address, std::pair<std::string, std::string>> extlibs_exports;
      uint32_t scilla_version;

      try {
        // Initiate the contract account, including setting the contract code
        // store the immutable states
        if (!toAccount->InitContract(transaction.GetCode(),
                                     transaction.GetData(), toAddr, blockNum)) {
          LOG_GENERAL(WARNING, "InitContract failed");
          init = false;
        }
        std::vector<Address> extlibs;
        if (!toAccount->GetContractAuxiliaries(is_library, scilla_version,
                                               extlibs)) {
          LOG_GENERAL(WARNING, "GetContractAuxiliaries failed");
          this->RemoveAccount(toAddr);
          error_code = TxnStatus::FAIL_SCILLA_LIB;
          return false;
        }

        if (DISABLE_SCILLA_LIB && is_library) {
          LOG_GENERAL(WARNING, "ScillaLib disabled");
          this->RemoveAccount(toAddr);
          error_code = TxnStatus::FAIL_SCILLA_LIB;
          return false;
        }

        if (!PopulateExtlibsExports(scilla_version, extlibs, extlibs_exports)) {
          LOG_GENERAL(WARNING, "PopulateExtLibsExports failed");
          this->RemoveAccount(toAddr);
          error_code = TxnStatus::FAIL_SCILLA_LIB;
          return false;
        }

        m_curBlockNum = blockNum;
        if (init &&
            !ExportCreateContractFiles(*toAccount, is_library, scilla_version,
                                       extlibs_exports)) {
          LOG_GENERAL(WARNING, "ExportCreateContractFiles failed");
          init = false;
        }

        if (init && !this->DecreaseBalance(fromAddr, gasDeposit)) {
          init = false;
        }
      } catch (const std::exception& e) {
        LOG_GENERAL(WARNING,
                    "Exception caught in create account (1): " << e.what());
        init = false;
      }

      if (!init) {
        this->RemoveAccount(toAddr);
        error_code = TxnStatus::FAIL_CONTRACT_INIT;
        return false;
      }

      // prepare IPC with current blockchain info provider.

      if (m_scillaIPCServer) {
        m_scillaIPCServer->setBCInfoProvider(
            m_curBlockNum, m_curDSBlockNum, m_originAddr, toAddr,
            toAccount->GetStorageRoot(), scilla_version);
      } else {
        LOG_GENERAL(
            WARNING,
            "Scilla IPC server is not setup correctly - detected null object");
      }

      // ************************************************************************
      // Undergo scilla checker
      bool ret_checker = true;
      std::string checkerPrint;

      InvokeInterpreter(CHECKER, checkerPrint, scilla_version, is_library,
                        gasRemained, 0, ret_checker, receipt);

      // 0xabc._version
      // 0xabc._depth.data1
      // 0xabc._type.data1

      std::map<std::string, zbytes> t_metadata;
      t_metadata.emplace(
          Contract::ContractStorage::GetContractStorage().GenerateStorageKey(
              toAddr, SCILLA_VERSION_INDICATOR, {}),
          DataConversion::StringToCharArray(std::to_string(scilla_version)));

      if (ret_checker &&
          !ParseContractCheckerOutput(toAddr, checkerPrint, receipt, t_metadata,
                                      gasRemained, is_library)) {
        ret_checker = false;
      }

      // *************************************************************************
      // Undergo scilla runner
      bool ret = true;

      if (ret_checker) {
        // deduct scilla runner invoke gas
        if (gasRemained < SCILLA_RUNNER_INVOKE_GAS) {
          LOG_GENERAL(WARNING, "Not enough gas to invoke the scilla runner");
          receipt.AddError(GAS_NOT_SUFFICIENT);
          ret = false;
        } else {
          gasRemained -= SCILLA_RUNNER_INVOKE_GAS;
        }

        if (ret) {
          std::string runnerPrint;

          // invoke scilla runner
          InvokeInterpreter(RUNNER_CREATE, runnerPrint, scilla_version,
                            is_library, gasRemained, amount, ret, receipt);

          // parse runner output
          try {
            if (ret && !ParseCreateContract(gasRemained, runnerPrint, receipt,
                                            is_library)) {
              ret = false;
            }
            if (!ret) {
              gasRemained = std::min(
                  transaction.GetGasLimitZil() - createGasPenalty, gasRemained);
            }
          } catch (const std::exception& e) {
            LOG_GENERAL(WARNING,
                        "Exception caught in create account (2): " << e.what());
            ret = false;
          }
        }
      } else {
        gasRemained = std::min(transaction.GetGasLimitZil() - createGasPenalty,
                               gasRemained);
      }

      // *************************************************************************
      // Summary
      boost::multiprecision::uint128_t gasRefund;
      if (!SafeMath<boost::multiprecision::uint128_t>::mul(
              gasRemained, transaction.GetGasPriceQa(), gasRefund)) {
        this->RemoveAccount(toAddr);
        error_code = TxnStatus::MATH_ERROR;
        return false;
      }
      if (!this->IncreaseBalance(fromAddr, gasRefund)) {
        LOG_GENERAL(FATAL, "IncreaseBalance failed for gasRefund");
      }
      if (!ret || !ret_checker) {
        this->m_addressToAccount->erase(toAddr);

        receipt.SetResult(false);
        if (!ret) {
          receipt.AddError(RUNNER_FAILED);
        }
        if (!ret_checker) {
          receipt.AddError(CHECKER_FAILED);
        }
        receipt.SetCumGas(transaction.GetGasLimitZil() - gasRemained);
        receipt.update();

        if (!this->IncreaseNonce(fromAddr)) {
          this->RemoveAccount(toAddr);
          error_code = TxnStatus::MATH_ERROR;
          return false;
        }

        LOG_GENERAL(
            INFO,
            "Create contract failed, but return true in order to change state");

        if (LOG_SC) {
          LOG_GENERAL(INFO, "receipt: " << receipt.GetString());
        }

        return true;  // Return true because the states already changed
      }

      if (transaction.GetGasLimitZil() < gasRemained) {
        LOG_GENERAL(WARNING, "Cumulative Gas calculated Underflow, gasLimit: "
                                 << transaction.GetGasLimitZil()
                                 << " gasRemained: " << gasRemained
                                 << ". Must be something wrong!");
        error_code = TxnStatus::MATH_ERROR;
        return false;
      }

      /*
      if (validToTransferBalance) {
        if (!this->TransferBalance(fromAddr, toAddr, amount)) {
          receipt.SetResult(false);
          receipt.AddError(BALANCE_TRANSFER_FAILED);
          receipt.SetCumGas(transaction.GetGasLimit() - gasRemained);
          receipt.update();

          if (!this->IncreaseNonce(fromAddr)) {
            this->RemoveAccount(toAddr);
            error_code = TxnStatus::MATH_ERROR;
            return false;
          }
          return true;
        }
      }
      */

      /// inserting address to create the uniqueness of the contract merkle trie
      t_metadata.emplace(Contract::ContractStorage::GenerateStorageKey(
                             toAddr, CONTRACT_ADDR_INDICATOR, {}),
                         toAddr.asBytes());

      if (!toAccount->UpdateStates(toAddr, t_metadata, {}, true)) {
        LOG_GENERAL(WARNING, "Account::UpdateStates failed");
        return false;
      }

      /// calculate total gas in receipt
      receipt.SetCumGas(transaction.GetGasLimitZil() - gasRemained);

      if (is_library) {
        m_newLibrariesCreated.emplace_back(toAddr);
      }

      break;
    }
    case Transaction::CONTRACT_CALL: {
      // reset the storageroot update buffer atomic per transaction
      m_storageRootUpdateBufferAtomic.clear();

      m_originAddr = fromAddr;

      Account* fromAccount = this->GetAccount(fromAddr);
      if (fromAccount == nullptr) {
        LOG_GENERAL(WARNING, "Sender has no balance, reject");
        error_code = TxnStatus::INVALID_FROM_ACCOUNT;
        return false;
      }

      LOG_GENERAL(INFO, "Call contract");

      uint64_t callGasPenalty = std::max(
          CONTRACT_INVOKE_GAS, (unsigned int)(transaction.GetData().size()));

      if (transaction.GetGasLimitZil() < callGasPenalty) {
        LOG_GENERAL(WARNING, "Gas limit " << transaction.GetGasLimitZil()
                                          << " less than " << callGasPenalty);
        error_code = TxnStatus::INSUFFICIENT_GAS_LIMIT;

        return false;
      }

      if (fromAccount->GetBalance() < gasDeposit + amount) {
        LOG_GENERAL(WARNING, "The account (balance: "
                                 << fromAccount->GetBalance()
                                 << ") "
                                    "has not enough balance to deposit the gas "
                                    "price to deposit ("
                                 << gasDeposit
                                 << ") "
                                    "and transfer the amount ("
                                 << amount
                                 << ") in the txn, "
                                    "rejected");
        error_code = TxnStatus::INSUFFICIENT_BALANCE;
        return false;
      }

      // deduct scilla checker invoke gas
      if (gasRemained < SCILLA_RUNNER_INVOKE_GAS) {
        LOG_GENERAL(WARNING, "Not enough gas to invoke the scilla runner");
        error_code = TxnStatus::INSUFFICIENT_GAS;
        return false;
      } else {
        gasRemained -= SCILLA_RUNNER_INVOKE_GAS;
      }

      m_curSenderAddr = fromAddr;
      m_curEdges = 0;

      Account* toAccount = this->GetAccount(toAddr);
      if (toAccount == nullptr) {
        LOG_GENERAL(WARNING, "The target contract account doesn't exist");
        error_code = TxnStatus::INVALID_TO_ACCOUNT;
        return false;
      }

      bool is_library;
      uint32_t scilla_version;
      std::vector<Address> extlibs;
      if (!toAccount->GetContractAuxiliaries(is_library, scilla_version,
                                             extlibs)) {
        LOG_GENERAL(WARNING, "GetContractAuxiliaries failed");
        error_code = TxnStatus::FAIL_SCILLA_LIB;
        return false;
      }

      if (is_library) {
        // Call to library should silently passed to scilla so that the gas is
        // charged based on the size of the message
        LOG_GENERAL(WARNING, "Library being called");
        // error_code = TxnStatus::FAIL_SCILLA_LIB;
        // return false;
      }

      if (DISABLE_SCILLA_LIB && !extlibs.empty()) {
        LOG_GENERAL(WARNING, "ScillaLib disabled");
        error_code = TxnStatus::FAIL_SCILLA_LIB;
        return false;
      }

      std::map<Address, std::pair<std::string, std::string>> extlibs_exports;
      if (!PopulateExtlibsExports(scilla_version, extlibs, extlibs_exports)) {
        LOG_GENERAL(WARNING, "PopulateExtLibsExports failed");
        error_code = TxnStatus::FAIL_SCILLA_LIB;
        return false;
      }

      m_curBlockNum = blockNum;
      if (!ExportCallContractFiles(*toAccount, transaction, scilla_version,
                                   extlibs_exports)) {
        LOG_GENERAL(WARNING, "ExportCallContractFiles failed");
        error_code = TxnStatus::FAIL_SCILLA_LIB;
        return false;
      }

      DiscardAtomics();

      if (!this->DecreaseBalance(fromAddr, gasDeposit)) {
        LOG_GENERAL(WARNING, "DecreaseBalance failed");
        error_code = TxnStatus::MATH_ERROR;
        return false;
      }

      m_curGasLimit = transaction.GetGasLimitZil();
      m_curGasPrice = transaction.GetGasPriceQa();
      m_curContractAddr = toAddr;
      m_curAmount = amount;
      m_curNumShards = numShards;

      std::chrono::system_clock::time_point tpStart;
      if (ENABLE_CHECK_PERFORMANCE_LOG) {
        tpStart = r_timer_start();
      }

      // prepare IPC with current blockchain info provider.
      if (m_scillaIPCServer) {
        m_scillaIPCServer->setBCInfoProvider(
            m_curBlockNum, m_curDSBlockNum, m_originAddr, m_curContractAddr,
            toAccount->GetStorageRoot(), scilla_version);
      } else {
        LOG_GENERAL(WARNING, "m_scillaIPCServer not Initialised");
      }

      Contract::ContractStorage::GetContractStorage().BufferCurrentState();

      std::string runnerPrint;
      bool ret = true;

      InvokeInterpreter(RUNNER_CALL, runnerPrint, scilla_version, is_library,
                        gasRemained, this->GetBalance(toAddr), ret, receipt);

      if (ENABLE_CHECK_PERFORMANCE_LOG) {
        LOG_GENERAL(INFO, "Executed root transition in " << r_timer_end(tpStart)
                                                         << " microseconds");
      }

      uint32_t tree_depth = 0;

      if (ret && !ParseCallContract(gasRemained, runnerPrint, receipt,
                                    tree_depth, scilla_version)) {
        receipt.RemoveAllTransitions();
        ret = false;
      }
      if (!ret) {
        Contract::ContractStorage::GetContractStorage().RevertPrevState();
        DiscardAtomics();
        gasRemained = std::min(transaction.GetGasLimitZil() - callGasPenalty,
                               gasRemained);
      } else {
        CommitAtomics();
      }
      boost::multiprecision::uint128_t gasRefund;
      if (!SafeMath<boost::multiprecision::uint128_t>::mul(
              gasRemained, transaction.GetGasPriceQa(), gasRefund)) {
        error_code = TxnStatus::MATH_ERROR;
        return false;
      }

      if (!this->IncreaseBalance(fromAddr, gasRefund)) {
        LOG_GENERAL(WARNING, "IncreaseBalance failed for gasRefund");
      }

      if (transaction.GetGasLimitZil() < gasRemained) {
        LOG_GENERAL(WARNING, "Cumulative Gas calculated Underflow, gasLimit: "
                                 << transaction.GetGasLimitZil()
                                 << " gasRemained: " << gasRemained
                                 << ". Must be something wrong!");
        error_code = TxnStatus::MATH_ERROR;
        return false;
      }

      receipt.SetCumGas(transaction.GetGasLimitZil() - gasRemained);
      if (!ret) {
        receipt.SetResult(false);
        receipt.CleanEntry();
        receipt.update();

        if (!this->IncreaseNonce(fromAddr)) {
          error_code = TxnStatus::MATH_ERROR;
          return false;
        }

        LOG_GENERAL(
            INFO,
            "Call contract failed, but return true in order to change state");

        if (LOG_SC) {
          LOG_GENERAL(INFO, "receipt: " << receipt.GetString());
        }

        return true;  // Return true because the states already changed
      }
      break;
    }
    default: {
      LOG_GENERAL(WARNING, "Txn is not typed correctly")
      error_code = TxnStatus::INCORRECT_TXN_TYPE;
      return false;
    }
  }

  if (!this->IncreaseNonce(fromAddr)) {
    error_code = TxnStatus::MATH_ERROR;
    return false;
  }

  receipt.SetResult(true);
  receipt.update();

  switch (Transaction::GetTransactionType(transaction)) {
    case Transaction::CONTRACT_CALL: {
      /// since txn succeeded, commit the atomic buffer
      m_storageRootUpdateBuffer.insert(m_storageRootUpdateBufferAtomic.begin(),
                                       m_storageRootUpdateBufferAtomic.end());
      LOG_GENERAL(INFO, "Executing contract call transaction finished");
      break;
    }
    case Transaction::CONTRACT_CREATION: {
      LOG_GENERAL(INFO, "Executing contract creation transaction finished");
      break;
    }
    default:
      break;
  }

  if (LOG_SC) {
    LOG_GENERAL(INFO, "receipt: " << receipt.GetString());
  }

  return true;
}

template <class MAP>
bool AccountStoreSC<MAP>::PopulateExtlibsExports(
    uint32_t scilla_version, const std::vector<Address>& extlibs,
    std::map<Address, std::pair<std::string, std::string>>& extlibs_exports) {
  LOG_MARKER();
  std::function<bool(const std::vector<Address>&,
                     std::map<Address, std::pair<std::string, std::string>>&)>
      extlibsExporter;
  extlibsExporter = [this, &scilla_version, &extlibsExporter](
                        const std::vector<Address>& extlibs,
                        std::map<Address, std::pair<std::string, std::string>>&
                            extlibs_exports) -> bool {
    // export extlibs
    for (const auto& libAddr : extlibs) {
      if (extlibs_exports.find(libAddr) != extlibs_exports.end()) {
        continue;
      }

      Account* libAcc = this->GetAccount(libAddr);
      if (libAcc == nullptr) {
        LOG_GENERAL(WARNING, "libAcc: " << libAddr << " does not exist");
        return false;
      }

      /// Check whether there are caches
      std::string code_path = EXTLIB_FOLDER + '/' + libAddr.hex();
      code_path += LIBRARY_CODE_EXTENSION;
      std::string json_path = EXTLIB_FOLDER + '/' + libAddr.hex() + ".json";
      if (boost::filesystem::exists(code_path) &&
          boost::filesystem::exists(json_path)) {
        continue;
      }

      uint32_t ext_scilla_version;
      bool ext_is_lib = false;
      std::vector<Address> ext_extlibs;

      if (!libAcc->GetContractAuxiliaries(ext_is_lib, ext_scilla_version,
                                          ext_extlibs)) {
        LOG_GENERAL(WARNING,
                    "libAcc: " << libAddr << " GetContractAuxiliaries failed");
        return false;
      }

      if (!ext_is_lib) {
        LOG_GENERAL(WARNING, "libAcc: " << libAddr << " is not library");
        return false;
      }

      if (ext_scilla_version != scilla_version) {
        LOG_GENERAL(WARNING,
                    "libAcc: " << libAddr << " scilla version mismatch");
        return false;
      }

      extlibs_exports[libAddr] = {
          DataConversion::CharArrayToString(libAcc->GetCode()),
          DataConversion::CharArrayToString(libAcc->GetInitData())};

      if (!extlibsExporter(ext_extlibs, extlibs_exports)) {
        return false;
      }
    }

    return true;
  };
  return extlibsExporter(extlibs, extlibs_exports);
}

template <class MAP>
bool AccountStoreSC<MAP>::ExportCreateContractFiles(
    const Account& contract, bool is_library, uint32_t scilla_version,
    const std::map<Address, std::pair<std::string, std::string>>&
        extlibs_exports) {
  LOG_MARKER();

  boost::filesystem::remove_all("./" + SCILLA_FILES);
  boost::filesystem::create_directories("./" + SCILLA_FILES);

  if (!(boost::filesystem::exists("./" + SCILLA_LOG))) {
    boost::filesystem::create_directories("./" + SCILLA_LOG);
  }

  if (!ScillaUtils::PrepareRootPathWVersion(scilla_version, m_root_w_version)) {
    LOG_GENERAL(WARNING, "PrepareRootPathWVersion failed");
    return false;
  }

  try {
    // Scilla code
    std::ofstream os(INPUT_CODE + (is_library ? LIBRARY_CODE_EXTENSION
                                              : CONTRACT_FILE_EXTENSION));
    os << DataConversion::CharArrayToString(contract.GetCode());
    os.close();

    ExportCommonFiles(os, contract, extlibs_exports);
  } catch (const std::exception& e) {
    LOG_GENERAL(WARNING, "Exception caught: " << e.what());
    return false;
  }

  return true;
}

template <class MAP>
void AccountStoreSC<MAP>::ExportCommonFiles(
    std::ofstream& os, const Account& contract,
    const std::map<Address, std::pair<std::string, std::string>>&
        extlibs_exports) {
  os.open(INIT_JSON);
  if (LOG_SC) {
    LOG_GENERAL(
        INFO, "init data to export: "
                  << DataConversion::CharArrayToString(contract.GetInitData()));
  }
  os << DataConversion::CharArrayToString(contract.GetInitData());
  os.close();

  for (const auto& extlib_export : extlibs_exports) {
    std::string code_path =
        EXTLIB_FOLDER + '/' + "0x" + extlib_export.first.hex();
    code_path += LIBRARY_CODE_EXTENSION;
    boost::filesystem::remove(code_path);

    os.open(code_path);
    os << extlib_export.second.first;
    os.close();

    std::string init_path =
        EXTLIB_FOLDER + '/' + "0x" + extlib_export.first.hex() + ".json";
    boost::filesystem::remove(init_path);

    os.open(init_path);
    os << extlib_export.second.second;
    os.close();
  }
}

template <class MAP>
bool AccountStoreSC<MAP>::ExportContractFiles(
    Account& contract, uint32_t scilla_version,
    const std::map<Address, std::pair<std::string, std::string>>&
        extlibs_exports) {
  LOG_MARKER();
  std::chrono::system_clock::time_point tpStart;

  boost::filesystem::remove_all("./" + SCILLA_FILES);
  boost::filesystem::create_directories("./" + SCILLA_FILES);

  if (!(boost::filesystem::exists("./" + SCILLA_LOG))) {
    boost::filesystem::create_directories("./" + SCILLA_LOG);
  }

  if (ENABLE_CHECK_PERFORMANCE_LOG) {
    tpStart = r_timer_start();
  }

  if (!ScillaUtils::PrepareRootPathWVersion(scilla_version, m_root_w_version)) {
    LOG_GENERAL(WARNING, "PrepareRootPathWVersion failed");
    return false;
  }

  try {
    std::string scillaCodeExtension = CONTRACT_FILE_EXTENSION;
    if (contract.IsLibrary()) {
      scillaCodeExtension = LIBRARY_CODE_EXTENSION;
    }
    CreateScillaCodeFiles(contract, extlibs_exports, scillaCodeExtension);
  } catch (const std::exception& e) {
    LOG_GENERAL(WARNING, "Exception caught: " << e.what());
    return false;
  }
  if (ENABLE_CHECK_PERFORMANCE_LOG) {
    LOG_GENERAL(INFO, "LDB Read (microsec) = " << r_timer_end(tpStart));
  }

  return true;
}

template <class MAP>
void AccountStoreSC<MAP>::CreateScillaCodeFiles(
    Account& contract,
    const std::map<Address, std::pair<std::string, std::string>>&
        extlibs_exports,
    const std::string& scillaCodeExtension) {
  LOG_MARKER();
  // Scilla code
  std::ofstream os(INPUT_CODE + scillaCodeExtension);
  os << DataConversion::CharArrayToString(contract.GetCode());
  os.close();

  ExportCommonFiles(os, contract, extlibs_exports);
}

template <class MAP>
bool AccountStoreSC<MAP>::ExportCallContractFiles(
    Account& contract, const Transaction& transaction, uint32_t scilla_version,
    const std::map<Address, std::pair<std::string, std::string>>&
        extlibs_exports) {
  LOG_MARKER();

  if (!ExportContractFiles(contract, scilla_version, extlibs_exports)) {
    LOG_GENERAL(WARNING, "ExportContractFiles failed");
    return false;
  }

  try {
    // Message Json
    std::string dataStr(transaction.GetData().begin(),
                        transaction.GetData().end());
    Json::Value msgObj;
    if (!JSONUtils::GetInstance().convertStrtoJson(dataStr, msgObj)) {
      return false;
    }
    std::string prepend = "0x";
    msgObj["_sender"] =
        prepend +
        Account::GetAddressFromPublicKey(transaction.GetSenderPubKey()).hex();
    msgObj["_origin"] = prepend + m_originAddr.hex();
    msgObj["_amount"] = transaction.GetAmountQa().convert_to<std::string>();

    JSONUtils::GetInstance().writeJsontoFile(INPUT_MESSAGE_JSON, msgObj);
  } catch (const std::exception& e) {
    LOG_GENERAL(WARNING, "Exception caught: " << e.what());
    return false;
  }

  return true;
}

template <class MAP>
bool AccountStoreSC<MAP>::ExportCallContractFiles(
    Account& contract, const Json::Value& contractData, uint32_t scilla_version,
    const std::map<Address, std::pair<std::string, std::string>>&
        extlibs_exports) {
  LOG_MARKER();

  if (!ExportContractFiles(contract, scilla_version, extlibs_exports)) {
    LOG_GENERAL(WARNING, "ExportContractFiles failed");
    return false;
  }

  try {
    JSONUtils::GetInstance().writeJsontoFile(INPUT_MESSAGE_JSON, contractData);
  } catch (const std::exception& e) {
    LOG_GENERAL(WARNING, "Exception caught: " << e.what());
    return false;
  }

  return true;
}

template <class MAP>
bool AccountStoreSC<MAP>::ParseContractCheckerOutput(
    const Address& addr, const std::string& checkerPrint,
    TransactionReceipt& receipt, std::map<std::string, zbytes>& metadata,
    uint64_t& gasRemained, bool is_library) {
  LOG_MARKER();

  LOG_GENERAL(
      INFO,
      "Output: " << std::endl
                 << (checkerPrint.length() > MAX_SCILLA_OUTPUT_SIZE_IN_BYTES
                         ? checkerPrint.substr(
                               0, MAX_SCILLA_OUTPUT_SIZE_IN_BYTES) +
                               "\n ... "
                         : checkerPrint));

  Json::Value root;
  try {
    if (!JSONUtils::GetInstance().convertStrtoJson(checkerPrint, root)) {
      receipt.AddError(JSON_OUTPUT_CORRUPTED);
      return false;
    }

    if (!root.isMember("gas_remaining")) {
      LOG_GENERAL(
          WARNING,
          "The json output of this contract didn't contain gas_remaining");
      if (gasRemained > CONTRACT_CREATE_GAS) {
        gasRemained -= CONTRACT_CREATE_GAS;
      } else {
        gasRemained = 0;
      }
      receipt.AddError(NO_GAS_REMAINING_FOUND);
      return false;
    }
    try {
      gasRemained = std::min(
          gasRemained,
          boost::lexical_cast<uint64_t>(root["gas_remaining"].asString()));
    } catch (...) {
      LOG_GENERAL(WARNING, "_amount " << root["gas_remaining"].asString()
                                      << " is not numeric");
      return false;
    }
    LOG_GENERAL(INFO, "gasRemained: " << gasRemained);

    if (is_library) {
      if (root.isMember("errors")) {
        receipt.AddException(root["errors"]);
        return false;
      }
    } else {
      if (!root.isMember("contract_info")) {
        receipt.AddError(CHECKER_FAILED);

        if (root.isMember("errors")) {
          receipt.AddException(root["errors"]);
        }
        return false;
      }
      bool hasMap = false;

      auto handleTypeForStateVar = [&](const Json::Value& stateVars) {
        if (!stateVars.isArray()) {
          LOG_GENERAL(WARNING, "An array of state variables expected."
                                   << stateVars.toStyledString());
          return false;
        }
        for (const auto& field : stateVars) {
          if (field.isMember("vname") && field.isMember("depth") &&
              field["depth"].isNumeric() && field.isMember("type")) {
            metadata.emplace(
                Contract::ContractStorage::GetContractStorage()
                    .GenerateStorageKey(addr, MAP_DEPTH_INDICATOR,
                                        {field["vname"].asString()}),
                DataConversion::StringToCharArray(field["depth"].asString()));
            if (!hasMap && field["depth"].asInt() > 0) {
              hasMap = true;
            }
            metadata.emplace(
                Contract::ContractStorage::GetContractStorage()
                    .GenerateStorageKey(addr, TYPE_INDICATOR,
                                        {field["vname"].asString()}),
                DataConversion::StringToCharArray(field["type"].asString()));
          } else {
            LOG_GENERAL(WARNING,
                        "Unexpected field detected" << field.toStyledString());
            return false;
          }
        }
        return true;
      };
      if (root["contract_info"].isMember("fields")) {
        if (!handleTypeForStateVar(root["contract_info"]["fields"])) {
          return false;
        }
      }
    }
  } catch (const std::exception& e) {
    LOG_GENERAL(WARNING, "Exception caught: " << e.what() << " checkerPrint: "
                                              << checkerPrint);
    return false;
  }

  return true;
}

template <class MAP>
bool AccountStoreSC<MAP>::ParseCreateContract(uint64_t& gasRemained,
                                              const std::string& runnerPrint,
                                              TransactionReceipt& receipt,
                                              bool is_library) {
  Json::Value jsonOutput;
  if (!ParseCreateContractOutput(jsonOutput, runnerPrint, receipt)) {
    return false;
  }
  return ParseCreateContractJsonOutput(jsonOutput, gasRemained, receipt,
                                       is_library);
}

template <class MAP>
bool AccountStoreSC<MAP>::ParseCreateContractOutput(
    Json::Value& jsonOutput, const std::string& runnerPrint,
    TransactionReceipt& receipt) {
  // LOG_MARKER();

  if (LOG_SC) {
    LOG_GENERAL(
        INFO,
        "Output: " << std::endl
                   << (runnerPrint.length() > MAX_SCILLA_OUTPUT_SIZE_IN_BYTES
                           ? runnerPrint.substr(
                                 0, MAX_SCILLA_OUTPUT_SIZE_IN_BYTES) +
                                 "\n ... "
                           : runnerPrint));
  }

  if (!JSONUtils::GetInstance().convertStrtoJson(runnerPrint, jsonOutput)) {
    receipt.AddError(JSON_OUTPUT_CORRUPTED);

    return false;
  }
  return true;
}

template <class MAP>
bool AccountStoreSC<MAP>::ParseCreateContractJsonOutput(
    const Json::Value& _json, uint64_t& gasRemained,
    TransactionReceipt& receipt, bool is_library) {
  // LOG_MARKER();
  if (!_json.isMember("gas_remaining")) {
    LOG_GENERAL(
        WARNING,
        "The json output of this contract didn't contain gas_remaining");
    if (gasRemained > CONTRACT_CREATE_GAS) {
      gasRemained -= CONTRACT_CREATE_GAS;
    } else {
      gasRemained = 0;
    }
    receipt.AddError(NO_GAS_REMAINING_FOUND);
    return false;
  }
  try {
    gasRemained = std::min(gasRemained, boost::lexical_cast<uint64_t>(
                                            _json["gas_remaining"].asString()));
  } catch (...) {
    LOG_GENERAL(WARNING, "_amount " << _json["gas_remaining"].asString()
                                    << " is not numeric");
    return false;
  }
  LOG_GENERAL(INFO, "gasRemained: " << gasRemained);

  if (!is_library) {
    if (!_json.isMember("messages") || !_json.isMember("events")) {
      if (_json.isMember("errors")) {
        LOG_GENERAL(WARNING, "Contract creation failed");
        receipt.AddError(CREATE_CONTRACT_FAILED);
        receipt.AddException(_json["errors"]);
      } else {
        LOG_GENERAL(WARNING, "JSON output of this contract is corrupted");
        receipt.AddError(OUTPUT_ILLEGAL);
      }
      return false;
    }

    if (_json["messages"].type() == Json::nullValue &&
        _json["states"].type() == Json::arrayValue &&
        _json["events"].type() == Json::arrayValue) {
      return true;
    }

    LOG_GENERAL(WARNING,
                "Didn't get desired json output from the interpreter for "
                "create contract");
    receipt.AddError(OUTPUT_ILLEGAL);
    return false;
  }

  return true;
}

template <class MAP>
bool AccountStoreSC<MAP>::ParseCallContract(uint64_t& gasRemained,
                                            const std::string& runnerPrint,
                                            TransactionReceipt& receipt,
                                            uint32_t tree_depth,
                                            uint32_t scilla_version) {
  Json::Value jsonOutput;
  if (!ParseCallContractOutput(jsonOutput, runnerPrint, receipt)) {
    return false;
  }
  return ParseCallContractJsonOutput(jsonOutput, gasRemained, receipt,
                                     tree_depth, scilla_version);
}

template <class MAP>
bool AccountStoreSC<MAP>::ParseCallContractOutput(
    Json::Value& jsonOutput, const std::string& runnerPrint,
    TransactionReceipt& receipt) {
  std::chrono::system_clock::time_point tpStart;
  if (ENABLE_CHECK_PERFORMANCE_LOG) {
    tpStart = r_timer_start();
  }

  if (LOG_SC) {
    LOG_GENERAL(
        INFO,
        "Output: " << std::endl
                   << (runnerPrint.length() > MAX_SCILLA_OUTPUT_SIZE_IN_BYTES
                           ? runnerPrint.substr(
                                 0, MAX_SCILLA_OUTPUT_SIZE_IN_BYTES) +
                                 "\n ... "
                           : runnerPrint));
  }

  if (!JSONUtils::GetInstance().convertStrtoJson(runnerPrint, jsonOutput)) {
    receipt.AddError(JSON_OUTPUT_CORRUPTED);
    return false;
  }
  if (ENABLE_CHECK_PERFORMANCE_LOG) {
    LOG_GENERAL(INFO, "Parse scilla-runner output (microseconds) = "
                          << r_timer_end(tpStart));
  }

  return true;
}

template <class MAP>
bool AccountStoreSC<MAP>::ParseCallContractJsonOutput(
    const Json::Value& _json, uint64_t& gasRemained,
    TransactionReceipt& receipt, uint32_t tree_depth,
    uint32_t pre_scilla_version) {
  std::chrono::system_clock::time_point tpStart;
  if (ENABLE_CHECK_PERFORMANCE_LOG) {
    tpStart = r_timer_start();
  }

  if (!_json.isMember("gas_remaining")) {
    LOG_GENERAL(
        WARNING,
        "The json output of this contract didn't contain gas_remaining");
    if (gasRemained > CONTRACT_INVOKE_GAS) {
      gasRemained -= CONTRACT_INVOKE_GAS;
    } else {
      gasRemained = 0;
    }
    receipt.AddError(NO_GAS_REMAINING_FOUND);
    return false;
  }
  uint64_t startGas = gasRemained;
  try {
    gasRemained = std::min(gasRemained, boost::lexical_cast<uint64_t>(
                                            _json["gas_remaining"].asString()));
  } catch (...) {
    LOG_GENERAL(WARNING, "_amount " << _json["gas_remaining"].asString()
                                    << " is not numeric");
    return false;
  }
  LOG_GENERAL(INFO, "gasRemained: " << gasRemained);

  if (!_json.isMember("messages") || !_json.isMember("events")) {
    if (_json.isMember("errors")) {
      LOG_GENERAL(WARNING, "Call contract failed");
      receipt.AddError(CALL_CONTRACT_FAILED);
      receipt.AddException(_json["errors"]);
    } else {
      LOG_GENERAL(WARNING, "JSON output of this contract is corrupted");
      receipt.AddError(OUTPUT_ILLEGAL);
    }
    return false;
  }

  if (!_json.isMember("_accepted")) {
    LOG_GENERAL(WARNING,
                "The json output of this contract doesn't contain _accepted");
    receipt.AddError(NO_ACCEPTED_FOUND);
    return false;
  }

  bool accepted = (_json["_accepted"].asString() == "true");
  if (accepted) {
    // LOG_GENERAL(INFO, "Contract accept amount transfer");
    if (!TransferBalanceAtomic(m_curSenderAddr, m_curContractAddr,
                               m_curAmount)) {
      LOG_GENERAL(WARNING, "TransferBalance Atomic failed");
      receipt.AddError(BALANCE_TRANSFER_FAILED);
      return false;
    }
  } else {
    LOG_GENERAL(WARNING, "Contract refuse amount transfer");
  }

  if (tree_depth == 0) {
    // first call in a txn
    receipt.AddAccepted(accepted);
  } else {
    if (!receipt.AddAcceptedForLastTransition(accepted)) {
      LOG_GENERAL(WARNING, "AddAcceptedForLastTransition failed");
      return false;
    }
  }

  Account* contractAccount =
      m_accountStoreAtomic->GetAccount(m_curContractAddr);
  if (contractAccount == nullptr) {
    LOG_GENERAL(WARNING, "contractAccount is null ptr");
    receipt.AddError(CONTRACT_NOT_EXIST);
    return false;
  }

  try {
    for (const auto& e : _json["events"]) {
      LogEntry entry;
      if (!entry.Install(e, m_curContractAddr)) {
        receipt.AddError(LOG_ENTRY_INSTALL_FAILED);
        return false;
      }
      receipt.AddLogEntry(entry);
    }
  } catch (const std::exception& e) {
    LOG_GENERAL(WARNING, "Exception caught: " << e.what());
    return false;
  }

  bool ret = false;

  if (_json["messages"].type() != Json::arrayValue) {
    LOG_GENERAL(INFO, "messages is not in array value");
    return false;
  }

  // If output message is null
  if (_json["messages"].empty()) {
    LOG_GENERAL(INFO,
                "empty message in scilla output when invoking a "
                "contract, transaction finished");
    m_storageRootUpdateBufferAtomic.emplace(m_curContractAddr);
    ret = true;
  }

  Address recipient;
  Account* account = nullptr;

  if (!ret) {
    // Buffer the Addr for current caller
    Address curContractAddr = m_curContractAddr;
    for (const auto& msg : _json["messages"]) {
      LOG_GENERAL(INFO, "Process new message");

      // a buffer for `ret` flag to be reset per loop
      bool t_ret = ret;

      // Non-null messages must have few mandatory fields.
      if (!msg.isMember("_tag") || !msg.isMember("_amount") ||
          !msg.isMember("params") || !msg.isMember("_recipient")) {
        LOG_GENERAL(
            WARNING,
            "The message in the json output of this contract is corrupted");
        receipt.AddError(MESSAGE_CORRUPTED);
        return false;
      }

      try {
        m_curAmount = boost::lexical_cast<uint128_t>(msg["_amount"].asString());
      } catch (...) {
        LOG_GENERAL(WARNING, "_amount " << msg["_amount"].asString()
                                        << " is not numeric");
        return false;
      }

      recipient = Address(msg["_recipient"].asString());
      if (IsNullAddress(recipient)) {
        LOG_GENERAL(WARNING, "The recipient can't be null address");
        receipt.AddError(RECEIPT_IS_NULL);
        return false;
      }

      account = m_accountStoreAtomic->GetAccount(recipient);

      if (account == nullptr) {
        AccountStoreBase<MAP>::AddAccount(recipient, {0, 0});
        account = m_accountStoreAtomic->GetAccount(recipient);
      }

      // Recipient is non-contract
      if (!account->isContract()) {
        LOG_GENERAL(INFO, "The recipient is non-contract");
        if (!TransferBalanceAtomic(curContractAddr, recipient, m_curAmount)) {
          receipt.AddError(BALANCE_TRANSFER_FAILED);
          return false;
        } else {
          t_ret = true;
        }
      }

      // Recipient is contract
      // _tag field is empty
      if (msg["_tag"].asString().empty()) {
        LOG_GENERAL(INFO,
                    "_tag in the scilla output is empty when invoking a "
                    "contract, transaction finished");
        t_ret = true;
      }

      m_storageRootUpdateBufferAtomic.emplace(curContractAddr);
      receipt.AddTransition(curContractAddr, msg, tree_depth);

      if (ENABLE_CHECK_PERFORMANCE_LOG) {
        LOG_GENERAL(INFO,
                    "LDB Write (microseconds) = " << r_timer_end(tpStart));
        LOG_GENERAL(INFO, "Gas used = " << (startGas - gasRemained));
      }

      if (t_ret) {
        // return true;
        continue;
      }

      LOG_GENERAL(INFO, "Call another contract in chain");
      receipt.AddEdge();
      ++m_curEdges;

      // deduct scilla runner invoke gas
      if (gasRemained < SCILLA_RUNNER_INVOKE_GAS) {
        LOG_GENERAL(WARNING, "Not enough gas to invoke the scilla runner");
        receipt.AddError(GAS_NOT_SUFFICIENT);
        return false;
      } else {
        gasRemained -= SCILLA_RUNNER_INVOKE_GAS;
      }

      // check whether the recipient contract is in the same shard with the
      // current contract
      if (!m_curIsDS &&
          (Transaction::GetShardIndex(curContractAddr, m_curNumShards) !=
           Transaction::GetShardIndex(recipient, m_curNumShards))) {
        LOG_GENERAL(WARNING,
                    "another contract doesn't belong to the same shard with "
                    "current contract");
        receipt.AddError(CHAIN_CALL_DIFF_SHARD);
        return false;
      }

      if (m_curEdges > MAX_CONTRACT_EDGES) {
        LOG_GENERAL(
            WARNING,
            "maximum contract edges reached, cannot call another contract");
        receipt.AddError(MAX_EDGES_REACHED);
        return false;
      }

      Json::Value input_message;
      input_message["_sender"] = "0x" + curContractAddr.hex();
      input_message["_origin"] = "0x" + m_originAddr.hex();
      input_message["_amount"] = msg["_amount"];
      input_message["_tag"] = msg["_tag"];
      input_message["params"] = msg["params"];

      if (account == nullptr) {
        LOG_GENERAL(WARNING, "account still null");
        receipt.AddError(INTERNAL_ERROR);
        return false;
      }

      // prepare IPC with the recipient contract address
      bool is_library;
      std::vector<Address> extlibs;
      uint32_t scilla_version;

      if (!account->GetContractAuxiliaries(is_library, scilla_version,
                                           extlibs)) {
        LOG_GENERAL(WARNING, "GetContractAuxiliaries failed");
        receipt.AddError(INTERNAL_ERROR);
        return false;
      }

      // prepare IPC with current blockchain info provider.
      m_scillaIPCServer->setBCInfoProvider(
          m_curBlockNum, m_curDSBlockNum, m_originAddr, recipient,
          account->GetStorageRoot(), scilla_version);

      if (DISABLE_SCILLA_LIB && !extlibs.empty()) {
        LOG_GENERAL(WARNING, "ScillaLib disabled");
        return false;
      }

      if (scilla_version != pre_scilla_version) {
        LOG_GENERAL(WARNING, "Scilla version inconsistent");
        receipt.AddError(VERSION_INCONSISTENT);
        return false;
      }

      if (is_library) {
        // Scilla should be invoked for message sent to library so that the GAS
        // is charged
        LOG_GENERAL(WARNING, "Library being called");
        // receipt.AddError(LIBRARY_AS_RECIPIENT);
        // return false;
      }

      std::map<Address, std::pair<std::string, std::string>> extlibs_exports;
      if (!PopulateExtlibsExports(scilla_version, extlibs, extlibs_exports)) {
        LOG_GENERAL(WARNING, "PopulateExtlibsExports");
        receipt.AddError(LIBRARY_EXTRACTION_FAILED);
        return false;
      }

      if (!ExportCallContractFiles(*account, input_message, scilla_version,
                                   extlibs_exports)) {
        LOG_GENERAL(WARNING, "ExportCallContractFiles failed");
        receipt.AddError(PREPARATION_FAILED);
        return false;
      }

      // prepare IPC with current blockchain info provider.
      m_scillaIPCServer->setBCInfoProvider(
          m_curBlockNum, m_curDSBlockNum, m_originAddr, recipient,
          account->GetStorageRoot(), scilla_version);

      std::string runnerPrint;
      bool result = true;

      InvokeInterpreter(RUNNER_CALL, runnerPrint, scilla_version, is_library,
                        gasRemained, account->GetBalance(), result, receipt);

      if (ENABLE_CHECK_PERFORMANCE_LOG) {
        LOG_GENERAL(INFO, "Executed " << input_message["_tag"] << " in "
                                      << r_timer_end(tpStart)
                                      << " microseconds");
      }

      if (!result) {
        return false;
      }

      m_curSenderAddr = curContractAddr;
      m_curContractAddr = recipient;
      if (!ParseCallContract(gasRemained, runnerPrint, receipt, tree_depth + 1,
                             scilla_version)) {
        LOG_GENERAL(WARNING, "ParseCallContract failed of calling contract: "
                                 << recipient);
        return false;
      }

      if (!this->IncreaseNonce(curContractAddr)) {
        return false;
      }
    }
  }

  return true;
}

template <class MAP>
void AccountStoreSC<MAP>::ProcessStorageRootUpdateBuffer() {
  LOG_MARKER();
  {
    std::lock_guard<std::mutex> g(m_mutexUpdateAccounts);
    for (const auto& addr : m_storageRootUpdateBuffer) {
      Account* account = this->GetAccount(addr);
      if (account == nullptr) {
        continue;
      }
      LOG_GENERAL(INFO, "Address: " << addr.hex());

      // *** IMPORTANT ***
      // Setting storageRoot to empty to represent the states get changed
      account->SetStorageRoot(dev::h256());
    }
  }
  CleanStorageRootUpdateBuffer();
}

template <class MAP>
void AccountStoreSC<MAP>::CleanStorageRootUpdateBuffer() {
  std::lock_guard<std::mutex> g(m_mutexUpdateAccounts);
  m_storageRootUpdateBuffer.clear();
}

template <class MAP>
bool AccountStoreSC<MAP>::TransferBalanceAtomic(const Address& from,
                                                const Address& to,
                                                const uint128_t& delta) {
  // LOG_MARKER();
  return m_accountStoreAtomic->TransferBalance(from, to, delta);
}

template <class MAP>
void AccountStoreSC<MAP>::CommitAtomics() {
  LOG_MARKER();
  for (const auto& entry : *m_accountStoreAtomic->GetAddressToAccount()) {
    Account* account = this->GetAccount(entry.first);
    if (account != nullptr) {
      *account = entry.second;
    } else {
      // this->m_addressToAccount.emplace(std::make_pair(entry.first,
      // entry.second));
      this->AddAccount(entry.first, entry.second);
    }
  }
}

template <class MAP>
void AccountStoreSC<MAP>::DiscardAtomics() {
  LOG_MARKER();
  m_accountStoreAtomic->Init();
}

template <class MAP>
void AccountStoreSC<MAP>::NotifyTimeout() {
  LOG_MARKER();
  m_txnProcessTimeout = true;
  m_CallContractConditionVariable.notify_all();
}

template <class MAP>
Account* AccountStoreSC<MAP>::GetAccountAtomic(const dev::h160& addr) {
  return m_accountStoreAtomic->GetAccount(addr);
}

template <class MAP>
void AccountStoreSC<MAP>::SetScillaIPCServer(
    std::shared_ptr<ScillaIPCServer> scillaIPCServer) {
  LOG_MARKER();
  m_scillaIPCServer = std::move(scillaIPCServer);
}

template <class MAP>
void AccountStoreSC<MAP>::CleanNewLibrariesCache() {
  for (const auto& addr : m_newLibrariesCreated) {
    boost::filesystem::remove(addr.hex() + LIBRARY_CODE_EXTENSION);
    boost::filesystem::remove(addr.hex() + ".json");
  }
  m_newLibrariesCreated.clear();
}

// Explicit template instantiations.
template class AccountStoreSC<std::map<Address, Account>>;
template class AccountStoreSC<std::unordered_map<Address, Account>>;<|MERGE_RESOLUTION|>--- conflicted
+++ resolved
@@ -23,45 +23,19 @@
 #include <vector>
 #include "ScillaClient.h"
 
-#include "AccountStoreSC.h"
-#include "EvmProcessContext.h"
 #include "libPersistence/ContractStorage.h"
 #include "libScilla/ScillaIPCServer.h"
-#include "libScilla/ScillaUtils.h"
 #include "libUtils/DataConversion.h"
 #include "libUtils/JsonUtils.h"
 #include "libUtils/SafeMath.h"
 #include "libUtils/SysCommand.h"
 #include "libUtils/TimeUtils.h"
 
+#include "AccountStoreSC.h"
+
 // 5mb
 const unsigned int MAX_SCILLA_OUTPUT_SIZE_IN_BYTES = 5120;
 
-<<<<<<< HEAD
-=======
-template <class MAP>
-void AccountStoreSC<MAP>::instFetchInfo(
-    opentelemetry::metrics::ObserverResult observer_result, void* state) {
-  AccountStoreSC<MAP>* that = reinterpret_cast<AccountStoreSC<MAP>*>(state);
-
-  // This looks like a bug in openTelemetry, need to investigate, clash between
-  // uint64_t amd long int should be unsigned, losing precision.
-
-  if (std::holds_alternative<std::shared_ptr<
-          opentelemetry::v1::metrics::ObserverResultT<long int>>>(
-          observer_result)) {
-    std::get<
-        std::shared_ptr<opentelemetry::v1::metrics::ObserverResultT<long int>>>(
-        observer_result)
-        ->Observe(that->m_curBlockNum, {{"counter", "BlockNumber"}});
-    std::get<
-        std::shared_ptr<opentelemetry::v1::metrics::ObserverResultT<long int>>>(
-        observer_result)
-        ->Observe(that->m_curDSBlockNum, {{"counter", "DSBlockNumber"}});
-  }
-}
-
->>>>>>> 76ff655b
 template <class MAP>
 AccountStoreSC<MAP>::AccountStoreSC() {
   m_accountStoreAtomic = std::make_unique<AccountStoreAtomic<MAP>>(*this);
@@ -1497,8 +1471,8 @@
 
       // prepare IPC with current blockchain info provider.
       m_scillaIPCServer->setBCInfoProvider(
-          m_curBlockNum, m_curDSBlockNum, m_originAddr, recipient,
-          account->GetStorageRoot(), scilla_version);
+          {m_curBlockNum, m_curDSBlockNum, m_originAddr, recipient,
+           account->GetStorageRoot(), scilla_version});
 
       if (DISABLE_SCILLA_LIB && !extlibs.empty()) {
         LOG_GENERAL(WARNING, "ScillaLib disabled");
@@ -1535,8 +1509,8 @@
 
       // prepare IPC with current blockchain info provider.
       m_scillaIPCServer->setBCInfoProvider(
-          m_curBlockNum, m_curDSBlockNum, m_originAddr, recipient,
-          account->GetStorageRoot(), scilla_version);
+          {m_curBlockNum, m_curDSBlockNum, m_originAddr, recipient,
+           account->GetStorageRoot(), scilla_version});
 
       std::string runnerPrint;
       bool result = true;
