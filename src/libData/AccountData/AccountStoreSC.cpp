/*
 * Copyright (C) 2019 Zilliqa
 *
 * This program is free software: you can redistribute it and/or modify
 * it under the terms of the GNU General Public License as published by
 * the Free Software Foundation, either version 3 of the License, or
 * (at your option) any later version.
 *
 * This program is distributed in the hope that it will be useful,
 * but WITHOUT ANY WARRANTY; without even the implied warranty of
 * MERCHANTABILITY or FITNESS FOR A PARTICULAR PURPOSE.  See the
 * GNU General Public License for more details.
 *
 * You should have received a copy of the GNU General Public License
 * along with this program.  If not, see <https://www.gnu.org/licenses/>.
 */
#include <chrono>

#include <boost/filesystem.hpp>
#include <chrono>

#include <unordered_map>
#include <vector>
#include "ScillaClient.h"

#include "AccountStoreSC.h"
#include "EvmProcessContext.h"
#include "libPersistence/ContractStorage.h"
#include "libScilla/ScillaIPCServer.h"
#include "libScilla/ScillaUtils.h"
#include "libUtils/DataConversion.h"
#include "libUtils/JsonUtils.h"
#include "libUtils/SafeMath.h"
#include "libUtils/SysCommand.h"
#include "libUtils/TimeUtils.h"
#include "libUtils/Tracing.h"

<<<<<<< HEAD

// 5mb
const unsigned int MAX_SCILLA_OUTPUT_SIZE_IN_BYTES = 5120;


AccountStoreSC::AccountStoreSC() {
  m_accountStoreAtomic = std::make_unique<AccountStoreAtomic>(*this);
=======
// 5mb
const unsigned int MAX_SCILLA_OUTPUT_SIZE_IN_BYTES = 5120;

template <class MAP>
void AccountStoreSC<MAP>::instFetchInfo(
    opentelemetry::metrics::ObserverResult observer_result, void* state) {
  AccountStoreSC<MAP>* that = reinterpret_cast<AccountStoreSC<MAP>*>(state);

  // This looks like a bug in openTelemetry, need to investigate, clash between
  // uint64_t amd long int should be unsigned, losing precision.

  if (std::holds_alternative<std::shared_ptr<
          opentelemetry::v1::metrics::ObserverResultT<long int>>>(
          observer_result)) {
    std::get<
        std::shared_ptr<opentelemetry::v1::metrics::ObserverResultT<long int>>>(
        observer_result)
        ->Observe(that->m_curBlockNum, {{"counter", "BlockNumber"}});
    std::get<
        std::shared_ptr<opentelemetry::v1::metrics::ObserverResultT<long int>>>(
        observer_result)
        ->Observe(that->m_curDSBlockNum, {{"counter", "DSBlockNumber"}});
  }
}

template <class MAP>
AccountStoreSC<MAP>::AccountStoreSC() {
  m_accountStoreAtomic = std::make_unique<AccountStoreAtomic<MAP>>(*this);
>>>>>>> ead1a2ba
  m_txnProcessTimeout = false;
  m_accountStoreCount.SetCallback([this](auto&& result) {
    result.Set(m_curBlockNum, {{"counter", "BlockNumber"}});
    result.Set(m_curBlockNum, {{"counter", "DSBlockNumber"}});
  });
}


void AccountStoreSC::Init() {
  std::lock_guard<std::mutex> g(m_mutexUpdateAccounts);
  AccountStoreBase::Init();
  m_curContractAddr.clear();
  m_curSenderAddr.clear();
  m_curAmount = 0;
  m_curGasLimit = 0;
  m_curGasPrice = 0;
  m_txnProcessTimeout = false;
  boost::filesystem::remove_all(EXTLIB_FOLDER);
  boost::filesystem::create_directories(EXTLIB_FOLDER);
}


void AccountStoreSC::InvokeInterpreter(
    INVOKE_TYPE invoke_type, std::string& interprinterPrint,
    const uint32_t& version, bool is_library, const uint64_t& available_gas,
    const boost::multiprecision::uint128_t& balance, bool& ret,
    TransactionReceipt& receipt) {
  bool call_already_finished = false;
  auto func2 = [this, &interprinterPrint, &invoke_type, &version, &is_library,
                &available_gas, &balance,
                &call_already_finished]() mutable -> void {
    switch (invoke_type) {
      case CHECKER:
        if (!ScillaClient::GetInstance().CallChecker(
                version,
                ScillaUtils::GetContractCheckerJson(m_root_w_version,
                                                    is_library, available_gas),
                interprinterPrint)) {
        }
        break;
      case RUNNER_CREATE:
        if (!ScillaClient::GetInstance().CallRunner(
                version,
                ScillaUtils::GetCreateContractJson(m_root_w_version, is_library,
                                                   available_gas, balance),
                interprinterPrint)) {
        }
        break;
      case RUNNER_CALL:
        if (!ScillaClient::GetInstance().CallRunner(
                version,
                ScillaUtils::GetCallContractJson(
                    m_root_w_version, available_gas, balance, is_library),
                interprinterPrint)) {
        }
        break;
      case DISAMBIGUATE:
        if (!ScillaClient::GetInstance().CallDisambiguate(
                version, ScillaUtils::GetDisambiguateJson(),
                interprinterPrint)) {
        }
        break;
    }
    call_already_finished = true;
    m_CallContractConditionVariable.notify_all();
  };
  DetachedFunction(1, func2);

  {
    std::unique_lock<std::mutex> lk(m_MutexCVCallContract);
    if (!call_already_finished) {
      m_CallContractConditionVariable.wait(lk);
    } else {
      LOG_GENERAL(INFO, "Call functions already finished!");
    }
  }

  if (m_txnProcessTimeout) {
    LOG_GENERAL(WARNING, "Txn processing timeout!");

    ScillaClient::GetInstance().CheckClient(version, true);
    receipt.AddError(EXECUTE_CMD_TIMEOUT);
    ret = false;
  }
}


bool AccountStoreSC::UpdateAccounts(const uint64_t& blockNum,
                                         const unsigned int& numShards,
                                         const bool& isDS,
                                         const Transaction& transaction,
                                         TransactionReceipt& receipt,
                                         TxnStatus& error_code) {
  LOG_MARKER();

  LOG_GENERAL(INFO, "Process txn: " << transaction.GetTranID());

  std::lock_guard<std::mutex> g(m_mutexUpdateAccounts);

  m_curIsDS = isDS;
  m_txnProcessTimeout = false;

  error_code = TxnStatus::NOT_PRESENT;

  const PubKey& senderPubKey = transaction.GetSenderPubKey();
  const Address fromAddr = Account::GetAddressFromPublicKey(senderPubKey);
  Address toAddr = transaction.GetToAddr();

  const uint128_t& amount = transaction.GetAmountQa();

  // Initiate gasRemained
  uint64_t gasRemained = transaction.GetGasLimitZil();

  // Get the amount of deposit for running this txn
  uint128_t gasDeposit;
  if (!SafeMath<uint128_t>::mul(gasRemained, transaction.GetGasPriceQa(),
                                gasDeposit)) {
    error_code = TxnStatus::MATH_ERROR;
    return false;
  }

  switch (Transaction::GetTransactionType(transaction)) {
    case Transaction::NON_CONTRACT: {
      // LOG_GENERAL(INFO, "Normal transaction");

      // Disallow normal transaction to contract account
      Account* toAccount = this->GetAccount(toAddr);
      if (toAccount != nullptr) {
        if (toAccount->isContract()) {
          LOG_GENERAL(WARNING, "Contract account won't accept normal txn");
          error_code = TxnStatus::INVALID_TO_ACCOUNT;
          return false;
        }
      }

      return AccountStoreBase::UpdateAccounts(transaction, receipt,
                                                   error_code);
    }
    case Transaction::CONTRACT_CREATION: {
      LOG_GENERAL(INFO, "Create contract");

      // bool validToTransferBalance = true;

      Account* fromAccount = this->GetAccount(fromAddr);
      if (fromAccount == nullptr) {
        LOG_GENERAL(WARNING, "Sender has no balance, reject");
        error_code = TxnStatus::INVALID_FROM_ACCOUNT;
        return false;
      }

      uint64_t createGasPenalty = std::max(
          CONTRACT_CREATE_GAS, (unsigned int)(transaction.GetCode().size() +
                                              transaction.GetData().size()));

      // Check if gaslimit meets the minimum requirement for contract deployment
      if (transaction.GetGasLimitZil() < createGasPenalty) {
        LOG_GENERAL(WARNING, "Gas limit " << transaction.GetGasLimitZil()
                                          << " less than " << createGasPenalty);
        error_code = TxnStatus::INSUFFICIENT_GAS_LIMIT;
        return false;
      }

      // Check if the sender has enough balance to pay gasDeposit
      if (fromAccount->GetBalance() < gasDeposit) {
        LOG_GENERAL(
            WARNING,
            "The account doesn't have enough gas to create a contract. Bal: "
                << fromAccount->GetBalance()
                << " required: " << gasDeposit + amount);
        error_code = TxnStatus::INSUFFICIENT_BALANCE;
        return false;
      }
      // Check if the sender has enough balance to pay gasDeposit and transfer
      // amount
      /*else if (fromAccount->GetBalance() < gasDeposit + amount) {
        LOG_GENERAL(
            WARNING,
            "The account (balance: "
                << fromAccount->GetBalance()
                << ") "
                   "has enough balance to pay the gas price to deposit ("
                << gasDeposit
                << ") "
                   "but not enough for transfer the amount ("
                << amount
                << "), "
                   "create contract first and ignore amount "
                   "transfer however");
        validToTransferBalance = false;
      }*/

      // deduct scilla checker invoke gas
      if (gasRemained < SCILLA_CHECKER_INVOKE_GAS) {
        LOG_GENERAL(WARNING, "Not enough gas to invoke the scilla checker");
        error_code = TxnStatus::INSUFFICIENT_GAS;
        return false;
      } else {
        gasRemained -= SCILLA_CHECKER_INVOKE_GAS;
      }

      // generate address for new contract account (note Eth accounting
      // difference here)
      toAddr =
          Account::GetAddressForContract(fromAddr, fromAccount->GetNonce(),
                                         transaction.GetVersionIdentifier());
      // instantiate the object for contract account
      // ** Remeber to call RemoveAccount if deployment failed halfway
      if (!this->AddAccount(toAddr, {0, 0})) {
        LOG_GENERAL(WARNING,
                    "AddAccount failed for contract address " << toAddr.hex());
        error_code = TxnStatus::FAIL_CONTRACT_ACCOUNT_CREATION;
        return false;
      }
      Account* toAccount = this->GetAccount(toAddr);
      if (toAccount == nullptr) {
        LOG_GENERAL(WARNING, "toAccount is null ptr");
        error_code = TxnStatus::FAIL_CONTRACT_ACCOUNT_CREATION;
        return false;
      }

      bool init = true;
      bool is_library = false;
      std::map<Address, std::pair<std::string, std::string>> extlibs_exports;
      uint32_t scilla_version;

      try {
        // Initiate the contract account, including setting the contract code
        // store the immutable states
        if (!toAccount->InitContract(transaction.GetCode(),
                                     transaction.GetData(), toAddr, blockNum)) {
          LOG_GENERAL(WARNING, "InitContract failed");
          init = false;
        }
        std::vector<Address> extlibs;
        if (!toAccount->GetContractAuxiliaries(is_library, scilla_version,
                                               extlibs)) {
          LOG_GENERAL(WARNING, "GetContractAuxiliaries failed");
          this->RemoveAccount(toAddr);
          error_code = TxnStatus::FAIL_SCILLA_LIB;
          return false;
        }

        if (DISABLE_SCILLA_LIB && is_library) {
          LOG_GENERAL(WARNING, "ScillaLib disabled");
          this->RemoveAccount(toAddr);
          error_code = TxnStatus::FAIL_SCILLA_LIB;
          return false;
        }

        if (!PopulateExtlibsExports(scilla_version, extlibs, extlibs_exports)) {
          LOG_GENERAL(WARNING, "PopulateExtLibsExports failed");
          this->RemoveAccount(toAddr);
          error_code = TxnStatus::FAIL_SCILLA_LIB;
          return false;
        }

        m_curBlockNum = blockNum;
        if (init &&
            !ExportCreateContractFiles(*toAccount, is_library, scilla_version,
                                       extlibs_exports)) {
          LOG_GENERAL(WARNING, "ExportCreateContractFiles failed");
          init = false;
        }

        if (init && !this->DecreaseBalance(fromAddr, gasDeposit)) {
          init = false;
        }
      } catch (const std::exception& e) {
        LOG_GENERAL(WARNING,
                    "Exception caught in create account (1): " << e.what());
        init = false;
      }

      if (!init) {
        this->RemoveAccount(toAddr);
        error_code = TxnStatus::FAIL_CONTRACT_INIT;
        return false;
      }

      // prepare IPC with current blockchain info provider.

      if (m_scillaIPCServer) {
        m_scillaIPCServer->setBCInfoProvider(
            m_curBlockNum, m_curDSBlockNum, m_originAddr, toAddr,
            toAccount->GetStorageRoot(), scilla_version);
      } else {
        LOG_GENERAL(
            WARNING,
            "Scilla IPC server is not setup correctly - detected null object");
      }

      // ************************************************************************
      // Undergo scilla checker
      bool ret_checker = true;
      std::string checkerPrint;

      InvokeInterpreter(CHECKER, checkerPrint, scilla_version, is_library,
                        gasRemained, 0, ret_checker, receipt);

      // 0xabc._version
      // 0xabc._depth.data1
      // 0xabc._type.data1

      std::map<std::string, zbytes> t_metadata;
      t_metadata.emplace(
          Contract::ContractStorage::GetContractStorage().GenerateStorageKey(
              toAddr, SCILLA_VERSION_INDICATOR, {}),
          DataConversion::StringToCharArray(std::to_string(scilla_version)));

      if (ret_checker &&
          !ParseContractCheckerOutput(toAddr, checkerPrint, receipt, t_metadata,
                                      gasRemained, is_library)) {
        ret_checker = false;
      }

      // *************************************************************************
      // Undergo scilla runner
      bool ret = true;

      if (ret_checker) {
        // deduct scilla runner invoke gas
        if (gasRemained < SCILLA_RUNNER_INVOKE_GAS) {
          LOG_GENERAL(WARNING, "Not enough gas to invoke the scilla runner");
          receipt.AddError(GAS_NOT_SUFFICIENT);
          ret = false;
        } else {
          gasRemained -= SCILLA_RUNNER_INVOKE_GAS;
        }

        if (ret) {
          std::string runnerPrint;

          // invoke scilla runner
          InvokeInterpreter(RUNNER_CREATE, runnerPrint, scilla_version,
                            is_library, gasRemained, amount, ret, receipt);

          // parse runner output
          try {
            if (ret && !ParseCreateContract(gasRemained, runnerPrint, receipt,
                                            is_library)) {
              ret = false;
            }
            if (!ret) {
              gasRemained = std::min(
                  transaction.GetGasLimitZil() - createGasPenalty, gasRemained);
            }
          } catch (const std::exception& e) {
            LOG_GENERAL(WARNING,
                        "Exception caught in create account (2): " << e.what());
            ret = false;
          }
        }
      } else {
        gasRemained = std::min(transaction.GetGasLimitZil() - createGasPenalty,
                               gasRemained);
      }

      // *************************************************************************
      // Summary
      boost::multiprecision::uint128_t gasRefund;
      if (!SafeMath<boost::multiprecision::uint128_t>::mul(
              gasRemained, transaction.GetGasPriceQa(), gasRefund)) {
        this->RemoveAccount(toAddr);
        error_code = TxnStatus::MATH_ERROR;
        return false;
      }
      if (!this->IncreaseBalance(fromAddr, gasRefund)) {
        LOG_GENERAL(FATAL, "IncreaseBalance failed for gasRefund");
      }
      if (!ret || !ret_checker) {
        this->m_addressToAccount->erase(toAddr);

        receipt.SetResult(false);
        if (!ret) {
          receipt.AddError(RUNNER_FAILED);
        }
        if (!ret_checker) {
          receipt.AddError(CHECKER_FAILED);
        }
        receipt.SetCumGas(transaction.GetGasLimitZil() - gasRemained);
        receipt.update();

        if (!this->IncreaseNonce(fromAddr)) {
          this->RemoveAccount(toAddr);
          error_code = TxnStatus::MATH_ERROR;
          return false;
        }

        LOG_GENERAL(
            INFO,
            "Create contract failed, but return true in order to change state");

        if (LOG_SC) {
          LOG_GENERAL(INFO, "receipt: " << receipt.GetString());
        }

        return true;  // Return true because the states already changed
      }

      if (transaction.GetGasLimitZil() < gasRemained) {
        LOG_GENERAL(WARNING, "Cumulative Gas calculated Underflow, gasLimit: "
                                 << transaction.GetGasLimitZil()
                                 << " gasRemained: " << gasRemained
                                 << ". Must be something wrong!");
        error_code = TxnStatus::MATH_ERROR;
        return false;
      }

      /*
      if (validToTransferBalance) {
        if (!this->TransferBalance(fromAddr, toAddr, amount)) {
          receipt.SetResult(false);
          receipt.AddError(BALANCE_TRANSFER_FAILED);
          receipt.SetCumGas(transaction.GetGasLimit() - gasRemained);
          receipt.update();

          if (!this->IncreaseNonce(fromAddr)) {
            this->RemoveAccount(toAddr);
            error_code = TxnStatus::MATH_ERROR;
            return false;
          }
          return true;
        }
      }
      */

      /// inserting address to create the uniqueness of the contract merkle trie
      t_metadata.emplace(Contract::ContractStorage::GenerateStorageKey(
                             toAddr, CONTRACT_ADDR_INDICATOR, {}),
                         toAddr.asBytes());

      if (!toAccount->UpdateStates(toAddr, t_metadata, {}, true)) {
        LOG_GENERAL(WARNING, "Account::UpdateStates failed");
        return false;
      }

      /// calculate total gas in receipt
      receipt.SetCumGas(transaction.GetGasLimitZil() - gasRemained);

      if (is_library) {
        m_newLibrariesCreated.emplace_back(toAddr);
      }

      break;
    }
    case Transaction::CONTRACT_CALL: {
      // reset the storageroot update buffer atomic per transaction
      m_storageRootUpdateBufferAtomic.clear();

      m_originAddr = fromAddr;

      Account* fromAccount = this->GetAccount(fromAddr);
      if (fromAccount == nullptr) {
        LOG_GENERAL(WARNING, "Sender has no balance, reject");
        error_code = TxnStatus::INVALID_FROM_ACCOUNT;
        return false;
      }

      LOG_GENERAL(INFO, "Call contract");

      uint64_t callGasPenalty = std::max(
          CONTRACT_INVOKE_GAS, (unsigned int)(transaction.GetData().size()));

      if (transaction.GetGasLimitZil() < callGasPenalty) {
        LOG_GENERAL(WARNING, "Gas limit " << transaction.GetGasLimitZil()
                                          << " less than " << callGasPenalty);
        error_code = TxnStatus::INSUFFICIENT_GAS_LIMIT;

        return false;
      }

      if (fromAccount->GetBalance() < gasDeposit + amount) {
        LOG_GENERAL(WARNING, "The account (balance: "
                                 << fromAccount->GetBalance()
                                 << ") "
                                    "has not enough balance to deposit the gas "
                                    "price to deposit ("
                                 << gasDeposit
                                 << ") "
                                    "and transfer the amount ("
                                 << amount
                                 << ") in the txn, "
                                    "rejected");
        error_code = TxnStatus::INSUFFICIENT_BALANCE;
        return false;
      }

      // deduct scilla checker invoke gas
      if (gasRemained < SCILLA_RUNNER_INVOKE_GAS) {
        LOG_GENERAL(WARNING, "Not enough gas to invoke the scilla runner");
        error_code = TxnStatus::INSUFFICIENT_GAS;
        return false;
      } else {
        gasRemained -= SCILLA_RUNNER_INVOKE_GAS;
      }

      m_curSenderAddr = fromAddr;
      m_curEdges = 0;

      Account* toAccount = this->GetAccount(toAddr);
      if (toAccount == nullptr) {
        LOG_GENERAL(WARNING, "The target contract account doesn't exist");
        error_code = TxnStatus::INVALID_TO_ACCOUNT;
        return false;
      }

      bool is_library;
      uint32_t scilla_version;
      std::vector<Address> extlibs;
      if (!toAccount->GetContractAuxiliaries(is_library, scilla_version,
                                             extlibs)) {
        LOG_GENERAL(WARNING, "GetContractAuxiliaries failed");
        error_code = TxnStatus::FAIL_SCILLA_LIB;
        return false;
      }

      if (is_library) {
        // Call to library should silently passed to scilla so that the gas is
        // charged based on the size of the message
        LOG_GENERAL(WARNING, "Library being called");
        // error_code = TxnStatus::FAIL_SCILLA_LIB;
        // return false;
      }

      if (DISABLE_SCILLA_LIB && !extlibs.empty()) {
        LOG_GENERAL(WARNING, "ScillaLib disabled");
        error_code = TxnStatus::FAIL_SCILLA_LIB;
        return false;
      }

      std::map<Address, std::pair<std::string, std::string>> extlibs_exports;
      if (!PopulateExtlibsExports(scilla_version, extlibs, extlibs_exports)) {
        LOG_GENERAL(WARNING, "PopulateExtLibsExports failed");
        error_code = TxnStatus::FAIL_SCILLA_LIB;
        return false;
      }

      m_curBlockNum = blockNum;
      if (!ExportCallContractFiles(*toAccount, transaction, scilla_version,
                                   extlibs_exports)) {
        LOG_GENERAL(WARNING, "ExportCallContractFiles failed");
        error_code = TxnStatus::FAIL_SCILLA_LIB;
        return false;
      }

      DiscardAtomics();

      if (!this->DecreaseBalance(fromAddr, gasDeposit)) {
        LOG_GENERAL(WARNING, "DecreaseBalance failed");
        error_code = TxnStatus::MATH_ERROR;
        return false;
      }

      m_curGasLimit = transaction.GetGasLimitZil();
      m_curGasPrice = transaction.GetGasPriceQa();
      m_curContractAddr = toAddr;
      m_curAmount = amount;
      m_curNumShards = numShards;

      std::chrono::system_clock::time_point tpStart;
      if (ENABLE_CHECK_PERFORMANCE_LOG) {
        tpStart = r_timer_start();
      }

      // prepare IPC with current blockchain info provider.
      if (m_scillaIPCServer) {
        m_scillaIPCServer->setBCInfoProvider(
            m_curBlockNum, m_curDSBlockNum, m_originAddr, m_curContractAddr,
            toAccount->GetStorageRoot(), scilla_version);
      } else {
        LOG_GENERAL(WARNING, "m_scillaIPCServer not Initialised");
      }

      Contract::ContractStorage::GetContractStorage().BufferCurrentState();

      std::string runnerPrint;
      bool ret = true;

      InvokeInterpreter(RUNNER_CALL, runnerPrint, scilla_version, is_library,
                        gasRemained, this->GetBalance(toAddr), ret, receipt);

      if (ENABLE_CHECK_PERFORMANCE_LOG) {
        LOG_GENERAL(INFO, "Executed root transition in " << r_timer_end(tpStart)
                                                         << " microseconds");
      }

      uint32_t tree_depth = 0;

      if (ret && !ParseCallContract(gasRemained, runnerPrint, receipt,
                                    tree_depth, scilla_version)) {
        receipt.RemoveAllTransitions();
        ret = false;
      }
      if (!ret) {
        Contract::ContractStorage::GetContractStorage().RevertPrevState();
        DiscardAtomics();
        gasRemained = std::min(transaction.GetGasLimitZil() - callGasPenalty,
                               gasRemained);
      } else {
        CommitAtomics();
      }
      boost::multiprecision::uint128_t gasRefund;
      if (!SafeMath<boost::multiprecision::uint128_t>::mul(
              gasRemained, transaction.GetGasPriceQa(), gasRefund)) {
        error_code = TxnStatus::MATH_ERROR;
        return false;
      }

      if (!this->IncreaseBalance(fromAddr, gasRefund)) {
        LOG_GENERAL(WARNING, "IncreaseBalance failed for gasRefund");
      }

      if (transaction.GetGasLimitZil() < gasRemained) {
        LOG_GENERAL(WARNING, "Cumulative Gas calculated Underflow, gasLimit: "
                                 << transaction.GetGasLimitZil()
                                 << " gasRemained: " << gasRemained
                                 << ". Must be something wrong!");
        error_code = TxnStatus::MATH_ERROR;
        return false;
      }

      receipt.SetCumGas(transaction.GetGasLimitZil() - gasRemained);
      if (!ret) {
        receipt.SetResult(false);
        receipt.CleanEntry();
        receipt.update();

        if (!this->IncreaseNonce(fromAddr)) {
          error_code = TxnStatus::MATH_ERROR;
          return false;
        }

        LOG_GENERAL(
            INFO,
            "Call contract failed, but return true in order to change state");

        if (LOG_SC) {
          LOG_GENERAL(INFO, "receipt: " << receipt.GetString());
        }

        return true;  // Return true because the states already changed
      }
      break;
    }
    default: {
      LOG_GENERAL(WARNING, "Txn is not typed correctly")
      error_code = TxnStatus::INCORRECT_TXN_TYPE;
      return false;
    }
  }

  if (!this->IncreaseNonce(fromAddr)) {
    error_code = TxnStatus::MATH_ERROR;
    return false;
  }

  receipt.SetResult(true);
  receipt.update();

  switch (Transaction::GetTransactionType(transaction)) {
    case Transaction::CONTRACT_CALL: {
      /// since txn succeeded, commit the atomic buffer
      m_storageRootUpdateBuffer.insert(m_storageRootUpdateBufferAtomic.begin(),
                                       m_storageRootUpdateBufferAtomic.end());
      LOG_GENERAL(INFO, "Executing contract call transaction finished");
      break;
    }
    case Transaction::CONTRACT_CREATION: {
      LOG_GENERAL(INFO, "Executing contract creation transaction finished");
      break;
    }
    default:
      break;
  }

  if (LOG_SC) {
    LOG_GENERAL(INFO, "receipt: " << receipt.GetString());
  }

  return true;
}


bool AccountStoreSC::PopulateExtlibsExports(
    uint32_t scilla_version, const std::vector<Address>& extlibs,
    std::map<Address, std::pair<std::string, std::string>>& extlibs_exports) {
  LOG_MARKER();
  std::function<bool(const std::vector<Address>&,
                     std::map<Address, std::pair<std::string, std::string>>&)>
      extlibsExporter;
  extlibsExporter = [this, &scilla_version, &extlibsExporter](
                        const std::vector<Address>& extlibs,
                        std::map<Address, std::pair<std::string, std::string>>&
                            extlibs_exports) -> bool {
    // export extlibs
    for (const auto& libAddr : extlibs) {
      if (extlibs_exports.find(libAddr) != extlibs_exports.end()) {
        continue;
      }

      Account* libAcc = this->GetAccount(libAddr);
      if (libAcc == nullptr) {
        LOG_GENERAL(WARNING, "libAcc: " << libAddr << " does not exist");
        return false;
      }

      /// Check whether there are caches
      std::string code_path = EXTLIB_FOLDER + '/' + libAddr.hex();
      code_path += LIBRARY_CODE_EXTENSION;
      std::string json_path = EXTLIB_FOLDER + '/' + libAddr.hex() + ".json";
      if (boost::filesystem::exists(code_path) &&
          boost::filesystem::exists(json_path)) {
        continue;
      }

      uint32_t ext_scilla_version;
      bool ext_is_lib = false;
      std::vector<Address> ext_extlibs;

      if (!libAcc->GetContractAuxiliaries(ext_is_lib, ext_scilla_version,
                                          ext_extlibs)) {
        LOG_GENERAL(WARNING,
                    "libAcc: " << libAddr << " GetContractAuxiliaries failed");
        return false;
      }

      if (!ext_is_lib) {
        LOG_GENERAL(WARNING, "libAcc: " << libAddr << " is not library");
        return false;
      }

      if (ext_scilla_version != scilla_version) {
        LOG_GENERAL(WARNING,
                    "libAcc: " << libAddr << " scilla version mismatch");
        return false;
      }

      extlibs_exports[libAddr] = {
          DataConversion::CharArrayToString(libAcc->GetCode()),
          DataConversion::CharArrayToString(libAcc->GetInitData())};

      if (!extlibsExporter(ext_extlibs, extlibs_exports)) {
        return false;
      }
    }

    return true;
  };
  return extlibsExporter(extlibs, extlibs_exports);
}


bool AccountStoreSC::ExportCreateContractFiles(
    const Account& contract, bool is_library, uint32_t scilla_version,
    const std::map<Address, std::pair<std::string, std::string>>&
        extlibs_exports) {
  LOG_MARKER();

  boost::filesystem::remove_all("./" + SCILLA_FILES);
  boost::filesystem::create_directories("./" + SCILLA_FILES);

  if (!(boost::filesystem::exists("./" + SCILLA_LOG))) {
    boost::filesystem::create_directories("./" + SCILLA_LOG);
  }

  if (!ScillaUtils::PrepareRootPathWVersion(scilla_version, m_root_w_version)) {
    LOG_GENERAL(WARNING, "PrepareRootPathWVersion failed");
    return false;
  }

  try {
    // Scilla code
    std::ofstream os(INPUT_CODE + (is_library ? LIBRARY_CODE_EXTENSION
                                              : CONTRACT_FILE_EXTENSION));
    os << DataConversion::CharArrayToString(contract.GetCode());
    os.close();

    ExportCommonFiles(os, contract, extlibs_exports);
  } catch (const std::exception& e) {
    LOG_GENERAL(WARNING, "Exception caught: " << e.what());
    return false;
  }

  return true;
}


void AccountStoreSC::ExportCommonFiles(
    std::ofstream& os, const Account& contract,
    const std::map<Address, std::pair<std::string, std::string>>&
        extlibs_exports) {
  os.open(INIT_JSON);
  if (LOG_SC) {
    LOG_GENERAL(
        INFO, "init data to export: "
                  << DataConversion::CharArrayToString(contract.GetInitData()));
  }
  os << DataConversion::CharArrayToString(contract.GetInitData());
  os.close();

  for (const auto& extlib_export : extlibs_exports) {
    std::string code_path =
        EXTLIB_FOLDER + '/' + "0x" + extlib_export.first.hex();
    code_path += LIBRARY_CODE_EXTENSION;
    boost::filesystem::remove(code_path);

    os.open(code_path);
    os << extlib_export.second.first;
    os.close();

    std::string init_path =
        EXTLIB_FOLDER + '/' + "0x" + extlib_export.first.hex() + ".json";
    boost::filesystem::remove(init_path);

    os.open(init_path);
    os << extlib_export.second.second;
    os.close();
  }
}


bool AccountStoreSC::ExportContractFiles(
    Account& contract, uint32_t scilla_version,
    const std::map<Address, std::pair<std::string, std::string>>&
        extlibs_exports) {
  LOG_MARKER();
  std::chrono::system_clock::time_point tpStart;

  boost::filesystem::remove_all("./" + SCILLA_FILES);
  boost::filesystem::create_directories("./" + SCILLA_FILES);

  if (!(boost::filesystem::exists("./" + SCILLA_LOG))) {
    boost::filesystem::create_directories("./" + SCILLA_LOG);
  }

  if (ENABLE_CHECK_PERFORMANCE_LOG) {
    tpStart = r_timer_start();
  }

  if (!ScillaUtils::PrepareRootPathWVersion(scilla_version, m_root_w_version)) {
    LOG_GENERAL(WARNING, "PrepareRootPathWVersion failed");
    return false;
  }

  try {
    std::string scillaCodeExtension = CONTRACT_FILE_EXTENSION;
    if (contract.IsLibrary()) {
      scillaCodeExtension = LIBRARY_CODE_EXTENSION;
    }
    CreateScillaCodeFiles(contract, extlibs_exports, scillaCodeExtension);
  } catch (const std::exception& e) {
    LOG_GENERAL(WARNING, "Exception caught: " << e.what());
    return false;
  }
  if (ENABLE_CHECK_PERFORMANCE_LOG) {
    LOG_GENERAL(INFO, "LDB Read (microsec) = " << r_timer_end(tpStart));
  }

  return true;
}


void AccountStoreSC::CreateScillaCodeFiles(
    Account& contract,
    const std::map<Address, std::pair<std::string, std::string>>&
        extlibs_exports,
    const std::string& scillaCodeExtension) {
  LOG_MARKER();
  // Scilla code
  std::ofstream os(INPUT_CODE + scillaCodeExtension);
  os << DataConversion::CharArrayToString(contract.GetCode());
  os.close();

  ExportCommonFiles(os, contract, extlibs_exports);
}


bool AccountStoreSC::ExportCallContractFiles(
    Account& contract, const Transaction& transaction, uint32_t scilla_version,
    const std::map<Address, std::pair<std::string, std::string>>&
        extlibs_exports) {
  LOG_MARKER();

  if (!ExportContractFiles(contract, scilla_version, extlibs_exports)) {
    LOG_GENERAL(WARNING, "ExportContractFiles failed");
    return false;
  }

  try {
    // Message Json
    std::string dataStr(transaction.GetData().begin(),
                        transaction.GetData().end());
    Json::Value msgObj;
    if (!JSONUtils::GetInstance().convertStrtoJson(dataStr, msgObj)) {
      return false;
    }
    std::string prepend = "0x";
    msgObj["_sender"] =
        prepend +
        Account::GetAddressFromPublicKey(transaction.GetSenderPubKey()).hex();
    msgObj["_origin"] = prepend + m_originAddr.hex();
    msgObj["_amount"] = transaction.GetAmountQa().convert_to<std::string>();

    JSONUtils::GetInstance().writeJsontoFile(INPUT_MESSAGE_JSON, msgObj);
  } catch (const std::exception& e) {
    LOG_GENERAL(WARNING, "Exception caught: " << e.what());
    return false;
  }

  return true;
}


bool AccountStoreSC::ExportCallContractFiles(
    Account& contract, const Json::Value& contractData, uint32_t scilla_version,
    const std::map<Address, std::pair<std::string, std::string>>&
        extlibs_exports) {
  LOG_MARKER();

  if (!ExportContractFiles(contract, scilla_version, extlibs_exports)) {
    LOG_GENERAL(WARNING, "ExportContractFiles failed");
    return false;
  }

  try {
    JSONUtils::GetInstance().writeJsontoFile(INPUT_MESSAGE_JSON, contractData);
  } catch (const std::exception& e) {
    LOG_GENERAL(WARNING, "Exception caught: " << e.what());
    return false;
  }

  return true;
}


bool AccountStoreSC::ParseContractCheckerOutput(
    const Address& addr, const std::string& checkerPrint,
    TransactionReceipt& receipt, std::map<std::string, zbytes>& metadata,
    uint64_t& gasRemained, bool is_library) {
  LOG_MARKER();

  LOG_GENERAL(
      INFO,
      "Output: " << std::endl
                 << (checkerPrint.length() > MAX_SCILLA_OUTPUT_SIZE_IN_BYTES
                         ? checkerPrint.substr(
                               0, MAX_SCILLA_OUTPUT_SIZE_IN_BYTES) +
                               "\n ... "
                         : checkerPrint));

  Json::Value root;
  try {
    if (!JSONUtils::GetInstance().convertStrtoJson(checkerPrint, root)) {
      receipt.AddError(JSON_OUTPUT_CORRUPTED);
      return false;
    }

    if (!root.isMember("gas_remaining")) {
      LOG_GENERAL(
          WARNING,
          "The json output of this contract didn't contain gas_remaining");
      if (gasRemained > CONTRACT_CREATE_GAS) {
        gasRemained -= CONTRACT_CREATE_GAS;
      } else {
        gasRemained = 0;
      }
      receipt.AddError(NO_GAS_REMAINING_FOUND);
      return false;
    }
    try {
      gasRemained = std::min(
          gasRemained,
          boost::lexical_cast<uint64_t>(root["gas_remaining"].asString()));
    } catch (...) {
      LOG_GENERAL(WARNING, "_amount " << root["gas_remaining"].asString()
                                      << " is not numeric");
      return false;
    }
    LOG_GENERAL(INFO, "gasRemained: " << gasRemained);

    if (is_library) {
      if (root.isMember("errors")) {
        receipt.AddException(root["errors"]);
        return false;
      }
    } else {
      if (!root.isMember("contract_info")) {
        receipt.AddError(CHECKER_FAILED);

        if (root.isMember("errors")) {
          receipt.AddException(root["errors"]);
        }
        return false;
      }
      bool hasMap = false;

      auto handleTypeForStateVar = [&](const Json::Value& stateVars) {
        if (!stateVars.isArray()) {
          LOG_GENERAL(WARNING, "An array of state variables expected."
                                   << stateVars.toStyledString());
          return false;
        }
        for (const auto& field : stateVars) {
          if (field.isMember("vname") && field.isMember("depth") &&
              field["depth"].isNumeric() && field.isMember("type")) {
            metadata.emplace(
                Contract::ContractStorage::GetContractStorage()
                    .GenerateStorageKey(addr, MAP_DEPTH_INDICATOR,
                                        {field["vname"].asString()}),
                DataConversion::StringToCharArray(field["depth"].asString()));
            if (!hasMap && field["depth"].asInt() > 0) {
              hasMap = true;
            }
            metadata.emplace(
                Contract::ContractStorage::GetContractStorage()
                    .GenerateStorageKey(addr, TYPE_INDICATOR,
                                        {field["vname"].asString()}),
                DataConversion::StringToCharArray(field["type"].asString()));
          } else {
            LOG_GENERAL(WARNING,
                        "Unexpected field detected" << field.toStyledString());
            return false;
          }
        }
        return true;
      };
      if (root["contract_info"].isMember("fields")) {
        if (!handleTypeForStateVar(root["contract_info"]["fields"])) {
          return false;
        }
      }
    }
  } catch (const std::exception& e) {
    LOG_GENERAL(WARNING, "Exception caught: " << e.what() << " checkerPrint: "
                                              << checkerPrint);
    return false;
  }

  return true;
}


bool AccountStoreSC::ParseCreateContract(uint64_t& gasRemained,
                                              const std::string& runnerPrint,
                                              TransactionReceipt& receipt,
                                              bool is_library) {
  Json::Value jsonOutput;
  if (!ParseCreateContractOutput(jsonOutput, runnerPrint, receipt)) {
    return false;
  }
  return ParseCreateContractJsonOutput(jsonOutput, gasRemained, receipt,
                                       is_library);
}


bool AccountStoreSC::ParseCreateContractOutput(
    Json::Value& jsonOutput, const std::string& runnerPrint,
    TransactionReceipt& receipt) {
  // LOG_MARKER();

  if (LOG_SC) {
    LOG_GENERAL(
        INFO,
        "Output: " << std::endl
                   << (runnerPrint.length() > MAX_SCILLA_OUTPUT_SIZE_IN_BYTES
                           ? runnerPrint.substr(
                                 0, MAX_SCILLA_OUTPUT_SIZE_IN_BYTES) +
                                 "\n ... "
                           : runnerPrint));
  }

  if (!JSONUtils::GetInstance().convertStrtoJson(runnerPrint, jsonOutput)) {
    receipt.AddError(JSON_OUTPUT_CORRUPTED);

    return false;
  }
  return true;
}


bool AccountStoreSC::ParseCreateContractJsonOutput(
    const Json::Value& _json, uint64_t& gasRemained,
    TransactionReceipt& receipt, bool is_library) {
  // LOG_MARKER();
  if (!_json.isMember("gas_remaining")) {
    LOG_GENERAL(
        WARNING,
        "The json output of this contract didn't contain gas_remaining");
    if (gasRemained > CONTRACT_CREATE_GAS) {
      gasRemained -= CONTRACT_CREATE_GAS;
    } else {
      gasRemained = 0;
    }
    receipt.AddError(NO_GAS_REMAINING_FOUND);
    return false;
  }
  try {
    gasRemained = std::min(gasRemained, boost::lexical_cast<uint64_t>(
                                            _json["gas_remaining"].asString()));
  } catch (...) {
    LOG_GENERAL(WARNING, "_amount " << _json["gas_remaining"].asString()
                                    << " is not numeric");
    return false;
  }
  LOG_GENERAL(INFO, "gasRemained: " << gasRemained);

  if (!is_library) {
    if (!_json.isMember("messages") || !_json.isMember("events")) {
      if (_json.isMember("errors")) {
        LOG_GENERAL(WARNING, "Contract creation failed");
        receipt.AddError(CREATE_CONTRACT_FAILED);
        receipt.AddException(_json["errors"]);
      } else {
        LOG_GENERAL(WARNING, "JSON output of this contract is corrupted");
        receipt.AddError(OUTPUT_ILLEGAL);
      }
      return false;
    }

    if (_json["messages"].type() == Json::nullValue &&
        _json["states"].type() == Json::arrayValue &&
        _json["events"].type() == Json::arrayValue) {
      return true;
    }

    LOG_GENERAL(WARNING,
                "Didn't get desired json output from the interpreter for "
                "create contract");
    receipt.AddError(OUTPUT_ILLEGAL);
    return false;
  }

  return true;
}


bool AccountStoreSC::ParseCallContract(uint64_t& gasRemained,
                                            const std::string& runnerPrint,
                                            TransactionReceipt& receipt,
                                            uint32_t tree_depth,
                                            uint32_t scilla_version) {
  Json::Value jsonOutput;
  if (!ParseCallContractOutput(jsonOutput, runnerPrint, receipt)) {
    return false;
  }
  return ParseCallContractJsonOutput(jsonOutput, gasRemained, receipt,
                                     tree_depth, scilla_version);
}


bool AccountStoreSC::ParseCallContractOutput(
    Json::Value& jsonOutput, const std::string& runnerPrint,
    TransactionReceipt& receipt) {
  std::chrono::system_clock::time_point tpStart;
  if (ENABLE_CHECK_PERFORMANCE_LOG) {
    tpStart = r_timer_start();
  }

  if (LOG_SC) {
    LOG_GENERAL(
        INFO,
        "Output: " << std::endl
                   << (runnerPrint.length() > MAX_SCILLA_OUTPUT_SIZE_IN_BYTES
                           ? runnerPrint.substr(
                                 0, MAX_SCILLA_OUTPUT_SIZE_IN_BYTES) +
                                 "\n ... "
                           : runnerPrint));
  }

  if (!JSONUtils::GetInstance().convertStrtoJson(runnerPrint, jsonOutput)) {
    receipt.AddError(JSON_OUTPUT_CORRUPTED);
    return false;
  }
  if (ENABLE_CHECK_PERFORMANCE_LOG) {
    LOG_GENERAL(INFO, "Parse scilla-runner output (microseconds) = "
                          << r_timer_end(tpStart));
  }

  return true;
}


bool AccountStoreSC::ParseCallContractJsonOutput(
    const Json::Value& _json, uint64_t& gasRemained,
    TransactionReceipt& receipt, uint32_t tree_depth,
    uint32_t pre_scilla_version) {
  std::chrono::system_clock::time_point tpStart;
  if (ENABLE_CHECK_PERFORMANCE_LOG) {
    tpStart = r_timer_start();
  }

  if (!_json.isMember("gas_remaining")) {
    LOG_GENERAL(
        WARNING,
        "The json output of this contract didn't contain gas_remaining");
    if (gasRemained > CONTRACT_INVOKE_GAS) {
      gasRemained -= CONTRACT_INVOKE_GAS;
    } else {
      gasRemained = 0;
    }
    receipt.AddError(NO_GAS_REMAINING_FOUND);
    return false;
  }
  uint64_t startGas = gasRemained;
  try {
    gasRemained = std::min(gasRemained, boost::lexical_cast<uint64_t>(
                                            _json["gas_remaining"].asString()));
  } catch (...) {
    LOG_GENERAL(WARNING, "_amount " << _json["gas_remaining"].asString()
                                    << " is not numeric");
    return false;
  }
  LOG_GENERAL(INFO, "gasRemained: " << gasRemained);

  if (!_json.isMember("messages") || !_json.isMember("events")) {
    if (_json.isMember("errors")) {
      LOG_GENERAL(WARNING, "Call contract failed");
      receipt.AddError(CALL_CONTRACT_FAILED);
      receipt.AddException(_json["errors"]);
    } else {
      LOG_GENERAL(WARNING, "JSON output of this contract is corrupted");
      receipt.AddError(OUTPUT_ILLEGAL);
    }
    return false;
  }

  if (!_json.isMember("_accepted")) {
    LOG_GENERAL(WARNING,
                "The json output of this contract doesn't contain _accepted");
    receipt.AddError(NO_ACCEPTED_FOUND);
    return false;
  }

  bool accepted = (_json["_accepted"].asString() == "true");
  if (accepted) {
    // LOG_GENERAL(INFO, "Contract accept amount transfer");
    if (!TransferBalanceAtomic(m_curSenderAddr, m_curContractAddr,
                               m_curAmount)) {
      LOG_GENERAL(WARNING, "TransferBalance Atomic failed");
      receipt.AddError(BALANCE_TRANSFER_FAILED);
      return false;
    }
  } else {
    LOG_GENERAL(WARNING, "Contract refuse amount transfer");
  }

  if (tree_depth == 0) {
    // first call in a txn
    receipt.AddAccepted(accepted);
  } else {
    if (!receipt.AddAcceptedForLastTransition(accepted)) {
      LOG_GENERAL(WARNING, "AddAcceptedForLastTransition failed");
      return false;
    }
  }

  Account* contractAccount =
      m_accountStoreAtomic->GetAccount(m_curContractAddr);
  if (contractAccount == nullptr) {
    LOG_GENERAL(WARNING, "contractAccount is null ptr");
    receipt.AddError(CONTRACT_NOT_EXIST);
    return false;
  }

  try {
    for (const auto& e : _json["events"]) {
      LogEntry entry;
      if (!entry.Install(e, m_curContractAddr)) {
        receipt.AddError(LOG_ENTRY_INSTALL_FAILED);
        return false;
      }
      receipt.AddLogEntry(entry);
    }
  } catch (const std::exception& e) {
    LOG_GENERAL(WARNING, "Exception caught: " << e.what());
    return false;
  }

  bool ret = false;

  if (_json["messages"].type() != Json::arrayValue) {
    LOG_GENERAL(INFO, "messages is not in array value");
    return false;
  }

  // If output message is null
  if (_json["messages"].empty()) {
    LOG_GENERAL(INFO,
                "empty message in scilla output when invoking a "
                "contract, transaction finished");
    m_storageRootUpdateBufferAtomic.emplace(m_curContractAddr);
    ret = true;
  }

  Address recipient;
  Account* account = nullptr;

  if (!ret) {
    // Buffer the Addr for current caller
    Address curContractAddr = m_curContractAddr;
    for (const auto& msg : _json["messages"]) {
      LOG_GENERAL(INFO, "Process new message");

      // a buffer for `ret` flag to be reset per loop
      bool t_ret = ret;

      // Non-null messages must have few mandatory fields.
      if (!msg.isMember("_tag") || !msg.isMember("_amount") ||
          !msg.isMember("params") || !msg.isMember("_recipient")) {
        LOG_GENERAL(
            WARNING,
            "The message in the json output of this contract is corrupted");
        receipt.AddError(MESSAGE_CORRUPTED);
        return false;
      }

      try {
        m_curAmount = boost::lexical_cast<uint128_t>(msg["_amount"].asString());
      } catch (...) {
        LOG_GENERAL(WARNING, "_amount " << msg["_amount"].asString()
                                        << " is not numeric");
        return false;
      }

      recipient = Address(msg["_recipient"].asString());
      if (IsNullAddress(recipient)) {
        LOG_GENERAL(WARNING, "The recipient can't be null address");
        receipt.AddError(RECEIPT_IS_NULL);
        return false;
      }

      account = m_accountStoreAtomic->GetAccount(recipient);

      if (account == nullptr) {
        AccountStoreBase::AddAccount(recipient, {0, 0});
        account = m_accountStoreAtomic->GetAccount(recipient);
      }

      // Recipient is non-contract
      if (!account->isContract()) {
        LOG_GENERAL(INFO, "The recipient is non-contract");
        if (!TransferBalanceAtomic(curContractAddr, recipient, m_curAmount)) {
          receipt.AddError(BALANCE_TRANSFER_FAILED);
          return false;
        } else {
          t_ret = true;
        }
      }

      // Recipient is contract
      // _tag field is empty
      if (msg["_tag"].asString().empty()) {
        LOG_GENERAL(INFO,
                    "_tag in the scilla output is empty when invoking a "
                    "contract, transaction finished");
        t_ret = true;
      }

      m_storageRootUpdateBufferAtomic.emplace(curContractAddr);
      receipt.AddTransition(curContractAddr, msg, tree_depth);

      if (ENABLE_CHECK_PERFORMANCE_LOG) {
        LOG_GENERAL(INFO,
                    "LDB Write (microseconds) = " << r_timer_end(tpStart));
        LOG_GENERAL(INFO, "Gas used = " << (startGas - gasRemained));
      }

      if (t_ret) {
        // return true;
        continue;
      }

      LOG_GENERAL(INFO, "Call another contract in chain");
      receipt.AddEdge();
      ++m_curEdges;

      // deduct scilla runner invoke gas
      if (gasRemained < SCILLA_RUNNER_INVOKE_GAS) {
        LOG_GENERAL(WARNING, "Not enough gas to invoke the scilla runner");
        receipt.AddError(GAS_NOT_SUFFICIENT);
        return false;
      } else {
        gasRemained -= SCILLA_RUNNER_INVOKE_GAS;
      }

      // check whether the recipient contract is in the same shard with the
      // current contract
      if (!m_curIsDS &&
          (Transaction::GetShardIndex(curContractAddr, m_curNumShards) !=
           Transaction::GetShardIndex(recipient, m_curNumShards))) {
        LOG_GENERAL(WARNING,
                    "another contract doesn't belong to the same shard with "
                    "current contract");
        receipt.AddError(CHAIN_CALL_DIFF_SHARD);
        return false;
      }

      if (m_curEdges > MAX_CONTRACT_EDGES) {
        LOG_GENERAL(
            WARNING,
            "maximum contract edges reached, cannot call another contract");
        receipt.AddError(MAX_EDGES_REACHED);
        return false;
      }

      Json::Value input_message;
      input_message["_sender"] = "0x" + curContractAddr.hex();
      input_message["_origin"] = "0x" + m_originAddr.hex();
      input_message["_amount"] = msg["_amount"];
      input_message["_tag"] = msg["_tag"];
      input_message["params"] = msg["params"];

      if (account == nullptr) {
        LOG_GENERAL(WARNING, "account still null");
        receipt.AddError(INTERNAL_ERROR);
        return false;
      }

      // prepare IPC with the recipient contract address
      bool is_library;
      std::vector<Address> extlibs;
      uint32_t scilla_version;

      if (!account->GetContractAuxiliaries(is_library, scilla_version,
                                           extlibs)) {
        LOG_GENERAL(WARNING, "GetContractAuxiliaries failed");
        receipt.AddError(INTERNAL_ERROR);
        return false;
      }

      // prepare IPC with current blockchain info provider.
      m_scillaIPCServer->setBCInfoProvider(
          m_curBlockNum, m_curDSBlockNum, m_originAddr, recipient,
          account->GetStorageRoot(), scilla_version);

      if (DISABLE_SCILLA_LIB && !extlibs.empty()) {
        LOG_GENERAL(WARNING, "ScillaLib disabled");
        return false;
      }

      if (scilla_version != pre_scilla_version) {
        LOG_GENERAL(WARNING, "Scilla version inconsistent");
        receipt.AddError(VERSION_INCONSISTENT);
        return false;
      }

      if (is_library) {
        // Scilla should be invoked for message sent to library so that the GAS
        // is charged
        LOG_GENERAL(WARNING, "Library being called");
        // receipt.AddError(LIBRARY_AS_RECIPIENT);
        // return false;
      }

      std::map<Address, std::pair<std::string, std::string>> extlibs_exports;
      if (!PopulateExtlibsExports(scilla_version, extlibs, extlibs_exports)) {
        LOG_GENERAL(WARNING, "PopulateExtlibsExports");
        receipt.AddError(LIBRARY_EXTRACTION_FAILED);
        return false;
      }

      if (!ExportCallContractFiles(*account, input_message, scilla_version,
                                   extlibs_exports)) {
        LOG_GENERAL(WARNING, "ExportCallContractFiles failed");
        receipt.AddError(PREPARATION_FAILED);
        return false;
      }

      // prepare IPC with current blockchain info provider.
      m_scillaIPCServer->setBCInfoProvider(
          m_curBlockNum, m_curDSBlockNum, m_originAddr, recipient,
          account->GetStorageRoot(), scilla_version);

      std::string runnerPrint;
      bool result = true;

      InvokeInterpreter(RUNNER_CALL, runnerPrint, scilla_version, is_library,
                        gasRemained, account->GetBalance(), result, receipt);

      if (ENABLE_CHECK_PERFORMANCE_LOG) {
        LOG_GENERAL(INFO, "Executed " << input_message["_tag"] << " in "
                                      << r_timer_end(tpStart)
                                      << " microseconds");
      }

      if (!result) {
        return false;
      }

      m_curSenderAddr = curContractAddr;
      m_curContractAddr = recipient;
      if (!ParseCallContract(gasRemained, runnerPrint, receipt, tree_depth + 1,
                             scilla_version)) {
        LOG_GENERAL(WARNING, "ParseCallContract failed of calling contract: "
                                 << recipient);
        return false;
      }

      if (!this->IncreaseNonce(curContractAddr)) {
        return false;
      }
    }
  }

  return true;
}


void AccountStoreSC::ProcessStorageRootUpdateBuffer() {
  LOG_MARKER();
  {
    std::lock_guard<std::mutex> g(m_mutexUpdateAccounts);
    for (const auto& addr : m_storageRootUpdateBuffer) {
      Account* account = this->GetAccount(addr);
      if (account == nullptr) {
        continue;
      }
      LOG_GENERAL(INFO, "Address: " << addr.hex());

      // *** IMPORTANT ***
      // Setting storageRoot to empty to represent the states get changed
      account->SetStorageRoot(dev::h256());
    }
  }
  CleanStorageRootUpdateBuffer();
}


void AccountStoreSC::CleanStorageRootUpdateBuffer() {
  std::lock_guard<std::mutex> g(m_mutexUpdateAccounts);
  m_storageRootUpdateBuffer.clear();
}


bool AccountStoreSC::TransferBalanceAtomic(const Address& from,
                                                const Address& to,
                                                const uint128_t& delta) {
  // LOG_MARKER();
  return m_accountStoreAtomic->TransferBalance(from, to, delta);
}


void AccountStoreSC::CommitAtomics() {
  LOG_MARKER();
  auto scoped_span = trace_api::Scope(START_SPAN(ACCOUNTSTORE_EVM,{}));

  LOG_GENERAL(INFO,"Iterating Accounts");
  for (const auto& entry : *m_accountStoreAtomic->GetAddressToAccount()) {

    Account* account = this->GetAccount(entry.first);
    if (account != nullptr) {
      *account = entry.second;
    } else {
      // this->m_addressToAccount.emplace(std::make_pair(entry.first,
      // entry.second));
      this->AddAccount(entry.first, entry.second);
    }
  }
}


void AccountStoreSC::DiscardAtomics() {
  LOG_MARKER();
  m_accountStoreAtomic->Init();
}


void AccountStoreSC::NotifyTimeout() {
  LOG_MARKER();
  m_txnProcessTimeout = true;
  m_CallContractConditionVariable.notify_all();
}


Account* AccountStoreSC::GetAccountAtomic(const dev::h160& addr) {
  return m_accountStoreAtomic->GetAccount(addr);
}


void AccountStoreSC::SetScillaIPCServer(
    std::shared_ptr<ScillaIPCServer> scillaIPCServer) {
  LOG_MARKER();
  m_scillaIPCServer = std::move(scillaIPCServer);
}


void AccountStoreSC::CleanNewLibrariesCache() {
  for (const auto& addr : m_newLibrariesCreated) {
    boost::filesystem::remove(addr.hex() + LIBRARY_CODE_EXTENSION);
    boost::filesystem::remove(addr.hex() + ".json");
  }
  m_newLibrariesCreated.clear();
}<|MERGE_RESOLUTION|>--- conflicted
+++ resolved
@@ -35,7 +35,6 @@
 #include "libUtils/TimeUtils.h"
 #include "libUtils/Tracing.h"
 
-<<<<<<< HEAD
 
 // 5mb
 const unsigned int MAX_SCILLA_OUTPUT_SIZE_IN_BYTES = 5120;
@@ -43,36 +42,6 @@
 
 AccountStoreSC::AccountStoreSC() {
   m_accountStoreAtomic = std::make_unique<AccountStoreAtomic>(*this);
-=======
-// 5mb
-const unsigned int MAX_SCILLA_OUTPUT_SIZE_IN_BYTES = 5120;
-
-template <class MAP>
-void AccountStoreSC<MAP>::instFetchInfo(
-    opentelemetry::metrics::ObserverResult observer_result, void* state) {
-  AccountStoreSC<MAP>* that = reinterpret_cast<AccountStoreSC<MAP>*>(state);
-
-  // This looks like a bug in openTelemetry, need to investigate, clash between
-  // uint64_t amd long int should be unsigned, losing precision.
-
-  if (std::holds_alternative<std::shared_ptr<
-          opentelemetry::v1::metrics::ObserverResultT<long int>>>(
-          observer_result)) {
-    std::get<
-        std::shared_ptr<opentelemetry::v1::metrics::ObserverResultT<long int>>>(
-        observer_result)
-        ->Observe(that->m_curBlockNum, {{"counter", "BlockNumber"}});
-    std::get<
-        std::shared_ptr<opentelemetry::v1::metrics::ObserverResultT<long int>>>(
-        observer_result)
-        ->Observe(that->m_curDSBlockNum, {{"counter", "DSBlockNumber"}});
-  }
-}
-
-template <class MAP>
-AccountStoreSC<MAP>::AccountStoreSC() {
-  m_accountStoreAtomic = std::make_unique<AccountStoreAtomic<MAP>>(*this);
->>>>>>> ead1a2ba
   m_txnProcessTimeout = false;
   m_accountStoreCount.SetCallback([this](auto&& result) {
     result.Set(m_curBlockNum, {{"counter", "BlockNumber"}});
@@ -1617,7 +1586,7 @@
 
 void AccountStoreSC::CommitAtomics() {
   LOG_MARKER();
-  auto scoped_span = trace_api::Scope(START_SPAN(ACCOUNTSTORE_EVM,{}));
+  auto scoped_span = trace_api::Scope(START_SPAN(ACC_EVM,{}));
 
   LOG_GENERAL(INFO,"Iterating Accounts");
   for (const auto& entry : *m_accountStoreAtomic->GetAddressToAccount()) {
