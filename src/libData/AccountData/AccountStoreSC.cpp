--- conflicted
+++ resolved
@@ -37,31 +37,6 @@
 // 5mb
 const unsigned int MAX_SCILLA_OUTPUT_SIZE_IN_BYTES = 5120;
 
-<<<<<<< HEAD
-=======
-template <class MAP>
-void AccountStoreSC<MAP>::instFetchInfo(
-    opentelemetry::metrics::ObserverResult observer_result, void* state) {
-  AccountStoreSC<MAP>* that = reinterpret_cast<AccountStoreSC<MAP>*>(state);
-
-  // This looks like a bug in openTelemetry, need to investigate, clash between
-  // uint64_t amd long int should be unsigned, losing precision.
-
-  if (std::holds_alternative<std::shared_ptr<
-          opentelemetry::v1::metrics::ObserverResultT<long int>>>(
-          observer_result)) {
-    std::get<
-        std::shared_ptr<opentelemetry::v1::metrics::ObserverResultT<long int>>>(
-        observer_result)
-        ->Observe(that->m_curBlockNum, {{"counter", "BlockNumber"}});
-    std::get<
-        std::shared_ptr<opentelemetry::v1::metrics::ObserverResultT<long int>>>(
-        observer_result)
-        ->Observe(that->m_curDSBlockNum, {{"counter", "DSBlockNumber"}});
-  }
-}
-
->>>>>>> c29325b7
 template <class MAP>
 AccountStoreSC<MAP>::AccountStoreSC() {
   m_accountStoreAtomic = std::make_unique<AccountStoreAtomic<MAP>>(*this);
