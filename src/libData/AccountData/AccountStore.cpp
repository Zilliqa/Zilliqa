/**
* Copyright (c) 2018 Zilliqa 
* This source code is being disclosed to you solely for the purpose of your participation in 
* testing Zilliqa. You may view, compile and run the code for that purpose and pursuant to 
* the protocols and algorithms that are programmed into, and intended by, the code. You may 
* not do anything else with the code without express permission from Zilliqa Research Pte. Ltd., 
* including modifying or publishing the code (or any part of it), and developing or forming 
* another public or private blockchain network. This source code is provided ‘as is’ and no 
* warranties are given as to title or non-infringement, merchantability or fitness for purpose 
* and, to the extent permitted by law, all liability for your use of the code is disclaimed. 
* Some programs in this code are governed by the GNU General Public License v3.0 (available at 
* https://www.gnu.org/licenses/gpl-3.0.en.html) (‘GPLv3’). The programs that are governed by 
* GPLv3.0 are those programs that are located in the folders src/depends and tests/depends 
* and which include a reference to GPLv3 in their program files.
**/

#include <leveldb/db.h>

#include "AccountStore.h"
#include "depends/common/RLP.h"
#include "libCrypto/Sha2.h"
#include "libPersistence/BlockStorage.h"
#include "libPersistence/ContractStorage.h"
<<<<<<< HEAD
#include "libUtils/SysCommand.h"
=======
#include "libUtils/DataConversion.h"
#include "libUtils/Logger.h"
#include "libUtils/SysCommand.h"

using namespace std;
using namespace boost::multiprecision;
>>>>>>> 29a30f2b

AccountStore::AccountStore()
{
    m_accountStoreTemp = make_shared<AccountStoreTemp>(*this);
}

AccountStore::~AccountStore()
{
    // boost::filesystem::remove_all("./state");
}

void AccountStore::Init()
{
    LOG_MARKER();
<<<<<<< HEAD
    m_accountStoreTemp->Init();
    ContractStorage::GetContractStorage().GetStateDB().ResetDB();
    m_addressToAccount->clear();
=======
    m_addressToAccount.clear();
    ContractStorage::GetContractStorage().GetStateDB().ResetDB();
>>>>>>> 29a30f2b
    m_db.ResetDB();
    m_state.init();
    prevRoot = m_state.root();
}

AccountStore& AccountStore::GetInstance()
{
    static AccountStore accountstore;
    return accountstore;
}

int AccountStore::Deserialize(const vector<unsigned char>& src,
                              unsigned int offset)
{
    // [Total number of accounts] [Addr 1] [Account 1] [Addr 2] [Account 2] .... [Addr n] [Account n]
    // LOG_MARKER();

    try
    {
        unsigned int curOffset = offset;
        uint256_t totalNumOfAccounts
            = GetNumber<uint256_t>(src, curOffset, UINT256_SIZE);
        curOffset += UINT256_SIZE;

        Address address;
        Account account;
        unsigned int numberOfAccountDeserialze = 0;
        this->Init();
        while (numberOfAccountDeserialze < totalNumOfAccounts)
        {
            numberOfAccountDeserialze++;

            // Deserialize address
            copy(src.begin() + curOffset,
                 src.begin() + curOffset + ACC_ADDR_SIZE,
                 address.asArray().begin());
            curOffset += ACC_ADDR_SIZE;

            // Deserialize account
            int accountSize = account.Deserialize(src, curOffset);
            if (accountSize < 0)
            {
                LOG_GENERAL(WARNING,
                            "failed to deserialize account: " << address);
                continue;
            }
            curOffset += accountSize;
            (*m_addressToAccount)[address] = account;
            UpdateStateTrie(address, account);
            // MoveUpdatesToDisk();
        }
        PrintAccountState();
    }
    catch (const std::exception& e)
    {
        LOG_GENERAL(WARNING,
                    "Error with AccountStore::Deserialize." << ' ' << e.what());
        return -1;
    }
    return 0;
}

unsigned int AccountStore::SerializeDelta(vector<unsigned char>& dst,
                                          unsigned int offset)
{
    LOG_MARKER();
    // [Total number of acount deltas (uint256_t)] [Addr 1] [AccountDelta 1] [Addr 2] [Account 2] .... [Addr n] [Account n]
    unsigned int size_needed = UINT256_SIZE;
    unsigned int size_remaining = dst.size() - offset;
    unsigned int totalSerializedSize = size_needed;

    if (size_remaining < size_needed)
    {
        dst.resize(size_needed + offset);
    }

    unsigned int curOffset = offset;

    uint256_t totalNumOfAccounts = GetNumOfAccounts();
    LOG_GENERAL(INFO,
                "Debug: Total number of account deltas to serialize: "
                    << totalNumOfAccounts);
    SetNumber<uint256_t>(dst, curOffset, totalNumOfAccounts, UINT256_SIZE);
    curOffset += UINT256_SIZE;

    vector<unsigned char> address_vec;
    // [Addr 1] [Account 1] [Addr 2] [Account 2] .... [Addr n] [Account n]
    for (const auto& entry : *m_accountStoreTemp->GetAddressToAccount())
    {
        // Address
        address_vec = entry.first.asBytes();

        copy(address_vec.begin(), address_vec.end(), std::back_inserter(dst));
        curOffset += ACC_ADDR_SIZE;
        totalSerializedSize += ACC_ADDR_SIZE;

        // Account
        Account* account = GetAccount(entry.first);
        size_needed
            = Account::SerializeDelta(dst, curOffset, account, entry.second);
        curOffset += size_needed;
        totalSerializedSize += size_needed;
    }

    return totalSerializedSize;
}

int AccountStore::DeserializeDelta(const vector<unsigned char>& src,
                                   unsigned int offset)
{
    LOG_MARKER();
    // [Total number of acount deltas (uint256_t)] [Addr 1] [AccountDelta 1] [Addr 2] [Account 2] .... [Addr n] [Account n]

    try
    {
        unsigned int curOffset = offset;
        uint256_t totalNumOfAccounts
            = GetNumber<uint256_t>(src, curOffset, UINT256_SIZE);
        curOffset += UINT256_SIZE;

        Address address;
        Account account;
        unsigned int numberOfAccountDeserialze = 0;
        while (numberOfAccountDeserialze < totalNumOfAccounts)
        {
            numberOfAccountDeserialze++;

            // Deserialize address
            copy(src.begin() + curOffset,
                 src.begin() + curOffset + ACC_ADDR_SIZE,
                 address.asArray().begin());
            curOffset += ACC_ADDR_SIZE;

            // Deserialize accountDelta
            Account* oriAccount = GetAccount(address);
            int accountSize;
            if (oriAccount == nullptr)
            {
                Account account;
                accountSize
                    = Account::DeserializeDelta(src, curOffset, account, true);
                if (accountSize < 0)
                {
                    LOG_GENERAL(WARNING,
                                "We failed to deserialize accountDelta for new "
                                "account: "
                                    << address);
                    continue;
                }
                AddAccount(address, account);
            }
            else
            {
                accountSize
                    = Account::DeserializeDelta(src, curOffset, account, true);
                if (accountSize < 0)
                {
                    LOG_GENERAL(WARNING,
                                "We failed to parse accountDelta for account: "
                                    << address);
                    continue;
                }
            }

            curOffset += accountSize;
            (*m_addressToAccount)[address] = account;
            UpdateStateTrie(address, account);
        }
        PrintAccountState();
    }
    catch (const std::exception& e)
    {
        LOG_GENERAL(WARNING,
                    "Error with AccountStore::Deserialize." << ' ' << e.what());
        return -1;
    }
    return 0;
}

<<<<<<< HEAD
=======
AccountStore& AccountStore::GetInstance()
{
    static AccountStore accountstore;
    return accountstore;
}

bool AccountStore::DoesAccountExist(const Address& address)
{
    LOG_MARKER();

    if (GetAccount(address) != nullptr)
    {
        return true;
    }

    return false;
}

void AccountStore::AddAccount(const Address& address, const Account& account)
{
    LOG_MARKER();

    if (!DoesAccountExist(address))
    {
        m_addressToAccount.insert(make_pair(address, account));
        // UpdateStateTrie(address, account);
    }
}

void AccountStore::AddAccount(const PubKey& pubKey, const Account& account)
{
    AddAccount(Account::GetAddressFromPublicKey(pubKey), account);
}

bool AccountStore::UpdateAccounts(const uint64_t& blockNum,
                                  const Transaction& transaction)
{
    LOG_MARKER();

    const PubKey& senderPubKey = transaction.GetSenderPubKey();
    const Address fromAddr = Account::GetAddressFromPublicKey(senderPubKey);
    Address toAddr = transaction.GetToAddr();
    const uint256_t& amount = transaction.GetAmount();

    bool callContract = false;

    if (transaction.GetData().size() > 0 && toAddr != NullAddress)
    {
        if (amount != 0)
        {
            LOG_GENERAL(
                WARNING,
                "The balance for a contract transaction shouldn't be non-zero");
            return false;
        }
        callContract = true;
    }

    if (transaction.GetCode().size() > 0 && toAddr == NullAddress)
    {
        LOG_GENERAL(INFO, "Create Contract");

        if (amount != 0)
        {
            LOG_GENERAL(
                WARNING,
                "The balance for a contract transaction shouldn't be non-zero");
            return false;
        }

        // Create contract account
        Account* account = GetAccount(fromAddr);
        // FIXME: remove this, temporary way to test transactions
        if (account == nullptr)
        {
            LOG_GENERAL(WARNING,
                        "AddAccount... FIXME: remove this, temporary way to "
                        "test transactions");
            AddAccount(fromAddr, {10000000000, 0});
        }

        toAddr = Account::GetAddressForContract(
            fromAddr, m_addressToAccount[fromAddr].GetNonce());
        AddAccount(toAddr, {0, 0});
        m_addressToAccount[toAddr].SetCode(transaction.GetCode());
        // Store the immutable states
        m_addressToAccount[toAddr].InitContract(transaction.GetData());

        Account* toAccount = GetAccount(toAddr);
        if (toAccount == nullptr)
        {
            LOG_GENERAL(WARNING,
                        "The target contract account doesn't exist, which "
                        "shouldn't happen!");
            return false;
        }

        m_curBlockNum = blockNum;

        if (ExportCreateContractFiles(toAccount))
        {
            SysCommand::ExecuteCmdWithOutput(GetCreateContractCmdStr());
            if (!ParseCreateContractOutput())
            {
                m_addressToAccount.erase(toAddr);
                return false;
            }
        }
    }

    TransferBalance(fromAddr, toAddr, amount);

    if (callContract)
    {
        LOG_GENERAL(INFO, "Call Contract");

        Account* toAccount = GetAccount(toAddr);
        if (toAccount == nullptr)
        {
            LOG_GENERAL(WARNING, "The target contract account doesn't exist");
            return false;
        }

        m_curBlockNum = blockNum;

        // TODO: Implement the calling of interpreter in multi-thread
        if (ExportCallContractFiles(toAccount, transaction.GetData()))
        {
            m_curContractAddr = toAddr;
            SysCommand::ExecuteCmdWithOutput(GetCallContractCmdStr());
            if (!ParseCallContractOutput())
            {
                return false;
            }
        }
    }

    IncreaseNonce(fromAddr);

    return true;
}

Json::Value AccountStore::GetBlockStateJson(const uint64_t& BlockNum) const
{
    Json::Value root;
    Json::Value blockItem;
    blockItem["vname"] = "BLOCKNUMBER";
    blockItem["type"] = "BNum";
    blockItem["value"] = to_string(BlockNum);
    root.append(blockItem);
    return root;
}

bool AccountStore::ExportCreateContractFiles(Account* contract)
{
    LOG_MARKER();

    boost::filesystem::remove_all("./" + SCILLA_FILES);
    boost::filesystem::create_directories("./" + SCILLA_FILES);

    if (!(boost::filesystem::exists("./" + SCILLA_LOG)))
    {
        boost::filesystem::create_directories("./" + SCILLA_LOG);
    }

    Json::StreamWriterBuilder writeBuilder;
    std::unique_ptr<Json::StreamWriter> writer(writeBuilder.newStreamWriter());
    std::ofstream os;

    // Scilla code
    os.open(INPUT_CODE);
    os << DataConversion::CharArrayToString(contract->GetCode());
    os.close();

    // Initialize Json
    os.open(INIT_JSON);
    writer->write(contract->GetInitJson(), &os);
    os.close();

    // Block Json
    os.open(INPUT_BLOCKCHAIN_JSON);
    writer->write(GetBlockStateJson(m_curBlockNum), &os);
    os.close();

    return true;
}

bool AccountStore::ExportCallContractFiles(
    Account* contract, const vector<unsigned char>& contractData)
{
    LOG_MARKER();

    boost::filesystem::remove_all("./" + SCILLA_FILES);
    boost::filesystem::create_directories("./" + SCILLA_FILES);

    Json::StreamWriterBuilder writeBuilder;
    std::unique_ptr<Json::StreamWriter> writer(writeBuilder.newStreamWriter());
    std::ofstream os;

    // Scilla code
    os.open(INPUT_CODE);
    os << DataConversion::CharArrayToString(contract->GetCode());
    os.close();

    // Initialize Json
    os.open(INIT_JSON);
    writer->write(contract->GetInitJson(), &os);
    os.close();

    // State Json
    os.open(INPUT_STATE_JSON);
    writer->write(contract->GetStorageJson(), &os);
    os.close();

    // Block Json
    os.open(INPUT_BLOCKCHAIN_JSON);
    writer->write(GetBlockStateJson(m_curBlockNum), &os);
    os.close();

    // Message Json
    Json::CharReaderBuilder readBuilder;
    std::unique_ptr<Json::CharReader> reader(readBuilder.newCharReader());
    Json::Value msgObj;
    string dataStr(contractData.begin(), contractData.end());
    LOG_GENERAL(INFO, "Contract Data: " << dataStr);
    string errors;
    if (reader->parse(dataStr.c_str(), dataStr.c_str() + dataStr.size(),
                      &msgObj, &errors))
    {
        os.open(INPUT_MESSAGE_JSON);
        os << dataStr;
        os.close();
    }
    else
    {
        LOG_GENERAL(WARNING,
                    "The Contract Data Json is corrupted, failed to process: "
                        << errors);
        boost::filesystem::remove_all("./" + SCILLA_FILES);
        return false;
    }
    return true;
}

string AccountStore::GetCreateContractCmdStr()
{
    string ret = INTERPRETER_NAME + " -init " + INIT_JSON + " -iblockchain "
        + INPUT_BLOCKCHAIN_JSON + " -o " + OUTPUT_JSON + " -i " + INPUT_CODE;
    LOG_GENERAL(INFO, ret);
    return ret;
}

string AccountStore::GetCallContractCmdStr()
{
    string ret = INTERPRETER_NAME + " -init " + INIT_JSON + " -istate "
        + INPUT_STATE_JSON + " -iblockchain " + INPUT_BLOCKCHAIN_JSON
        + " -imessage " + INPUT_MESSAGE_JSON + " -o " + OUTPUT_JSON + " -i "
        + INPUT_CODE;
    // LOG_GENERAL(INFO, ret);
    return ret;
}

bool AccountStore::ParseCreateContractOutput()
{
    LOG_MARKER();

    ifstream in(OUTPUT_JSON, ios::binary);

    if (!in.is_open())
    {
        LOG_GENERAL(WARNING,
                    "Error opening output file or no output file generated");
        return false;
    }
    string outStr{istreambuf_iterator<char>(in), istreambuf_iterator<char>()};
    LOG_GENERAL(INFO, "Output: " << endl << outStr);
    Json::CharReaderBuilder builder;
    std::unique_ptr<Json::CharReader> reader(builder.newCharReader());
    Json::Value root;
    string errors;
    if (reader->parse(outStr.c_str(), outStr.c_str() + outStr.size(), &root,
                      &errors))
    {
        return ParseCreateContractJsonOutput(root);
    }
    else
    {
        LOG_GENERAL(WARNING,
                    "Failed to parse contract output json: " << errors);
        return false;
    }
}

bool AccountStore::ParseCreateContractJsonOutput(const Json::Value& _json)
{
    LOG_MARKER();

    if (!_json.isMember("message") || !_json.isMember("states"))
    {
        LOG_GENERAL(WARNING, "The json output of this contract is corrupted");
        return false;
    }

    if (_json["message"] == Json::nullValue
        && _json["states"] == Json::arrayValue)
    {
        // LOG_GENERAL(INFO, "Get desired json output from the interpreter for create contract");
        return true;
    }
    else
    {
        LOG_GENERAL(WARNING,
                    "Didn't get desired json output from the interpreter for "
                    "create contract");
        return false;
    }
}

bool AccountStore::ParseCallContractOutput()
{
    LOG_MARKER();

    ifstream in(OUTPUT_JSON, ios::binary);

    if (!in.is_open())
    {
        LOG_GENERAL(WARNING,
                    "Error opening output file or no output file generated");
        return false;
    }
    string outStr{istreambuf_iterator<char>(in), istreambuf_iterator<char>()};
    LOG_GENERAL(INFO, "Output: " << endl << outStr);
    Json::CharReaderBuilder builder;
    std::unique_ptr<Json::CharReader> reader(builder.newCharReader());
    Json::Value root;
    string errors;
    if (reader->parse(outStr.c_str(), outStr.c_str() + outStr.size(), &root,
                      &errors))
    {
        return ParseCallContractJsonOutput(root);
    }
    else
    {
        LOG_GENERAL(WARNING,
                    "Failed to parse contract output json: " << errors);
        return false;
    }
}

bool AccountStore::ParseCallContractJsonOutput(const Json::Value& _json)
{
    LOG_MARKER();

    if (!_json.isMember("message") || !_json.isMember("states"))
    {
        LOG_GENERAL(WARNING, "The json output of this contract is corrupted");
        return false;
    }

    if (!_json["message"].isMember("_tag")
        || !_json["message"].isMember("_amount")
        || !_json["message"].isMember("params"))
    {
        LOG_GENERAL(
            WARNING,
            "The message in the json output of this contract is corrupted");
        return false;
    }

    int deducted = 0;

    for (auto s : _json["states"])
    {
        if (!s.isMember("vname") || !s.isMember("type") || !s.isMember("value"))
        {
            LOG_GENERAL(WARNING,
                        "Address: "
                            << m_curContractAddr.hex()
                            << ", The json output of states is corrupted");
            continue;
        }
        string vname = s["vname"].asString();
        string type = s["type"].asString();
        string value;
        if (type == "Map" || type == "ADT")
        {
            Json::StreamWriterBuilder writeBuilder;
            std::unique_ptr<Json::StreamWriter> writer(
                writeBuilder.newStreamWriter());
            ostringstream oss;
            writer->write(s["value"], &oss);
            value = oss.str();
        }
        else
        {
            value = s["value"].asString();
        }

        if (vname == "_balance")
        {
            int newBalance = atoi(value.c_str());
            deducted = static_cast<int>(
                           m_addressToAccount[m_curContractAddr].GetBalance())
                - newBalance;
            m_addressToAccount[m_curContractAddr].SetBalance(newBalance);
        }
        else
        {
            m_addressToAccount[m_curContractAddr].SetStorage(vname, type,
                                                             value);
        }
    }

    /// The process after getting the output:
    if (_json["message"]["_tag"].asString() == "Main")
    {
        Address toAddr;
        for (auto p : _json["message"]["params"])
        {
            if (p["vname"].asString() == "to"
                && p["type"].asString() == "Address")
            {
                toAddr = Address(p["value"].asString());
                break;
            }
        }
        // A hacky way of refunding the contract the number of amount for the transaction, because the balance was affected by the parsing of _balance and the 'Main' message. Need to fix in the future
        int amount = atoi(_json["message"]["_amount"].asString().c_str());
        if (amount == 0)
        {
            return true;
        }

        if (!TransferBalance(m_curContractAddr, toAddr, amount))
        {
            return false;
        }
        // what if the positive value is come from a failed function call
        if (deducted > 0)
        {
            if (!IncreaseBalance(m_curContractAddr, deducted))
            {
                return false;
            }
        }
        IncreaseNonce(m_curContractAddr);

        return true;
    }
    else
    {
        LOG_GENERAL(INFO, "Call another contract");

        Address toAddr;
        Json::Value params;
        for (auto p : _json["message"]["params"])
        {
            if (p["vname"].asString() == "to"
                && p["type"].asString() == "Address")
            {
                toAddr = Address(p["value"].asString());
            }
            else
            {
                params.append(p);
            }
        }
        Json::Value p_sender;
        p_sender["vname"] = "sender";
        p_sender["type"] = "Address";
        p_sender["value"] = "0x" + m_curContractAddr.hex();
        params.append(p_sender);

        // if (params.empty())
        // {
        //     params = Json::arrayValue;
        // }

        Account* toAccount = GetAccount(toAddr);
        if (toAccount == nullptr)
        {
            LOG_GENERAL(WARNING, "The target contract account doesn't exist");
            return false;
        }

        if (ExportCallContractFiles(
                toAccount,
                CompositeContractData(_json["message"]["_tag"].asString(),
                                      _json["message"]["_amount"].asString(),
                                      params)))
        {
            Address t_address = m_curContractAddr;
            m_curContractAddr = toAddr;
            SysCommand::ExecuteCmdWithOutput(GetCallContractCmdStr());
            if (ParseCallContractOutput())
            {
                IncreaseNonce(t_address);
                return true;
            }
            else
            {
                return false;
            }
        }
        else
        {
            return false;
        }
    }
}

const std::vector<unsigned char>
AccountStore::CompositeContractData(const std::string& funcName,
                                    const std::string& amount,
                                    const Json::Value& params)
{
    LOG_MARKER();
    Json::Value obj;
    obj["_tag"] = funcName;
    obj["_amount"] = amount;
    obj["params"] = params;

    Json::StreamWriterBuilder writeBuilder;
    std::unique_ptr<Json::StreamWriter> writer(writeBuilder.newStreamWriter());
    ostringstream oss;
    writer->write(obj, &oss);
    string dataStr = oss.str();

    return DataConversion::StringToCharArray(dataStr);
}

>>>>>>> 29a30f2b
Account* AccountStore::GetAccount(const Address& address)
{
    //LOG_MARKER();

    auto it = m_addressToAccount->find(address);
    // LOG_GENERAL(INFO, (it != m_addressToAccount.end()));
    if (it != m_addressToAccount->end())
    {
        return &it->second;
    }

    string accountDataString = m_state.at(address);
    if (accountDataString.empty())
    {
        return nullptr;
    }

    dev::RLP accountDataRLP(accountDataString);
    if (accountDataRLP.itemCount() != 4)
<<<<<<< HEAD
    {
        LOG_GENERAL(WARNING, "Account data corrupted");
        return nullptr;
=======
    {
        LOG_GENERAL(WARNING, "Account data corrupted");
        return nullptr;
    }

    auto it2 = m_addressToAccount.emplace(
        std::piecewise_construct, std::forward_as_tuple(address),
        std::forward_as_tuple(
            accountDataRLP[0].toInt<boost::multiprecision::uint256_t>(),
            accountDataRLP[1].toInt<boost::multiprecision::uint256_t>()));

    // Code Hash
    if (accountDataRLP[3].toHash<dev::h256>() != dev::h256())
    {
        // Extract Code Content
        it2.first->second.SetCode(
            ContractStorage::GetContractStorage().GetContractCode(address));
        if (accountDataRLP[3].toHash<dev::h256>()
            != it2.first->second.GetCodeHash())
        {
            LOG_GENERAL(WARNING, "Account Code Content doesn't match Code Hash")
            m_addressToAccount.erase(it2.first);
            return nullptr;
        }
        // Storage Root
        it2.first->second.SetStorageRoot(accountDataRLP[2].toHash<dev::h256>());
    }

    return &it2.first->second;
}

uint256_t AccountStore::GetNumOfAccounts() const
{
    LOG_MARKER();
    return m_addressToAccount.size();
}

bool AccountStore::UpdateStateTrieAll()
{
    bool ret = true;
    for (auto entry : m_addressToAccount)
    {
        if (!UpdateStateTrie(entry.first, entry.second))
        {
            ret = false;
            break;
        }
    }
    return ret;
}

bool AccountStore::UpdateStateTrie(const Address& address,
                                   const Account& account)
{
    //LOG_MARKER();

    dev::RLPStream rlpStream(4);
    rlpStream << account.GetBalance() << account.GetNonce()
              << account.GetStorageRoot() << account.GetCodeHash();
    m_state.insert(address, &rlpStream.out());

    return true;
}

bool AccountStore::IncreaseBalance(
    const Address& address, const boost::multiprecision::uint256_t& delta)
{
    // LOG_MARKER();

    if (delta == 0)
    {
        return true;
    }

    Account* account = GetAccount(address);

    if (account != nullptr && account->IncreaseBalance(delta))
    {
        // UpdateStateTrie(address, *account);
        return true;
    }
    else if (account == nullptr)
    {
        AddAccount(address, {delta, 0});
        return true;
    }

    return false;
}

bool AccountStore::DecreaseBalance(
    const Address& address, const boost::multiprecision::uint256_t& delta)
{
    // LOG_MARKER();

    if (delta == 0)
    {
        return true;
    }

    Account* account = GetAccount(address);

    if (account != nullptr && account->DecreaseBalance(delta))
    {
        // UpdateStateTrie(address, *account);
        return true;
    }
    // FIXME: remove this, temporary way to test transactions
    else if (account == nullptr)
    {
        LOG_GENERAL(WARNING,
                    "AddAccount... FIXME: remove this, temporary way to test "
                    "transactions");
        AddAccount(address, {10000000000, 0});
    }

    return false;
}

bool AccountStore::TransferBalance(
    const Address& from, const Address& to,
    const boost::multiprecision::uint256_t& delta)
{
    // LOG_MARKER();

    if (DecreaseBalance(from, delta) && IncreaseBalance(to, delta))
    {
        return true;
    }

    return false;
}

boost::multiprecision::uint256_t
AccountStore::GetBalance(const Address& address)
{
    LOG_MARKER();

    const Account* account = GetAccount(address);

    if (account != nullptr)
    {
        return account->GetBalance();
    }

    return 0;
}

bool AccountStore::IncreaseNonce(const Address& address)
{
    //LOG_MARKER();

    Account* account = GetAccount(address);

    if (account != nullptr && account->IncreaseNonce())
    {
        // UpdateStateTrie(address, *account);
        return true;
>>>>>>> 29a30f2b
    }

    auto it2 = m_addressToAccount->emplace(
        std::piecewise_construct, std::forward_as_tuple(address),
        std::forward_as_tuple(accountDataRLP[0].toInt<uint256_t>(),
                              accountDataRLP[1].toInt<uint256_t>()));

    // Code Hash
    if (accountDataRLP[3].toHash<h256>() != h256())
    {
        // Extract Code Content
        it2.first->second.SetCode(
            ContractStorage::GetContractStorage().GetContractCode(address));
        if (accountDataRLP[3].toHash<h256>() != it2.first->second.GetCodeHash())
        {
            LOG_GENERAL(WARNING, "Account Code Content doesn't match Code Hash")
            m_addressToAccount->erase(it2.first);
            return nullptr;
        }
        // Storage Root
        it2.first->second.SetStorageRoot(accountDataRLP[2].toHash<h256>());
    }

    return &it2.first->second;
}

void AccountStore::MoveRootToDisk(const h256& root)
{
    //convert h256 to bytes
    if (!BlockStorage::GetBlockStorage().PutMetadata(STATEROOT, root.asBytes()))
        LOG_GENERAL(INFO, "FAIL: Put metadata failed");
}

void AccountStore::MoveUpdatesToDisk()
{
    LOG_MARKER();

    ContractStorage::GetContractStorage().GetStateDB().commit();
<<<<<<< HEAD
    for (auto i : *m_addressToAccount)
=======
    for (auto i : m_addressToAccount)
>>>>>>> 29a30f2b
    {
        if (!ContractStorage::GetContractStorage().PutContractCode(
                i.first, i.second.GetCode()))
        {
            LOG_GENERAL(WARNING, "Write Contract Code to Disk Failed");
            continue;
        }
        i.second.Commit();
    }
    m_state.db()->commit();
    prevRoot = m_state.root();
    MoveRootToDisk(prevRoot);
}

void AccountStore::DiscardUnsavedUpdates()
{
    LOG_MARKER();

    ContractStorage::GetContractStorage().GetStateDB().rollback();
<<<<<<< HEAD
    for (auto i : *m_addressToAccount)
=======
    for (auto i : m_addressToAccount)
>>>>>>> 29a30f2b
    {
        i.second.RollBack();
    }
    m_state.db()->rollback();
    m_state.setRoot(prevRoot);
    m_addressToAccount->clear();
}

bool AccountStore::RetrieveFromDisk()
{
    LOG_MARKER();
    vector<unsigned char> rootBytes;
    if (!BlockStorage::GetBlockStorage().GetMetadata(STATEROOT, rootBytes))
    {
        return false;
    }
    h256 root(rootBytes);
    m_state.setRoot(root);
    for (auto i : m_state)
    {
        Address address(i.first);
        LOG_GENERAL(INFO, "Address: " << address.hex());
        dev::RLP rlp(i.second);
        if (rlp.itemCount() != 4)
        {
            LOG_GENERAL(WARNING, "Account data corrupted");
            continue;
        }
<<<<<<< HEAD
        Account account(rlp[0].toInt<uint256_t>(), rlp[1].toInt<uint256_t>());
        // Code Hash
        if (rlp[3].toHash<h256>() != h256())
=======
        Account account(rlp[0].toInt<boost::multiprecision::uint256_t>(),
                        rlp[1].toInt<boost::multiprecision::uint256_t>());
        // Code Hash
        if (rlp[3].toHash<dev::h256>() != dev::h256())
>>>>>>> 29a30f2b
        {
            // Extract Code Content
            account.SetCode(
                ContractStorage::GetContractStorage().GetContractCode(address));
<<<<<<< HEAD
            if (rlp[3].toHash<h256>() != account.GetCodeHash())
=======
            if (rlp[3].toHash<dev::h256>() != account.GetCodeHash())
>>>>>>> 29a30f2b
            {
                LOG_GENERAL(WARNING,
                            "Account Code Content doesn't match Code Hash")
                continue;
            }
            // Storage Root
<<<<<<< HEAD
            account.SetStorageRoot(rlp[2].toHash<h256>());
        }
        m_addressToAccount->insert({address, account});
=======
            account.SetStorageRoot(rlp[2].toHash<dev::h256>());
        }
        m_addressToAccount.insert({address, account});
>>>>>>> 29a30f2b
    }
    return true;
}

bool AccountStore::UpdateAccountsTemp(const uint64_t& blockNum,
                                      const Transaction& transaction)
{
    return m_accountStoreTemp->UpdateAccounts(blockNum, transaction);
}

StateHash AccountStore::GetStateDeltaHash()
{
    vector<unsigned char> delta;
    SerializeDelta(delta, 0);

    SHA2<HASH_TYPE::HASH_VARIANT_256> sha2;
    sha2.Update(delta);
    return StateHash(sha2.Finalize());
}

void AccountStore::CommitTemp()
{
    for (const auto& entry : *m_accountStoreTemp->GetAddressToAccount())
    {
        (*m_addressToAccount)[entry.first] = entry.second;
    }
}<|MERGE_RESOLUTION|>--- conflicted
+++ resolved
@@ -21,16 +21,7 @@
 #include "libCrypto/Sha2.h"
 #include "libPersistence/BlockStorage.h"
 #include "libPersistence/ContractStorage.h"
-<<<<<<< HEAD
 #include "libUtils/SysCommand.h"
-=======
-#include "libUtils/DataConversion.h"
-#include "libUtils/Logger.h"
-#include "libUtils/SysCommand.h"
-
-using namespace std;
-using namespace boost::multiprecision;
->>>>>>> 29a30f2b
 
 AccountStore::AccountStore()
 {
@@ -45,14 +36,9 @@
 void AccountStore::Init()
 {
     LOG_MARKER();
-<<<<<<< HEAD
     m_accountStoreTemp->Init();
     ContractStorage::GetContractStorage().GetStateDB().ResetDB();
     m_addressToAccount->clear();
-=======
-    m_addressToAccount.clear();
-    ContractStorage::GetContractStorage().GetStateDB().ResetDB();
->>>>>>> 29a30f2b
     m_db.ResetDB();
     m_state.init();
     prevRoot = m_state.root();
@@ -216,7 +202,6 @@
                     continue;
                 }
             }
-
             curOffset += accountSize;
             (*m_addressToAccount)[address] = account;
             UpdateStateTrie(address, account);
@@ -232,540 +217,6 @@
     return 0;
 }
 
-<<<<<<< HEAD
-=======
-AccountStore& AccountStore::GetInstance()
-{
-    static AccountStore accountstore;
-    return accountstore;
-}
-
-bool AccountStore::DoesAccountExist(const Address& address)
-{
-    LOG_MARKER();
-
-    if (GetAccount(address) != nullptr)
-    {
-        return true;
-    }
-
-    return false;
-}
-
-void AccountStore::AddAccount(const Address& address, const Account& account)
-{
-    LOG_MARKER();
-
-    if (!DoesAccountExist(address))
-    {
-        m_addressToAccount.insert(make_pair(address, account));
-        // UpdateStateTrie(address, account);
-    }
-}
-
-void AccountStore::AddAccount(const PubKey& pubKey, const Account& account)
-{
-    AddAccount(Account::GetAddressFromPublicKey(pubKey), account);
-}
-
-bool AccountStore::UpdateAccounts(const uint64_t& blockNum,
-                                  const Transaction& transaction)
-{
-    LOG_MARKER();
-
-    const PubKey& senderPubKey = transaction.GetSenderPubKey();
-    const Address fromAddr = Account::GetAddressFromPublicKey(senderPubKey);
-    Address toAddr = transaction.GetToAddr();
-    const uint256_t& amount = transaction.GetAmount();
-
-    bool callContract = false;
-
-    if (transaction.GetData().size() > 0 && toAddr != NullAddress)
-    {
-        if (amount != 0)
-        {
-            LOG_GENERAL(
-                WARNING,
-                "The balance for a contract transaction shouldn't be non-zero");
-            return false;
-        }
-        callContract = true;
-    }
-
-    if (transaction.GetCode().size() > 0 && toAddr == NullAddress)
-    {
-        LOG_GENERAL(INFO, "Create Contract");
-
-        if (amount != 0)
-        {
-            LOG_GENERAL(
-                WARNING,
-                "The balance for a contract transaction shouldn't be non-zero");
-            return false;
-        }
-
-        // Create contract account
-        Account* account = GetAccount(fromAddr);
-        // FIXME: remove this, temporary way to test transactions
-        if (account == nullptr)
-        {
-            LOG_GENERAL(WARNING,
-                        "AddAccount... FIXME: remove this, temporary way to "
-                        "test transactions");
-            AddAccount(fromAddr, {10000000000, 0});
-        }
-
-        toAddr = Account::GetAddressForContract(
-            fromAddr, m_addressToAccount[fromAddr].GetNonce());
-        AddAccount(toAddr, {0, 0});
-        m_addressToAccount[toAddr].SetCode(transaction.GetCode());
-        // Store the immutable states
-        m_addressToAccount[toAddr].InitContract(transaction.GetData());
-
-        Account* toAccount = GetAccount(toAddr);
-        if (toAccount == nullptr)
-        {
-            LOG_GENERAL(WARNING,
-                        "The target contract account doesn't exist, which "
-                        "shouldn't happen!");
-            return false;
-        }
-
-        m_curBlockNum = blockNum;
-
-        if (ExportCreateContractFiles(toAccount))
-        {
-            SysCommand::ExecuteCmdWithOutput(GetCreateContractCmdStr());
-            if (!ParseCreateContractOutput())
-            {
-                m_addressToAccount.erase(toAddr);
-                return false;
-            }
-        }
-    }
-
-    TransferBalance(fromAddr, toAddr, amount);
-
-    if (callContract)
-    {
-        LOG_GENERAL(INFO, "Call Contract");
-
-        Account* toAccount = GetAccount(toAddr);
-        if (toAccount == nullptr)
-        {
-            LOG_GENERAL(WARNING, "The target contract account doesn't exist");
-            return false;
-        }
-
-        m_curBlockNum = blockNum;
-
-        // TODO: Implement the calling of interpreter in multi-thread
-        if (ExportCallContractFiles(toAccount, transaction.GetData()))
-        {
-            m_curContractAddr = toAddr;
-            SysCommand::ExecuteCmdWithOutput(GetCallContractCmdStr());
-            if (!ParseCallContractOutput())
-            {
-                return false;
-            }
-        }
-    }
-
-    IncreaseNonce(fromAddr);
-
-    return true;
-}
-
-Json::Value AccountStore::GetBlockStateJson(const uint64_t& BlockNum) const
-{
-    Json::Value root;
-    Json::Value blockItem;
-    blockItem["vname"] = "BLOCKNUMBER";
-    blockItem["type"] = "BNum";
-    blockItem["value"] = to_string(BlockNum);
-    root.append(blockItem);
-    return root;
-}
-
-bool AccountStore::ExportCreateContractFiles(Account* contract)
-{
-    LOG_MARKER();
-
-    boost::filesystem::remove_all("./" + SCILLA_FILES);
-    boost::filesystem::create_directories("./" + SCILLA_FILES);
-
-    if (!(boost::filesystem::exists("./" + SCILLA_LOG)))
-    {
-        boost::filesystem::create_directories("./" + SCILLA_LOG);
-    }
-
-    Json::StreamWriterBuilder writeBuilder;
-    std::unique_ptr<Json::StreamWriter> writer(writeBuilder.newStreamWriter());
-    std::ofstream os;
-
-    // Scilla code
-    os.open(INPUT_CODE);
-    os << DataConversion::CharArrayToString(contract->GetCode());
-    os.close();
-
-    // Initialize Json
-    os.open(INIT_JSON);
-    writer->write(contract->GetInitJson(), &os);
-    os.close();
-
-    // Block Json
-    os.open(INPUT_BLOCKCHAIN_JSON);
-    writer->write(GetBlockStateJson(m_curBlockNum), &os);
-    os.close();
-
-    return true;
-}
-
-bool AccountStore::ExportCallContractFiles(
-    Account* contract, const vector<unsigned char>& contractData)
-{
-    LOG_MARKER();
-
-    boost::filesystem::remove_all("./" + SCILLA_FILES);
-    boost::filesystem::create_directories("./" + SCILLA_FILES);
-
-    Json::StreamWriterBuilder writeBuilder;
-    std::unique_ptr<Json::StreamWriter> writer(writeBuilder.newStreamWriter());
-    std::ofstream os;
-
-    // Scilla code
-    os.open(INPUT_CODE);
-    os << DataConversion::CharArrayToString(contract->GetCode());
-    os.close();
-
-    // Initialize Json
-    os.open(INIT_JSON);
-    writer->write(contract->GetInitJson(), &os);
-    os.close();
-
-    // State Json
-    os.open(INPUT_STATE_JSON);
-    writer->write(contract->GetStorageJson(), &os);
-    os.close();
-
-    // Block Json
-    os.open(INPUT_BLOCKCHAIN_JSON);
-    writer->write(GetBlockStateJson(m_curBlockNum), &os);
-    os.close();
-
-    // Message Json
-    Json::CharReaderBuilder readBuilder;
-    std::unique_ptr<Json::CharReader> reader(readBuilder.newCharReader());
-    Json::Value msgObj;
-    string dataStr(contractData.begin(), contractData.end());
-    LOG_GENERAL(INFO, "Contract Data: " << dataStr);
-    string errors;
-    if (reader->parse(dataStr.c_str(), dataStr.c_str() + dataStr.size(),
-                      &msgObj, &errors))
-    {
-        os.open(INPUT_MESSAGE_JSON);
-        os << dataStr;
-        os.close();
-    }
-    else
-    {
-        LOG_GENERAL(WARNING,
-                    "The Contract Data Json is corrupted, failed to process: "
-                        << errors);
-        boost::filesystem::remove_all("./" + SCILLA_FILES);
-        return false;
-    }
-    return true;
-}
-
-string AccountStore::GetCreateContractCmdStr()
-{
-    string ret = INTERPRETER_NAME + " -init " + INIT_JSON + " -iblockchain "
-        + INPUT_BLOCKCHAIN_JSON + " -o " + OUTPUT_JSON + " -i " + INPUT_CODE;
-    LOG_GENERAL(INFO, ret);
-    return ret;
-}
-
-string AccountStore::GetCallContractCmdStr()
-{
-    string ret = INTERPRETER_NAME + " -init " + INIT_JSON + " -istate "
-        + INPUT_STATE_JSON + " -iblockchain " + INPUT_BLOCKCHAIN_JSON
-        + " -imessage " + INPUT_MESSAGE_JSON + " -o " + OUTPUT_JSON + " -i "
-        + INPUT_CODE;
-    // LOG_GENERAL(INFO, ret);
-    return ret;
-}
-
-bool AccountStore::ParseCreateContractOutput()
-{
-    LOG_MARKER();
-
-    ifstream in(OUTPUT_JSON, ios::binary);
-
-    if (!in.is_open())
-    {
-        LOG_GENERAL(WARNING,
-                    "Error opening output file or no output file generated");
-        return false;
-    }
-    string outStr{istreambuf_iterator<char>(in), istreambuf_iterator<char>()};
-    LOG_GENERAL(INFO, "Output: " << endl << outStr);
-    Json::CharReaderBuilder builder;
-    std::unique_ptr<Json::CharReader> reader(builder.newCharReader());
-    Json::Value root;
-    string errors;
-    if (reader->parse(outStr.c_str(), outStr.c_str() + outStr.size(), &root,
-                      &errors))
-    {
-        return ParseCreateContractJsonOutput(root);
-    }
-    else
-    {
-        LOG_GENERAL(WARNING,
-                    "Failed to parse contract output json: " << errors);
-        return false;
-    }
-}
-
-bool AccountStore::ParseCreateContractJsonOutput(const Json::Value& _json)
-{
-    LOG_MARKER();
-
-    if (!_json.isMember("message") || !_json.isMember("states"))
-    {
-        LOG_GENERAL(WARNING, "The json output of this contract is corrupted");
-        return false;
-    }
-
-    if (_json["message"] == Json::nullValue
-        && _json["states"] == Json::arrayValue)
-    {
-        // LOG_GENERAL(INFO, "Get desired json output from the interpreter for create contract");
-        return true;
-    }
-    else
-    {
-        LOG_GENERAL(WARNING,
-                    "Didn't get desired json output from the interpreter for "
-                    "create contract");
-        return false;
-    }
-}
-
-bool AccountStore::ParseCallContractOutput()
-{
-    LOG_MARKER();
-
-    ifstream in(OUTPUT_JSON, ios::binary);
-
-    if (!in.is_open())
-    {
-        LOG_GENERAL(WARNING,
-                    "Error opening output file or no output file generated");
-        return false;
-    }
-    string outStr{istreambuf_iterator<char>(in), istreambuf_iterator<char>()};
-    LOG_GENERAL(INFO, "Output: " << endl << outStr);
-    Json::CharReaderBuilder builder;
-    std::unique_ptr<Json::CharReader> reader(builder.newCharReader());
-    Json::Value root;
-    string errors;
-    if (reader->parse(outStr.c_str(), outStr.c_str() + outStr.size(), &root,
-                      &errors))
-    {
-        return ParseCallContractJsonOutput(root);
-    }
-    else
-    {
-        LOG_GENERAL(WARNING,
-                    "Failed to parse contract output json: " << errors);
-        return false;
-    }
-}
-
-bool AccountStore::ParseCallContractJsonOutput(const Json::Value& _json)
-{
-    LOG_MARKER();
-
-    if (!_json.isMember("message") || !_json.isMember("states"))
-    {
-        LOG_GENERAL(WARNING, "The json output of this contract is corrupted");
-        return false;
-    }
-
-    if (!_json["message"].isMember("_tag")
-        || !_json["message"].isMember("_amount")
-        || !_json["message"].isMember("params"))
-    {
-        LOG_GENERAL(
-            WARNING,
-            "The message in the json output of this contract is corrupted");
-        return false;
-    }
-
-    int deducted = 0;
-
-    for (auto s : _json["states"])
-    {
-        if (!s.isMember("vname") || !s.isMember("type") || !s.isMember("value"))
-        {
-            LOG_GENERAL(WARNING,
-                        "Address: "
-                            << m_curContractAddr.hex()
-                            << ", The json output of states is corrupted");
-            continue;
-        }
-        string vname = s["vname"].asString();
-        string type = s["type"].asString();
-        string value;
-        if (type == "Map" || type == "ADT")
-        {
-            Json::StreamWriterBuilder writeBuilder;
-            std::unique_ptr<Json::StreamWriter> writer(
-                writeBuilder.newStreamWriter());
-            ostringstream oss;
-            writer->write(s["value"], &oss);
-            value = oss.str();
-        }
-        else
-        {
-            value = s["value"].asString();
-        }
-
-        if (vname == "_balance")
-        {
-            int newBalance = atoi(value.c_str());
-            deducted = static_cast<int>(
-                           m_addressToAccount[m_curContractAddr].GetBalance())
-                - newBalance;
-            m_addressToAccount[m_curContractAddr].SetBalance(newBalance);
-        }
-        else
-        {
-            m_addressToAccount[m_curContractAddr].SetStorage(vname, type,
-                                                             value);
-        }
-    }
-
-    /// The process after getting the output:
-    if (_json["message"]["_tag"].asString() == "Main")
-    {
-        Address toAddr;
-        for (auto p : _json["message"]["params"])
-        {
-            if (p["vname"].asString() == "to"
-                && p["type"].asString() == "Address")
-            {
-                toAddr = Address(p["value"].asString());
-                break;
-            }
-        }
-        // A hacky way of refunding the contract the number of amount for the transaction, because the balance was affected by the parsing of _balance and the 'Main' message. Need to fix in the future
-        int amount = atoi(_json["message"]["_amount"].asString().c_str());
-        if (amount == 0)
-        {
-            return true;
-        }
-
-        if (!TransferBalance(m_curContractAddr, toAddr, amount))
-        {
-            return false;
-        }
-        // what if the positive value is come from a failed function call
-        if (deducted > 0)
-        {
-            if (!IncreaseBalance(m_curContractAddr, deducted))
-            {
-                return false;
-            }
-        }
-        IncreaseNonce(m_curContractAddr);
-
-        return true;
-    }
-    else
-    {
-        LOG_GENERAL(INFO, "Call another contract");
-
-        Address toAddr;
-        Json::Value params;
-        for (auto p : _json["message"]["params"])
-        {
-            if (p["vname"].asString() == "to"
-                && p["type"].asString() == "Address")
-            {
-                toAddr = Address(p["value"].asString());
-            }
-            else
-            {
-                params.append(p);
-            }
-        }
-        Json::Value p_sender;
-        p_sender["vname"] = "sender";
-        p_sender["type"] = "Address";
-        p_sender["value"] = "0x" + m_curContractAddr.hex();
-        params.append(p_sender);
-
-        // if (params.empty())
-        // {
-        //     params = Json::arrayValue;
-        // }
-
-        Account* toAccount = GetAccount(toAddr);
-        if (toAccount == nullptr)
-        {
-            LOG_GENERAL(WARNING, "The target contract account doesn't exist");
-            return false;
-        }
-
-        if (ExportCallContractFiles(
-                toAccount,
-                CompositeContractData(_json["message"]["_tag"].asString(),
-                                      _json["message"]["_amount"].asString(),
-                                      params)))
-        {
-            Address t_address = m_curContractAddr;
-            m_curContractAddr = toAddr;
-            SysCommand::ExecuteCmdWithOutput(GetCallContractCmdStr());
-            if (ParseCallContractOutput())
-            {
-                IncreaseNonce(t_address);
-                return true;
-            }
-            else
-            {
-                return false;
-            }
-        }
-        else
-        {
-            return false;
-        }
-    }
-}
-
-const std::vector<unsigned char>
-AccountStore::CompositeContractData(const std::string& funcName,
-                                    const std::string& amount,
-                                    const Json::Value& params)
-{
-    LOG_MARKER();
-    Json::Value obj;
-    obj["_tag"] = funcName;
-    obj["_amount"] = amount;
-    obj["params"] = params;
-
-    Json::StreamWriterBuilder writeBuilder;
-    std::unique_ptr<Json::StreamWriter> writer(writeBuilder.newStreamWriter());
-    ostringstream oss;
-    writer->write(obj, &oss);
-    string dataStr = oss.str();
-
-    return DataConversion::StringToCharArray(dataStr);
-}
-
->>>>>>> 29a30f2b
 Account* AccountStore::GetAccount(const Address& address)
 {
     //LOG_MARKER();
@@ -785,170 +236,9 @@
 
     dev::RLP accountDataRLP(accountDataString);
     if (accountDataRLP.itemCount() != 4)
-<<<<<<< HEAD
     {
         LOG_GENERAL(WARNING, "Account data corrupted");
         return nullptr;
-=======
-    {
-        LOG_GENERAL(WARNING, "Account data corrupted");
-        return nullptr;
-    }
-
-    auto it2 = m_addressToAccount.emplace(
-        std::piecewise_construct, std::forward_as_tuple(address),
-        std::forward_as_tuple(
-            accountDataRLP[0].toInt<boost::multiprecision::uint256_t>(),
-            accountDataRLP[1].toInt<boost::multiprecision::uint256_t>()));
-
-    // Code Hash
-    if (accountDataRLP[3].toHash<dev::h256>() != dev::h256())
-    {
-        // Extract Code Content
-        it2.first->second.SetCode(
-            ContractStorage::GetContractStorage().GetContractCode(address));
-        if (accountDataRLP[3].toHash<dev::h256>()
-            != it2.first->second.GetCodeHash())
-        {
-            LOG_GENERAL(WARNING, "Account Code Content doesn't match Code Hash")
-            m_addressToAccount.erase(it2.first);
-            return nullptr;
-        }
-        // Storage Root
-        it2.first->second.SetStorageRoot(accountDataRLP[2].toHash<dev::h256>());
-    }
-
-    return &it2.first->second;
-}
-
-uint256_t AccountStore::GetNumOfAccounts() const
-{
-    LOG_MARKER();
-    return m_addressToAccount.size();
-}
-
-bool AccountStore::UpdateStateTrieAll()
-{
-    bool ret = true;
-    for (auto entry : m_addressToAccount)
-    {
-        if (!UpdateStateTrie(entry.first, entry.second))
-        {
-            ret = false;
-            break;
-        }
-    }
-    return ret;
-}
-
-bool AccountStore::UpdateStateTrie(const Address& address,
-                                   const Account& account)
-{
-    //LOG_MARKER();
-
-    dev::RLPStream rlpStream(4);
-    rlpStream << account.GetBalance() << account.GetNonce()
-              << account.GetStorageRoot() << account.GetCodeHash();
-    m_state.insert(address, &rlpStream.out());
-
-    return true;
-}
-
-bool AccountStore::IncreaseBalance(
-    const Address& address, const boost::multiprecision::uint256_t& delta)
-{
-    // LOG_MARKER();
-
-    if (delta == 0)
-    {
-        return true;
-    }
-
-    Account* account = GetAccount(address);
-
-    if (account != nullptr && account->IncreaseBalance(delta))
-    {
-        // UpdateStateTrie(address, *account);
-        return true;
-    }
-    else if (account == nullptr)
-    {
-        AddAccount(address, {delta, 0});
-        return true;
-    }
-
-    return false;
-}
-
-bool AccountStore::DecreaseBalance(
-    const Address& address, const boost::multiprecision::uint256_t& delta)
-{
-    // LOG_MARKER();
-
-    if (delta == 0)
-    {
-        return true;
-    }
-
-    Account* account = GetAccount(address);
-
-    if (account != nullptr && account->DecreaseBalance(delta))
-    {
-        // UpdateStateTrie(address, *account);
-        return true;
-    }
-    // FIXME: remove this, temporary way to test transactions
-    else if (account == nullptr)
-    {
-        LOG_GENERAL(WARNING,
-                    "AddAccount... FIXME: remove this, temporary way to test "
-                    "transactions");
-        AddAccount(address, {10000000000, 0});
-    }
-
-    return false;
-}
-
-bool AccountStore::TransferBalance(
-    const Address& from, const Address& to,
-    const boost::multiprecision::uint256_t& delta)
-{
-    // LOG_MARKER();
-
-    if (DecreaseBalance(from, delta) && IncreaseBalance(to, delta))
-    {
-        return true;
-    }
-
-    return false;
-}
-
-boost::multiprecision::uint256_t
-AccountStore::GetBalance(const Address& address)
-{
-    LOG_MARKER();
-
-    const Account* account = GetAccount(address);
-
-    if (account != nullptr)
-    {
-        return account->GetBalance();
-    }
-
-    return 0;
-}
-
-bool AccountStore::IncreaseNonce(const Address& address)
-{
-    //LOG_MARKER();
-
-    Account* account = GetAccount(address);
-
-    if (account != nullptr && account->IncreaseNonce())
-    {
-        // UpdateStateTrie(address, *account);
-        return true;
->>>>>>> 29a30f2b
     }
 
     auto it2 = m_addressToAccount->emplace(
@@ -987,11 +277,7 @@
     LOG_MARKER();
 
     ContractStorage::GetContractStorage().GetStateDB().commit();
-<<<<<<< HEAD
     for (auto i : *m_addressToAccount)
-=======
-    for (auto i : m_addressToAccount)
->>>>>>> 29a30f2b
     {
         if (!ContractStorage::GetContractStorage().PutContractCode(
                 i.first, i.second.GetCode()))
@@ -1011,11 +297,7 @@
     LOG_MARKER();
 
     ContractStorage::GetContractStorage().GetStateDB().rollback();
-<<<<<<< HEAD
     for (auto i : *m_addressToAccount)
-=======
-    for (auto i : m_addressToAccount)
->>>>>>> 29a30f2b
     {
         i.second.RollBack();
     }
@@ -1044,40 +326,23 @@
             LOG_GENERAL(WARNING, "Account data corrupted");
             continue;
         }
-<<<<<<< HEAD
         Account account(rlp[0].toInt<uint256_t>(), rlp[1].toInt<uint256_t>());
         // Code Hash
         if (rlp[3].toHash<h256>() != h256())
-=======
-        Account account(rlp[0].toInt<boost::multiprecision::uint256_t>(),
-                        rlp[1].toInt<boost::multiprecision::uint256_t>());
-        // Code Hash
-        if (rlp[3].toHash<dev::h256>() != dev::h256())
->>>>>>> 29a30f2b
         {
             // Extract Code Content
             account.SetCode(
                 ContractStorage::GetContractStorage().GetContractCode(address));
-<<<<<<< HEAD
             if (rlp[3].toHash<h256>() != account.GetCodeHash())
-=======
-            if (rlp[3].toHash<dev::h256>() != account.GetCodeHash())
->>>>>>> 29a30f2b
             {
                 LOG_GENERAL(WARNING,
                             "Account Code Content doesn't match Code Hash")
                 continue;
             }
             // Storage Root
-<<<<<<< HEAD
             account.SetStorageRoot(rlp[2].toHash<h256>());
         }
         m_addressToAccount->insert({address, account});
-=======
-            account.SetStorageRoot(rlp[2].toHash<dev::h256>());
-        }
-        m_addressToAccount.insert({address, account});
->>>>>>> 29a30f2b
     }
     return true;
 }
@@ -1085,6 +350,7 @@
 bool AccountStore::UpdateAccountsTemp(const uint64_t& blockNum,
                                       const Transaction& transaction)
 {
+    LOG_MARKER();
     return m_accountStoreTemp->UpdateAccounts(blockNum, transaction);
 }
 
