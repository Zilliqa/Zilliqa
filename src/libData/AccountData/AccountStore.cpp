--- conflicted
+++ resolved
@@ -303,38 +303,13 @@
     if (account != nullptr && account->IncreaseBalance(delta))
     {
         // UpdateStateTrie(address, *account);
-<<<<<<< HEAD
-        LOG_GENERAL(INFO,
-                    "Balance for " << address << " increased by " << delta
-                                   << ". Succeeded!");
-=======
-        // LOG_MESSAGE("Balance for " << address << " increased by " << delta
-        // << ". Succeeded!");
->>>>>>> ff8faf17
         return true;
     }
     else if (account == nullptr)
     {
         AddAccount(address, delta, 0);
-<<<<<<< HEAD
-        LOG_GENERAL(INFO,
-                    "Balance for " << address << " increased by " << delta
-                                   << ". Succeeded!");
-        return true;
-    }
-
-    LOG_GENERAL(INFO,
-                "Balance for " << address << " increased by " << delta
-                               << ". Failed!");
-=======
-        // LOG_MESSAGE("Balance for " << address << " increased by " << delta
-        // << ". Succeeded!");
-        return true;
-    }
-
-    // LOG_MESSAGE("Balance for " << address << " increased by " << delta
-    // << ". Failed!");
->>>>>>> ff8faf17
+        return true;
+    }
 
     return false;
 }
@@ -354,49 +329,13 @@
     if (account != nullptr && account->DecreaseBalance(delta))
     {
         // UpdateStateTrie(address, *account);
-<<<<<<< HEAD
-        LOG_GENERAL(INFO,
-                    "Balance for " << address << " decreased by " << delta
-                                   << ". Succeeded! "
-                                   << "New balance: " << account->GetBalance());
-=======
-        // LOG_MESSAGE("Balance for " << address << " decreased by " << delta
-        // << ". Succeeded! "
-        // << "New balance: " << account->GetBalance());
->>>>>>> ff8faf17
         return true;
     }
     // TODO: remove this, temporary way to test transactions
     else if (account == nullptr)
     {
         AddAccount(address, 10000000000, 0);
-<<<<<<< HEAD
-        LOG_GENERAL(INFO,
-                    "Balance for " << address << " decreased by " << delta
-                                   << ". Succeeded! "
-                                   << "New balance: "
-                                   << GetAccount(address)->GetBalance());
-        return true;
-    }
-
-    LOG_GENERAL(INFO,
-                "Balance for "
-                    << address << " decreased by " << delta
-                    << ". Failed! Balance: "
-                    << (account ? account->GetBalance().convert_to<string>()
-                                : "? account = nullptr"));
-=======
-        // LOG_MESSAGE("Balance for "
-        // << address << " decreased by " << delta << ". Succeeded! "
-        // << "New balance: " << GetAccount(address)->GetBalance());
-        // return true;
-    }
-
-    // LOG_MESSAGE("Balance for "
-    // << address << " decreased by " << delta << ". Failed! Balance: "
-    // << (account ? account->GetBalance().convert_to<string>()
-    // : "? account = nullptr"));
->>>>>>> ff8faf17
+    }
 
     return false;
 }
@@ -409,25 +348,8 @@
 
     if (DecreaseBalance(from, delta) && IncreaseBalance(to, delta))
     {
-<<<<<<< HEAD
-        LOG_GENERAL(INFO,
-                    "Transfer of " << delta << " from " << from << " to " << to
-                                   << " succeeded");
-        return true;
-    }
-
-    LOG_GENERAL(INFO,
-                "Transfer of " << delta << " from " << from << " to " << to
-                               << " failed");
-=======
-        // LOG_MESSAGE("Transfer of " << delta << " from " << from << " to " << to
-        // << " succeeded");
-        return true;
-    }
-
-    // LOG_MESSAGE("Transfer of " << delta << " from " << from << " to " << to
-    // << " failed");
->>>>>>> ff8faf17
+        return true;
+    }
 
     return false;
 }
