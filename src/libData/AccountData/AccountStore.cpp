--- conflicted
+++ resolved
@@ -123,24 +123,17 @@
 
             m_addressToAccount.insert(make_pair(address, account));
             UpdateStateTrie(address, account);
-            MoveUpdatesToDisk();
+            // MoveUpdatesToDisk();
         }
+        PrintAccountState();
     }
     catch(const std::exception& e)
     {
         LOG_MESSAGE("ERROR: Error with AccountStore::Deserialize." << ' ' << e.what());
         return -1;
 
-<<<<<<< HEAD
-        m_addressToAccount.insert(make_pair(address, account));
-        UpdateStateTrie(address, account);
-        // MoveUpdatesToDisk();
-    }
-    PrintAccountState();
-=======
     }
     return 0;
->>>>>>> 97f031be
 }
 
 
