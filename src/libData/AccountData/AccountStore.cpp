/*
 * Copyright (C) 2019 Zilliqa
 *
 * This program is free software: you can redistribute it and/or modify
 * it under the terms of the GNU General Public License as published by
 * the Free Software Foundation, either version 3 of the License, or
 * (at your option) any later version.
 *
 * This program is distributed in the hope that it will be useful,
 * but WITHOUT ANY WARRANTY; without even the implied warranty of
 * MERCHANTABILITY or FITNESS FOR A PARTICULAR PURPOSE.  See the
 * GNU General Public License for more details.
 *
 * You should have received a copy of the GNU General Public License
 * along with this program.  If not, see <https://www.gnu.org/licenses/>.
 */

#include <leveldb/db.h>
#include <regex>

#include "AccountStore.h"
#include "libCrypto/Sha2.h"
#include "libMessage/Messenger.h"
#include "libPersistence/BlockStorage.h"
#pragma GCC diagnostic push
#pragma GCC diagnostic ignored "-Wunused-parameter"
#include "libPersistence/ScillaMessage.pb.h"
#pragma GCC diagnostic pop
#include "libServer/ScillaIPCServer.h"
#include "libUtils/SysCommand.h"

using namespace std;
using namespace dev;
using namespace boost::multiprecision;
using namespace Contract;

AccountStore::AccountStore() {
  m_accountStoreTemp = make_unique<AccountStoreTemp>(*this);
  bool ipcScillaInit = false;

  if ((ENABLE_SC && ENABLE_EVM) || ISOLATED_SERVER) {
    /// Scilla IPC Server
    /// clear path
    boost::filesystem::remove_all(SCILLA_IPC_SOCKET_PATH);
    m_scillaIPCServerConnector =
        make_unique<jsonrpc::UnixDomainSocketServer>(SCILLA_IPC_SOCKET_PATH);
    m_scillaIPCServerConnector->SetWaitTime(
        SCILLA_SERVER_LOOP_WAIT_MICROSECONDS);
    m_scillaIPCServer =
        make_shared<ScillaIPCServer>(*m_scillaIPCServerConnector);
<<<<<<< HEAD
    if (!LOOKUP_NODE_MODE || ISOLATED_SERVER) {
      ScillaClient::GetInstance().Init();
=======

    if (!LOOKUP_NODE_MODE || ISOLATED_SERVER) {
      ScillaClient::GetInstance().Init();
      ipcScillaInit = true;
>>>>>>> e58e782e
    }

    if (m_scillaIPCServer == nullptr) {
      LOG_GENERAL(WARNING, "m_scillaIPCServer NULL");
    } else {
      m_accountStoreTemp->SetScillaIPCServer(m_scillaIPCServer);
      if (m_scillaIPCServer->StartListening()) {
        LOG_GENERAL(INFO, "Scilla IPC Server started successfully");
      } else {
        LOG_GENERAL(WARNING, "Scilla IPC Server couldn't start");
      }
    }
  }
  // EVM required to run on Lookup nodes too for view calls
  if (ENABLE_EVM) {
    if (not ipcScillaInit && !LOOKUP_NODE_MODE) {
      ScillaClient::GetInstance().Init();
    }
    EvmClient::GetInstance().Init();
  }
}

AccountStore::~AccountStore() {
  // boost::filesystem::remove_all("./state");
  if (m_scillaIPCServer != nullptr) {
    m_scillaIPCServer->StopListening();
  }
}

void AccountStore::Init() {
  LOG_MARKER();

  InitSoft();

  lock_guard<mutex> g(m_mutexDB);

  ContractStorage::GetContractStorage().Reset();
  m_db.ResetDB();
}

void AccountStore::InitSoft() {
  unique_lock<shared_timed_mutex> g(m_mutexPrimary);

  AccountStoreTrie<unordered_map<Address, Account>>::Init();

  InitRevertibles();

  InitTemp();
}

bool AccountStore::RefreshDB() {
  bool ret = true;
  {
    lock_guard<mutex> g(m_mutexDB);
    ret = ret && m_db.RefreshDB();
  }
  return ret;
}

void AccountStore::InitTemp() {
  lock_guard<mutex> g(m_mutexDelta);

  m_accountStoreTemp->Init();
  m_stateDeltaSerialized.clear();

  ContractStorage::GetContractStorage().InitTempState();
}

void AccountStore::InitRevertibles() {
  lock_guard<mutex> g(m_mutexRevertibles);

  m_addressToAccountRevChanged.clear();
  m_addressToAccountRevCreated.clear();

  ContractStorage::GetContractStorage().InitRevertibles();
}

AccountStore& AccountStore::GetInstance() {
  static AccountStore accountstore;
  return accountstore;
}

bool AccountStore::Serialize(bytes& src, unsigned int offset) {
  LOG_MARKER();
  shared_lock<shared_timed_mutex> lock(m_mutexPrimary);
  return AccountStoreTrie<std::unordered_map<Address, Account>>::Serialize(
      src, offset);
}

bool AccountStore::Deserialize(const bytes& src, unsigned int offset) {
  LOG_MARKER();

  this->Init();

  unique_lock<shared_timed_mutex> g(m_mutexPrimary);

  if (!Messenger::GetAccountStore(src, offset, *this)) {
    LOG_GENERAL(WARNING, "Messenger::GetAccountStore failed.");
    return false;
  }

  m_prevRoot = GetStateRootHash();

  return true;
}

bool AccountStore::Deserialize(const string& src, unsigned int offset) {
  LOG_MARKER();

  this->Init();

  unique_lock<shared_timed_mutex> g(m_mutexPrimary);

  if (!Messenger::GetAccountStore(src, offset, *this)) {
    LOG_GENERAL(WARNING, "Messenger::GetAccountStore failed.");
    return false;
  }

  return true;
}

bool AccountStore::SerializeDelta() {
  LOG_MARKER();

  unique_lock<mutex> g(m_mutexDelta, defer_lock);
  shared_lock<shared_timed_mutex> g2(m_mutexPrimary, defer_lock);
  lock(g, g2);

  m_stateDeltaSerialized.clear();

  if (!Messenger::SetAccountStoreDelta(m_stateDeltaSerialized, 0,
                                       *m_accountStoreTemp, *this)) {
    LOG_GENERAL(WARNING, "Messenger::SetAccountStoreDelta failed.");
    return false;
  }

  return true;
}

void AccountStore::GetSerializedDelta(bytes& dst) {
  lock_guard<mutex> g(m_mutexDelta);

  dst.clear();

  copy(m_stateDeltaSerialized.begin(), m_stateDeltaSerialized.end(),
       back_inserter(dst));
}

bool AccountStore::DeserializeDelta(const bytes& src, unsigned int offset,
                                    bool revertible) {
  if (LOOKUP_NODE_MODE) {
    std::lock_guard<std::mutex> g(m_mutexTrie);
    if (m_prevRoot != dev::h256()) {
      try {
        m_state.setRoot(m_prevRoot);
      } catch (...) {
        LOG_GENERAL(WARNING, "setRoot for " << m_prevRoot.hex() << " failed");
        return false;
      }
    }
  }

  if (revertible) {
    unique_lock<shared_timed_mutex> g(m_mutexPrimary, defer_lock);
    unique_lock<mutex> g2(m_mutexRevertibles, defer_lock);
    lock(g, g2);

    if (!Messenger::GetAccountStoreDelta(src, offset, *this, revertible,
                                         false)) {
      LOG_GENERAL(WARNING, "Messenger::GetAccountStoreDelta failed.");
      return false;
    }
  } else {
    unique_lock<shared_timed_mutex> g(m_mutexPrimary);

    if (!Messenger::GetAccountStoreDelta(src, offset, *this, revertible,
                                         false)) {
      LOG_GENERAL(WARNING, "Messenger::GetAccountStoreDelta failed.");
      return false;
    }
  }

  m_prevRoot = GetStateRootHash();

  return true;
}

bool AccountStore::DeserializeDeltaTemp(const bytes& src, unsigned int offset) {
  lock_guard<mutex> g(m_mutexDelta);
  return m_accountStoreTemp->DeserializeDelta(src, offset);
}

bool AccountStore::MoveRootToDisk(const dev::h256& root) {
  // convert h256 to bytes
  if (!BlockStorage::GetBlockStorage().PutStateRoot(root.asBytes())) {
    LOG_GENERAL(INFO, "FAIL: Put state root failed " << root.hex());
    return false;
  }
  return true;
}

bool AccountStore::MoveUpdatesToDisk(uint64_t dsBlockNum) {
  LOG_MARKER();

  unique_lock<shared_timed_mutex> g(m_mutexPrimary, defer_lock);
  unique_lock<mutex> g2(m_mutexDB, defer_lock);
  lock(g, g2);

  unordered_map<string, string> code_batch;
  unordered_map<string, string> initdata_batch;

  for (const auto& i : *m_addressToAccount) {
    if (i.second.isContract()) {
      if (ContractStorage::GetContractStorage()
              .GetContractCode(i.first)
              .empty()) {
        code_batch.insert({i.first.hex(), DataConversion::CharArrayToString(
                                              i.second.GetCode())});
      }

      if (ContractStorage::GetContractStorage().GetInitData(i.first).empty()) {
        initdata_batch.insert({i.first.hex(), DataConversion::CharArrayToString(
                                                  i.second.GetInitData())});
      }
    }
  }

  if (!ContractStorage::GetContractStorage().PutContractCodeBatch(code_batch)) {
    LOG_GENERAL(WARNING, "PutContractCodeBatch failed");
    return false;
  }

  if (!ContractStorage::GetContractStorage().PutInitDataBatch(initdata_batch)) {
    LOG_GENERAL(WARNING, "PutInitDataBatch failed");
    return false;
  }

  bool ret = true;

  if (ret) {
    if (!ContractStorage::GetContractStorage().CommitStateDB(dsBlockNum)) {
      LOG_GENERAL(WARNING,
                  "CommitTempStateDB failed. need to revert the changes on "
                  "ContractCode");
      ret = false;
    }
  }

  if (!ret) {
    for (const auto& it : code_batch) {
      if (!ContractStorage::GetContractStorage().DeleteContractCode(
              h160(it.first))) {
        LOG_GENERAL(WARNING, "Failed to delete contract code for " << it.first);
      }
    }
  }

  try {
    lock_guard<mutex> g(m_mutexTrie);
    if (!m_state.db()->commit(dsBlockNum)) {
      LOG_GENERAL(WARNING, "LevelDB commit failed");
    }

    if (!MoveRootToDisk(m_state.root())) {
      LOG_GENERAL(WARNING, "MoveRootToDisk failed " << m_state.root().hex());
      return false;
    }
  } catch (const boost::exception& e) {
    LOG_GENERAL(WARNING, "Error with AccountStore::MoveUpdatesToDisk(). "
                             << boost::diagnostic_information(e));
    return false;
  }

  m_addressToAccount->clear();

  return true;
}

void AccountStore::PurgeUnnecessary() {
  m_state.db()->DetachedExecutePurge();
  ContractStorage::GetContractStorage().PurgeUnnecessary();
}

void AccountStore::SetPurgeStopSignal() {
  m_state.db()->SetStopSignal();
  ContractStorage::GetContractStorage().SetPurgeStopSignal();
}

bool AccountStore::IsPurgeRunning() {
  return (m_state.db()->IsPurgeRunning() ||
          ContractStorage::GetContractStorage().IsPurgeRunning());
}

bool AccountStore::UpdateStateTrieFromTempStateDB() {
  LOG_MARKER();

  leveldb::Iterator* iter = nullptr;

  while (iter == nullptr || iter->Valid()) {
    vector<StateSharedPtr> states;
    if (!BlockStorage::GetBlockStorage().GetTempStateInBatch(iter, states)) {
      LOG_GENERAL(WARNING, "GetTempStateInBatch failed");
      delete iter;
      return false;
    }
    for (const auto& state : states) {
      UpdateStateTrie(state->first, state->second);
    }
  }

  delete iter;

  if (!BlockStorage::GetBlockStorage().ResetDB(BlockStorage::TEMP_STATE)) {
    LOG_GENERAL(WARNING, "BlockStorage::ResetDB (TEMP_STATE) failed");
    return false;
  }
  return true;
}

void AccountStore::DiscardUnsavedUpdates() {
  LOG_MARKER();

  unique_lock<shared_timed_mutex> g(m_mutexPrimary, defer_lock);
  unique_lock<mutex> g2(m_mutexDB, defer_lock);
  lock(g, g2);

  try {
    {
      lock_guard<mutex> g(m_mutexTrie);
      m_state.db()->rollback();
      if (m_prevRoot != dev::h256()) {
        try {
          m_state.setRoot(m_prevRoot);
        } catch (...) {
          LOG_GENERAL(WARNING, "setRoot for " << m_prevRoot.hex() << " failed");
          return;
        }
      }
    }
    m_addressToAccount->clear();
  } catch (const boost::exception& e) {
    LOG_GENERAL(WARNING, "Error with AccountStore::DiscardUnsavedUpdates. "
                             << boost::diagnostic_information(e));
  }
}

bool AccountStore::RetrieveFromDisk() {
  InitSoft();

  unique_lock<shared_timed_mutex> g(m_mutexPrimary, defer_lock);
  unique_lock<mutex> g2(m_mutexDB, defer_lock);
  lock(g, g2);

  bytes rootBytes;
  if (!BlockStorage::GetBlockStorage().GetStateRoot(rootBytes)) {
    // To support backward compatibilty - lookup with new binary trying to
    // recover from old database
    if (BlockStorage::GetBlockStorage().GetMetadata(STATEROOT, rootBytes)) {
      if (!BlockStorage::GetBlockStorage().PutStateRoot(rootBytes)) {
        LOG_GENERAL(WARNING,
                    "BlockStorage::PutStateRoot failed "
                        << DataConversion::CharArrayToString(rootBytes));
        return false;
      }
    } else {
      LOG_GENERAL(WARNING, "Failed to retrieve StateRoot from disk");
      return false;
    }
  }

  try {
    dev::h256 root(rootBytes);
    LOG_GENERAL(INFO, "StateRootHash:" << root.hex());
    lock_guard<mutex> g(m_mutexTrie);
    if (root != dev::h256()) {
      try {
        m_state.setRoot(root);
        m_prevRoot = m_state.root();
      } catch (...) {
        LOG_GENERAL(WARNING, "setRoot for " << m_prevRoot.hex() << " failed");
        return false;
      }
    }
  } catch (const boost::exception& e) {
    LOG_GENERAL(WARNING, "Error with AccountStore::RetrieveFromDisk. "
                             << boost::diagnostic_information(e));
    return false;
  }
  return true;
}

bool AccountStore::RetrieveFromDiskOld() {
  // Only For migration
  InitSoft();

  unique_lock<shared_timed_mutex> g(m_mutexPrimary, defer_lock);
  unique_lock<mutex> g2(m_mutexDB, defer_lock);
  lock(g, g2);

  bytes rootBytes;
  if (!BlockStorage::GetBlockStorage().GetStateRoot(rootBytes)) {
    // To support backward compatibilty - lookup with new binary trying to
    // recover from old database
    if (BlockStorage::GetBlockStorage().GetMetadata(STATEROOT, rootBytes)) {
      if (!BlockStorage::GetBlockStorage().PutStateRoot(rootBytes)) {
        LOG_GENERAL(WARNING,
                    "BlockStorage::PutStateRoot failed "
                        << DataConversion::CharArrayToString(rootBytes));
        return false;
      }
    } else {
      LOG_GENERAL(WARNING, "Failed to retrieve StateRoot from disk");
      return false;
    }
  }

  try {
    h256 root(rootBytes);
    LOG_GENERAL(INFO, "StateRootHash:" << root.hex());
    lock_guard<mutex> g(m_mutexTrie);
    m_state.setRoot(root);
  } catch (const boost::exception& e) {
    LOG_GENERAL(WARNING, "Error with AccountStore::RetrieveFromDisk. "
                             << boost::diagnostic_information(e));
    return false;
  }
  return true;
}

Account* AccountStore::GetAccountTemp(const Address& address) {
  return m_accountStoreTemp->GetAccount(address);
}

Account* AccountStore::GetAccountTempAtomic(const Address& address) {
  return m_accountStoreTemp->GetAccountAtomic(address);
}

bool AccountStore::UpdateAccountsTemp(const uint64_t& blockNum,
                                      const unsigned int& numShards,
                                      const bool& isDS,
                                      const Transaction& transaction,
                                      TransactionReceipt& receipt,
                                      TxnStatus& error_code) {
  unique_lock<shared_timed_mutex> g(m_mutexPrimary, defer_lock);
  unique_lock<mutex> g2(m_mutexDelta, defer_lock);
  lock(g, g2);

  return m_accountStoreTemp->UpdateAccounts(blockNum, numShards, isDS,
                                            transaction, receipt, error_code);
}

bool AccountStore::UpdateCoinbaseTemp(const Address& rewardee,
                                      const Address& genesisAddress,
                                      const uint128_t& amount) {
  lock_guard<mutex> g(m_mutexDelta);

  if (m_accountStoreTemp->GetAccount(rewardee) == nullptr) {
    m_accountStoreTemp->AddAccount(rewardee, {0, 0});
  }
  return m_accountStoreTemp->TransferBalance(genesisAddress, rewardee, amount);
  // Should the nonce increase ??
}

uint128_t AccountStore::GetNonceTemp(const Address& address) {
  lock_guard<mutex> g(m_mutexDelta);

  if (m_accountStoreTemp->GetAddressToAccount()->find(address) !=
      m_accountStoreTemp->GetAddressToAccount()->end()) {
    return m_accountStoreTemp->GetNonce(address);
  } else {
    return this->GetNonce(address);
  }
}

StateHash AccountStore::GetStateDeltaHash() {
  lock_guard<mutex> g(m_mutexDelta);

  bool isEmpty = true;

  for (unsigned char i : m_stateDeltaSerialized) {
    if (i != 0) {
      isEmpty = false;
      break;
    }
  }

  if (isEmpty) {
    return StateHash();
  }

  SHA2<HashType::HASH_VARIANT_256> sha2;
  sha2.Update(m_stateDeltaSerialized);
  return StateHash(sha2.Finalize());
}

void AccountStore::CommitTemp() {
  if (!DeserializeDelta(m_stateDeltaSerialized, 0)) {
    LOG_GENERAL(WARNING, "DeserializeDelta failed.");
  }
}

void AccountStore::CommitTempRevertible() {
  LOG_MARKER();

  InitRevertibles();

  if (!DeserializeDelta(m_stateDeltaSerialized, 0, true)) {
    LOG_GENERAL(WARNING, "DeserializeDelta failed.");
  }
}

bool AccountStore::RevertCommitTemp() {
  LOG_MARKER();

  unique_lock<shared_timed_mutex> g(m_mutexPrimary);
  // Revert changed
  for (auto const& entry : m_addressToAccountRevChanged) {
    (*m_addressToAccount)[entry.first] = entry.second;
    UpdateStateTrie(entry.first, entry.second);
  }
  for (auto const& entry : m_addressToAccountRevCreated) {
    RemoveAccount(entry.first);
    RemoveFromTrie(entry.first);
  }

  ContractStorage::GetContractStorage().RevertContractStates();

  return true;
}

void AccountStore::NotifyTimeoutTemp() { m_accountStoreTemp->NotifyTimeout(); }

void canonicalizeStateValue(Json::Value& Value) {
  if (Value.isObject()) {
    // This is an ADT.
    auto& Args = Value["arguments"];
    for (auto& Arg : Args) {
      canonicalizeStateValue(Arg);
    }
  } else if (Value.isArray() && Value.size() > 0) {
    // This could be a Map or a List.
    auto& FirstEl = *Value.begin();
    if (FirstEl.isObject() && FirstEl.isMember("key")) {
      // This is a map. Sort the keys.
      std::vector<Json::Value> ValueArr(Value.begin(), Value.end());
      auto KeyCmp = [](const Json::Value& A, const Json::Value& B) -> bool {
        std::less<std::string> StrCmp;
        return StrCmp(A["key"].asString(), B["key"].asString());
      };
      std::sort(ValueArr.begin(), ValueArr.end(), KeyCmp);
      Value = Json::arrayValue;
      for (auto& E : ValueArr) {
        canonicalizeStateValue(E["val"]);
        Value.append(E);
      }
    } else {
      for (auto& E : Value) {
        canonicalizeStateValue(E);
      }
    }
  }
}

Json::Value canonicalizeStateVariables(const Json::Value& J) {
  auto StateVarCmp = [](const Json::Value& A, const Json::Value& B) -> bool {
    std::less<std::string> StrCmp;
    return StrCmp(A["vname"].asString(), B["vname"].asString());
  };

  std::vector<Json::Value> AArr(J.begin(), J.end());
  std::sort(AArr.begin(), AArr.end(), StateVarCmp);

  Json::Value Ret = Json::arrayValue;
  for (auto& E : AArr) {
    canonicalizeStateValue(E["value"]);
    Ret.append(E);
  }

  return Ret;
}

Json::Value removeParensInStrings(const Json::Value& J) {
  Json::Value RetJ;
  if (J.isArray()) {
    for (const auto& K : J) {
      RetJ.append(removeParensInStrings(K));
    }
  } else if (J.isObject()) {
    for (Json::Value::const_iterator K = J.begin(); K != J.end(); K++) {
      RetJ[K.name()] = removeParensInStrings(*K);
    }
  } else if (J.isString()) {
    std::string JJ = J.asString();
    JJ.erase(
        std::remove_if(JJ.begin(), JJ.end(),
                       [](const char& c) { return (c == '(' || c == ')'); }),
        JJ.end());
    std::transform(JJ.begin(), JJ.end(), JJ.begin(),
                   [](const char& c) { return std::toupper(c); });
    RetJ = JJ;
  } else {
    RetJ = J;
  }
  return RetJ;
}

Json::Value removeHexAddrAndDotInStrings(const Json::Value& J) {
  static const std::regex e("\\b0X[0-9A-F]{40}\\.");
  Json::Value RetJ;
  if (J.isArray()) {
    for (const auto& K : J) {
      RetJ.append(removeHexAddrAndDotInStrings(K));
    }
  } else if (J.isObject()) {
    for (Json::Value::const_iterator K = J.begin(); K != J.end(); K++) {
      RetJ[K.name()] = removeHexAddrAndDotInStrings(*K);
    }
  } else if (J.isString()) {
    RetJ = std::regex_replace(J.asString(), e, "");
  } else {
    RetJ = J;
  }
  return RetJ;
}

bool compareScillaInitJSONs(const Json::Value& Expected,
                            const Json::Value& Got) {
  if (!Expected.isArray() || !Got.isArray() || Expected.size() != Got.size()) {
    return false;
  }

  auto ExpectedSorted =
      removeParensInStrings(canonicalizeStateVariables(Expected));
  auto GotSorted = removeParensInStrings(canonicalizeStateVariables(Got));
  for (Json::Value::ArrayIndex I = 0; I < ExpectedSorted.size(); I++) {
    const auto& ESV = ExpectedSorted[I];
    const auto& OSV = GotSorted[I];
    if (ESV != OSV) {
      return false;
    }
  }

  return true;
}

bool compareStateJSONs(const Json::Value& Before, const Json::Value& After) {
  const Json::Value Before1 =
      removeHexAddrAndDotInStrings(removeParensInStrings(Before));
  const Json::Value After1 =
      removeHexAddrAndDotInStrings(removeParensInStrings(After));

  if (Before1 != After1) {
    LOG_GENERAL(INFO, "State before migration: "
                          << Before1 << "\nState after migration: " << After1);
    return false;
  }

  return true;
}

bool AccountStore::MigrateContractStates(
    bool ignoreCheckerFailure, bool disambiguation,
    const string& contract_address_output_filename,
    const string& normal_address_output_filename,
    const uint64_t& updateDiskFrequency) {
  LOG_MARKER();

  std::ofstream os_1;
  std::ofstream os_2;
  (void)disambiguation;
  if (!contract_address_output_filename.empty()) {
    os_1.open(contract_address_output_filename);
  }
  if (!normal_address_output_filename.empty()) {
    os_2.open(normal_address_output_filename);
  }

  unsigned int numContractUnchangedStates = 0;
  unsigned int numContractChangedStates = 0;
  unsigned int numContractNullFixedStates = 0;

  unsigned int count = 0;
  for (const auto& i : m_state) {
    Address address(i.first);

    LOG_GENERAL(INFO, "Address: " << address.hex());
    Account account;
    if (!account.DeserializeBase(bytes(i.second.begin(), i.second.end()), 0)) {
      LOG_GENERAL(WARNING, "Account::DeserializeBase failed");
      return false;
    }

    if (account.isContract()) {
      account.SetAddress(address);
      if (!contract_address_output_filename.empty()) {
        os_1 << address.hex() << endl;
      }
    } else {
      this->AddAccount(address, account, true);
      if (!normal_address_output_filename.empty()) {
        os_2 << address.hex() << endl;
      }
      continue;
    }

    count++;
    // adding new metadata
    std::map<std::string, bytes> t_metadata;
    bool is_library;
    uint32_t scilla_version;
    std::vector<Address> extlibs;
    if (!account.GetContractAuxiliaries(is_library, scilla_version, extlibs)) {
      LOG_GENERAL(WARNING, "GetScillaVersion failed");
      return false;
    }

    if (DISABLE_SCILLA_LIB && is_library) {
      LOG_GENERAL(WARNING, "ScillaLib disabled");
      return false;
    }

    std::map<Address, std::pair<std::string, std::string>> extlibs_exports;
    if (!PopulateExtlibsExports(scilla_version, extlibs, extlibs_exports)) {
      LOG_GENERAL(WARNING, "PopulateExtLibsExports failed");
      return false;
    }

    if (!ExportCreateContractFiles(account, is_library, scilla_version,
                                   extlibs_exports)) {
      LOG_GENERAL(WARNING, "ExportCreateContractFiles failed");
      return false;
    }

    account.SetStorageRoot(dev::h256());
    // invoke scilla checker
    // prepare IPC with current blockchain info provider.
    Address origin;  // Zero origin address is okay for the checker.
    auto sbcip = std::make_unique<ScillaBCInfo>(
        getCurBlockNum(), getCurDSBlockNum(), origin, address,
        account.GetStorageRoot(), scilla_version);
    m_scillaIPCServer->setBCInfoProvider(std::move(sbcip));

    std::string checkerPrint;

    bool ret_checker = true;
    TransactionReceipt receipt;
    uint64_t gasRem = UINT64_MAX;

    InvokeInterpreter(CHECKER, checkerPrint, scilla_version, is_library, gasRem,
                      std::numeric_limits<uint128_t>::max(), ret_checker,
                      receipt);

    if (!ret_checker) {
      LOG_GENERAL(WARNING, "InvokeScillaChecker failed");
      return false;
    }

    // adding scilla_version metadata
    t_metadata.emplace(
        Contract::ContractStorage::GetContractStorage().GenerateStorageKey(
            address, SCILLA_VERSION_INDICATOR, {}),
        DataConversion::StringToCharArray(std::to_string(scilla_version)));

    // adding depth and type metadata
    if (!ParseContractCheckerOutput(address, checkerPrint, receipt, t_metadata,
                                    gasRem)) {
      LOG_GENERAL(WARNING, "ParseContractCheckerOutput failed");
      if (ignoreCheckerFailure) {
        continue;
      }
      return false;
    }

    Json::Value stateBeforeMigration, stateAfterMigration;
    Contract::ContractStorage::GetContractStorage().FetchStateJsonForContract(
        stateBeforeMigration, address, "", {}, true);

    std::map<std::string, bytes> types;
    Contract::ContractStorage::GetContractStorage().FetchStateDataForContract(
        types, address, TYPE_INDICATOR, {}, true);
    for (auto const& type : types) {
      vector<string> fragments;
      boost::split(fragments, type.first,
                   bind1st(std::equal_to<char>(), SCILLA_INDEX_SEPARATOR));
      if (fragments.size() < 3) {
        LOG_GENERAL(WARNING,
                    "Error fetching (field_name, type): " << address.hex());
      } else {
        LOG_GENERAL(INFO,
                    "field=" << fragments[2] << " type="
                             << DataConversion::CharArrayToString(type.second));
      }
    }

    // fetch all states from temp storage
    std::map<std::string, bytes> states;
    Contract::ContractStorage::GetContractStorage().FetchStateDataForContract(
        states, address, "", {}, true);

    // put all states (overwrite) back into persistent storage
    dev::h256 rootHash;
    Contract::ContractStorage::GetContractStorage()
        .UpdateStateDatasAndToDeletes(address, account.GetStorageRoot(), states,
                                      {}, rootHash, false, false);

    // update storage root hash for this account
    account.SetStorageRoot(rootHash);

    this->AddAccount(address, account, true);

    Contract::ContractStorage::GetContractStorage().FetchStateJsonForContract(
        stateAfterMigration, address, "", {}, true);

    if ((stateBeforeMigration == Json::Value::null) &&
        (stateAfterMigration != Json::Value::null)) {
      numContractNullFixedStates++;
    } else if (!compareStateJSONs(stateBeforeMigration, stateAfterMigration)) {
      LOG_GENERAL(INFO, "States changed for " << address.hex());
      numContractChangedStates++;
    } else {
      numContractUnchangedStates++;
    }

    if (count % updateDiskFrequency == 0) {
      if (!UpdateStateTrieAll()) {
        LOG_GENERAL(WARNING, "UpdateStateTrieAll failed");
        return false;
      }

      /// repopulate trie and discard old persistence
      if (!MoveUpdatesToDisk()) {
        LOG_GENERAL(WARNING, "MoveUpdatesToDisk() failed");
        return false;
      }
    }
  }

  if (!contract_address_output_filename.empty()) {
    os_1.close();
  }
  if (!normal_address_output_filename.empty()) {
    os_2.close();
  }

  if (!UpdateStateTrieAll()) {
    LOG_GENERAL(WARNING, "UpdateStateTrieAll failed");
    return false;
  }

  /// repopulate trie and discard old persistence
  if (!MoveUpdatesToDisk()) {
    LOG_GENERAL(WARNING, "MoveUpdatesToDisk() failed");
    return false;
  }

  LOG_GENERAL(INFO, "Num contracts with states initialized = "
                        << numContractNullFixedStates);
  LOG_GENERAL(
      INFO, "Num contracts with states changed = " << numContractChangedStates);
  LOG_GENERAL(INFO, "Num contracts with states unchanged = "
                        << numContractUnchangedStates);
  return true;
}<|MERGE_RESOLUTION|>--- conflicted
+++ resolved
@@ -48,15 +48,9 @@
         SCILLA_SERVER_LOOP_WAIT_MICROSECONDS);
     m_scillaIPCServer =
         make_shared<ScillaIPCServer>(*m_scillaIPCServerConnector);
-<<<<<<< HEAD
-    if (!LOOKUP_NODE_MODE || ISOLATED_SERVER) {
-      ScillaClient::GetInstance().Init();
-=======
-
     if (!LOOKUP_NODE_MODE || ISOLATED_SERVER) {
       ScillaClient::GetInstance().Init();
       ipcScillaInit = true;
->>>>>>> e58e782e
     }
 
     if (m_scillaIPCServer == nullptr) {
