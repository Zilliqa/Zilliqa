add_library(AccountData
    Account.cpp
    Transaction.cpp
    LogEntry.cpp
    TransactionReceipt.cpp
    InvokeType.h
<<<<<<< HEAD
    AccountStoreSCEvm.cpp
    EvmProcessContext.cpp)
=======
        ../AccountStore/services/evm/EvmProcessContext.cpp)
>>>>>>> 49a4c862
target_include_directories(AccountData PUBLIC ${PROJECT_SOURCE_DIR}/src)
target_link_libraries(AccountData PUBLIC AccountStore Utils Scilla Block BlockHeader Message Trie TraceableDB EthCrypto PRIVATE EthUtils)<|MERGE_RESOLUTION|>--- conflicted
+++ resolved
@@ -4,11 +4,6 @@
     LogEntry.cpp
     TransactionReceipt.cpp
     InvokeType.h
-<<<<<<< HEAD
-    AccountStoreSCEvm.cpp
-    EvmProcessContext.cpp)
-=======
         ../AccountStore/services/evm/EvmProcessContext.cpp)
->>>>>>> 49a4c862
 target_include_directories(AccountData PUBLIC ${PROJECT_SOURCE_DIR}/src)
 target_link_libraries(AccountData PUBLIC AccountStore Utils Scilla Block BlockHeader Message Trie TraceableDB EthCrypto PRIVATE EthUtils)