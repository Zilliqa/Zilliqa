/*
 * Copyright (C) 2019 Zilliqa
 *
 * This program is free software: you can redistribute it and/or modify
 * it under the terms of the GNU General Public License as published by
 * the Free Software Foundation, either version 3 of the License, or
 * (at your option) any later version.
 *
 * This program is distributed in the hope that it will be useful,
 * but WITHOUT ANY WARRANTY; without even the implied warranty of
 * MERCHANTABILITY or FITNESS FOR A PARTICULAR PURPOSE.  See the
 * GNU General Public License for more details.
 *
 * You should have received a copy of the GNU General Public License
 * along with this program.  If not, see <https://www.gnu.org/licenses/>.
 */
#include <chrono>

#include <boost/filesystem.hpp>
#include <chrono>

#include "EvmClient.h"
#include "ScillaClient.h"
#include "libPersistence/ContractStorage.h"
#include "libServer/ScillaIPCServer.h"
#include "libUtils/DataConversion.h"
#include "libUtils/EvmJsonResponse.h"
#include "libUtils/EvmUtils.h"
#include "libUtils/JsonUtils.h"
#include "libUtils/SafeMath.h"
#include "libUtils/ScillaUtils.h"
#include "libUtils/SysCommand.h"

// 5mb
const unsigned int MAX_SCILLA_OUTPUT_SIZE_IN_BYTES = 5120;

template <class MAP>
AccountStoreSC<MAP>::AccountStoreSC() {
  m_accountStoreAtomic = std::make_unique<AccountStoreAtomic<MAP>>(*this);
  m_txnProcessTimeout = false;
}

template <class MAP>
void AccountStoreSC<MAP>::Init() {
  std::lock_guard<std::mutex> g(m_mutexUpdateAccounts);
  AccountStoreBase<MAP>::Init();
  m_curContractAddr.clear();
  m_curSenderAddr.clear();
  m_curAmount = 0;
  m_curGasLimit = 0;
  m_curGasPrice = 0;
  m_txnProcessTimeout = false;

  boost::filesystem::remove_all(EXTLIB_FOLDER);
  boost::filesystem::create_directories(EXTLIB_FOLDER);
}

template <class MAP>
void AccountStoreSC<MAP>::InvokeInterpreter(
    INVOKE_TYPE invoke_type, std::string& interprinterPrint,
    const uint32_t& version, bool is_library, const uint64_t& available_gas,
    const boost::multiprecision::uint128_t& balance, bool& ret,
    TransactionReceipt& receipt) {
  bool call_already_finished = false;
  auto func = [this, &interprinterPrint, &invoke_type, &version, &is_library,
               &available_gas, &balance, &ret, &receipt,
               &call_already_finished]() mutable -> void {
    switch (invoke_type) {
      case CHECKER:
        if (!ScillaClient::GetInstance().CallChecker(
                version,
                ScillaUtils::GetContractCheckerJson(m_root_w_version,
                                                    is_library, available_gas),
                interprinterPrint)) {
        }
        break;
      case RUNNER_CREATE:
        if (!ScillaClient::GetInstance().CallRunner(
                version,
                ScillaUtils::GetCreateContractJson(m_root_w_version, is_library,
                                                   available_gas, balance),
                interprinterPrint)) {
        }
        break;
      case RUNNER_CALL:
        if (!ScillaClient::GetInstance().CallRunner(
                version,
                ScillaUtils::GetCallContractJson(m_root_w_version,
                                                 available_gas, balance),
                interprinterPrint)) {
        }
        break;
      case DISAMBIGUATE:
        if (!ScillaClient::GetInstance().CallDisambiguate(
                version, ScillaUtils::GetDisambiguateJson(),
                interprinterPrint)) {
        }
        break;
    }
    call_already_finished = true;
    cv_callContract.notify_all();
  };
  DetachedFunction(1, func);

  {
    std::unique_lock<std::mutex> lk(m_MutexCVCallContract);
    if (!call_already_finished) {
      cv_callContract.wait(lk);
    } else {
      LOG_GENERAL(INFO, "Call functions already finished!");
    }
  }

  if (m_txnProcessTimeout) {
    LOG_GENERAL(WARNING, "Txn processing timeout!");

    ScillaClient::GetInstance().CheckClient(version, true);
    receipt.AddError(EXECUTE_CMD_TIMEOUT);
    ret = false;
  }
}

// New Invoker for EVM

template <class MAP>
void AccountStoreSC<MAP>::InvokeEvmInterpreter(
    INVOKE_TYPE invoke_type, RunnerDetails& details, const uint32_t& version,
    bool& ret, TransactionReceipt& receipt, EvmReturn& result) {
  bool call_already_finished = false;
  auto func2 = [this, &details, &invoke_type, &ret, &receipt, &version,
                &call_already_finished, &result]() mutable -> void {
    Json::Value jval;
    switch (invoke_type) {
      case RUNNER_CREATE:
        if (!EvmClient::GetInstance().CallRunner(
                version, EvmUtils::GetCreateContractJson(details), result)) {
          std::cout << "returned false from create contract" << std::endl;
        } else {
        }
        break;
      case RUNNER_CALL:
        if (!EvmClient::GetInstance().CallRunner(
                version, EvmUtils::GetCallContractJson(details), result)) {
        }
        break;
      default:
        break;
    }
    call_already_finished = true;
    cv_callContract.notify_all();
  };
  DetachedFunction(1, func2);

  {
    std::unique_lock<std::mutex> lk(m_MutexCVCallContract);
    if (!call_already_finished) {
      cv_callContract.wait(lk);
    } else {
      LOG_GENERAL(INFO, "Call functions already finished!");
    }
  }

  if (m_txnProcessTimeout) {
    LOG_GENERAL(WARNING, "Txn processing timeout!");

    ScillaClient::GetInstance().CheckClient(0, true);
    receipt.AddError(EXECUTE_CMD_TIMEOUT);
    ret = false;
  }
}

template <class MAP>
bool AccountStoreSC<MAP>::UpdateAccounts(const uint64_t& blockNum,
                                         const unsigned int& numShards,
                                         const bool& isDS,
                                         const Transaction& transaction,
                                         TransactionReceipt& receipt,
                                         TxnStatus& error_code) {
  // LOG_MARKER();
  LOG_GENERAL(INFO, "Process txn: " << transaction.GetTranID());
  std::lock_guard<std::mutex> g(m_mutexUpdateAccounts);

  m_curIsDS = isDS;
  m_txnProcessTimeout = false;

  error_code = TxnStatus::NOT_PRESENT;

  const PubKey& senderPubKey = transaction.GetSenderPubKey();
  const Address fromAddr = Account::GetAddressFromPublicKey(senderPubKey);
  Address toAddr = transaction.GetToAddr();

  const uint128_t& amount = transaction.GetAmount();

  // Initiate gasRemained
  uint64_t gasRemained = transaction.GetGasLimit();

  // Get the amount of deposit for running this txn
  uint128_t gasDeposit;
  if (!SafeMath<uint128_t>::mul(gasRemained, transaction.GetGasPrice(),
                                gasDeposit)) {
    error_code = TxnStatus::MATH_ERROR;
    return false;
  }

  switch (Transaction::GetTransactionType(transaction)) {
    case Transaction::NON_CONTRACT: {
      // LOG_GENERAL(INFO, "Normal transaction");

      // Disallow normal transaction to contract account
      Account* toAccount = this->GetAccount(toAddr);
      if (toAccount != nullptr) {
        if (toAccount->isContract()) {
          LOG_GENERAL(WARNING, "Contract account won't accept normal txn");
          error_code = TxnStatus::INVALID_TO_ACCOUNT;
          return false;
        }
      }

      return AccountStoreBase<MAP>::UpdateAccounts(transaction, receipt,
                                                   error_code);
    }

    case Transaction::CONTRACT_CREATION: {
      LOG_GENERAL(INFO, "Create contract");

      // bool validToTransferBalance = true;

      Account* fromAccount = this->GetAccount(fromAddr);
      if (fromAccount == nullptr) {
        LOG_GENERAL(WARNING, "Sender has no balance, reject");
        error_code = TxnStatus::INVALID_FROM_ACCOUNT;
        return false;
      }

      uint64_t createGasPenalty = std::max(
          CONTRACT_CREATE_GAS, (unsigned int)(transaction.GetCode().size() +
                                              transaction.GetData().size()));

      // Check if gaslimit meets the minimum requirement for contract deployment
      if (transaction.GetGasLimit() < createGasPenalty) {
        LOG_GENERAL(WARNING, "Gas limit " << transaction.GetGasLimit()
                                          << " less than " << createGasPenalty);
        error_code = TxnStatus::INSUFFICIENT_GAS_LIMIT;
        return false;
      }

      // Check if the sender has enough balance to pay gasDeposit
      if (fromAccount->GetBalance() < gasDeposit) {
        LOG_GENERAL(WARNING,
                    "The account doesn't have enough gas to create a contract");
        error_code = TxnStatus::INSUFFICIENT_BALANCE;
        return false;
      }
      // deduct scilla checker invoke gas
      if (gasRemained < SCILLA_CHECKER_INVOKE_GAS) {
        LOG_GENERAL(WARNING, "Not enough gas to invoke the scilla checker");
        error_code = TxnStatus::INSUFFICIENT_GAS;
        return false;
      } else {
        gasRemained -= SCILLA_CHECKER_INVOKE_GAS;
      }

      // generate address for new contract account
      toAddr =
          Account::GetAddressForContract(fromAddr, fromAccount->GetNonce());
      // instantiate the object for contract account
      // ** Remeber to call RemoveAccount if deployment failed halfway
      if (!this->AddAccount(toAddr, {0, 0})) {
        LOG_GENERAL(WARNING,
                    "AddAccount failed for contract address " << toAddr.hex());
        error_code = TxnStatus::FAIL_CONTRACT_ACCOUNT_CREATION;
        return false;
      }
      Account* toAccount = this->GetAccount(toAddr);
      if (toAccount == nullptr) {
        LOG_GENERAL(WARNING, "toAccount is null ptr");
        error_code = TxnStatus::FAIL_CONTRACT_ACCOUNT_CREATION;
        return false;
      }

      bool init = true;
      bool is_library;
      std::map<Address, std::pair<std::string, std::string>> extlibs_exports;
      uint32_t scilla_version;

      try {
        // Initiate the contract account, including setting the contract code
        // store the immutable states
        if (!toAccount->InitContract(transaction.GetCode(),
                                     transaction.GetData(), toAddr, blockNum)) {
          LOG_GENERAL(WARNING, "InitContract failed");
          init = false;
        }
        std::vector<Address> extlibs;
        if (!toAccount->GetContractAuxiliaries(is_library, scilla_version,
                                               extlibs)) {
          LOG_GENERAL(WARNING, "GetContractAuxiliaries failed");
          this->RemoveAccount(toAddr);
          error_code = TxnStatus::FAIL_SCILLA_LIB;
          return false;
        }

        if (DISABLE_SCILLA_LIB && is_library) {
          LOG_GENERAL(WARNING, "ScillaLib disabled");
          this->RemoveAccount(toAddr);
          error_code = TxnStatus::FAIL_SCILLA_LIB;
          return false;
        }

        if (!PopulateExtlibsExports(scilla_version, extlibs, extlibs_exports)) {
          LOG_GENERAL(WARNING, "PopulateExtLibsExports failed");
          this->RemoveAccount(toAddr);
          error_code = TxnStatus::FAIL_SCILLA_LIB;
          return false;
        }

        m_curBlockNum = blockNum;
        if (init &&
            !ExportCreateContractFiles(*toAccount, is_library, scilla_version,
                                       extlibs_exports)) {
          LOG_GENERAL(WARNING, "ExportCreateContractFiles failed");
          init = false;
        }

        if (init && !this->DecreaseBalance(fromAddr, gasDeposit)) {
          init = false;
        }
      } catch (const std::exception& e) {
        LOG_GENERAL(WARNING,
                    "Exception caught in create account (1): " << e.what());
        init = false;
      }

      if (!init) {
        this->RemoveAccount(toAddr);
        error_code = TxnStatus::FAIL_CONTRACT_INIT;
        return false;
      }

      // prepare IPC with current contract address
      m_scillaIPCServer->setContractAddressVerRoot(toAddr, scilla_version,
                                                   toAccount->GetStorageRoot());

      // ************************************************************************
      // Undergo scilla checker
      bool ret_checker = true;
      std::string checkerPrint;

      if (not toAccount->isEvmContract()) {
        InvokeInterpreter(CHECKER, checkerPrint, scilla_version, is_library,
                          gasRemained, 0, ret_checker, receipt);

        std::cout << "checker ==>" << checkerPrint << std::endl;
      }
      // 0xabc._version
      // 0xabc._depth.data1
      // 0xabc._type.data1

      std::map<std::string, bytes> t_metadata;
      t_metadata.emplace(
          Contract::ContractStorage::GetContractStorage().GenerateStorageKey(
              toAddr, SCILLA_VERSION_INDICATOR, {}),
          DataConversion::StringToCharArray(std::to_string(scilla_version)));

      if (not toAccount->isEvmContract() &&
          !ParseContractCheckerOutput(toAddr, checkerPrint, receipt, t_metadata,
                                      gasRemained, is_library)) {
        ret_checker = false;
      }

      // *************************************************************************
      // Undergo a runner
      bool ret = true;

      if (ret_checker) {
        // deduct scilla runner invoke gas
        if (gasRemained < SCILLA_RUNNER_INVOKE_GAS) {
          LOG_GENERAL(WARNING, "Not enough gas to invoke the scilla runner");
          receipt.AddError(GAS_NOT_SUFFICIENT);
          ret = false;
        } else {
          gasRemained -= SCILLA_RUNNER_INVOKE_GAS;
        }

        if (ret) {
          std::string runnerPrint;

          if (not toAccount->isEvmContract()) {
            // invoke scilla runner
            InvokeInterpreter(RUNNER_CREATE, runnerPrint, scilla_version,
                              is_library, gasRemained, amount, ret, receipt);
            std::cout << "create ==>" << checkerPrint << std::endl;
          } else {
            RunnerDetails details = {
                fromAddr.hex(),
                toAddr.hex(),
                DataConversion::CharArrayToString(transaction.GetCode()),
                DataConversion::CharArrayToString(transaction.GetData()),
                gasRemained,
                std::numeric_limits<uint128_t>::max()};

            EvmReturn realValues;

            InvokeEvmInterpreter(RUNNER_CREATE, details, scilla_version, ret,
                                 receipt, realValues);

            // Process all operations in the collection

            for (const auto& op : realValues._operations) {
              if (op._operation_type == "modify") {
                try {
                  gasRemained = std::min(
                      gasRemained,
                      boost::lexical_cast<uint64_t>(realValues._gasRemaing));
                } catch (...) {
                  LOG_GENERAL(WARNING, "_amount " << realValues._gasRemaing
                                                  << " is not numeric");
                }
                if (gasRemained > CONTRACT_CREATE_GAS) {
                  gasRemained -= CONTRACT_CREATE_GAS;
                } else {
                  gasRemained = 0;
                  receipt.AddError(NO_GAS_REMAINING_FOUND);
                  return false;
                }
                LOG_GENERAL(INFO, "gasRemained: " << gasRemained);
              }
            }

            // process Exit Reasons
            if (std::find(std::begin(realValues._exit_reasons),
                          std::end(realValues._exit_reasons),
                          "Succeed") == std::end(realValues._exit_reasons)) {
              LOG_GENERAL(WARNING, "Contract creation failed");
              receipt.AddError(CREATE_CONTRACT_FAILED);
              return false;
            } else {
              LOG_GENERAL(WARNING, "Contract Registered into EVM-DS O.K.");
            }

            // Process Logs

<<<<<<< HEAD
            for (const auto& lg : realValues._logs) {
              LOG_GENERAL(WARNING, lg);
            }
            // TODO do not modify the transaction , save the state somewhere and
            // recall it later, or pass it back to the API for resubmission.
=======
            for (auto lg : realValues._logs) {
              LOG_GENERAL(WARNING, lg);

              // TODO: process logs correctly. - add to transaction receipt.
            }

            // This is the magic I have been looking for.
            // This should work (fingers crossed).

            // toAccount->SetCode(DataConversion::StringToCharArray(realValues._return));
            // toAccount->SetInitData(transaction.GetData());
>>>>>>> 3cfda5e5
            toAccount->SetImmutable(
                DataConversion::StringToCharArray(realValues._return),
                transaction.GetData());
          }
          // Set these correct we are happy
          ret_checker = true;
          ret = true;
        }

        // *************************************************************************
        // Summary
        boost::multiprecision::uint128_t gasRefund;
        if (!SafeMath<boost::multiprecision::uint128_t>::mul(
                gasRemained, transaction.GetGasPrice(), gasRefund)) {
          this->RemoveAccount(toAddr);
          error_code = TxnStatus::MATH_ERROR;
          return false;
        }
        if (!this->IncreaseBalance(fromAddr, gasRefund)) {
          LOG_GENERAL(FATAL, "IncreaseBalance failed for gasRefund");
        }
        if (!ret || !ret_checker) {
          this->m_addressToAccount->erase(toAddr);

          receipt.SetResult(false);
          if (!ret) {
            receipt.AddError(RUNNER_FAILED);
          }
          if (!ret_checker) {
            receipt.AddError(CHECKER_FAILED);
          }
          receipt.SetCumGas(transaction.GetGasLimit() - gasRemained);
          receipt.update();

          if (!this->IncreaseNonce(fromAddr)) {
            this->RemoveAccount(toAddr);
            error_code = TxnStatus::MATH_ERROR;
            return false;
          }

          LOG_GENERAL(INFO,
                      "Create contract failed, but return true in order to "
                      "change state");

          if (LOG_SC) {
            LOG_GENERAL(INFO, "receipt: " << receipt.GetString());
          }

          return true;  // Return true because the states already changed
        }

        if (transaction.GetGasLimit() < gasRemained) {
          LOG_GENERAL(WARNING, "Cumulative Gas calculated Underflow, gasLimit: "
                                   << transaction.GetGasLimit()
                                   << " gasRemained: " << gasRemained
                                   << ". Must be something wrong!");
          error_code = TxnStatus::MATH_ERROR;
          return false;
        }

        /// inserting address to create the uniqueness of the contract merkle
        /// trie
        t_metadata.emplace(Contract::ContractStorage::GenerateStorageKey(
                               toAddr, CONTRACT_ADDR_INDICATOR, {}),
                           toAddr.asBytes());

        if (!toAccount->UpdateStates(toAddr, t_metadata, {}, true)) {
          LOG_GENERAL(WARNING, "Account::UpdateStates failed");
          return false;
        }

        /// calculate total gas in receipt
        receipt.SetCumGas(transaction.GetGasLimit() - gasRemained);

        if (is_library) {
          m_newLibrariesCreated.emplace_back(toAddr);
        }
      }
      break;
    }

    case Transaction::CONTRACT_CALL: {
      // reset the storageroot update buffer atomic per transaction
      m_storageRootUpdateBufferAtomic.clear();

      m_originAddr = fromAddr;

      Account* fromAccount = this->GetAccount(fromAddr);
      if (fromAccount == nullptr) {
        LOG_GENERAL(WARNING, "Sender has no balance, reject");
        error_code = TxnStatus::INVALID_FROM_ACCOUNT;
        return false;
      }

      LOG_GENERAL(INFO, "Call contract");

      uint64_t callGasPenalty = std::max(
          CONTRACT_INVOKE_GAS, (unsigned int)(transaction.GetData().size()));

      if (transaction.GetGasLimit() < callGasPenalty) {
        LOG_GENERAL(WARNING, "Gas limit " << transaction.GetGasLimit()
                                          << " less than " << callGasPenalty);
        error_code = TxnStatus::INSUFFICIENT_GAS_LIMIT;

        return false;
      }

      if (fromAccount->GetBalance() < gasDeposit + amount) {
        LOG_GENERAL(WARNING, "The account (balance: "
                                 << fromAccount->GetBalance()
                                 << ") "
                                    "has not enough balance to deposit the gas "
                                    "price to deposit ("
                                 << gasDeposit
                                 << ") "
                                    "and transfer the amount ("
                                 << amount
                                 << ") in the txn, "
                                    "rejected");
        error_code = TxnStatus::INSUFFICIENT_BALANCE;
        return false;
      }

      // deduct scilla checker invoke gas
      if (gasRemained < SCILLA_RUNNER_INVOKE_GAS) {
        LOG_GENERAL(WARNING, "Not enough gas to invoke the scilla runner");
        error_code = TxnStatus::INSUFFICIENT_GAS;
        return false;
      } else {
        gasRemained -= SCILLA_RUNNER_INVOKE_GAS;
      }

      m_curSenderAddr = fromAddr;
      m_curEdges = 0;

      Account* toAccount = this->GetAccount(toAddr);
      if (toAccount == nullptr) {
        LOG_GENERAL(WARNING, "The target contract account doesn't exist");
        error_code = TxnStatus::INVALID_TO_ACCOUNT;
        return false;
      }

      bool is_library;
      uint32_t scilla_version;
      std::vector<Address> extlibs;
      if (!toAccount->GetContractAuxiliaries(is_library, scilla_version,
                                             extlibs)) {
        LOG_GENERAL(WARNING, "GetContractAuxiliaries failed");
        error_code = TxnStatus::FAIL_SCILLA_LIB;
        return false;
      }

      if (is_library) {
        LOG_GENERAL(WARNING, "Library being called");
        error_code = TxnStatus::FAIL_SCILLA_LIB;
        return false;
      }

      if (DISABLE_SCILLA_LIB && !extlibs.empty()) {
        LOG_GENERAL(WARNING, "ScillaLib disabled");
        error_code = TxnStatus::FAIL_SCILLA_LIB;
        return false;
      }

      std::map<Address, std::pair<std::string, std::string>> extlibs_exports;
      if (!PopulateExtlibsExports(scilla_version, extlibs, extlibs_exports)) {
        LOG_GENERAL(WARNING, "PopulateExtLibsExports failed");
        error_code = TxnStatus::FAIL_SCILLA_LIB;
        return false;
      }

      m_curBlockNum = blockNum;
      if (!ExportCallContractFiles(*toAccount, transaction, scilla_version,
                                   extlibs_exports)) {
        LOG_GENERAL(WARNING, "ExportCallContractFiles failed");
        error_code = TxnStatus::FAIL_SCILLA_LIB;
        return false;
      }

      DiscardAtomics();

      if (!this->DecreaseBalance(fromAddr, gasDeposit)) {
        LOG_GENERAL(WARNING, "DecreaseBalance failed");
        error_code = TxnStatus::MATH_ERROR;
        return false;
      }

      m_curGasLimit = transaction.GetGasLimit();
      m_curGasPrice = transaction.GetGasPrice();
      m_curContractAddr = toAddr;
      m_curAmount = amount;
      m_curNumShards = numShards;

      std::chrono::system_clock::time_point tpStart;
      if (ENABLE_CHECK_PERFORMANCE_LOG) {
        tpStart = r_timer_start();
      }

      // prepare IPC with current contract address
      m_scillaIPCServer->setContractAddressVerRoot(toAddr, scilla_version,
                                                   toAccount->GetStorageRoot());
      Contract::ContractStorage::GetContractStorage().BufferCurrentState();

      std::string runnerPrint;
      bool ret = true;

      if (not toAccount->isEvmContract()) {
        InvokeInterpreter(RUNNER_CALL, runnerPrint, scilla_version, is_library,
                          gasRemained, this->GetBalance(toAddr), ret, receipt);
        std::cout << "Call returned ==>" << runnerPrint << std::endl;
      } else {
        RunnerDetails details = {
            fromAddr.hex(),
            toAddr.hex(),
            DataConversion::CharArrayToString(toAccount->GetCode()),
            DataConversion::CharArrayToString(transaction.GetData()),
            gasRemained,
            std::numeric_limits<uint128_t>::max()};
        EvmReturn realValues;
        InvokeEvmInterpreter(RUNNER_CALL, details, scilla_version, ret, receipt,
                             realValues);

        LOG_GENERAL(WARNING,
                    "Executed an EVM Contract call, better save some fun for "
                    "another day "
                        << r_timer_end(tpStart) << " microseconds");
        ret = false;
      }

      if (ENABLE_CHECK_PERFORMANCE_LOG) {
        LOG_GENERAL(INFO, "Executed root transition in " << r_timer_end(tpStart)
                                                         << " microseconds");
      }

      uint32_t tree_depth = 0;

      if (ret && !ParseCallContract(gasRemained, runnerPrint, receipt,
                                    tree_depth, scilla_version)) {
        receipt.RemoveAllTransitions();
        ret = false;
      }
      if (!ret) {
        Contract::ContractStorage::GetContractStorage().RevertPrevState();
        DiscardAtomics();
        gasRemained =
            std::min(transaction.GetGasLimit() - callGasPenalty, gasRemained);
      } else {
        CommitAtomics();
      }
      boost::multiprecision::uint128_t gasRefund;
      if (!SafeMath<boost::multiprecision::uint128_t>::mul(
              gasRemained, transaction.GetGasPrice(), gasRefund)) {
        error_code = TxnStatus::MATH_ERROR;
        return false;
      }

      if (!this->IncreaseBalance(fromAddr, gasRefund)) {
        LOG_GENERAL(WARNING, "IncreaseBalance failed for gasRefund");
      }

      if (transaction.GetGasLimit() < gasRemained) {
        LOG_GENERAL(WARNING, "Cumulative Gas calculated Underflow, gasLimit: "
                                 << transaction.GetGasLimit()
                                 << " gasRemained: " << gasRemained
                                 << ". Must be something wrong!");
        error_code = TxnStatus::MATH_ERROR;
        return false;
      }

      receipt.SetCumGas(transaction.GetGasLimit() - gasRemained);
      if (!ret) {
        receipt.SetResult(false);
        receipt.CleanEntry();
        receipt.update();

        if (!this->IncreaseNonce(fromAddr)) {
          error_code = TxnStatus::MATH_ERROR;
          return false;
        }

        LOG_GENERAL(
            INFO,
            "Call contract failed, but return true in order to change state");

        if (LOG_SC) {
          LOG_GENERAL(INFO, "receipt: " << receipt.GetString());
        }

        return true;  // Return true because the states already changed
      }
      break;
    }
    default: {
      LOG_GENERAL(WARNING, "Txn is not typed correctly")
      error_code = TxnStatus::INCORRECT_TXN_TYPE;
      return false;
    }
  }

  if (!this->IncreaseNonce(fromAddr)) {
    error_code = TxnStatus::MATH_ERROR;
    return false;
  }

  receipt.SetResult(true);
  receipt.update();

  switch (Transaction::GetTransactionType(transaction)) {
    case Transaction::CONTRACT_CALL: {
      /// since txn succeeded, commit the atomic buffer
      m_storageRootUpdateBuffer.insert(m_storageRootUpdateBufferAtomic.begin(),
                                       m_storageRootUpdateBufferAtomic.end());
      LOG_GENERAL(INFO, "Executing contract Call transaction finished");
      break;
    }
    case Transaction::CONTRACT_CREATION: {
      LOG_GENERAL(INFO, "Executing contract Creation transaction finished");
      break;
    }
    default:
      break;
  }

  if (LOG_SC) {
    LOG_GENERAL(INFO, "receipt: " << receipt.GetString());
  }

  return true;
}

template <class MAP>
bool AccountStoreSC<MAP>::PopulateExtlibsExports(
    uint32_t scilla_version, const std::vector<Address>& extlibs,
    std::map<Address, std::pair<std::string, std::string>>& extlibs_exports) {
  LOG_MARKER();
  std::function<bool(const std::vector<Address>&,
                     std::map<Address, std::pair<std::string, std::string>>&)>
      extlibsExporter;
  extlibsExporter = [this, &scilla_version, &extlibsExporter](
                        const std::vector<Address>& extlibs,
                        std::map<Address, std::pair<std::string, std::string>>&
                            extlibs_exports) -> bool {
    // export extlibs
    for (const auto& libAddr : extlibs) {
      if (extlibs_exports.find(libAddr) != extlibs_exports.end()) {
        continue;
      }

      Account* libAcc = this->GetAccount(libAddr);
      if (libAcc == nullptr) {
        LOG_GENERAL(WARNING, "libAcc: " << libAddr << " does not exist");
        return false;
      }

      /// Check whether there are caches
      std::string code_path = EXTLIB_FOLDER + '/' + libAddr.hex();
      code_path += LIBRARY_CODE_EXTENSION;
      std::string json_path = EXTLIB_FOLDER + '/' + libAddr.hex() + ".json";
      if (boost::filesystem::exists(code_path) &&
          boost::filesystem::exists(json_path)) {
        continue;
      }

      uint32_t ext_scilla_version;
      bool ext_is_lib = false;
      std::vector<Address> ext_extlibs;

      if (!libAcc->GetContractAuxiliaries(ext_is_lib, ext_scilla_version,
                                          ext_extlibs)) {
        LOG_GENERAL(WARNING,
                    "libAcc: " << libAddr << " GetContractAuxiliaries failed");
        return false;
      }

      if (!ext_is_lib) {
        LOG_GENERAL(WARNING, "libAcc: " << libAddr << " is not library");
        return false;
      }

      if (ext_scilla_version != scilla_version) {
        LOG_GENERAL(WARNING,
                    "libAcc: " << libAddr << " scilla version mismatch");
        return false;
      }

      extlibs_exports[libAddr] = {
          DataConversion::CharArrayToString(libAcc->GetCode()),
          DataConversion::CharArrayToString(libAcc->GetInitData())};

      if (!extlibsExporter(ext_extlibs, extlibs_exports)) {
        return false;
      }
    }

    return true;
  };
  return extlibsExporter(extlibs, extlibs_exports);
}

template <class MAP>
bool AccountStoreSC<MAP>::ExportCreateContractFiles(
    const Account& contract, bool is_library, uint32_t scilla_version,
    const std::map<Address, std::pair<std::string, std::string>>&
        extlibs_exports) {
  LOG_MARKER();

  boost::filesystem::remove_all("./" + SCILLA_FILES);
  boost::filesystem::create_directories("./" + SCILLA_FILES);

  if (!(boost::filesystem::exists("./" + SCILLA_LOG))) {
    boost::filesystem::create_directories("./" + SCILLA_LOG);
  }

  if (!ScillaUtils::PrepareRootPathWVersion(scilla_version, m_root_w_version)) {
    LOG_GENERAL(WARNING, "PrepareRootPathWVersion failed");
    return false;
  }

  try {
    // Scilla code
    std::ofstream os(INPUT_CODE + (is_library ? LIBRARY_CODE_EXTENSION
                                              : CONTRACT_FILE_EXTENSION));
    os << DataConversion::CharArrayToString(contract.GetCode());
    os.close();

    ExportCommonFiles(os, contract, extlibs_exports);
  } catch (const std::exception& e) {
    LOG_GENERAL(WARNING, "Exception caught: " << e.what());
    return false;
  }

  return true;
}

template <class MAP>
void AccountStoreSC<MAP>::ExportCommonFiles(
    std::ofstream& os, const Account& contract,
    const std::map<Address, std::pair<std::string, std::string>>&
        extlibs_exports) {
  os.open(INIT_JSON);
  if (LOG_SC) {
    LOG_GENERAL(
        INFO, "init data to export: "
                  << DataConversion::CharArrayToString(contract.GetInitData()));
  }
  os << DataConversion::CharArrayToString(contract.GetInitData());
  os.close();

  for (const auto& extlib_export : extlibs_exports) {
    std::string code_path =
        EXTLIB_FOLDER + '/' + "0x" + extlib_export.first.hex();
    code_path += LIBRARY_CODE_EXTENSION;
    boost::filesystem::remove(code_path);

    os.open(code_path);
    os << extlib_export.second.first;
    os.close();

    std::string init_path =
        EXTLIB_FOLDER + '/' + "0x" + extlib_export.first.hex() + ".json";
    boost::filesystem::remove(init_path);

    os.open(init_path);
    os << extlib_export.second.second;
    os.close();
  }

  // Block Json
  JSONUtils::GetInstance().writeJsontoFile(
      INPUT_BLOCKCHAIN_JSON, ScillaUtils::GetBlockStateJson(m_curBlockNum));
}

template <class MAP>
bool AccountStoreSC<MAP>::ExportContractFiles(
    Account& contract, uint32_t scilla_version,
    const std::map<Address, std::pair<std::string, std::string>>&
        extlibs_exports) {
  LOG_MARKER();
  std::chrono::system_clock::time_point tpStart;

  boost::filesystem::remove_all("./" + SCILLA_FILES);
  boost::filesystem::create_directories("./" + SCILLA_FILES);

  if (!(boost::filesystem::exists("./" + SCILLA_LOG))) {
    boost::filesystem::create_directories("./" + SCILLA_LOG);
  }

  if (ENABLE_CHECK_PERFORMANCE_LOG) {
    tpStart = r_timer_start();
  }

  if (!ScillaUtils::PrepareRootPathWVersion(scilla_version, m_root_w_version)) {
    LOG_GENERAL(WARNING, "PrepareRootPathWVersion failed");
    return false;
  }

  try {
    // Scilla code
    std::ofstream os(INPUT_CODE + CONTRACT_FILE_EXTENSION);
    os << DataConversion::CharArrayToString(contract.GetCode());
    os.close();

    ExportCommonFiles(os, contract, extlibs_exports);

    if (ENABLE_CHECK_PERFORMANCE_LOG) {
      LOG_GENERAL(INFO, "LDB Read (microsec) = " << r_timer_end(tpStart));
    }
  } catch (const std::exception& e) {
    LOG_GENERAL(WARNING, "Exception caught: " << e.what());
    return false;
  }

  return true;
}

template <class MAP>
bool AccountStoreSC<MAP>::ExportCallContractFiles(
    Account& contract, const Transaction& transaction, uint32_t scilla_version,
    const std::map<Address, std::pair<std::string, std::string>>&
        extlibs_exports) {
  LOG_MARKER();

  if (!ExportContractFiles(contract, scilla_version, extlibs_exports)) {
    LOG_GENERAL(WARNING, "ExportContractFiles failed");
    return false;
  }

  try {
    // Message Json
    std::string dataStr(transaction.GetData().begin(),
                        transaction.GetData().end());
    Json::Value msgObj;
    if (!JSONUtils::GetInstance().convertStrtoJson(dataStr, msgObj)) {
      return false;
    }
    std::string prepend = "0x";
    msgObj["_sender"] =
        prepend +
        Account::GetAddressFromPublicKey(transaction.GetSenderPubKey()).hex();
    msgObj["_origin"] = prepend + m_originAddr.hex();
    msgObj["_amount"] = transaction.GetAmount().convert_to<std::string>();

    JSONUtils::GetInstance().writeJsontoFile(INPUT_MESSAGE_JSON, msgObj);
  } catch (const std::exception& e) {
    LOG_GENERAL(WARNING, "Exception caught: " << e.what());
    return false;
  }

  return true;
}

template <class MAP>
bool AccountStoreSC<MAP>::ExportCallContractFiles(
    Account& contract, const Json::Value& contractData, uint32_t scilla_version,
    const std::map<Address, std::pair<std::string, std::string>>&
        extlibs_exports) {
  LOG_MARKER();

  if (!ExportContractFiles(contract, scilla_version, extlibs_exports)) {
    LOG_GENERAL(WARNING, "ExportContractFiles failed");
    return false;
  }

  try {
    JSONUtils::GetInstance().writeJsontoFile(INPUT_MESSAGE_JSON, contractData);
  } catch (const std::exception& e) {
    LOG_GENERAL(WARNING, "Exception caught: " << e.what());
    return false;
  }

  return true;
}

template <class MAP>
bool AccountStoreSC<MAP>::ParseContractCheckerOutput(
    const Address& addr, const std::string& checkerPrint,
    TransactionReceipt& receipt, std::map<std::string, bytes>& metadata,
    uint64_t& gasRemained, bool is_library) {
  LOG_MARKER();

  LOG_GENERAL(
      INFO,
      "Output: " << std::endl
                 << (checkerPrint.length() > MAX_SCILLA_OUTPUT_SIZE_IN_BYTES
                         ? checkerPrint.substr(
                               0, MAX_SCILLA_OUTPUT_SIZE_IN_BYTES) +
                               "\n ... "
                         : checkerPrint));

  Json::Value root;
  try {
    if (!JSONUtils::GetInstance().convertStrtoJson(checkerPrint, root)) {
      receipt.AddError(JSON_OUTPUT_CORRUPTED);
      return false;
    }

    if (!root.isMember("gas_remaining")) {
      LOG_GENERAL(
          WARNING,
          "The json output of this contract didn't contain gas_remaining");
      if (gasRemained > CONTRACT_CREATE_GAS) {
        gasRemained -= CONTRACT_CREATE_GAS;
      } else {
        gasRemained = 0;
      }
      receipt.AddError(NO_GAS_REMAINING_FOUND);
      return false;
    }
    try {
      gasRemained = std::min(
          gasRemained,
          boost::lexical_cast<uint64_t>(root["gas_remaining"].asString()));
    } catch (...) {
      LOG_GENERAL(WARNING, "_amount " << root["gas_remaining"].asString()
                                      << " is not numeric");
      return false;
    }
    LOG_GENERAL(INFO, "gasRemained: " << gasRemained);

    if (!is_library) {
      if (!root.isMember("contract_info")) {
        receipt.AddError(CHECKER_FAILED);

        if (root.isMember("errors")) {
          receipt.AddException(root["errors"]);
        }

        return false;
      }

      bool hasMap = false;

      auto handleTypeForStateVar = [&](const Json::Value& stateVars) {
        if (!stateVars.isArray()) {
          LOG_GENERAL(WARNING, "An array of state variables expected."
                                   << stateVars.toStyledString());
          return false;
        }
        for (const auto& field : stateVars) {
          if (field.isMember("vname") && field.isMember("depth") &&
              field["depth"].isNumeric() && field.isMember("type")) {
            metadata.emplace(
                Contract::ContractStorage::GetContractStorage()
                    .GenerateStorageKey(addr, MAP_DEPTH_INDICATOR,
                                        {field["vname"].asString()}),
                DataConversion::StringToCharArray(field["depth"].asString()));
            if (!hasMap && field["depth"].asInt() > 0) {
              hasMap = true;
            }
            metadata.emplace(
                Contract::ContractStorage::GetContractStorage()
                    .GenerateStorageKey(addr, TYPE_INDICATOR,
                                        {field["vname"].asString()}),
                DataConversion::StringToCharArray(field["type"].asString()));
          } else {
            LOG_GENERAL(WARNING,
                        "Unexpected field detected" << field.toStyledString());
            return false;
          }
        }
        return true;
      };
      if (root["contract_info"].isMember("fields")) {
        if (!handleTypeForStateVar(root["contract_info"]["fields"])) {
          return false;
        }
      }
    }
  } catch (const std::exception& e) {
    LOG_GENERAL(WARNING, "Exception caught: " << e.what() << " checkerPrint: "
                                              << checkerPrint);
    return false;
  }

  return true;
}

template <class MAP>
bool AccountStoreSC<MAP>::ParseCreateContract(uint64_t& gasRemained,
                                              const std::string& runnerPrint,
                                              TransactionReceipt& receipt,
                                              bool is_library) {
  Json::Value jsonOutput;
  if (!ParseCreateContractOutput(jsonOutput, runnerPrint, receipt)) {
    return false;
  }
  return ParseCreateContractJsonOutput(jsonOutput, gasRemained, receipt,
                                       is_library);
}

template <class MAP>
bool AccountStoreSC<MAP>::ParseCreateContractOutput(
    Json::Value& jsonOutput, const std::string& runnerPrint,
    TransactionReceipt& receipt) {
  // LOG_MARKER();

  if (LOG_SC) {
    LOG_GENERAL(
        INFO,
        "Output: " << std::endl
                   << (runnerPrint.length() > MAX_SCILLA_OUTPUT_SIZE_IN_BYTES
                           ? runnerPrint.substr(
                                 0, MAX_SCILLA_OUTPUT_SIZE_IN_BYTES) +
                                 "\n ... "
                           : runnerPrint));
  }

  if (runnerPrint.length() == 0) {
    LOG_GENERAL(INFO, "Empty Json string from createContract");
    return false;
  }

  if (!JSONUtils::GetInstance().convertStrtoJson(runnerPrint, jsonOutput)) {
    receipt.AddError(JSON_OUTPUT_CORRUPTED);
    return false;
  }
  return true;
}

template <class MAP>
bool AccountStoreSC<MAP>::ParseCreateContractJsonOutput(
    const Json::Value& _json, uint64_t& gasRemained,
    TransactionReceipt& receipt, bool is_library) {
  // LOG_MARKER();
  if (!_json.isMember("gas_remaining")) {
    LOG_GENERAL(
        WARNING,
        "The json output of this contract didn't contain gas_remaining");
    if (gasRemained > CONTRACT_CREATE_GAS) {
      gasRemained -= CONTRACT_CREATE_GAS;
    } else {
      gasRemained = 0;
    }
    receipt.AddError(NO_GAS_REMAINING_FOUND);
    return false;
  }
  try {
    gasRemained = std::min(gasRemained, boost::lexical_cast<uint64_t>(
                                            _json["gas_remaining"].asString()));
  } catch (...) {
    LOG_GENERAL(WARNING, "_amount " << _json["gas_remaining"].asString()
                                    << " is not numeric");
    return false;
  }
  LOG_GENERAL(INFO, "gasRemained: " << gasRemained);

  if (!is_library) {
    if (!_json.isMember("messages") || !_json.isMember("events")) {
      if (_json.isMember("errors")) {
        LOG_GENERAL(WARNING, "Contract creation failed");
        receipt.AddError(CREATE_CONTRACT_FAILED);
        receipt.AddException(_json["errors"]);
      } else {
        LOG_GENERAL(WARNING, "JSON output of this contract is corrupted");
        receipt.AddError(OUTPUT_ILLEGAL);
      }
      return false;
    }

    if (_json["messages"].type() == Json::nullValue &&
        _json["states"].type() == Json::arrayValue &&
        _json["events"].type() == Json::arrayValue) {
      return true;
    }

    LOG_GENERAL(WARNING,
                "Didn't get desired json output from the interpreter for "
                "create contract");
    receipt.AddError(OUTPUT_ILLEGAL);
    return false;
  }

  return true;
}

template <class MAP>
bool AccountStoreSC<MAP>::ParseCallContract(uint64_t& gasRemained,
                                            const std::string& runnerPrint,
                                            TransactionReceipt& receipt,
                                            uint32_t tree_depth,
                                            uint32_t scilla_version) {
  Json::Value jsonOutput;
  // This just reparses the JSON, probably due to null values in string
  // screwing up the json
  if (!ParseCallContractOutput(jsonOutput, runnerPrint, receipt)) {
    return false;
  }
  return ParseCallContractJsonOutput(jsonOutput, gasRemained, receipt,
                                     tree_depth, scilla_version);
}

template <class MAP>
bool AccountStoreSC<MAP>::ParseCallContractOutput(
    Json::Value& jsonOutput, const std::string& runnerPrint,
    TransactionReceipt& receipt) {
  std::chrono::system_clock::time_point tpStart;
  if (ENABLE_CHECK_PERFORMANCE_LOG) {
    tpStart = r_timer_start();
  }

  if (LOG_SC) {
    LOG_GENERAL(
        INFO,
        "Output: " << std::endl
                   << (runnerPrint.length() > MAX_SCILLA_OUTPUT_SIZE_IN_BYTES
                           ? runnerPrint.substr(
                                 0, MAX_SCILLA_OUTPUT_SIZE_IN_BYTES) +
                                 "\n ... "
                           : runnerPrint));
  }

  if (!JSONUtils::GetInstance().convertStrtoJson(runnerPrint, jsonOutput)) {
    receipt.AddError(JSON_OUTPUT_CORRUPTED);
    return false;
  }
  if (ENABLE_CHECK_PERFORMANCE_LOG) {
    LOG_GENERAL(INFO, "Parse scilla-runner output (microseconds) = "
                          << r_timer_end(tpStart));
  }

  return true;
}

template <class MAP>
bool AccountStoreSC<MAP>::ParseCallContractJsonOutput(
    const Json::Value& _json, uint64_t& gasRemained,
    TransactionReceipt& receipt, uint32_t tree_depth,
    uint32_t pre_scilla_version) {
  std::chrono::system_clock::time_point tpStart;
  if (ENABLE_CHECK_PERFORMANCE_LOG) {
    tpStart = r_timer_start();
  }

  // Find remaining gas.
  if (!_json.isMember("gas_remaining")) {
    LOG_GENERAL(
        WARNING,
        "The json output of this contract didn't contain gas_remaining");
    if (gasRemained > CONTRACT_INVOKE_GAS) {
      gasRemained -= CONTRACT_INVOKE_GAS;
    } else {
      gasRemained = 0;
    }
    receipt.AddError(NO_GAS_REMAINING_FOUND);
    return false;
  }
  uint64_t startGas = gasRemained;
  try {
    gasRemained = std::min(gasRemained, boost::lexical_cast<uint64_t>(
                                            _json["gas_remaining"].asString()));
  } catch (...) {
    LOG_GENERAL(WARNING, "_amount " << _json["gas_remaining"].asString()
                                    << " is not numeric");
    return false;
  }
  LOG_GENERAL(INFO, "gasRemained: " << gasRemained);

  // TODO: ignore messages for EVM
  if (!_json.isMember("messages") || !_json.isMember("events")) {
    if (_json.isMember("errors")) {
      LOG_GENERAL(WARNING, "Call contract failed");
      receipt.AddError(CALL_CONTRACT_FAILED);
      receipt.AddException(_json["errors"]);
    } else {
      LOG_GENERAL(WARNING, "JSON output of this contract is corrupted");
      receipt.AddError(OUTPUT_ILLEGAL);
    }
    return false;
  }

  // TODO: ignore _accepted for the EVM.
  if (!_json.isMember("_accepted")) {
    LOG_GENERAL(WARNING,
                "The json output of this contract doesn't contain _accepted");
    receipt.AddError(NO_ACCEPTED_FOUND);
    return false;
  }

  bool accepted = (_json["_accepted"].asString() == "true");
  if (accepted) {
    // LOG_GENERAL(INFO, "Contract accept amount transfer");
    if (!TransferBalanceAtomic(m_curSenderAddr, m_curContractAddr,
                               m_curAmount)) {
      LOG_GENERAL(WARNING, "TransferBalance Atomic failed");
      receipt.AddError(BALANCE_TRANSFER_FAILED);
      return false;
    }
  } else {
    LOG_GENERAL(WARNING, "Contract refuse amount transfer");
  }

  // TOOD: ignore this.
  if (tree_depth == 0) {
    // first call in a txn
    receipt.AddAccepted(accepted);
  } else {
    if (!receipt.AddAcceptedForLastTransition(accepted)) {
      LOG_GENERAL(WARNING, "AddAcceptedForLastTransition failed");
      return false;
    }
  }

  // TODO: process all the logs for EVM
  Account* contractAccount =
      m_accountStoreAtomic->GetAccount(m_curContractAddr);
  if (contractAccount == nullptr) {
    LOG_GENERAL(WARNING, "contractAccount is null ptr");
    receipt.AddError(CONTRACT_NOT_EXIST);
    return false;
  }
  try {
    for (const auto& e : _json["events"]) {
      LogEntry entry;
      if (!entry.Install(e, m_curContractAddr)) {
        receipt.AddError(LOG_ENTRY_INSTALL_FAILED);
        return false;
      }
      receipt.AddEntry(entry);
    }
  } catch (const std::exception& e) {
    LOG_GENERAL(WARNING, "Exception caught: " << e.what());
    return false;
  }

  // TODO: ignore messages
  bool ret = false;

  if (_json["messages"].type() != Json::arrayValue) {
    LOG_GENERAL(INFO, "messages is not in array value");
    return false;
  }

  // If output message is null
  if (_json["messages"].empty()) {
    LOG_GENERAL(INFO,
                "empty message in scilla output when invoking a "
                "contract, transaction finished");
    m_storageRootUpdateBufferAtomic.emplace(m_curContractAddr);
    ret = true;
  }

  // TODO: Ignore the rest.

  Address recipient;
  Account* account = nullptr;

  if (!ret) {
    // Buffer the Addr for current caller
    Address curContractAddr = m_curContractAddr;
    for (const auto& msg : _json["messages"]) {
      LOG_GENERAL(INFO, "Process new message");

      // a buffer for `ret` flag to be reset per loop
      bool t_ret = ret;

      // Non-null messages must have few mandatory fields.
      if (!msg.isMember("_tag") || !msg.isMember("_amount") ||
          !msg.isMember("params") || !msg.isMember("_recipient")) {
        LOG_GENERAL(
            WARNING,
            "The message in the json output of this contract is corrupted");
        receipt.AddError(MESSAGE_CORRUPTED);
        return false;
      }

      try {
        m_curAmount = boost::lexical_cast<uint128_t>(msg["_amount"].asString());
      } catch (...) {
        LOG_GENERAL(WARNING, "_amount " << msg["_amount"].asString()
                                        << " is not numeric");
        return false;
      }

      recipient = Address(msg["_recipient"].asString());
      if (IsNullAddress(recipient)) {
        LOG_GENERAL(WARNING, "The recipient can't be null address");
        receipt.AddError(RECEIPT_IS_NULL);
        return false;
      }

      account = m_accountStoreAtomic->GetAccount(recipient);

      if (account == nullptr) {
        AccountStoreBase<MAP>::AddAccount(recipient, {0, 0});
        account = m_accountStoreAtomic->GetAccount(recipient);
      }

      // Recipient is non-contract
      if (!account->isContract()) {
        LOG_GENERAL(INFO, "The recipient is non-contract");
        if (!TransferBalanceAtomic(curContractAddr, recipient, m_curAmount)) {
          receipt.AddError(BALANCE_TRANSFER_FAILED);
          return false;
        } else {
          t_ret = true;
        }
      }

      // Recipient is contract
      // _tag field is empty
      if (msg["_tag"].asString().empty()) {
        LOG_GENERAL(INFO,
                    "_tag in the scilla output is empty when invoking a "
                    "contract, transaction finished");
        t_ret = true;
      }

      m_storageRootUpdateBufferAtomic.emplace(curContractAddr);
      receipt.AddTransition(curContractAddr, msg, tree_depth);

      if (ENABLE_CHECK_PERFORMANCE_LOG) {
        LOG_GENERAL(INFO,
                    "LDB Write (microseconds) = " << r_timer_end(tpStart));
        LOG_GENERAL(INFO, "Gas used = " << (startGas - gasRemained));
      }

      if (t_ret) {
        // return true;
        continue;
      }

      LOG_GENERAL(INFO, "Call another contract in chain");
      receipt.AddEdge();
      ++m_curEdges;

      // deduct scilla runner invoke gas
      if (gasRemained < SCILLA_RUNNER_INVOKE_GAS) {
        LOG_GENERAL(WARNING, "Not enough gas to invoke the scilla runner");
        receipt.AddError(GAS_NOT_SUFFICIENT);
        return false;
      } else {
        gasRemained -= SCILLA_RUNNER_INVOKE_GAS;
      }

      // TODO: ignore this check.
      // check whether the recipient contract is in the same shard with the
      // current contract
      if (!m_curIsDS &&
          (Transaction::GetShardIndex(curContractAddr, m_curNumShards) !=
           Transaction::GetShardIndex(recipient, m_curNumShards))) {
        LOG_GENERAL(WARNING,
                    "another contract doesn't belong to the same shard with "
                    "current contract");
        receipt.AddError(CHAIN_CALL_DIFF_SHARD);
        return false;
      }

      if (m_curEdges > MAX_CONTRACT_EDGES) {
        LOG_GENERAL(
            WARNING,
            "maximum contract edges reached, cannot call another contract");
        receipt.AddError(MAX_EDGES_REACHED);
        return false;
      }

      Json::Value input_message;
      input_message["_sender"] = "0x" + curContractAddr.hex();
      input_message["_origin"] = "0x" + m_originAddr.hex();
      input_message["_amount"] = msg["_amount"];
      input_message["_tag"] = msg["_tag"];
      input_message["params"] = msg["params"];

      if (account == nullptr) {
        LOG_GENERAL(WARNING, "account still null");
        receipt.AddError(INTERNAL_ERROR);
        return false;
      }

      // prepare IPC with the recipient contract address
      bool is_library;
      std::vector<Address> extlibs;
      uint32_t scilla_version;

      if (!account->GetContractAuxiliaries(is_library, scilla_version,
                                           extlibs)) {
        LOG_GENERAL(WARNING, "GetContractAuxiliaries failed");
        receipt.AddError(INTERNAL_ERROR);
        return false;
      }

      m_scillaIPCServer->setContractAddressVerRoot(recipient, scilla_version,
                                                   account->GetStorageRoot());

      if (DISABLE_SCILLA_LIB && !extlibs.empty()) {
        LOG_GENERAL(WARNING, "ScillaLib disabled");
        return false;
      }

      if (scilla_version != pre_scilla_version) {
        LOG_GENERAL(WARNING, "Scilla version inconsistent");
        receipt.AddError(VERSION_INCONSISTENT);
        return false;
      }

      if (is_library) {
        LOG_GENERAL(WARNING, "Library being called");
        receipt.AddError(LIBRARY_AS_RECIPIENT);
        return false;
      }

      std::map<Address, std::pair<std::string, std::string>> extlibs_exports;
      if (!PopulateExtlibsExports(scilla_version, extlibs, extlibs_exports)) {
        LOG_GENERAL(WARNING, "PopulateExtlibsExports");
        receipt.AddError(LIBRARY_EXTRACTION_FAILED);
        return false;
      }

      if (!ExportCallContractFiles(*account, input_message, scilla_version,
                                   extlibs_exports)) {
        LOG_GENERAL(WARNING, "ExportCallContractFiles failed");
        receipt.AddError(PREPARATION_FAILED);
        return false;
      }

      // prepare IPC with the recipient contract address
      m_scillaIPCServer->setContractAddressVerRoot(recipient, scilla_version,
                                                   account->GetStorageRoot());
      std::string runnerPrint;
      bool result = true;
      if (not account->isEvmContract()) {
        InvokeInterpreter(RUNNER_CALL, runnerPrint, scilla_version, is_library,
                          gasRemained, account->GetBalance(), result, receipt);
        std::cout << "acUpdate ==>" << runnerPrint << std::endl;

      } else {
        // We need to look at this and see where it is retreiving the code
        /*
        RunnerDetails  details = { fromAddr.hex() , toAddr.hex() ,
        DataConversion::CharArrayToString(transaction.GetCode())
        ,DataConversion::CharArrayToString(transaction.GetData()) };

        InvokeEvmInterpreter(RUNNER_CALL, details, scilla_version, is_library,
                             gasRemained,
        std::numeric_limits<uint128_t>::max(), result, receipt, runnerPrint);
         */
      }

      if (ENABLE_CHECK_PERFORMANCE_LOG) {
        LOG_GENERAL(INFO, "Executed " << input_message["_tag"] << " in "
                                      << r_timer_end(tpStart)
                                      << " microseconds");
      }

      if (!result) {
        return false;
      }

      m_curSenderAddr = curContractAddr;
      m_curContractAddr = recipient;
      if (!ParseCallContract(gasRemained, runnerPrint, receipt, tree_depth + 1,
                             scilla_version)) {
        LOG_GENERAL(WARNING, "ParseCallContract failed of calling contract: "
                                 << recipient);
        return false;
      }

      if (!this->IncreaseNonce(curContractAddr)) {
        return false;
      }
    }
  }

  return true;
}

template <class MAP>
void AccountStoreSC<MAP>::ProcessStorageRootUpdateBuffer() {
  LOG_MARKER();
  {
    std::lock_guard<std::mutex> g(m_mutexUpdateAccounts);
    for (const auto& addr : m_storageRootUpdateBuffer) {
      Account* account = this->GetAccount(addr);
      if (account == nullptr) {
        continue;
      }
      LOG_GENERAL(INFO, "Address: " << addr.hex());

      // *** IMPORTANT ***
      // Setting storageRoot to empty to represent the states get changed
      account->SetStorageRoot(dev::h256());
    }
  }
  CleanStorageRootUpdateBuffer();
}

template <class MAP>
void AccountStoreSC<MAP>::CleanStorageRootUpdateBuffer() {
  std::lock_guard<std::mutex> g(m_mutexUpdateAccounts);
  m_storageRootUpdateBuffer.clear();
}

template <class MAP>
bool AccountStoreSC<MAP>::TransferBalanceAtomic(const Address& from,
                                                const Address& to,
                                                const uint128_t& delta) {
  // LOG_MARKER();
  return m_accountStoreAtomic->TransferBalance(from, to, delta);
}

template <class MAP>
void AccountStoreSC<MAP>::CommitAtomics() {
  LOG_MARKER();
  for (const auto& entry : *m_accountStoreAtomic->GetAddressToAccount()) {
    Account* account = this->GetAccount(entry.first);
    if (account != nullptr) {
      *account = entry.second;
    } else {
      // this->m_addressToAccount.emplace(std::make_pair(entry.first,
      // entry.second));
      this->AddAccount(entry.first, entry.second);
    }
  }
}

template <class MAP>
void AccountStoreSC<MAP>::DiscardAtomics() {
  LOG_MARKER();
  m_accountStoreAtomic->Init();
}

template <class MAP>
void AccountStoreSC<MAP>::NotifyTimeout() {
  LOG_MARKER();
  m_txnProcessTimeout = true;
  cv_callContract.notify_all();
}

template <class MAP>
Account* AccountStoreSC<MAP>::GetAccountAtomic(const dev::h160& addr) {
  return m_accountStoreAtomic->GetAccount(addr);
}

template <class MAP>
void AccountStoreSC<MAP>::SetScillaIPCServer(
    std::shared_ptr<ScillaIPCServer> scillaIPCServer) {
  LOG_MARKER();
  m_scillaIPCServer = std::move(scillaIPCServer);
}

template <class MAP>
void AccountStoreSC<MAP>::CleanNewLibrariesCache() {
  for (const auto& addr : m_newLibrariesCreated) {
    boost::filesystem::remove(addr.hex() + LIBRARY_CODE_EXTENSION);
    boost::filesystem::remove(addr.hex() + ".json");
  }
  m_newLibrariesCreated.clear();
}<|MERGE_RESOLUTION|>--- conflicted
+++ resolved
@@ -440,25 +440,15 @@
 
             // Process Logs
 
-<<<<<<< HEAD
             for (const auto& lg : realValues._logs) {
               LOG_GENERAL(WARNING, lg);
+            for (auto lg : realValues._logs) {
+              LOG_GENERAL(WARNING, lg);
+
+              // TODO: process logs correctly. - add to transaction receipt.
             }
             // TODO do not modify the transaction , save the state somewhere and
             // recall it later, or pass it back to the API for resubmission.
-=======
-            for (auto lg : realValues._logs) {
-              LOG_GENERAL(WARNING, lg);
-
-              // TODO: process logs correctly. - add to transaction receipt.
-            }
-
-            // This is the magic I have been looking for.
-            // This should work (fingers crossed).
-
-            // toAccount->SetCode(DataConversion::StringToCharArray(realValues._return));
-            // toAccount->SetInitData(transaction.GetData());
->>>>>>> 3cfda5e5
             toAccount->SetImmutable(
                 DataConversion::StringToCharArray(realValues._return),
                 transaction.GetData());
@@ -1031,6 +1021,7 @@
 
   return true;
 }
+
 
 template <class MAP>
 bool AccountStoreSC<MAP>::ParseContractCheckerOutput(
