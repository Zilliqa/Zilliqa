/*
 * Copyright (C) 2019 Zilliqa
 *
 * This program is free software: you can redistribute it and/or modify
 * it under the terms of the GNU General Public License as published by
 * the Free Software Foundation, either version 3 of the License, or
 * (at your option) any later version.
 *
 * This program is distributed in the hope that it will be useful,
 * but WITHOUT ANY WARRANTY; without even the implied warranty of
 * MERCHANTABILITY or FITNESS FOR A PARTICULAR PURPOSE.  See the
 * GNU General Public License for more details.
 *
 * You should have received a copy of the GNU General Public License
 * along with this program.  If not, see <https://www.gnu.org/licenses/>.
 */
#include <chrono>

#include <boost/filesystem.hpp>
#include <chrono>

#include "libPersistence/ContractStorage.h"
#include "libUtils/DataConversion.h"
#include "libUtils/JsonUtils.h"
#include "libUtils/SafeMath.h"
#include "libUtils/SysCommand.h"

// 5mb
const unsigned int MAX_SCILLA_OUTPUT_SIZE_IN_BYTES = 5120;

template <class MAP>
AccountStoreSC<MAP>::AccountStoreSC() {
  m_accountStoreAtomic = std::make_unique<AccountStoreAtomic<MAP>>(*this);
  m_txnProcessTimeout = false;
}

template <class MAP>
void AccountStoreSC<MAP>::Init() {
  std::lock_guard<std::mutex> g(m_mutexUpdateAccounts);
  AccountStoreBase<MAP>::Init();
  m_curContractAddr.clear();
  m_curSenderAddr.clear();
  m_curAmount = 0;
  m_curGasLimit = 0;
  m_curGasPrice = 0;
  m_txnProcessTimeout = false;
}

template <class MAP>
bool AccountStoreSC<MAP>::UpdateAccounts(const uint64_t& blockNum,
                                         const unsigned int& numShards,
                                         const bool& isDS,
                                         const Transaction& transaction,
                                         TransactionReceipt& receipt) {
  // LOG_MARKER();
  std::lock_guard<std::mutex> g(m_mutexUpdateAccounts);

  m_curIsDS = isDS;
  m_txnProcessTimeout = false;

  const PubKey& senderPubKey = transaction.GetSenderPubKey();
  const Address fromAddr = Account::GetAddressFromPublicKey(senderPubKey);
  Address toAddr = transaction.GetToAddr();

  const boost::multiprecision::uint128_t& amount = transaction.GetAmount();

  uint64_t gasRemained = transaction.GetGasLimit();

  boost::multiprecision::uint128_t gasDeposit;
  if (!SafeMath<boost::multiprecision::uint128_t>::mul(
          gasRemained, transaction.GetGasPrice(), gasDeposit)) {
    return false;
  }

  if (transaction.GetData().empty() && transaction.GetCode().empty()) {
    // LOG_GENERAL(INFO, "Normal transaction");

    // Disallow normal transaction to contract account
    Account* toAccount = this->GetAccount(toAddr);
    if (toAccount != nullptr) {
      if (toAccount->isContract()) {
        LOG_GENERAL(WARNING, "Contract account won't accept normal txn");
        return false;
      }
    }

    return AccountStoreBase<MAP>::UpdateAccounts(transaction, receipt);
  }

  bool callContract = false;

  if (transaction.GetData().size() > 0 && toAddr != NullAddress &&
      transaction.GetCode().empty()) {
    callContract = true;
  }

  // Needed by gas handling
  bool validToTransferBalance = true;

  Account* fromAccount = this->GetAccount(fromAddr);
  if (fromAccount == nullptr) {
    LOG_GENERAL(WARNING, "Sender has no balance, reject");
    return false;
  }

  if (transaction.GetCode().size() > 0) {
    if (toAddr != NullAddress) {
      LOG_GENERAL(WARNING, "txn has non-empty code but with valid toAddr");
      return false;
    }

    LOG_GENERAL(INFO, "Create contract");

    if (transaction.GetGasLimit() < CONTRACT_CREATE_GAS) {
      LOG_GENERAL(WARNING, "Gas limit " << transaction.GetGasLimit()
                                        << " less than "
                                        << CONTRACT_CREATE_GAS);
      return false;
    }

    if (fromAccount->GetBalance() < gasDeposit) {
      LOG_GENERAL(WARNING,
                  "The account doesn't have enough gas to create a contract");
      return false;
    } else if (fromAccount->GetBalance() < gasDeposit + amount) {
      LOG_GENERAL(WARNING,
                  "The account (balance: "
                      << fromAccount->GetBalance()
                      << ") "
                         "has enough balance to pay the gas price to deposit ("
                      << gasDeposit
                      << ") "
                         "but not enough for transfer the amount ("
                      << amount
                      << "), "
                         "create contract first and ignore amount "
                         "transfer however");
      validToTransferBalance = false;
    }

    toAddr = Account::GetAddressForContract(fromAddr, fromAccount->GetNonce());
    this->AddAccount(toAddr, {0, 0});
    Account* toAccount = this->GetAccount(toAddr);
    if (toAccount == nullptr) {
      LOG_GENERAL(WARNING, "toAccount is null ptr");
      return false;
    }

    bool init = true;
    // Store the immutable states
    if (!toAccount->InitContract(transaction.GetCode(), transaction.GetData(),
                                 toAddr, blockNum, true)) {
      LOG_GENERAL(WARNING, "InitContract failed");
      init = false;
    }

    m_curBlockNum = blockNum;
    if (init && !ExportCreateContractFiles(*toAccount)) {
      LOG_GENERAL(WARNING, "ExportCreateContractFiles failed");
      init = false;
    }

    if (init && !this->DecreaseBalance(fromAddr, gasDeposit)) {
      init = false;
    }

    if (!init) {
      this->RemoveAccount(toAddr);
      return false;
    }

    // Undergo scilla checker
    bool ret_checker = true;
    std::string checkerPrint;

    int pid = -1;
    auto func1 = [this, &checkerPrint, &ret_checker, &pid,
                  &receipt]() mutable -> void {
      if (!SysCommand::ExecuteCmd(SysCommand::WITH_OUTPUT_PID,
                                  GetContractCheckerCmdStr(m_root_w_version),
                                  checkerPrint, pid)) {
        LOG_GENERAL(WARNING, "ExecuteCmd failed: "
                                 << GetContractCheckerCmdStr(m_root_w_version));
        receipt.AddError(EXECUTE_CMD_FAILED);
        ret_checker = false;
      }
      cv_callContract.notify_all();
    };
    DetachedFunction(1, func1);

    {
      std::unique_lock<std::mutex> lk(m_MutexCVCallContract);
      cv_callContract.wait(lk);
    }

    if (m_txnProcessTimeout) {
      LOG_GENERAL(
          WARNING,
          "Txn processing timeout! Interrupt current contract check, pid: "
              << pid);
      if (pid >= 0) {
        kill(-pid, SIGKILL);
      }
      receipt.AddError(EXECUTE_CMD_TIMEOUT);
      ret_checker = false;
    }

    if (ret_checker && !ParseContractCheckerOutput(checkerPrint, receipt)) {
      ret_checker = false;
    }

    // Undergo scilla runner
    bool ret = true;
    std::string runnerPrint;

    pid = -1;
    auto func2 = [this, &runnerPrint, &ret, &pid, gasRemained,
                  &receipt]() mutable -> void {
      if (!SysCommand::ExecuteCmd(
              SysCommand::WITH_OUTPUT_PID,
              GetCreateContractCmdStr(m_root_w_version, gasRemained),
              runnerPrint, pid)) {
        LOG_GENERAL(WARNING, "ExecuteCmd failed: " << GetCreateContractCmdStr(
                                 m_root_w_version, gasRemained));
        receipt.AddError(EXECUTE_CMD_FAILED);
        ret = false;
      }
      cv_callContract.notify_all();
    };
    DetachedFunction(1, func2);

    {
      std::unique_lock<std::mutex> lk(m_MutexCVCallContract);
      cv_callContract.wait(lk);
    }

    if (m_txnProcessTimeout) {
      LOG_GENERAL(WARNING,
                  "Txn processing timeout! Interrupt current contract "
                  "deployment, pid: "
                      << pid);
      if (pid >= 0) {
        kill(-pid, SIGKILL);
      }
      receipt.AddError(EXECUTE_CMD_TIMEOUT);
      ret = false;
    }

    if (ret && !ParseCreateContract(gasRemained, runnerPrint, receipt)) {
      ret = false;
    }
    if (!ret) {
      gasRemained = std::min(transaction.GetGasLimit() - CONTRACT_CREATE_GAS,
                             gasRemained);
    }
    boost::multiprecision::uint128_t gasRefund;
    if (!SafeMath<boost::multiprecision::uint128_t>::mul(
            gasRemained, transaction.GetGasPrice(), gasRefund)) {
      this->m_addressToAccount->erase(toAddr);
      return false;
    }
    this->IncreaseBalance(fromAddr, gasRefund);
    if (!ret || !ret_checker) {
      this->m_addressToAccount->erase(toAddr);

      receipt.SetResult(false);
      if (!ret) {
        receipt.AddError(RUNNER_FAILED);
      }
      if (!ret_checker) {
        receipt.AddError(CHECKER_FAILED);
      }
      receipt.SetCumGas(CONTRACT_CREATE_GAS);
      receipt.update();

      this->IncreaseNonce(fromAddr);

      LOG_GENERAL(
          INFO,
          "Create contract failed, but return true in order to change state");

      return true;  // Return true because the states already changed
    }
  }

  if (!callContract) {
    if (transaction.GetGasLimit() < gasRemained) {
      LOG_GENERAL(WARNING, "Cumulative Gas calculated Underflow, gasLimit: "
                               << transaction.GetGasLimit() << " gasRemained: "
                               << gasRemained << ". Must be something wrong!");
      return false;
    }

    if (validToTransferBalance) {
      if (!this->TransferBalance(fromAddr, toAddr, amount)) {
        receipt.SetResult(false);
        receipt.AddError(BALANCE_TRANSFER_FAILED);
        receipt.SetCumGas(transaction.GetGasLimit() - gasRemained);
        receipt.update();

        this->IncreaseNonce(fromAddr);

        return true;
      }
    }

    receipt.SetCumGas(transaction.GetGasLimit() - gasRemained);
  } else {
    LOG_GENERAL(INFO, "Call contract");

    if (transaction.GetGasLimit() < CONTRACT_INVOKE_GAS) {
      LOG_GENERAL(WARNING, "Gas limit " << transaction.GetGasLimit()
                                        << " less than "
                                        << CONTRACT_INVOKE_GAS);
      return false;
    }

    if (fromAccount->GetBalance() < gasDeposit + amount) {
      LOG_GENERAL(
          WARNING,
          "The account (balance: "
              << fromAccount->GetBalance()
              << ") "
                 "has not enough balance to deposit the gas price to deposit ("
              << gasDeposit
              << ") "
                 "and transfer the amount ("
              << amount
              << ") in the txn, "
                 "rejected");
      return false;
    }

    m_curSenderAddr = fromAddr;
    m_curDepth = 0;

    Account* toAccount = this->GetAccount(toAddr);
    if (toAccount == nullptr) {
      LOG_GENERAL(WARNING, "The target contract account doesn't exist");
      return false;
    }

    m_curBlockNum = blockNum;
    if (!ExportCallContractFiles(*toAccount, transaction)) {
      LOG_GENERAL(WARNING, "ExportCallContractFiles failed");
      return false;
    }

    DiscardTransferBalanceAtomic();

    if (!this->DecreaseBalance(fromAddr, gasDeposit)) {
      LOG_GENERAL(WARNING, "DecreaseBalance failed");
      return false;
    }

    m_curGasLimit = transaction.GetGasLimit();
    m_curGasPrice = transaction.GetGasPrice();
    m_curContractAddr = toAddr;
    m_curAmount = amount;
    m_curNumShards = numShards;

    std::chrono::system_clock::time_point tpStart;
    if (ENABLE_CHECK_PERFORMANCE_LOG) {
      tpStart = r_timer_start();
    }

    std::string runnerPrint;
    bool ret = true;
    int pid = -1;

    auto func = [this, &runnerPrint, &ret, &pid, gasRemained,
                 &receipt]() mutable -> void {
      if (!SysCommand::ExecuteCmd(
              SysCommand::WITH_OUTPUT_PID,
              GetCallContractCmdStr(m_root_w_version, gasRemained), runnerPrint,
              pid)) {
        LOG_GENERAL(WARNING, "ExecuteCmd failed: " << GetCallContractCmdStr(
                                 m_root_w_version, gasRemained));
        receipt.AddError(EXECUTE_CMD_FAILED);
        ret = false;
      }
      cv_callContract.notify_all();
    };

    DetachedFunction(1, func);

    {
      std::unique_lock<std::mutex> lk(m_MutexCVCallContract);
      cv_callContract.wait(lk);
    }

    if (m_txnProcessTimeout) {
      LOG_GENERAL(
          WARNING,
          "Txn processing timeout! Interrupt current contract call, pid: "
              << pid);
      if (pid >= 0) {
        kill(-pid, SIGKILL);
      }
      receipt.AddError(EXECUTE_CMD_TIMEOUT);
      ret = false;
    }
    if (ENABLE_CHECK_PERFORMANCE_LOG) {
      LOG_GENERAL(DEBUG, "Executed root transition in " << r_timer_end(tpStart)
                                                        << " microseconds");
    }

    if (ret && !ParseCallContract(gasRemained, runnerPrint, receipt)) {
      if (m_curDepth > 0) {
        Contract::ContractStorage::GetContractStorage().RevertPrevState();
      }
      ret = false;
    }
    if (!ret) {
      DiscardTransferBalanceAtomic();
      gasRemained = std::min(transaction.GetGasLimit() - CONTRACT_INVOKE_GAS,
                             gasRemained);
    } else {
      CommitTransferBalanceAtomic();
    }
    boost::multiprecision::uint128_t gasRefund;
    if (!SafeMath<boost::multiprecision::uint128_t>::mul(
            gasRemained, transaction.GetGasPrice(), gasRefund)) {
      return false;
    }

    this->IncreaseBalance(fromAddr, gasRefund);

    if (transaction.GetGasLimit() < gasRemained) {
      LOG_GENERAL(WARNING, "Cumulative Gas calculated Underflow, gasLimit: "
                               << transaction.GetGasLimit() << " gasRemained: "
                               << gasRemained << ". Must be something wrong!");
      return false;
    }

    receipt.SetCumGas(transaction.GetGasLimit() - gasRemained);
    if (!ret) {
      receipt.SetResult(false);
      receipt.update();

      this->IncreaseNonce(fromAddr);

      LOG_GENERAL(
          INFO,
          "Call contract failed, but return true in order to change state");

      return true;  // Return true because the states already changed
    }
  }

  this->IncreaseNonce(fromAddr);

  receipt.SetResult(true);
  receipt.update();

  if (transaction.GetCode().size() > 0 || callContract) {
    LOG_GENERAL(INFO, "Executing contract transaction finished");
  }

  return true;
}

template <class MAP>
Json::Value AccountStoreSC<MAP>::GetBlockStateJson(
    const uint64_t& BlockNum) const {
  Json::Value root;
  Json::Value blockItem;
  blockItem["vname"] = "BLOCKNUMBER";
  blockItem["type"] = "BNum";
  blockItem["value"] = std::to_string(BlockNum);
  root.append(blockItem);

  return root;
}

template <class MAP>
bool AccountStoreSC<MAP>::ExportCreateContractFiles(const Account& contract) {
  LOG_MARKER();

  boost::filesystem::remove_all("./" + SCILLA_FILES);
  boost::filesystem::create_directories("./" + SCILLA_FILES);

  if (!(boost::filesystem::exists("./" + SCILLA_LOG))) {
    boost::filesystem::create_directories("./" + SCILLA_LOG);
  }

  std::pair<Json::Value, Json::Value> roots;
  uint32_t scilla_version;
  if (!contract.GetStorageJson(roots, true, scilla_version)) {
    LOG_GENERAL(WARNING, "GetStorageJson failed");
    return false;
  }

  if (!PrepareRootPathWVersion(scilla_version)) {
    LOG_GENERAL(WARNING, "PrepareRootPathWVersion failed");
    return false;
  }

  // Scilla code
  std::ofstream os(INPUT_CODE);
  os << DataConversion::CharArrayToString(contract.GetCode());
  os.close();

  // Initialize Json
  JSONUtils::writeJsontoFile(INIT_JSON, roots.first);

  // Block Json
  JSONUtils::writeJsontoFile(INPUT_BLOCKCHAIN_JSON,
                             GetBlockStateJson(m_curBlockNum));

  return true;
}

template <class MAP>
bool AccountStoreSC<MAP>::ExportContractFiles(const Account& contract) {
  LOG_MARKER();
  std::chrono::system_clock::time_point tpStart;

  boost::filesystem::remove_all("./" + SCILLA_FILES);
  boost::filesystem::create_directories("./" + SCILLA_FILES);

  if (!(boost::filesystem::exists("./" + SCILLA_LOG))) {
    boost::filesystem::create_directories("./" + SCILLA_LOG);
  }

  if (ENABLE_CHECK_PERFORMANCE_LOG) {
    tpStart = r_timer_start();
  }

  std::pair<Json::Value, Json::Value> roots;
  uint32_t scilla_version;
  if (!contract.GetStorageJson(roots, true, scilla_version)) {
    LOG_GENERAL(WARNING, "GetStorageJson failed");
    return false;
  }

  if (!PrepareRootPathWVersion(scilla_version)) {
    LOG_GENERAL(WARNING, "PrepareRootPathWVersion failed");
    return false;
  }

  // Scilla code
  std::ofstream os(INPUT_CODE);
  os << DataConversion::CharArrayToString(contract.GetCode());
  os.close();

  // Initialize Json
  JSONUtils::writeJsontoFile(INIT_JSON, roots.first);

  // State Json
  JSONUtils::writeJsontoFile(INPUT_STATE_JSON, roots.second);

  // Block Json
  JSONUtils::writeJsontoFile(INPUT_BLOCKCHAIN_JSON,
                             GetBlockStateJson(m_curBlockNum));

  if (ENABLE_CHECK_PERFORMANCE_LOG) {
    LOG_GENERAL(DEBUG, "LDB Read (microsec) = " << r_timer_end(tpStart));
  }

  return true;
}

template <class MAP>
bool AccountStoreSC<MAP>::ExportCallContractFiles(
    const Account& contract, const Transaction& transaction) {
  LOG_MARKER();

  if (!ExportContractFiles(contract)) {
    LOG_GENERAL(WARNING, "ExportContractFiles failed");
    return false;
  }

  // Message Json
  std::string dataStr(transaction.GetData().begin(),
                      transaction.GetData().end());
  Json::Value msgObj;
  if (!JSONUtils::convertStrtoJson(dataStr, msgObj)) {
    return false;
  }
  std::string prepend = "0x";
  msgObj["_sender"] =
      prepend +
      Account::GetAddressFromPublicKey(transaction.GetSenderPubKey()).hex();
  msgObj["_amount"] = transaction.GetAmount().convert_to<std::string>();

  JSONUtils::writeJsontoFile(INPUT_MESSAGE_JSON, msgObj);

  return true;
}

template <class MAP>
bool AccountStoreSC<MAP>::ExportCallContractFiles(
    const Account& contract, const Json::Value& contractData) {
  LOG_MARKER();

  if (!ExportContractFiles(contract)) {
    LOG_GENERAL(WARNING, "ExportContractFiles failed");
    return false;
  }

  JSONUtils::writeJsontoFile(INPUT_MESSAGE_JSON, contractData);

  return true;
}

template <class MAP>
bool AccountStoreSC<MAP>::PrepareRootPathWVersion(
    const uint32_t& scilla_version) {
  m_root_w_version = SCILLA_ROOT;
  if (ENABLE_SCILLA_MULTI_VERSION) {
    m_root_w_version += '/' + std::to_string(scilla_version);
  }

  if (!boost::filesystem::exists(m_root_w_version)) {
    LOG_GENERAL(WARNING, "Folder for desired version (" << m_root_w_version
                                                        << ") doesn't exists");
    return false;
  }

  return true;
}

template <class MAP>
std::string AccountStoreSC<MAP>::GetContractCheckerCmdStr(
    const std::string& root_w_version) {
  std::string cmdStr = root_w_version + '/' + SCILLA_CHECKER + " -libdir " +
                       root_w_version + '/' + SCILLA_LIB + " " + INPUT_CODE;

  LOG_GENERAL(INFO, cmdStr);
  return cmdStr;
}

template <class MAP>
std::string AccountStoreSC<MAP>::GetCreateContractCmdStr(
    const std::string& root_w_version, const uint64_t& available_gas) {
  std::string cmdStr = root_w_version + '/' + SCILLA_BINARY + " -init " +
                       INIT_JSON + " -iblockchain " + INPUT_BLOCKCHAIN_JSON +
                       " -o " + OUTPUT_JSON + " -i " + INPUT_CODE +
                       " -libdir " + root_w_version + '/' + SCILLA_LIB +
                       " -gaslimit " + std::to_string(available_gas);

  LOG_GENERAL(INFO, cmdStr);
  return cmdStr;
}

template <class MAP>
std::string AccountStoreSC<MAP>::GetCallContractCmdStr(
    const std::string& root_w_version, const uint64_t& available_gas) {
  std::string cmdStr =
      root_w_version + '/' + SCILLA_BINARY + " -init " + INIT_JSON +
      " -istate " + INPUT_STATE_JSON + " -iblockchain " +
      INPUT_BLOCKCHAIN_JSON + " -imessage " + INPUT_MESSAGE_JSON + " -o " +
      OUTPUT_JSON + " -i " + INPUT_CODE + " -libdir " + root_w_version + '/' +
      SCILLA_LIB + " -gaslimit " + std::to_string(available_gas) +
      " -disable-pp-json" + " -disable-validate-json";
  LOG_GENERAL(INFO, cmdStr);
  return cmdStr;
}

template <class MAP>
bool AccountStoreSC<MAP>::ParseContractCheckerOutput(
    const std::string& checkerPrint, TransactionReceipt& receipt) {
  Json::CharReaderBuilder builder;
  std::unique_ptr<Json::CharReader> reader(builder.newCharReader());
  Json::Value root;
  std::string errors;

  if (!reader->parse(checkerPrint.c_str(),
                     checkerPrint.c_str() + checkerPrint.size(), &root,
                     &errors)) {
    LOG_GENERAL(WARNING, "Failed to parse contract checker output: "
                             << checkerPrint << std::endl
                             << "errors: " << errors);
    receipt.AddError(JSON_OUTPUT_CORRUPTED);
    return false;
  }

  return true;
}

template <class MAP>
bool AccountStoreSC<MAP>::ParseCreateContract(uint64_t& gasRemained,
                                              const std::string& runnerPrint,
                                              TransactionReceipt& receipt) {
  Json::Value jsonOutput;
  if (!ParseCreateContractOutput(jsonOutput, runnerPrint, receipt)) {
    return false;
  }
  return ParseCreateContractJsonOutput(jsonOutput, gasRemained, receipt);
}

template <class MAP>
bool AccountStoreSC<MAP>::ParseCreateContractOutput(
    Json::Value& jsonOutput, const std::string& runnerPrint,
    TransactionReceipt& receipt) {
  // LOG_MARKER();

  std::ifstream in(OUTPUT_JSON, std::ios::binary);
  std::string outStr;

  if (!in.is_open()) {
    LOG_GENERAL(WARNING,
                "Error opening output file or no output file generated");

    // Check the printout
    if (!runnerPrint.empty()) {
      outStr = runnerPrint;
    } else {
      receipt.AddError(NO_OUTPUT);
      return false;
    }
  } else {
    outStr = {std::istreambuf_iterator<char>(in),
              std::istreambuf_iterator<char>()};
  }

  LOG_GENERAL(
      INFO,
      "Output: " << std::endl
                 << (outStr.length() > MAX_SCILLA_OUTPUT_SIZE_IN_BYTES
                         ? outStr.substr(0, MAX_SCILLA_OUTPUT_SIZE_IN_BYTES) +
                               "\n ... "
                         : outStr));

  Json::CharReaderBuilder builder;
  std::unique_ptr<Json::CharReader> reader(builder.newCharReader());
  std::string errors;

  if (reader->parse(outStr.c_str(), outStr.c_str() + outStr.size(), &jsonOutput,
                    &errors)) {
    return true;
  }
  LOG_GENERAL(WARNING, "Failed to parse contract output json: " << errors);
  receipt.AddError(JSON_OUTPUT_CORRUPTED);
  return false;
}

template <class MAP>
bool AccountStoreSC<MAP>::ParseCreateContractJsonOutput(
    const Json::Value& _json, uint64_t& gasRemained,
    TransactionReceipt& receipt) {
  // LOG_MARKER();
  if (!_json.isMember("gas_remaining")) {
    LOG_GENERAL(
        WARNING,
        "The json output of this contract didn't contain gas_remaining");
    if (gasRemained > CONTRACT_CREATE_GAS) {
      gasRemained -= CONTRACT_CREATE_GAS;
    } else {
      gasRemained = 0;
    }
    receipt.AddError(NO_GAS_REMAINING_FOUND);
    return false;
  }
  gasRemained = atoi(_json["gas_remaining"].asString().c_str());
  LOG_GENERAL(INFO, "gasRemained: " << gasRemained);

  if (!_json.isMember("message") || !_json.isMember("states") ||
      !_json.isMember("events")) {
    if (_json.isMember("errors")) {
      LOG_GENERAL(WARNING, "Contract creation failed");
      receipt.AddError(CREATE_CONTRACT_FAILED);
    } else {
      LOG_GENERAL(WARNING, "JSON output of this contract is corrupted");
      receipt.AddError(OUTPUT_ILLEGAL);
    }
    return false;
  }

  if (_json["message"] == Json::nullValue &&
      _json["states"] == Json::arrayValue &&
      _json["events"] == Json::arrayValue) {
    // LOG_GENERAL(INFO, "Get desired json output from the interpreter for
    // create contract");
    return true;
  }
  LOG_GENERAL(WARNING,
              "Didn't get desired json output from the interpreter for "
              "create contract");
  receipt.AddError(OUTPUT_ILLEGAL);
  return false;
}

template <class MAP>
bool AccountStoreSC<MAP>::ParseCallContract(uint64_t& gasRemained,
                                            const std::string& runnerPrint,
                                            TransactionReceipt& receipt,
                                            bool first) {
  Json::Value jsonOutput;
  if (!ParseCallContractOutput(jsonOutput, runnerPrint, receipt)) {
    return false;
  }
  return ParseCallContractJsonOutput(jsonOutput, gasRemained, receipt, first);
}

template <class MAP>
bool AccountStoreSC<MAP>::ParseCallContractOutput(
    Json::Value& jsonOutput, const std::string& runnerPrint,
    TransactionReceipt& receipt) {
  // LOG_MARKER();
  std::chrono::system_clock::time_point tpStart;
  if (ENABLE_CHECK_PERFORMANCE_LOG) {
    tpStart = r_timer_start();
  }
  std::ifstream in(OUTPUT_JSON, std::ios::binary);
  std::string outStr;

  if (!in.is_open()) {
    LOG_GENERAL(WARNING,
                "Error opening output file or no output file generated");

    // Check the printout
    if (!runnerPrint.empty()) {
      outStr = runnerPrint;
    } else {
      receipt.AddError(NO_OUTPUT);
      return false;
    }
  } else {
    outStr = {std::istreambuf_iterator<char>(in),
              std::istreambuf_iterator<char>()};
  }
  LOG_GENERAL(INFO, "Output: " << std::endl << outStr);

  Json::CharReaderBuilder builder;
  std::unique_ptr<Json::CharReader> reader(builder.newCharReader());
  std::string errors;

  if (reader->parse(outStr.c_str(), outStr.c_str() + outStr.size(), &jsonOutput,
                    &errors)) {
    if (ENABLE_CHECK_PERFORMANCE_LOG) {
      LOG_GENERAL(DEBUG, "Parse scilla-runner output (microseconds) = "
                             << r_timer_end(tpStart));
    }
    return true;
  }
  LOG_GENERAL(WARNING, "Failed to parse contract output json: " << errors);
  receipt.AddError(JSON_OUTPUT_CORRUPTED);
  return false;
}

template <class MAP>
bool AccountStoreSC<MAP>::ParseCallContractJsonOutput(
    const Json::Value& _json, uint64_t& gasRemained,
    TransactionReceipt& receipt, bool first) {
  // LOG_MARKER();
  std::chrono::system_clock::time_point tpStart;
  if (ENABLE_CHECK_PERFORMANCE_LOG) {
    tpStart = r_timer_start();
  }

  if (!_json.isMember("gas_remaining")) {
    LOG_GENERAL(
        WARNING,
        "The json output of this contract didn't contain gas_remaining");
    if (gasRemained > CONTRACT_INVOKE_GAS) {
      gasRemained -= CONTRACT_INVOKE_GAS;
    } else {
      gasRemained = 0;
    }
    receipt.AddError(NO_GAS_REMAINING_FOUND);
    return false;
  }
  uint64_t startGas = gasRemained;
  try {
    gasRemained =
        boost::lexical_cast<uint64_t>(_json["gas_remaining"].asString());
  } catch (...) {
    LOG_GENERAL(WARNING, "_amount " << _json["gas_remaining"].asString()
                                    << " is not numeric");
    return false;
  }
  LOG_GENERAL(INFO, "gasRemained: " << gasRemained);

  if (!_json.isMember("_accepted")) {
    LOG_GENERAL(WARNING,
                "The json output of this contract doesn't contain _accepted");
    receipt.AddError(NO_ACCEPTED_FOUND);
    return false;
  }

  if (!_json.isMember("message") || !_json.isMember("states") ||
      !_json.isMember("events")) {
    if (_json.isMember("errors")) {
      LOG_GENERAL(WARNING, "Call contract failed");
      receipt.AddError(CALL_CONTRACT_FAILED);
    } else {
      LOG_GENERAL(WARNING, "JSON output of this contract is corrupted");
      receipt.AddError(OUTPUT_ILLEGAL);
    }
    return false;
  }

  if (_json["_accepted"].asString() == "true") {
    // LOG_GENERAL(INFO, "Contract accept amount transfer");
    if (!TransferBalanceAtomic(m_curSenderAddr, m_curContractAddr,
                               m_curAmount)) {
      LOG_GENERAL(WARNING, "TransferBalance Atomic failed");
      receipt.AddError(BALANCE_TRANSFER_FAILED);
      return false;
    }
  } else {
    LOG_GENERAL(WARNING, "Contract refuse amount transfer");
  }

  Account* contractAccount = this->GetAccount(m_curContractAddr);
  if (contractAccount == nullptr) {
    LOG_GENERAL(WARNING, "contractAccount is null ptr");
    receipt.AddError(CONTRACT_NOT_EXIST);
    return false;
  }

  std::vector<Contract::StateEntry> state_entries;
  for (const auto& s : _json["states"]) {
    if (!s.isMember("vname") || !s.isMember("type") || !s.isMember("value")) {
      LOG_GENERAL(WARNING,
                  "Address: " << m_curContractAddr.hex()
                              << ", The json output of states is corrupted");
      receipt.AddError(STATE_CORRUPTED);
      continue;
    }
    std::string vname = s["vname"].asString();
    std::string type = s["type"].asString();
    std::string value = s["value"].isString()
                            ? s["value"].asString()
                            : JSONUtils::convertJsontoStr(s["value"]);

    if (vname != "_balance") {
      state_entries.push_back(std::make_tuple(vname, true, type, value));
    }
  }

  for (const auto& e : _json["events"]) {
    LogEntry entry;
    if (!entry.Install(e, m_curContractAddr)) {
      receipt.AddError(LOG_ENTRY_INSTALL_FAILED);
      return false;
    }
    receipt.AddEntry(entry);
  }

  bool ret = false;

  // If output message is null
  if (_json["message"].isNull()) {
    LOG_GENERAL(INFO,
                "null message in scilla output when invoking a "
<<<<<<< HEAD
                "contract, transaction finished");
    ret = true;
=======
                "contract, txn finished");
    return true;
>>>>>>> d5854690
  }

  Address recipient;
  Account* account = new Account();

  if (!ret) {
    // Non-null messages must have few mandatory fields.
    if (!_json["message"].isMember("_tag") ||
        !_json["message"].isMember("_amount") ||
        !_json["message"].isMember("params") ||
        !_json["message"].isMember("_recipient")) {
      LOG_GENERAL(
          WARNING,
          "The message in the json output of this contract is corrupted");
      receipt.AddError(MESSAGE_CORRUPTED);
      return false;
    }

    try {
      m_curAmount = boost::lexical_cast<boost::multiprecision::uint128_t>(
          _json["message"]["_amount"].asString());
    } catch (...) {
      LOG_GENERAL(WARNING, "_amount " << _json["message"]["_amount"].asString()
                                      << " is not numeric");
      return false;
    }

    recipient = Address(_json["message"]["_recipient"].asString());
    if (recipient == Address()) {
      LOG_GENERAL(WARNING, "The recipient can't be null address");
      receipt.AddError(RECEIPT_IS_NULL);
      return false;
    }

    delete account;
    account = this->GetAccount(recipient);

    if (account == nullptr) {
      AccountStoreBase<MAP>::AddAccount(recipient, {0, 0});
    }

    // Recipient is non-contract
    if (!account->isContract()) {
      LOG_GENERAL(INFO, "The recipient is non-contract");
      if (!TransferBalanceAtomic(m_curContractAddr, recipient, m_curAmount)) {
        receipt.AddError(BALANCE_TRANSFER_FAILED);
        return false;
      } else {
        ret = true;
      }
    }

    // Recipient is contract
    // _tag field is empty
    if (_json["message"]["_tag"].asString().empty()) {
      LOG_GENERAL(INFO,
                  "_tag in the scilla output is empty when invoking a "
                  "contract, transaction finished");
      ret = true;
    }
  }

  if (first) {
    if (ret) {
      if (!contractAccount->SetStorage(state_entries)) {
        LOG_GENERAL(WARNING, "SetStorage failed");
      }
      if (ENABLE_CHECK_PERFORMANCE_LOG) {
        LOG_GENERAL(DEBUG,
                    "LDB Write (microseconds) = " << r_timer_end(tpStart));
        LOG_GENERAL(DEBUG, "Gas used = " << (startGas - gasRemained));
      }
      return true;
    }
    Contract::ContractStorage::GetContractStorage().BufferCurrentState();
  }

  if (!contractAccount->SetStorage(state_entries)) {
    LOG_GENERAL(WARNING, "SetStorage failed");
  }

  if (ENABLE_CHECK_PERFORMANCE_LOG) {
    LOG_GENERAL(DEBUG, "LDB Write (microseconds) = " << r_timer_end(tpStart));
    LOG_GENERAL(DEBUG, "Gas used = " << (startGas - gasRemained));
  }

<<<<<<< HEAD
  if (ret) {
=======
  // Recipient is contract
  // _tag field is empty
  if (_json["message"]["_tag"].asString().empty()) {
    LOG_GENERAL(INFO,
                "_tag in the scilla output is empty when invoking a "
                "contract, txn finished");
>>>>>>> d5854690
    return true;
  }

  ++m_curDepth;

  if (m_curDepth > MAX_CONTRACT_DEPTH) {
    LOG_GENERAL(WARNING,
                "maximum contract depth reached, cannot call another contract");
    receipt.AddError(MAX_DEPTH_REACHED);
    return false;
  }

  LOG_GENERAL(INFO, "Call another contract");
  receipt.AddDepth();

  // check whether the recipient contract is in the same shard with the current
  // contract
  if (!m_curIsDS &&
      (Transaction::GetShardIndex(m_curContractAddr, m_curNumShards) !=
       Transaction::GetShardIndex(recipient, m_curNumShards))) {
    LOG_GENERAL(WARNING,
                "another contract doesn't belong to the same shard with "
                "current contract");
    receipt.AddError(CHAIN_CALL_DIFF_SHARD);
    return false;
  }

  Json::Value input_message;
  input_message["_sender"] = "0x" + m_curContractAddr.hex();
  input_message["_amount"] = _json["message"]["_amount"];
  input_message["_tag"] = _json["message"]["_tag"];
  input_message["params"] = _json["message"]["params"];

  if (!ExportCallContractFiles(*account, input_message)) {
    LOG_GENERAL(WARNING, "ExportCallContractFiles failed");
    receipt.AddError(PREPARATION_FAILED);
    return false;
  }

  std::string runnerPrint;
  bool result = true;
  int pid = -1;
  auto func = [this, &runnerPrint, &result, &pid, gasRemained,
               &receipt]() mutable -> void {
    if (!SysCommand::ExecuteCmd(
            SysCommand::WITH_OUTPUT_PID,
            GetCallContractCmdStr(m_root_w_version, gasRemained), runnerPrint,
            pid)) {
      LOG_GENERAL(WARNING, "ExecuteCmd failed: " << GetCallContractCmdStr(
                               m_root_w_version, gasRemained));
      receipt.AddError(EXECUTE_CMD_FAILED);
      result = false;
    }
    cv_callContract.notify_all();
  };

  if (ENABLE_CHECK_PERFORMANCE_LOG) {
    tpStart = r_timer_start();
  }

  DetachedFunction(1, func);

  {
    std::unique_lock<std::mutex> lk(m_MutexCVCallContract);
    cv_callContract.wait(lk);
  }

  if (m_txnProcessTimeout) {
    LOG_GENERAL(WARNING,
                "Txn processing timeout! Interrupt current contract call, pid: "
                    << pid);
    if (pid >= 0) {
      kill(-pid, SIGKILL);
    }
    receipt.AddError(EXECUTE_CMD_TIMEOUT);
    result = false;
  }

  if (ENABLE_CHECK_PERFORMANCE_LOG) {
    LOG_GENERAL(DEBUG, "Executed " << input_message["_tag"] << " in "
                                   << r_timer_end(tpStart) << " microseconds");
  }

  if (!result) {
    return false;
  }

  Address t_address = m_curContractAddr;
  m_curSenderAddr = m_curContractAddr;
  m_curContractAddr = recipient;
  if (!ParseCallContract(gasRemained, runnerPrint, receipt, false)) {
    LOG_GENERAL(WARNING,
                "ParseCallContract failed of calling contract: " << recipient);
    return false;
  }
  this->IncreaseNonce(t_address);
  return true;
}

template <class MAP>
bool AccountStoreSC<MAP>::TransferBalanceAtomic(
    const Address& from, const Address& to,
    const boost::multiprecision::uint128_t& delta) {
  // LOG_MARKER();
  return m_accountStoreAtomic->TransferBalance(from, to, delta);
}

template <class MAP>
void AccountStoreSC<MAP>::CommitTransferBalanceAtomic() {
  LOG_MARKER();
  for (const auto& entry : *m_accountStoreAtomic->GetAddressToAccount()) {
    Account* account = this->GetAccount(entry.first);
    if (account != nullptr) {
      account->SetBalance(entry.second.GetBalance());
    } else {
      // this->m_addressToAccount.emplace(std::make_pair(entry.first,
      // entry.second));
      this->AddAccount(entry.first, entry.second);
    }
  }
}

template <class MAP>
void AccountStoreSC<MAP>::DiscardTransferBalanceAtomic() {
  LOG_MARKER();
  m_accountStoreAtomic->Init();
}

template <class MAP>
void AccountStoreSC<MAP>::NotifyTimeout() {
  LOG_MARKER();
  m_txnProcessTimeout = true;
  cv_callContract.notify_all();
}<|MERGE_RESOLUTION|>--- conflicted
+++ resolved
@@ -946,13 +946,8 @@
   if (_json["message"].isNull()) {
     LOG_GENERAL(INFO,
                 "null message in scilla output when invoking a "
-<<<<<<< HEAD
                 "contract, transaction finished");
     ret = true;
-=======
-                "contract, txn finished");
-    return true;
->>>>>>> d5854690
   }
 
   Address recipient;
@@ -1039,16 +1034,7 @@
     LOG_GENERAL(DEBUG, "Gas used = " << (startGas - gasRemained));
   }
 
-<<<<<<< HEAD
   if (ret) {
-=======
-  // Recipient is contract
-  // _tag field is empty
-  if (_json["message"]["_tag"].asString().empty()) {
-    LOG_GENERAL(INFO,
-                "_tag in the scilla output is empty when invoking a "
-                "contract, txn finished");
->>>>>>> d5854690
     return true;
   }
 
