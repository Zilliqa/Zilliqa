--- conflicted
+++ resolved
@@ -148,18 +148,14 @@
       LOG_GENERAL(WARNING, "toAccount is null ptr");
       return false;
     }
+
     toAccount->SetCode(transaction.GetCode());
-<<<<<<< HEAD
-=======
-    // Store the immutable states
-    toAccount->InitContract(transaction.GetData(), toAddr);
->>>>>>> 1a440392
     // Set the blockNumber when the account was created
     toAccount->SetCreateBlockNum(blockNum);
 
     bool ret = true;
     // Store the immutable states
-    if (!toAccount->InitContract(transaction.GetData())) {
+    if (!toAccount->InitContract(transaction.GetData(), toAddr)) {
       LOG_GENERAL(WARNING, "InitContract failed");
       // TODO: return the gas
       ret = false;
