/*
 * Copyright (c) 2018 Zilliqa
 * This source code is being disclosed to you solely for the purpose of your
 * participation in testing Zilliqa. You may view, compile and run the code for
 * that purpose and pursuant to the protocols and algorithms that are programmed
 * into, and intended by, the code. You may not do anything else with the code
 * without express permission from Zilliqa Research Pte. Ltd., including
 * modifying or publishing the code (or any part of it), and developing or
 * forming another public or private blockchain network. This source code is
 * provided 'as is' and no warranties are given as to title or non-infringement,
 * merchantability or fitness for purpose and, to the extent permitted by law,
 * all liability for your use of the code is disclaimed. Some programs in this
 * code are governed by the GNU General Public License v3.0 (available at
 * https://www.gnu.org/licenses/gpl-3.0.en.html) ('GPLv3'). The programs that
 * are governed by GPLv3.0 are those programs that are located in the folders
 * src/depends and tests/depends and which include a reference to GPLv3 in their
 * program files.
 */

#include <boost/filesystem.hpp>

#include "libUtils/DataConversion.h"
#include "libUtils/JsonUtils.h"
#include "libUtils/SafeMath.h"
#include "libUtils/SysCommand.h"

template <class MAP>
AccountStoreSC<MAP>::AccountStoreSC() {
  m_accountStoreAtomic = std::make_unique<AccountStoreAtomic<MAP>>(*this);
}

template <class MAP>
void AccountStoreSC<MAP>::Init() {
  std::lock_guard<std::mutex> g(m_mutexUpdateAccounts);
  AccountStoreBase<MAP>::Init();
  m_curContractAddr.clear();
  m_curSenderAddr.clear();
  m_curAmount = 0;
  m_curGasLimit = 0;
  m_curGasPrice = 0;
}

template <class MAP>
bool AccountStoreSC<MAP>::UpdateAccounts(const uint64_t& blockNum,
                                         const unsigned int& numShards,
                                         const bool& isDS,
                                         const Transaction& transaction,
                                         TransactionReceipt& receipt) {
  // LOG_MARKER();
  m_curIsDS = isDS;

  std::lock_guard<std::mutex> g(m_mutexUpdateAccounts);

  const PubKey& senderPubKey = transaction.GetSenderPubKey();
  const Address fromAddr = Account::GetAddressFromPublicKey(senderPubKey);
  Address toAddr = transaction.GetToAddr();

  const boost::multiprecision::uint256_t& amount = transaction.GetAmount();

  boost::multiprecision::uint256_t gasRemained = transaction.GetGasLimit();

  boost::multiprecision::uint256_t gasDeposit;
  if (!SafeMath<boost::multiprecision::uint256_t>::mul(
          gasRemained, transaction.GetGasPrice(), gasDeposit)) {
    return false;
  }

  if (transaction.GetData().empty() && transaction.GetCode().empty()) {
    // LOG_GENERAL(INFO, "Normal transaction");

    // Disallow normal transaction to contract account
    Account* toAccount = this->GetAccount(toAddr);
    if (toAccount != nullptr) {
      if (toAccount->isContract()) {
        LOG_GENERAL(WARNING,
                    "Contract account won't accept normal transaction");
        return false;
      }
    }

    return AccountStoreBase<MAP>::UpdateAccounts(transaction, receipt);
  }

  bool callContract = false;

  if (transaction.GetData().size() > 0 && toAddr != NullAddress &&
      transaction.GetCode().empty()) {
    callContract = true;
  }

  // Needed by gas handling
  bool validToTransferBalance = true;

  Account* fromAccount = this->GetAccount(fromAddr);
  if (fromAccount == nullptr) {
    // FIXME: remove this, temporary way to test transactions, should return
    // false
    LOG_GENERAL(WARNING,
                "AddAccount... FIXME: remove this, temporary way to "
                "test transactions, should return false in the future");
    this->AddAccount(fromAddr, {10000000000, 0});
    fromAccount = this->GetAccount(fromAddr);
    // return false;
  }

  if (transaction.GetCode().size() > 0) {
    if (toAddr != NullAddress) {
      LOG_GENERAL(WARNING, "txn has non-empty code but with valid toAddr");
      return false;
    }

    LOG_GENERAL(INFO, "Create Contract");

    if (transaction.GetGasLimit() < CONTRACT_CREATE_GAS) {
      LOG_GENERAL(WARNING,
                  "The gas limit set for this transaction has to be larger than"
                  " the gas to create a contract ("
                      << CONTRACT_CREATE_GAS << ")");
      return false;
    }

    if (fromAccount->GetBalance() < gasDeposit) {
      LOG_GENERAL(WARNING,
                  "The account doesn't have enough gas to create a contract");
      return false;
    } else if (fromAccount->GetBalance() < gasDeposit + amount) {
      LOG_GENERAL(WARNING, "The account (balance: "
                               << fromAccount->GetBalance()
                               << ") "
                                  "has enough balance to pay the gas limit ("
                               << gasDeposit
                               << ") "
                                  "but not enough for transfer the amount ("
                               << amount
                               << "), "
                                  "create contract first and ignore amount "
                                  "transfer however");
      validToTransferBalance = false;
    }

    if (!this->DecreaseBalance(fromAddr, gasDeposit)) {
      return false;
    }

    toAddr = Account::GetAddressForContract(fromAddr, fromAccount->GetNonce());
    this->AddAccount(toAddr, {0, 0});
    Account* toAccount = this->GetAccount(toAddr);
    toAccount->SetCode(transaction.GetCode());
    // Store the immutable states
    toAccount->InitContract(transaction.GetData());
    // Set the blockNumber when the account was created
    toAccount->SetCreateBlockNum(blockNum);

    m_curBlockNum = blockNum;

    ExportCreateContractFiles(*toAccount);

    // Undergo scilla checker
    bool ret_checker = true;
    std::string checkerPrint;
    if (!SysCommand::ExecuteCmdWithOutput(GetContractCheckerCmdStr(),
                                          checkerPrint)) {
      ret_checker = false;
    }
    if (ret_checker && !ParseContractCheckerOutput(checkerPrint)) {
      ret_checker = false;
    }

    // Undergo scilla runner
    bool ret = true;
    std::string runnerPrint;
    if (!SysCommand::ExecuteCmdWithOutput(GetCreateContractCmdStr(gasRemained),
                                          runnerPrint)) {
      ret = false;
    }
    if (ret && !ParseCreateContractOutput(gasRemained, runnerPrint)) {
      ret = false;
    }
    if (!ret) {
      gasRemained = std::min(transaction.GetGasLimit() - CONTRACT_CREATE_GAS,
                             gasRemained);
    }
    boost::multiprecision::uint256_t gasRefund;
    if (!SafeMath<boost::multiprecision::uint256_t>::mul(
            gasRemained, transaction.GetGasPrice(), gasRefund)) {
      this->m_addressToAccount->erase(toAddr);
      return false;
    }
    this->IncreaseBalance(fromAddr, gasRefund);
    if (!ret || !ret_checker) {
      this->m_addressToAccount->erase(toAddr);

      receipt.SetResult(false);
      receipt.SetCumGas(CONTRACT_CREATE_GAS);
      receipt.update();

      this->IncreaseNonce(fromAddr);

      return true;  // Return true because the states already changed
    }
  }

  if (!callContract) {
    if (transaction.GetGasLimit() < gasRemained) {
      LOG_GENERAL(WARNING, "Cumulative Gas calculated Underflow, gasLimit: "
                               << transaction.GetGasLimit() << " gasRemained: "
                               << gasRemained << ". Must be something wrong!");
      return false;
    }

    if (validToTransferBalance) {
      if (!this->TransferBalance(fromAddr, toAddr, amount)) {
        receipt.SetResult(false);
        receipt.SetCumGas(transaction.GetGasLimit() - gasRemained);
        receipt.update();

        this->IncreaseNonce(fromAddr);

        return true;
      }
    }

    receipt.SetCumGas(transaction.GetGasLimit() - gasRemained);
  } else {
    LOG_GENERAL(INFO, "Call Contract");

    if (transaction.GetGasLimit() < CONTRACT_INVOKE_GAS) {
      LOG_GENERAL(WARNING,
                  "The gas limit set for this transaction has to be larger than"
                  " the minimum gas to invoke contract ("
                      << CONTRACT_INVOKE_GAS << ")");
      return false;
    }

    if (fromAccount->GetBalance() < gasDeposit + amount) {
      LOG_GENERAL(WARNING,
                  "The account (balance: "
                      << fromAccount->GetBalance()
                      << ") "
                         "has not enough balance to deposit the gas limit ("
                      << gasDeposit
                      << ") "
                         "and transfer the amount ("
                      << amount
                      << ") in the transaction, "
                         "rejected");
      return false;
    }

    m_curSenderAddr = fromAddr;
    m_curDepth = 0;

    Account* toAccount = this->GetAccount(toAddr);
    if (toAccount == nullptr) {
      LOG_GENERAL(WARNING, "The target contract account doesn't exist");
      return false;
    }

    m_curBlockNum = blockNum;
    if (!ExportCallContractFiles(*toAccount, transaction)) {
      return false;
    }

    DiscardTransferBalanceAtomic();

    if (!this->DecreaseBalance(fromAddr, gasDeposit)) {
      return false;
    }
    m_curGasLimit = transaction.GetGasLimit();
    m_curGasPrice = transaction.GetGasPrice();
    m_curContractAddr = toAddr;
    m_curAmount = amount;
    m_curNumShards = numShards;
    m_curTranReceipt.clear();

    // if (!TransferBalanceAtomic(fromAddr, toAddr, amount))
    // {
    //     this->IncreaseBalance(fromAddr, gasDeposit);
    //     return false;
    // }
    bool ret = true;
    std::string runnerPrint;
    if (!SysCommand::ExecuteCmdWithOutput(GetCallContractCmdStr(gasRemained),
                                          runnerPrint)) {
      ret = false;
    }

    if (ret && !ParseCallContractOutput(gasRemained, runnerPrint)) {
      ret = false;
    }
    if (!ret) {
      DiscardTransferBalanceAtomic();
      gasRemained = std::min(transaction.GetGasLimit() - CONTRACT_INVOKE_GAS,
                             gasRemained);
    } else {
      CommitTransferBalanceAtomic();
    }
    boost::multiprecision::uint256_t gasRefund;
    if (!SafeMath<boost::multiprecision::uint256_t>::mul(
            gasRemained, transaction.GetGasPrice(), gasRefund)) {
      return false;
    }

    this->IncreaseBalance(fromAddr, gasRefund);
    receipt = m_curTranReceipt;

    if (transaction.GetGasLimit() < gasRemained) {
      LOG_GENERAL(WARNING, "Cumulative Gas calculated Underflow, gasLimit: "
                               << transaction.GetGasLimit() << " gasRemained: "
                               << gasRemained << ". Must be something wrong!");
      return false;
    }

    receipt.SetCumGas(transaction.GetGasLimit() - gasRemained);
    if (!ret) {
      receipt.SetResult(false);
      receipt.update();

      this->IncreaseNonce(fromAddr);

      return true;  // Return true because the states already changed
    }
  }

  this->IncreaseNonce(fromAddr);

  receipt.SetResult(true);
  receipt.update();

  return true;
}

template <class MAP>
Json::Value AccountStoreSC<MAP>::GetBlockStateJson(
    const uint64_t& BlockNum) const {
  Json::Value root;
  Json::Value blockItem;
  blockItem["vname"] = "BLOCKNUMBER";
  blockItem["type"] = "BNum";
  blockItem["value"] = std::to_string(BlockNum);
  root.append(blockItem);

  return root;
}

template <class MAP>
void AccountStoreSC<MAP>::ExportCreateContractFiles(const Account& contract) {
  LOG_MARKER();

  boost::filesystem::remove_all("./" + SCILLA_FILES);
  boost::filesystem::create_directories("./" + SCILLA_FILES);

  if (!(boost::filesystem::exists("./" + SCILLA_LOG))) {
    boost::filesystem::create_directories("./" + SCILLA_LOG);
  }

  // Scilla code
  // JSONUtils::writeJsontoFile(INPUT_CODE, contract.GetCode());
  std::ofstream os(INPUT_CODE);
  os << DataConversion::CharArrayToString(contract.GetCode());
  os.close();

  // Initialize Json
  JSONUtils::writeJsontoFile(INIT_JSON, contract.GetInitJson());

  // Block Json
  JSONUtils::writeJsontoFile(INPUT_BLOCKCHAIN_JSON,
                             GetBlockStateJson(m_curBlockNum));
}

template <class MAP>
void AccountStoreSC<MAP>::ExportContractFiles(const Account& contract) {
  LOG_MARKER();

  boost::filesystem::remove_all("./" + SCILLA_FILES);
  boost::filesystem::create_directories("./" + SCILLA_FILES);

  if (!(boost::filesystem::exists("./" + SCILLA_LOG))) {
    boost::filesystem::create_directories("./" + SCILLA_LOG);
  }

  // Scilla code
  // JSONUtils::writeJsontoFile(INPUT_CODE, contract.GetCode());
  std::ofstream os(INPUT_CODE);
  os << DataConversion::CharArrayToString(contract.GetCode());
  os.close();

  // Initialize Json
  JSONUtils::writeJsontoFile(INIT_JSON, contract.GetInitJson());

  // State Json
  JSONUtils::writeJsontoFile(INPUT_STATE_JSON, contract.GetStorageJson());

  // Block Json
  JSONUtils::writeJsontoFile(INPUT_BLOCKCHAIN_JSON,
                             GetBlockStateJson(m_curBlockNum));
}

template <class MAP>
bool AccountStoreSC<MAP>::ExportCallContractFiles(
    const Account& contract, const Transaction& transaction) {
  LOG_MARKER();

  ExportContractFiles(contract);

  // Message Json
  std::string dataStr(transaction.GetData().begin(),
                      transaction.GetData().end());
  Json::Value msgObj;
  if (!JSONUtils::convertStrtoJson(dataStr, msgObj)) {
    return false;
  }
  std::string prepend = "0x";
  msgObj["_sender"] =
      prepend +
      Account::GetAddressFromPublicKey(transaction.GetSenderPubKey()).hex();
  msgObj["_amount"] = transaction.GetAmount().convert_to<std::string>();

  JSONUtils::writeJsontoFile(INPUT_MESSAGE_JSON, msgObj);

  return true;
}

template <class MAP>
void AccountStoreSC<MAP>::ExportCallContractFiles(
    const Account& contract, const Json::Value& contractData) {
  LOG_MARKER();

  ExportContractFiles(contract);

  JSONUtils::writeJsontoFile(INPUT_MESSAGE_JSON, contractData);
}

template <class MAP>
std::string AccountStoreSC<MAP>::GetContractCheckerCmdStr() {
  std::string ret =
      SCILLA_CHECKER + " -libdir " + SCILLA_LIB + " " + INPUT_CODE;
  LOG_GENERAL(INFO, ret);
  return ret;
}

template <class MAP>
std::string AccountStoreSC<MAP>::GetCreateContractCmdStr(
    const boost::multiprecision::uint256_t& available_gas) {
  std::string ret = SCILLA_BINARY + " -init " + INIT_JSON + " -iblockchain " +
                    INPUT_BLOCKCHAIN_JSON + " -o " + OUTPUT_JSON + " -i " +
                    INPUT_CODE + " -libdir " + SCILLA_LIB + " -gaslimit " +
                    available_gas.convert_to<std::string>();
  LOG_GENERAL(INFO, ret);
  return ret;
}

template <class MAP>
std::string AccountStoreSC<MAP>::GetCallContractCmdStr(
    const boost::multiprecision::uint256_t& available_gas) {
  std::string ret = SCILLA_BINARY + " -init " + INIT_JSON + " -istate " +
                    INPUT_STATE_JSON + " -iblockchain " +
                    INPUT_BLOCKCHAIN_JSON + " -imessage " + INPUT_MESSAGE_JSON +
                    " -o " + OUTPUT_JSON + " -i " + INPUT_CODE + " -libdir " +
                    SCILLA_LIB + " -gaslimit " +
                    available_gas.convert_to<std::string>();
  LOG_GENERAL(INFO, ret);
  return ret;
}

template <class MAP>
bool AccountStoreSC<MAP>::ParseContractCheckerOutput(
    const std::string& checkerPrint) {
  Json::CharReaderBuilder builder;
  std::unique_ptr<Json::CharReader> reader(builder.newCharReader());
  Json::Value root;
  std::string errors;

  if (!reader->parse(checkerPrint.c_str(),
                     checkerPrint.c_str() + checkerPrint.size(), &root,
                     &errors)) {
    LOG_GENERAL(WARNING, "Failed to parse contract checker output: "
                             << checkerPrint << std::endl
                             << "errors: " << errors);
    return false;
  }

  return true;
}

template <class MAP>
bool AccountStoreSC<MAP>::ParseCreateContractOutput(
    boost::multiprecision::uint256_t& gasRemained,
    const std::string& runnerPrint) {
  // LOG_MARKER();

  std::ifstream in(OUTPUT_JSON, std::ios::binary);
  std::string outStr;

  if (!in.is_open()) {
    LOG_GENERAL(WARNING,
                "Error opening output file or no output file generated");

    // Check the printout
    if (!runnerPrint.empty()) {
      outStr = runnerPrint;
    } else {
      return false;
    }
  } else {
<<<<<<< HEAD
    std::string outStr = {std::istreambuf_iterator<char>(in),
                          std::istreambuf_iterator<char>()};
=======
    outStr = {std::istreambuf_iterator<char>(in),
              std::istreambuf_iterator<char>()};
>>>>>>> 9d6f2207
  }
  LOG_GENERAL(INFO, "Output: " << std::endl << outStr);

  Json::CharReaderBuilder builder;
  std::unique_ptr<Json::CharReader> reader(builder.newCharReader());
  Json::Value root;
  std::string errors;

  if (reader->parse(outStr.c_str(), outStr.c_str() + outStr.size(), &root,
                    &errors)) {
    return ParseCreateContractJsonOutput(root, gasRemained);
  }
  LOG_GENERAL(WARNING, "Failed to parse contract output json: " << errors);
  return false;
}

template <class MAP>
bool AccountStoreSC<MAP>::ParseCreateContractJsonOutput(
    const Json::Value& _json, boost::multiprecision::uint256_t& gasRemained) {
  // LOG_MARKER();
  if (!_json.isMember("gas_remaining")) {
    LOG_GENERAL(
        WARNING,
        "The json output of this contract didn't contain gas_remaining");
    if (gasRemained > CONTRACT_CREATE_GAS) {
      gasRemained -= CONTRACT_CREATE_GAS;
    } else {
      gasRemained = 0;
    }
    return false;
  }
  gasRemained = atoi(_json["gas_remaining"].asString().c_str());

  if (!_json.isMember("message") || !_json.isMember("states") ||
      !_json.isMember("events")) {
    if (_json.isMember("errors")) {
      LOG_GENERAL(WARNING, "Contract creation failed");
    } else {
      LOG_GENERAL(WARNING, "JSON output of this contract is corrupted");
    }
    return false;
  }

  if (_json["message"] == Json::nullValue &&
      _json["states"] == Json::arrayValue &&
      _json["events"] == Json::arrayValue) {
    // LOG_GENERAL(INFO, "Get desired json output from the interpreter for
    // create contract");
    return true;
  }
  LOG_GENERAL(WARNING,
              "Didn't get desired json output from the interpreter for "
              "create contract");
  return false;
}

template <class MAP>
bool AccountStoreSC<MAP>::ParseCallContractOutput(
    boost::multiprecision::uint256_t& gasRemained,
    const std::string& runnerPrint) {
  // LOG_MARKER();

  std::ifstream in(OUTPUT_JSON, std::ios::binary);
  std::string outStr;

  if (!in.is_open()) {
    LOG_GENERAL(WARNING,
                "Error opening output file or no output file generated");

    // Check the printout
    if (!runnerPrint.empty()) {
      outStr = runnerPrint;
    } else {
      return false;
    }
  } else {
    outStr = {std::istreambuf_iterator<char>(in),
              std::istreambuf_iterator<char>()};
  }
  LOG_GENERAL(INFO, "Output: " << std::endl << outStr);

  Json::CharReaderBuilder builder;
  std::unique_ptr<Json::CharReader> reader(builder.newCharReader());
  Json::Value root;
  std::string errors;

  if (reader->parse(outStr.c_str(), outStr.c_str() + outStr.size(), &root,
                    &errors)) {
    return ParseCallContractJsonOutput(root, gasRemained);
  }
  LOG_GENERAL(WARNING, "Failed to parse contract output json: " << errors);
  return false;
}

template <class MAP>
bool AccountStoreSC<MAP>::ParseCallContractJsonOutput(
    const Json::Value& _json, boost::multiprecision::uint256_t& gasRemained) {
  // LOG_MARKER();
  if (!_json.isMember("gas_remaining")) {
    LOG_GENERAL(
        WARNING,
        "The json output of this contract didn't contain gas_remaining");
    if (gasRemained > CONTRACT_INVOKE_GAS) {
      gasRemained -= CONTRACT_INVOKE_GAS;
    } else {
      gasRemained = 0;
    }
    return false;
  }
  gasRemained = atoi(_json["gas_remaining"].asString().c_str());

  if (!_json.isMember("message") || !_json.isMember("states") ||
      !_json.isMember("events")) {
    if (_json.isMember("errors")) {
      LOG_GENERAL(WARNING, "Call contract failed");
    } else {
      LOG_GENERAL(WARNING, "JSON output of this contract is corrupted");
    }
    return false;
  }

  if (!_json["message"].isMember("_tag") ||
      !_json["message"].isMember("_amount") ||
      !_json["message"].isMember("params") ||
      !_json["message"].isMember("_recipient") ||
      !_json["message"].isMember("_accepted")) {
    LOG_GENERAL(WARNING,
                "The message in the json output of this contract is corrupted");
    return false;
  }

  if (_json["message"]["_accepted"].asString() == "true") {
    // LOG_GENERAL(INFO, "Contract accept amount transfer");
    if (!TransferBalanceAtomic(m_curSenderAddr, m_curContractAddr,
                               m_curAmount)) {
      LOG_GENERAL(WARNING, "TransferBalance Atomic failed");
      return false;
    }
  } else {
    LOG_GENERAL(WARNING, "Contract refuse amount transfer");
  }

  for (const auto& s : _json["states"]) {
    if (!s.isMember("vname") || !s.isMember("type") || !s.isMember("value")) {
      LOG_GENERAL(WARNING,
                  "Address: " << m_curContractAddr.hex()
                              << ", The json output of states is corrupted");
      continue;
    }
    std::string vname = s["vname"].asString();
    std::string type = s["type"].asString();
    std::string value = s["value"].isString()
                            ? s["value"].asString()
                            : JSONUtils::convertJsontoStr(s["value"]);

    Account* contractAccount = this->GetAccount(m_curContractAddr);
    if (vname != "_balance") {
      contractAccount->SetStorage(vname, type, value);
    }
  }

  for (const auto& e : _json["events"]) {
    LogEntry entry;
    if (!entry.Install(e, m_curContractAddr)) {
      return false;
    }
    m_curTranReceipt.AddEntry(entry);
  }

  Address recipient = Address(_json["message"]["_recipient"].asString());
  Account* account = this->GetAccount(recipient);

  if (account == nullptr) {
    LOG_GENERAL(WARNING, "The recipient account doesn't exist");
    return false;
  }

  // Recipient is non-contract
  if (!account->isContract()) {
    LOG_GENERAL(INFO, "The recipient is non-contract");
    return TransferBalanceAtomic(
        m_curContractAddr, recipient,
        atoi(_json["message"]["_amount"].asString().c_str()));
  }

  // Recipient is contract
  // _tag field is empty
  if (_json["message"]["_tag"].asString().empty()) {
    LOG_GENERAL(INFO,
                "_tag in the scilla output is empty when invoking a "
                "contract, transaction finished");
    return true;
  }

  ++m_curDepth;

  if (m_curDepth > MAX_CONTRACT_DEPTH) {
    LOG_GENERAL(WARNING,
                "maximum contract depth reached, cannot call another contract");
    return false;
  }

  LOG_GENERAL(INFO, "Call another contract");

  // check whether the recipient contract is in the same shard with the current
  // contract
  if (!m_curIsDS &&
      Transaction::GetShardIndex(m_curContractAddr, m_curNumShards) !=
          Transaction::GetShardIndex(recipient, m_curNumShards)) {
    LOG_GENERAL(WARNING,
                "another contract doesn't belong to the same shard with "
                "current contract");
    return false;
  }

  Json::Value input_message;
  input_message["_sender"] = "0x" + m_curContractAddr.hex();
  input_message["_amount"] = _json["message"]["_amount"];
  input_message["_tag"] = _json["message"]["_tag"];
  input_message["params"] = _json["message"]["params"];

  ExportCallContractFiles(*account, input_message);

  if (!TransferBalanceAtomic(
          m_curContractAddr, recipient,
          atoi(_json["message"]["_amount"].asString().c_str()))) {
    return false;
  }

  std::string runnerPrint;
  if (!SysCommand::ExecuteCmdWithOutput(GetCallContractCmdStr(gasRemained),
                                        runnerPrint)) {
    LOG_GENERAL(WARNING,
                "ExecuteCmd failed: " << GetCallContractCmdStr(gasRemained));
    return false;
  }
  Address t_address = m_curContractAddr;
  m_curContractAddr = recipient;
  if (!ParseCallContractOutput(gasRemained, runnerPrint)) {
    LOG_GENERAL(WARNING, "ParseCallContractOutput failed of calling contract: "
                             << recipient);
    return false;
  }
  this->IncreaseNonce(t_address);
  return true;
}

template <class MAP>
bool AccountStoreSC<MAP>::TransferBalanceAtomic(
    const Address& from, const Address& to,
    const boost::multiprecision::uint256_t& delta) {
  // LOG_MARKER();
  return m_accountStoreAtomic->TransferBalance(from, to, delta);
}

template <class MAP>
void AccountStoreSC<MAP>::CommitTransferBalanceAtomic() {
  LOG_MARKER();
  for (const auto& entry : *m_accountStoreAtomic->GetAddressToAccount()) {
    Account* account = this->GetAccount(entry.first);
    if (account != nullptr) {
      account->SetBalance(entry.second.GetBalance());
    } else {
      // this->m_addressToAccount.emplace(std::make_pair(entry.first,
      // entry.second));
      this->AddAccount(entry.first, entry.second);
    }
  }
}

template <class MAP>
void AccountStoreSC<MAP>::DiscardTransferBalanceAtomic() {
  LOG_MARKER();
  m_accountStoreAtomic->Init();
}<|MERGE_RESOLUTION|>--- conflicted
+++ resolved
@@ -503,13 +503,8 @@
       return false;
     }
   } else {
-<<<<<<< HEAD
-    std::string outStr = {std::istreambuf_iterator<char>(in),
-                          std::istreambuf_iterator<char>()};
-=======
     outStr = {std::istreambuf_iterator<char>(in),
               std::istreambuf_iterator<char>()};
->>>>>>> 9d6f2207
   }
   LOG_GENERAL(INFO, "Output: " << std::endl << outStr);
 
