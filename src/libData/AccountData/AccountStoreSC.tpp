/*
 * Copyright (C) 2019 Zilliqa
 *
 * This program is free software: you can redistribute it and/or modify
 * it under the terms of the GNU General Public License as published by
 * the Free Software Foundation, either version 3 of the License, or
 * (at your option) any later version.
 *
 * This program is distributed in the hope that it will be useful,
 * but WITHOUT ANY WARRANTY; without even the implied warranty of
 * MERCHANTABILITY or FITNESS FOR A PARTICULAR PURPOSE.  See the
 * GNU General Public License for more details.
 *
 * You should have received a copy of the GNU General Public License
 * along with this program.  If not, see <https://www.gnu.org/licenses/>.
 */
#include <chrono>

#include <boost/filesystem.hpp>
#include <chrono>

#include <vector>
#include "EvmClient.h"
#include "ScillaClient.h"
#include "libPersistence/ContractStorage.h"
#include "libServer/ScillaIPCServer.h"
#include "libUtils/DataConversion.h"
#include "libUtils/EvmCallParameters.h"
#include "libUtils/EvmJsonResponse.h"
#include "libUtils/EvmUtils.h"
#include "libUtils/JsonUtils.h"
#include "libUtils/SafeMath.h"
#include "libUtils/ScillaUtils.h"
#include "libUtils/SysCommand.h"

// 5mb
const unsigned int MAX_SCILLA_OUTPUT_SIZE_IN_BYTES = 5120;

template <class MAP>
AccountStoreSC<MAP>::AccountStoreSC() {
  m_accountStoreAtomic = std::make_unique<AccountStoreAtomic<MAP>>(*this);
  m_txnProcessTimeout = false;
}

template <class MAP>
void AccountStoreSC<MAP>::Init() {
  std::lock_guard<std::mutex> g(m_mutexUpdateAccounts);
  AccountStoreBase<MAP>::Init();
  m_curContractAddr.clear();
  m_curSenderAddr.clear();
  m_curAmount = 0;
  m_curGasLimit = 0;
  m_curGasPrice = 0;
  m_txnProcessTimeout = false;

  boost::filesystem::remove_all(EXTLIB_FOLDER);
  boost::filesystem::create_directories(EXTLIB_FOLDER);
}

template <class MAP>
void AccountStoreSC<MAP>::InvokeInterpreter(
    INVOKE_TYPE invoke_type, std::string& interprinterPrint,
    const uint32_t& version, bool is_library, const uint64_t& available_gas,
    const boost::multiprecision::uint128_t& balance, bool& ret,
    TransactionReceipt& receipt) {
  bool call_already_finished = false;
  auto func = [this, &interprinterPrint, &invoke_type, &version, &is_library,
               &available_gas, &balance, &ret, &receipt,
               &call_already_finished]() mutable -> void {
    switch (invoke_type) {
      case CHECKER:
        if (!ScillaClient::GetInstance().CallChecker(
                version,
                ScillaUtils::GetContractCheckerJson(m_root_w_version,
                                                    is_library, available_gas),
                interprinterPrint)) {
        }
        break;
      case RUNNER_CREATE:
        if (!ScillaClient::GetInstance().CallRunner(
                version,
                ScillaUtils::GetCreateContractJson(m_root_w_version, is_library,
                                                   available_gas, balance),
                interprinterPrint)) {
        }
        break;
      case RUNNER_CALL:
        if (!ScillaClient::GetInstance().CallRunner(
                version,
                ScillaUtils::GetCallContractJson(m_root_w_version,
                                                 available_gas, balance),
                interprinterPrint)) {
        }
        break;
      case DISAMBIGUATE:
        if (!ScillaClient::GetInstance().CallDisambiguate(
                version, ScillaUtils::GetDisambiguateJson(),
                interprinterPrint)) {
        }
        break;
    }
    call_already_finished = true;
    cv_callContract.notify_all();
  };
  DetachedFunction(1, func);

  {
    std::unique_lock<std::mutex> lk(m_MutexCVCallContract);
    if (!call_already_finished) {
      cv_callContract.wait(lk);
    } else {
      LOG_GENERAL(INFO, "Call functions already finished!");
    }
  }

  if (m_txnProcessTimeout) {
    LOG_GENERAL(WARNING, "Txn processing timeout!");

    ScillaClient::GetInstance().CheckClient(version, true);
    receipt.AddError(EXECUTE_CMD_TIMEOUT);
    ret = false;
  }
}

template <class MAP>
void AccountStoreSC<MAP>::EvmCallRunner(
    INVOKE_TYPE invoke_type, EvmCallParameters& params, const uint32_t& version,
    bool& ret, TransactionReceipt& receipt,
    evmproj::CallResponse& evmReturnValues) {
  auto call_already_finished{false};

  auto worker = [this, &params, &invoke_type, &ret, &receipt, &version,
                 &call_already_finished, &evmReturnValues]() mutable -> void {
    if (invoke_type == RUNNER_CREATE || invoke_type == RUNNER_CALL) {
      ret = EvmClient::GetInstance().CallRunner(
          version, EvmUtils::GetEvmCallJson(params), evmReturnValues);
    }

    call_already_finished = true;
    cv_callContract.notify_all();
  };
  // Run the Lambda on a detached thread and then wait for it to complete.
  // means it cannot crash us if it dies.
  DetachedFunction(1, worker);
  // Wait for the worker to finish
  {
    std::unique_lock<std::mutex> lk(m_MutexCVCallContract);
    if (!call_already_finished) {
      cv_callContract.wait(lk);
    } else {
      LOG_GENERAL(INFO, "Call functions already finished!");
    }
  }
  // not sure how timeout can be set - investigate
  if (m_txnProcessTimeout) {
    LOG_GENERAL(WARNING, "Txn processing timeout!");

    EvmClient::GetInstance().CheckClient(0, true);
    receipt.AddError(EXECUTE_CMD_TIMEOUT);
    ret = false;
  }
}

// New Invoker for EVM returns the gas, maybe change this
template <class MAP>
uint64_t AccountStoreSC<MAP>::InvokeEvmInterpreter(
    Account* contractAccount, INVOKE_TYPE invoke_type,
    EvmCallParameters& params, const uint32_t& version, bool& ret,
    TransactionReceipt& receipt, evmproj::CallResponse& evmReturnValues) {
  EvmCallRunner(invoke_type, params, version, ret, receipt, evmReturnValues);

  if (not evmReturnValues.GetSuccess()) {
    LOG_GENERAL(WARNING, evmReturnValues.ExitReason());
  }

  // switch ret to reflect our overall success
  ret = evmReturnValues.GetSuccess() ? ret : false;

  if (!evmReturnValues.Logs().empty()) {
    Json::Value _json = Json::arrayValue;

    for (const auto& logJsonString : evmReturnValues.Logs()) {
      LOG_GENERAL(INFO, "Evm return value logs: " << logJsonString);

      try {
        Json::Value tmp;
        Json::Reader _reader;
        if (_reader.parse(logJsonString, tmp)) {
          _json.append(tmp);
        } else {
          LOG_GENERAL(WARNING, "Parsing json unsuccessful " << logJsonString);
        }
      } catch (std::exception& e) {
        LOG_GENERAL(WARNING, "Exception: " << e.what());
      }
    }
    receipt.AddJsonEntry(_json);
  }

  auto gas = evmReturnValues.Gas();

  std::map<std::string, bytes> states;
  std::vector<std::string> toDeletes;
  // parse the return values from the call to evm.
  for (const auto& it : evmReturnValues.m_apply) {
    if (it->OperationType() == "delete") {
      // be careful with this call needs further testing
      this->RemoveAccount(Address(it->Address()));
    } else {
      // Get the account that this apply instruction applies to
      Account* targetAccount = this->GetAccount(Address(it->Address()));
      if (targetAccount == nullptr) {
<<<<<<< HEAD
        if (!this->AddAccount(Address(it->Address()), {0, 0})) {
          LOG_GENERAL(WARNING, "AddAccount failed for contract address "
                                   << Address(it->Address()).hex());
          continue;
        }
        targetAccount = this->GetAccount(Address(it->Address()));
        if (targetAccount == nullptr) {
          LOG_GENERAL(WARNING,
                      "failed to retrieve new account for contract address "
                          << Address(it->Address()).hex());
          continue;
        }
=======
        LOG_GENERAL(
            WARNING,
            "Cannot find account for address given in Apply operation from "
            "EVM-DS"
            " ");
        return gas;
>>>>>>> eaf99307
      }

      if (it->OperationType() == "modify") {
        try {
          if (it->isResetStorage()) {
            states.clear();
            toDeletes.clear();

            Contract::ContractStorage::GetContractStorage()
                .FetchStateDataForContract(states, Address(it->Address()), "",
                                           {}, true);
            for (const auto& x : states) {
              toDeletes.emplace_back(x.first);
            }

            if (!targetAccount->UpdateStates(Address(it->Address()), {},
                                             toDeletes, true)) {
              LOG_GENERAL(
                  WARNING,
                  "Failed to update states hby setting indices for deletion "
                  "for "
                      << it->Address());
            }
          }
        } catch (std::exception& e) {
          // for now catch any generic exceptions and report them
          // will examine exact possibilities and catch specific exceptions.
          LOG_GENERAL(WARNING,
                      "Exception thrown trying to reset storage " << e.what());
        }

        // If Instructed to reset the Code do so and call SetImmutable to reset
        // the hash
        try {
          if (it->hasCode() && it->Code().size() > 0) {
            targetAccount->SetImmutable(
                DataConversion::StringToCharArray("EVM" + it->Code()),
                contractAccount->GetInitData());
          }
        } catch (std::exception& e) {
          // for now catch any generic exceptions and report them
          // will examine exact possibilities and catch specific exceptions.
          LOG_GENERAL(
              WARNING,
              "Exception thrown trying to update Contract code " << e.what());
        }

        // Actually Update the state for the contract
        try {
          for (const auto& sit : it->Storage()) {
            if (not Contract::ContractStorage::GetContractStorage()
                        .UpdateStateValue(
                            Address(it->Address()),
                            DataConversion::StringToCharArray(sit.Key()), 0,
                            DataConversion::StringToCharArray(sit.Value()),
                            0)) {
              LOG_GENERAL(WARNING,
                          "Exception thrown trying to update state in Contract "
                          "storage "
                              << it->Address());
            }
          }
        } catch (std::exception& e) {
          // for now catch any generic exceptions and report them
          // will examine exact possibilities and catch specific exceptions.
          LOG_GENERAL(WARNING,
                      "Exception thrown trying to update state on the contract "
                          << e.what());
        }

        try {
          if (it->hasBalance() && it->Balance().size()) {
            targetAccount->SetBalance(uint128_t(it->Balance()));
          }
        } catch (std::exception& e) {
          // for now catch any generic exceptions and report them
          // will examine exact possibilities and catch specific exceptions.
          LOG_GENERAL(
              WARNING,
              "Exception thrown trying to update balance on target Account "
                  << e.what());
        }

        try {
          if (it->hasNonce() && it->Nonce().size())
            targetAccount->SetNonce(std::stoull(it->Nonce()));
        } catch (std::exception& e) {
          // for now catch any generic exceptions and report them
          // will examine exact possibilities and catch specific exceptions.
          LOG_GENERAL(WARNING,
                      "Exception thrown trying to set Nonce on target Account "
                          << e.what());
        }
        // Mark the Address as updated
        m_storageRootUpdateBufferAtomic.emplace(it->Address());
      }
    }
  }

  if (invoke_type == RUNNER_CREATE) {
    contractAccount->SetImmutable(DataConversion::StringToCharArray(
                                      "EVM" + evmReturnValues.ReturnedBytes()),
                                  contractAccount->GetInitData());
  }
  return gas;
}

template <class MAP>
bool AccountStoreSC<MAP>::ViewAccounts(EvmCallParameters& params, bool& ret,
                                       std::string& result) {
  TransactionReceipt rcpt;
  uint32_t evm_version{0};
  evmproj::CallResponse response;
  EvmCallRunner(RUNNER_CALL, params, evm_version, ret, rcpt, response);
  result = response.m_return;
  if (LOG_SC) {
    LOG_GENERAL(INFO, "Called Evm, response:" << response);
  }

  return ret;
}

template <class MAP>
bool AccountStoreSC<MAP>::UpdateAccounts(const uint64_t& blockNum,
                                         const unsigned int& numShards,
                                         const bool& isDS,
                                         const Transaction& transaction,
                                         TransactionReceipt& receipt,
                                         TxnStatus& error_code) {
  LOG_MARKER();

  if (LOG_SC) {
    LOG_GENERAL(INFO, "Process txn: " << transaction.GetTranID());
  }

  std::lock_guard<std::mutex> g(m_mutexUpdateAccounts);
  m_curIsDS = isDS;
  m_txnProcessTimeout = false;
  bool isScilla{true};

  error_code = TxnStatus::NOT_PRESENT;

  const Address fromAddr = transaction.GetSenderAddr();

  // Initiate gasRemained
  uint64_t gasRemained = transaction.GetGasLimit();

  // Get the amount of deposit for running this txn
  uint128_t gasDeposit;
  if (!SafeMath<uint128_t>::mul(gasRemained, transaction.GetGasPrice(),
                                gasDeposit)) {
    error_code = TxnStatus::MATH_ERROR;
    return false;
  }

  switch (Transaction::GetTransactionType(transaction)) {
    case Transaction::NON_CONTRACT: {
      // LOG_GENERAL(INFO, "Normal transaction");

      // Disallow normal transaction to contract account
      Account* toAccount = this->GetAccount(transaction.GetToAddr());
      if (toAccount != nullptr) {
        if (toAccount->isContract()) {
          LOG_GENERAL(WARNING, "Contract account won't accept normal txn");
          error_code = TxnStatus::INVALID_TO_ACCOUNT;
          return false;
        }
      }

      return AccountStoreBase<MAP>::UpdateAccounts(transaction, receipt,
                                                   error_code);
    }

    case Transaction::CONTRACT_CREATION: {
      LOG_GENERAL(INFO, "Create contract");

      // bool validToTransferBalance = true;

      Account* fromAccount = this->GetAccount(fromAddr);
      if (fromAccount == nullptr) {
        LOG_GENERAL(WARNING, "Sender has no balance, reject");
        error_code = TxnStatus::INVALID_FROM_ACCOUNT;
        return false;
      }

      uint64_t createGasPenalty = std::max(
          CONTRACT_CREATE_GAS, (unsigned int)(transaction.GetCode().size() +
                                              transaction.GetData().size()));

      // Check if gaslimit meets the minimum requirement for contract deployment
      if (transaction.GetGasLimit() < createGasPenalty) {
        LOG_GENERAL(WARNING, "Gas limit " << transaction.GetGasLimit()
                                          << " less than " << createGasPenalty);
        error_code = TxnStatus::INSUFFICIENT_GAS_LIMIT;
        return false;
      }

      // Check if the sender has enough balance to pay gasDeposit
      if (fromAccount->GetBalance() < gasDeposit) {
        LOG_GENERAL(WARNING,
                    "The account doesn't have enough gas to create a contract");
        error_code = TxnStatus::INSUFFICIENT_BALANCE;
        return false;
      }
      // deduct scilla checker invoke gas
      if (gasRemained < SCILLA_CHECKER_INVOKE_GAS) {
        LOG_GENERAL(WARNING, "Not enough gas to invoke the scilla checker");
        error_code = TxnStatus::INSUFFICIENT_GAS;
        return false;
      } else {
        gasRemained -= SCILLA_CHECKER_INVOKE_GAS;
      }

      // generate address for new contract account
      Address contractAddress =
          Account::GetAddressForContract(fromAddr, fromAccount->GetNonce());
      // instantiate the object for contract account
      // ** Remeber to call RemoveAccount if deployment failed halfway
      if (!this->AddAccount(contractAddress, {0, 0})) {
        LOG_GENERAL(WARNING, "AddAccount failed for contract address "
                                 << contractAddress.hex());
        error_code = TxnStatus::FAIL_CONTRACT_ACCOUNT_CREATION;
        return false;
      }
      Account* contractAccount = this->GetAccount(contractAddress);
      if (contractAccount == nullptr) {
        LOG_GENERAL(WARNING, "contractAccount is null ptr");
        error_code = TxnStatus::FAIL_CONTRACT_ACCOUNT_CREATION;
        return false;
      }
      if (transaction.GetCode().empty()) {
        LOG_GENERAL(WARNING,
                    "Creating a contract with empty code is not feasible.");
        error_code = TxnStatus::FAIL_CONTRACT_ACCOUNT_CREATION;
        return false;
      }
      isScilla = !EvmUtils::isEvm(transaction.GetCode());

      bool init = true;
      bool is_library;
      std::map<Address, std::pair<std::string, std::string>> extlibs_exports;
      uint32_t scilla_version;
      uint32_t evm_version{0};

      try {
        // Initiate the contract account, including setting the contract code
        // store the immutable states
        if (!contractAccount->InitContract(transaction.GetCode(),
                                           transaction.GetData(),
                                           contractAddress, blockNum)) {
          LOG_GENERAL(WARNING, "InitContract failed");
          init = false;
        }

        std::vector<Address> extlibs;
        if (isScilla && !contractAccount->GetContractAuxiliaries(
                            is_library, scilla_version, extlibs)) {
          LOG_GENERAL(WARNING, "GetContractAuxiliaries failed");
          this->RemoveAccount(contractAddress);
          error_code = TxnStatus::FAIL_SCILLA_LIB;
          return false;
        }

        if (isScilla && DISABLE_SCILLA_LIB && is_library) {
          LOG_GENERAL(WARNING, "ScillaLib disabled");
          this->RemoveAccount(contractAddress);
          error_code = TxnStatus::FAIL_SCILLA_LIB;
          return false;
        }

        if (isScilla &&
            !PopulateExtlibsExports(scilla_version, extlibs, extlibs_exports)) {
          LOG_GENERAL(WARNING, "PopulateExtLibsExports failed");
          this->RemoveAccount(contractAddress);
          error_code = TxnStatus::FAIL_SCILLA_LIB;
          return false;
        }

        m_curBlockNum = blockNum;
        if (isScilla && init &&
            !ExportCreateContractFiles(*contractAccount, is_library,
                                       scilla_version, extlibs_exports)) {
          LOG_GENERAL(WARNING, "ExportCreateContractFiles failed");
          init = false;
        }

        if (init && !this->DecreaseBalance(fromAddr, gasDeposit)) {
          init = false;
        }
      } catch (const std::exception& e) {
        LOG_GENERAL(WARNING,
                    "Exception caught in create account (1): " << e.what());
        init = false;
      }

      if (!init) {
        this->RemoveAccount(contractAddress);
        error_code = TxnStatus::FAIL_CONTRACT_INIT;
        return false;
      }

      // prepare IPC with current blockchain info provider.
      auto sbcip = std::make_unique<ScillaBCInfo>(
          m_curBlockNum, m_curDSBlockNum, m_originAddr, contractAddress,
          contractAccount->GetStorageRoot(), scilla_version);

      if (m_scillaIPCServer) {
        m_scillaIPCServer->setBCInfoProvider(std::move(sbcip));
      } else {
        LOG_GENERAL(
            WARNING,
            "Scilla IPC server is not setup correctly - detected null object");
      }

      // ************************************************************************
      // Undergo scilla checker
      bool ret_checker = true;
      std::string checkerPrint;

      if (isScilla)
        InvokeInterpreter(CHECKER, checkerPrint, scilla_version, is_library,
                          gasRemained, 0, ret_checker, receipt);
      // 0xabc._version
      // 0xabc._depth.data1
      // 0xabc._type.data1

      std::map<std::string, bytes> t_metadata;
      t_metadata.emplace(
          Contract::ContractStorage::GetContractStorage().GenerateStorageKey(
              contractAddress, SCILLA_VERSION_INDICATOR, {}),
          DataConversion::StringToCharArray(std::to_string(scilla_version)));

      if (isScilla &&
          !ParseContractCheckerOutput(contractAddress, checkerPrint, receipt,
                                      t_metadata, gasRemained, is_library)) {
        ret_checker = false;
      }
      // *************************************************************************
      // Undergo a runner
      bool ret = true;

      if (ret_checker) {
        // deduct scilla runner invoke gas
        if (gasRemained < SCILLA_RUNNER_INVOKE_GAS) {
          LOG_GENERAL(WARNING, "Not enough gas to invoke the runner");
          receipt.AddError(GAS_NOT_SUFFICIENT);
          ret = false;
        } else {
          gasRemained -= SCILLA_RUNNER_INVOKE_GAS;
        }

        if (ret) {
          std::string runnerPrint;

          if (isScilla) {
            InvokeInterpreter(RUNNER_CREATE, runnerPrint, scilla_version,
                              is_library, gasRemained, transaction.GetAmount(),
                              ret, receipt);
            // parse runner output
            try {
              if (ret && !ParseCreateContract(gasRemained, runnerPrint, receipt,
                                              is_library)) {
                ret = false;
              }
              if (!ret) {
                gasRemained = std::min(
                    transaction.GetGasLimit() - createGasPenalty, gasRemained);
              }
            } catch (const std::exception& e) {
              LOG_GENERAL(WARNING, "Exception caught in create account (2): "
                                       << e.what());
              ret = false;
            }
          } else {
            LOG_GENERAL(INFO, "Invoking EVM with Cumulative Gas "
                                  << gasRemained << " alleged "
                                  << transaction.GetAmount() << " limit "
                                  << transaction.GetGasLimit());

            EvmCallParameters params = {
                contractAddress.hex(),
                fromAddr.hex(),
                DataConversion::CharArrayToString(transaction.GetCode()),
                DataConversion::CharArrayToString(transaction.GetData()),
                transaction.GetGasLimit(),
                transaction.GetAmount()};

            // The code leading up to the call to InvokeEVMInterpreter is
            // likely not required.
            std::map<std::string, bytes> t_newmetadata;

            t_newmetadata.emplace(
                Contract::ContractStorage::GenerateStorageKey(
                    contractAddress, CONTRACT_ADDR_INDICATOR, {}),
                contractAddress.asBytes());

            if (!contractAccount->UpdateStates(contractAddress, t_newmetadata,
                                               {}, true)) {
              LOG_GENERAL(WARNING, "Account::UpdateStates failed");
              return false;
            }
            evmproj::CallResponse response;
            gasRemained =
                InvokeEvmInterpreter(contractAccount, RUNNER_CREATE, params,
                                     evm_version, ret, receipt, response);

            ret_checker = true;
          }
        }
      } else {
        gasRemained =
            std::min(transaction.GetGasLimit() - createGasPenalty, gasRemained);
      }
      // *************************************************************************
      // Summary
      boost::multiprecision::uint128_t gasRefund;
      if (!SafeMath<boost::multiprecision::uint128_t>::mul(
              gasRemained, transaction.GetGasPrice(), gasRefund)) {
        this->RemoveAccount(contractAddress);
        error_code = TxnStatus::MATH_ERROR;
        return false;
      }
      if (!this->IncreaseBalance(fromAddr, gasRefund)) {
        LOG_GENERAL(FATAL, "IncreaseBalance failed for gasRefund");
      }
      if (!ret || !ret_checker) {
        this->m_addressToAccount->erase(contractAddress);

        receipt.SetResult(false);
        if (!ret) {
          receipt.AddError(RUNNER_FAILED);
        }
        if (!ret_checker) {
          receipt.AddError(CHECKER_FAILED);
        }
        receipt.SetCumGas(transaction.GetGasLimit() - gasRemained);
        receipt.update();

        if (!this->IncreaseNonce(fromAddr)) {
          this->RemoveAccount(contractAddress);
          error_code = TxnStatus::MATH_ERROR;
          return false;
        }

        if (isScilla)
          LOG_GENERAL(INFO,
                      "Create contract failed, but return true in order to "
                      "change state");

        if (LOG_SC) {
          LOG_GENERAL(INFO, "receipt: " << receipt.GetString());
        }

        if (!isScilla) {
          LOG_GENERAL(INFO,
                      "Executing contract Creation transaction finished "
                      "unsuccessfully");
          return false;
        }
        return true;  // Return true because the states already changed
      }

      if (transaction.GetGasLimit() < gasRemained) {
        LOG_GENERAL(WARNING, "Cumulative Gas calculated Underflow, gasLimit: "
                                 << transaction.GetGasLimit()
                                 << " gasRemained: " << gasRemained
                                 << ". Must be something wrong!");
        error_code = TxnStatus::MATH_ERROR;
        return false;
      }

      /// inserting address to create the uniqueness of the contract merkle
      /// trie
      if (isScilla)
        t_metadata.emplace(Contract::ContractStorage::GenerateStorageKey(
                               contractAddress, CONTRACT_ADDR_INDICATOR, {}),
                           contractAddress.asBytes());

      if (isScilla && !contractAccount->UpdateStates(contractAddress,
                                                     t_metadata, {}, true)) {
        LOG_GENERAL(WARNING, "Account::UpdateStates failed");
        return false;
      }

      /// calculate total gas in receipt
      receipt.SetCumGas(transaction.GetGasLimit() - gasRemained);

      if (isScilla && is_library) {
        m_newLibrariesCreated.emplace_back(contractAddress);
      }
      break;
    }

    case Transaction::CONTRACT_CALL: {
      // reset the storageroot update buffer atomic per transaction
      m_storageRootUpdateBufferAtomic.clear();

      m_originAddr = fromAddr;

      Account* fromAccount = this->GetAccount(fromAddr);
      if (fromAccount == nullptr) {
        LOG_GENERAL(WARNING, "Sender has no balance, reject");
        error_code = TxnStatus::INVALID_FROM_ACCOUNT;
        return false;
      }

      LOG_GENERAL(INFO, "Call contract");

      uint64_t callGasPenalty = std::max(
          CONTRACT_INVOKE_GAS, (unsigned int)(transaction.GetData().size()));

      if (transaction.GetGasLimit() < callGasPenalty) {
        LOG_GENERAL(WARNING, "Gas limit " << transaction.GetGasLimit()
                                          << " less than " << callGasPenalty);
        error_code = TxnStatus::INSUFFICIENT_GAS_LIMIT;

        return false;
      }

      if (fromAccount->GetBalance() < gasDeposit + transaction.GetAmount()) {
        LOG_GENERAL(WARNING, "The account (balance: "
                                 << fromAccount->GetBalance()
                                 << ") "
                                    "has not enough balance to deposit the gas "
                                    "price to deposit ("
                                 << gasDeposit
                                 << ") "
                                    "and transfer the amount ("
                                 << transaction.GetAmount()
                                 << ") in the txn, "
                                    "rejected");
        error_code = TxnStatus::INSUFFICIENT_BALANCE;
        return false;
      }

      // deduct scilla checker invoke gas
      if (gasRemained < SCILLA_RUNNER_INVOKE_GAS) {
        LOG_GENERAL(WARNING, "Not enough gas to invoke the scilla runner");
        error_code = TxnStatus::INSUFFICIENT_GAS;
        return false;
      } else {
        gasRemained -= SCILLA_RUNNER_INVOKE_GAS;
      }

      m_curSenderAddr = fromAddr;
      m_curEdges = 0;

      Account* contractAccount = this->GetAccount(transaction.GetToAddr());
      if (contractAccount == nullptr) {
        LOG_GENERAL(WARNING, "The target contract account doesn't exist");
        error_code = TxnStatus::INVALID_TO_ACCOUNT;
        return false;
      }
      if (contractAccount->GetCode().empty()) {
        LOG_GENERAL(
            WARNING,
            "Trying to call a smart contract that has no code will fail");
        error_code = TxnStatus::NOT_PRESENT;
        return false;
      }
      isScilla = !EvmUtils::isEvm(contractAccount->GetCode());
      bool is_library;
      uint32_t scilla_version;
      uint32_t evm_version{0};

      std::vector<Address> extlibs;
      if (isScilla && !contractAccount->GetContractAuxiliaries(
                          is_library, scilla_version, extlibs)) {
        LOG_GENERAL(WARNING, "GetContractAuxiliaries failed");
        error_code = TxnStatus::FAIL_SCILLA_LIB;
        return false;
      }

      if (isScilla && is_library) {
        LOG_GENERAL(WARNING, "Library being called");
        error_code = TxnStatus::FAIL_SCILLA_LIB;
        return false;
      }

      if (isScilla && DISABLE_SCILLA_LIB && !extlibs.empty()) {
        LOG_GENERAL(WARNING, "ScillaLib disabled");
        error_code = TxnStatus::FAIL_SCILLA_LIB;
        return false;
      }

      std::map<Address, std::pair<std::string, std::string>> extlibs_exports;
      if (isScilla &&
          !PopulateExtlibsExports(scilla_version, extlibs, extlibs_exports)) {
        LOG_GENERAL(WARNING, "PopulateExtLibsExports failed");
        error_code = TxnStatus::FAIL_SCILLA_LIB;
        return false;
      }

      m_curBlockNum = blockNum;
      if (isScilla &&
          !ExportCallContractFiles(*contractAccount, transaction,
                                   scilla_version, extlibs_exports)) {
        LOG_GENERAL(WARNING, "ExportCallContractFiles failed");
        error_code = TxnStatus::FAIL_SCILLA_LIB;
        return false;
      }

      DiscardAtomics();

      if (!this->DecreaseBalance(fromAddr, gasDeposit)) {
        LOG_GENERAL(WARNING, "DecreaseBalance failed");
        error_code = TxnStatus::MATH_ERROR;
        return false;
      }

      m_curGasLimit = transaction.GetGasLimit();
      m_curGasPrice = transaction.GetGasPrice();
      m_curContractAddr = transaction.GetToAddr();
      m_curAmount = transaction.GetAmount();
      m_curNumShards = numShards;

      std::chrono::system_clock::time_point tpStart;
      if (ENABLE_CHECK_PERFORMANCE_LOG) {
        tpStart = r_timer_start();
      }

      // prepare IPC with current blockchain info provider.
      auto sbcip = std::make_unique<ScillaBCInfo>(
          m_curBlockNum, m_curDSBlockNum, m_originAddr, m_curContractAddr,
          contractAccount->GetStorageRoot(), scilla_version);
      if (m_scillaIPCServer) {
        m_scillaIPCServer->setBCInfoProvider(std::move(sbcip));
      } else {
        LOG_GENERAL(WARNING, "m_scillaIPCServer not Initialised");
      }

      Contract::ContractStorage::GetContractStorage().BufferCurrentState();

      std::string runnerPrint;
      bool ret = true;

      if (isScilla) {
        InvokeInterpreter(
            RUNNER_CALL, runnerPrint, scilla_version, is_library, gasRemained,
            this->GetBalance(transaction.GetToAddr()), ret, receipt);

      } else {
        EvmCallParameters params = {
            m_curContractAddr.hex(),
            fromAddr.hex(),
            DataConversion::CharArrayToString(contractAccount->GetCode()),
            DataConversion::CharArrayToString(transaction.GetData()),
            transaction.GetGasLimit(),
            transaction.GetAmount()};

        LOG_GENERAL(WARNING, "contract address is " << params.m_contract
                                                    << " caller account is "
                                                    << params.m_caller);
        evmproj::CallResponse response;
        uint64_t gasUsed =
            InvokeEvmInterpreter(contractAccount, RUNNER_CALL, params,
                                 evm_version, ret, receipt, response);

        if (gasUsed > 0) {
          gasRemained = gasUsed;
        }
      }

      uint32_t tree_depth = 0;

      if (isScilla) {
        if (ret && !ParseCallContract(gasRemained, runnerPrint, receipt,
                                      tree_depth, scilla_version)) {
          receipt.RemoveAllTransitions();
          ret = false;
        }
      }
      if (!ret) {
        Contract::ContractStorage::GetContractStorage().RevertPrevState();
        DiscardAtomics();
        gasRemained =
            std::min(transaction.GetGasLimit() - callGasPenalty, gasRemained);
      } else {
        CommitAtomics();
      }
      boost::multiprecision::uint128_t gasRefund;
      if (!SafeMath<boost::multiprecision::uint128_t>::mul(
              gasRemained, transaction.GetGasPrice(), gasRefund)) {
        error_code = TxnStatus::MATH_ERROR;
        return false;
      }

      if (!this->IncreaseBalance(fromAddr, gasRefund)) {
        LOG_GENERAL(WARNING, "IncreaseBalance failed for gasRefund");
      }

      if (transaction.GetGasLimit() < gasRemained) {
        LOG_GENERAL(WARNING, "Cumulative Gas calculated Underflow, gasLimit: "
                                 << transaction.GetGasLimit()
                                 << " gasRemained: " << gasRemained
                                 << ". Must be something wrong!");
        error_code = TxnStatus::MATH_ERROR;
        return false;
      }

      receipt.SetCumGas(transaction.GetGasLimit() - gasRemained);
      if (!ret) {
        receipt.SetResult(false);
        receipt.CleanEntry();
        receipt.update();

        if (!this->IncreaseNonce(fromAddr)) {
          error_code = TxnStatus::MATH_ERROR;
          return false;
        }

        if (isScilla) {
          LOG_GENERAL(
              INFO,
              "Call contract failed, but return true in order to change state");

          if (LOG_SC) {
            LOG_GENERAL(INFO, "receipt: " << receipt.GetString());
          }

          return true;  // Return true because the states already changed
        } else {
          return false;
        }
      }
      break;
    }
    default: {
      LOG_GENERAL(WARNING, "Txn is not typed correctly")
      error_code = TxnStatus::INCORRECT_TXN_TYPE;
      return false;
    }
    case Transaction::ERROR:
      break;
  }

  if (!this->IncreaseNonce(fromAddr)) {
    error_code = TxnStatus::MATH_ERROR;
    return false;
  }

  receipt.SetResult(true);
  receipt.update();

  // since txn succeeded, commit the atomic buffer. If no updates, it is a noop.
  m_storageRootUpdateBuffer.insert(m_storageRootUpdateBufferAtomic.begin(),
                                   m_storageRootUpdateBufferAtomic.end());

  if (LOG_SC) {
    LOG_GENERAL(INFO, "Executing contract transaction finished");
    LOG_GENERAL(INFO, "receipt: " << receipt.GetString());
  }

  return true;
}

template <class MAP>
bool AccountStoreSC<MAP>::PopulateExtlibsExports(
    uint32_t scilla_version, const std::vector<Address>& extlibs,
    std::map<Address, std::pair<std::string, std::string>>& extlibs_exports) {
  LOG_MARKER();
  std::function<bool(const std::vector<Address>&,
                     std::map<Address, std::pair<std::string, std::string>>&)>
      extlibsExporter;
  extlibsExporter = [this, &scilla_version, &extlibsExporter](
                        const std::vector<Address>& extlibs,
                        std::map<Address, std::pair<std::string, std::string>>&
                            extlibs_exports) -> bool {
    // export extlibs
    for (const auto& libAddr : extlibs) {
      if (extlibs_exports.find(libAddr) != extlibs_exports.end()) {
        continue;
      }

      Account* libAcc = this->GetAccount(libAddr);
      if (libAcc == nullptr) {
        LOG_GENERAL(WARNING, "libAcc: " << libAddr << " does not exist");
        return false;
      }

      /// Check whether there are caches
      std::string code_path = EXTLIB_FOLDER + '/' + libAddr.hex();
      code_path += LIBRARY_CODE_EXTENSION;
      std::string json_path = EXTLIB_FOLDER + '/' + libAddr.hex() + ".json";
      if (boost::filesystem::exists(code_path) &&
          boost::filesystem::exists(json_path)) {
        continue;
      }

      uint32_t ext_scilla_version;
      bool ext_is_lib = false;
      std::vector<Address> ext_extlibs;

      if (!libAcc->GetContractAuxiliaries(ext_is_lib, ext_scilla_version,
                                          ext_extlibs)) {
        LOG_GENERAL(WARNING,
                    "libAcc: " << libAddr << " GetContractAuxiliaries failed");
        return false;
      }

      if (!ext_is_lib) {
        LOG_GENERAL(WARNING, "libAcc: " << libAddr << " is not library");
        return false;
      }

      if (ext_scilla_version != scilla_version) {
        LOG_GENERAL(WARNING,
                    "libAcc: " << libAddr << " scilla version mismatch");
        return false;
      }

      extlibs_exports[libAddr] = {
          DataConversion::CharArrayToString(libAcc->GetCode()),
          DataConversion::CharArrayToString(libAcc->GetInitData())};

      if (!extlibsExporter(ext_extlibs, extlibs_exports)) {
        return false;
      }
    }

    return true;
  };
  return extlibsExporter(extlibs, extlibs_exports);
}

template <class MAP>
bool AccountStoreSC<MAP>::ExportCreateContractFiles(
    const Account& contract, bool is_library, uint32_t scilla_version,
    const std::map<Address, std::pair<std::string, std::string>>&
        extlibs_exports) {
  LOG_MARKER();

  boost::filesystem::remove_all("./" + SCILLA_FILES);
  boost::filesystem::create_directories("./" + SCILLA_FILES);

  if (!(boost::filesystem::exists("./" + SCILLA_LOG))) {
    boost::filesystem::create_directories("./" + SCILLA_LOG);
  }

  if (!ScillaUtils::PrepareRootPathWVersion(scilla_version, m_root_w_version)) {
    LOG_GENERAL(WARNING, "PrepareRootPathWVersion failed");
    return false;
  }

  try {
    // Scilla code
    std::ofstream os(INPUT_CODE + (is_library ? LIBRARY_CODE_EXTENSION
                                              : CONTRACT_FILE_EXTENSION));
    os << DataConversion::CharArrayToString(contract.GetCode());
    os.close();

    ExportCommonFiles(os, contract, extlibs_exports);
  } catch (const std::exception& e) {
    LOG_GENERAL(WARNING, "Exception caught: " << e.what());
    return false;
  }

  return true;
}

template <class MAP>
void AccountStoreSC<MAP>::ExportCommonFiles(
    std::ofstream& os, const Account& contract,
    const std::map<Address, std::pair<std::string, std::string>>&
        extlibs_exports) {
  os.open(INIT_JSON);
  if (LOG_SC) {
    LOG_GENERAL(
        INFO, "init data to export: "
                  << DataConversion::CharArrayToString(contract.GetInitData()));
  }
  os << DataConversion::CharArrayToString(contract.GetInitData());
  os.close();

  for (const auto& extlib_export : extlibs_exports) {
    std::string code_path =
        EXTLIB_FOLDER + '/' + "0x" + extlib_export.first.hex();
    code_path += LIBRARY_CODE_EXTENSION;
    boost::filesystem::remove(code_path);

    os.open(code_path);
    os << extlib_export.second.first;
    os.close();

    std::string init_path =
        EXTLIB_FOLDER + '/' + "0x" + extlib_export.first.hex() + ".json";
    boost::filesystem::remove(init_path);

    os.open(init_path);
    os << extlib_export.second.second;
    os.close();
  }

  // Block Json
  JSONUtils::GetInstance().writeJsontoFile(
      INPUT_BLOCKCHAIN_JSON, ScillaUtils::GetBlockStateJson(m_curBlockNum));
}

template <class MAP>
bool AccountStoreSC<MAP>::ExportContractFiles(
    Account& contract, uint32_t scilla_version,
    const std::map<Address, std::pair<std::string, std::string>>&
        extlibs_exports) {
  LOG_MARKER();
  std::chrono::system_clock::time_point tpStart;

  boost::filesystem::remove_all("./" + SCILLA_FILES);
  boost::filesystem::create_directories("./" + SCILLA_FILES);

  if (!(boost::filesystem::exists("./" + SCILLA_LOG))) {
    boost::filesystem::create_directories("./" + SCILLA_LOG);
  }

  if (ENABLE_CHECK_PERFORMANCE_LOG) {
    tpStart = r_timer_start();
  }

  if (!ScillaUtils::PrepareRootPathWVersion(scilla_version, m_root_w_version)) {
    LOG_GENERAL(WARNING, "PrepareRootPathWVersion failed");
    return false;
  }

  try {
    // Scilla code
    std::ofstream os(INPUT_CODE + CONTRACT_FILE_EXTENSION);
    os << DataConversion::CharArrayToString(contract.GetCode());
    os.close();

    ExportCommonFiles(os, contract, extlibs_exports);

    if (ENABLE_CHECK_PERFORMANCE_LOG) {
      LOG_GENERAL(INFO, "LDB Read (microsec) = " << r_timer_end(tpStart));
    }
  } catch (const std::exception& e) {
    LOG_GENERAL(WARNING, "Exception caught: " << e.what());
    return false;
  }

  return true;
}

template <class MAP>
bool AccountStoreSC<MAP>::ExportCallContractFiles(
    Account& contract, const Transaction& transaction, uint32_t scilla_version,
    const std::map<Address, std::pair<std::string, std::string>>&
        extlibs_exports) {
  LOG_MARKER();

  if (!ExportContractFiles(contract, scilla_version, extlibs_exports)) {
    LOG_GENERAL(WARNING, "ExportContractFiles failed");
    return false;
  }

  try {
    // Message Json
    std::string dataStr(transaction.GetData().begin(),
                        transaction.GetData().end());
    Json::Value msgObj;
    if (!JSONUtils::GetInstance().convertStrtoJson(dataStr, msgObj)) {
      return false;
    }
    std::string prepend = "0x";
    msgObj["_sender"] = prepend + transaction.GetSenderAddr().hex();
    msgObj["_origin"] = prepend + m_originAddr.hex();
    msgObj["_amount"] = transaction.GetAmount().convert_to<std::string>();

    JSONUtils::GetInstance().writeJsontoFile(INPUT_MESSAGE_JSON, msgObj);
  } catch (const std::exception& e) {
    LOG_GENERAL(WARNING, "Exception caught: " << e.what());
    return false;
  }

  return true;
}

template <class MAP>
bool AccountStoreSC<MAP>::ExportCallContractFiles(
    Account& contract, const Json::Value& contractData, uint32_t scilla_version,
    const std::map<Address, std::pair<std::string, std::string>>&
        extlibs_exports) {
  LOG_MARKER();

  if (!ExportContractFiles(contract, scilla_version, extlibs_exports)) {
    LOG_GENERAL(WARNING, "ExportContractFiles failed");
    return false;
  }

  try {
    JSONUtils::GetInstance().writeJsontoFile(INPUT_MESSAGE_JSON, contractData);
  } catch (const std::exception& e) {
    LOG_GENERAL(WARNING, "Exception caught: " << e.what());
    return false;
  }

  return true;
}

template <class MAP>
bool AccountStoreSC<MAP>::ParseContractCheckerOutput(
    const Address& addr, const std::string& checkerPrint,
    TransactionReceipt& receipt, std::map<std::string, bytes>& metadata,
    uint64_t& gasRemained, bool is_library) {
  LOG_MARKER();

  LOG_GENERAL(
      INFO,
      "Output: " << std::endl
                 << (checkerPrint.length() > MAX_SCILLA_OUTPUT_SIZE_IN_BYTES
                         ? checkerPrint.substr(
                               0, MAX_SCILLA_OUTPUT_SIZE_IN_BYTES) +
                               "\n ... "
                         : checkerPrint));

  Json::Value root;
  try {
    if (!JSONUtils::GetInstance().convertStrtoJson(checkerPrint, root)) {
      receipt.AddError(JSON_OUTPUT_CORRUPTED);
      return false;
    }

    if (!root.isMember("gas_remaining")) {
      LOG_GENERAL(
          WARNING,
          "The json output of this contract didn't contain gas_remaining");
      if (gasRemained > CONTRACT_CREATE_GAS) {
        gasRemained -= CONTRACT_CREATE_GAS;
      } else {
        gasRemained = 0;
      }
      receipt.AddError(NO_GAS_REMAINING_FOUND);
      return false;
    }
    try {
      gasRemained = std::min(
          gasRemained,
          boost::lexical_cast<uint64_t>(root["gas_remaining"].asString()));
    } catch (...) {
      LOG_GENERAL(WARNING, "_amount " << root["gas_remaining"].asString()
                                      << " is not numeric");
      return false;
    }
    LOG_GENERAL(INFO, "gasRemained: " << gasRemained);

    if (!is_library) {
      if (!root.isMember("contract_info")) {
        receipt.AddError(CHECKER_FAILED);

        if (root.isMember("errors")) {
          receipt.AddException(root["errors"]);
        }

        return false;
      }

      bool hasMap = false;

      auto handleTypeForStateVar = [&](const Json::Value& stateVars) {
        if (!stateVars.isArray()) {
          LOG_GENERAL(WARNING, "An array of state variables expected."
                                   << stateVars.toStyledString());
          return false;
        }
        for (const auto& field : stateVars) {
          if (field.isMember("vname") && field.isMember("depth") &&
              field["depth"].isNumeric() && field.isMember("type")) {
            metadata.emplace(
                Contract::ContractStorage::GetContractStorage()
                    .GenerateStorageKey(addr, MAP_DEPTH_INDICATOR,
                                        {field["vname"].asString()}),
                DataConversion::StringToCharArray(field["depth"].asString()));
            if (!hasMap && field["depth"].asInt() > 0) {
              hasMap = true;
            }
            metadata.emplace(
                Contract::ContractStorage::GetContractStorage()
                    .GenerateStorageKey(addr, TYPE_INDICATOR,
                                        {field["vname"].asString()}),
                DataConversion::StringToCharArray(field["type"].asString()));
          } else {
            LOG_GENERAL(WARNING,
                        "Unexpected field detected" << field.toStyledString());
            return false;
          }
        }
        return true;
      };
      if (root["contract_info"].isMember("fields")) {
        if (!handleTypeForStateVar(root["contract_info"]["fields"])) {
          return false;
        }
      }
    }
  } catch (const std::exception& e) {
    LOG_GENERAL(WARNING, "Exception caught: " << e.what() << " checkerPrint: "
                                              << checkerPrint);
    return false;
  }

  return true;
}

template <class MAP>
bool AccountStoreSC<MAP>::ParseCreateContract(uint64_t& gasRemained,
                                              const std::string& runnerPrint,
                                              TransactionReceipt& receipt,
                                              bool is_library) {
  Json::Value jsonOutput;
  if (!ParseCreateContractOutput(jsonOutput, runnerPrint, receipt)) {
    return false;
  }
  return ParseCreateContractJsonOutput(jsonOutput, gasRemained, receipt,
                                       is_library);
}

template <class MAP>
bool AccountStoreSC<MAP>::ParseCreateContractOutput(
    Json::Value& jsonOutput, const std::string& runnerPrint,
    TransactionReceipt& receipt) {
  if (LOG_SC) {
    LOG_GENERAL(
        INFO,
        "Output: " << std::endl
                   << (runnerPrint.length() > MAX_SCILLA_OUTPUT_SIZE_IN_BYTES
                           ? runnerPrint.substr(
                                 0, MAX_SCILLA_OUTPUT_SIZE_IN_BYTES) +
                                 "\n ... "
                           : runnerPrint));
  }

  if (runnerPrint.length() == 0) {
    LOG_GENERAL(INFO, "Empty Json string from createContract");
    return false;
  }

  if (!JSONUtils::GetInstance().convertStrtoJson(runnerPrint, jsonOutput)) {
    receipt.AddError(JSON_OUTPUT_CORRUPTED);
    return false;
  }
  return true;
}

template <class MAP>
bool AccountStoreSC<MAP>::ParseCreateContractJsonOutput(
    const Json::Value& _json, uint64_t& gasRemained,
    TransactionReceipt& receipt, bool is_library) {
  // LOG_MARKER();
  if (!_json.isMember("gas_remaining")) {
    LOG_GENERAL(
        WARNING,
        "The json output of this contract didn't contain gas_remaining");
    if (gasRemained > CONTRACT_CREATE_GAS) {
      gasRemained -= CONTRACT_CREATE_GAS;
    } else {
      gasRemained = 0;
    }
    receipt.AddError(NO_GAS_REMAINING_FOUND);
    return false;
  }
  try {
    gasRemained = std::min(gasRemained, boost::lexical_cast<uint64_t>(
                                            _json["gas_remaining"].asString()));
  } catch (...) {
    LOG_GENERAL(WARNING, "_amount " << _json["gas_remaining"].asString()
                                    << " is not numeric");
    return false;
  }
  LOG_GENERAL(INFO, "gasRemained: " << gasRemained);

  if (!is_library) {
    if (!_json.isMember("messages") || !_json.isMember("events")) {
      if (_json.isMember("errors")) {
        LOG_GENERAL(WARNING, "Contract creation failed");
        receipt.AddError(CREATE_CONTRACT_FAILED);
        receipt.AddException(_json["errors"]);
      } else {
        LOG_GENERAL(WARNING, "JSON output of this contract is corrupted");
        receipt.AddError(OUTPUT_ILLEGAL);
      }
      return false;
    }

    if (_json["messages"].type() == Json::nullValue &&
        _json["states"].type() == Json::arrayValue &&
        _json["events"].type() == Json::arrayValue) {
      return true;
    }

    LOG_GENERAL(WARNING,
                "Didn't get desired json output from the interpreter for "
                "create contract");
    receipt.AddError(OUTPUT_ILLEGAL);
    return false;
  }

  return true;
}

template <class MAP>
bool AccountStoreSC<MAP>::ParseCallContract(uint64_t& gasRemained,
                                            const std::string& runnerPrint,
                                            TransactionReceipt& receipt,
                                            uint32_t tree_depth,
                                            uint32_t scilla_version) {
  Json::Value jsonOutput;
  // This just reparses the JSON, probably due to null values in string
  // screwing up the json
  if (!ParseCallContractOutput(jsonOutput, runnerPrint, receipt)) {
    return false;
  }
  return ParseCallContractJsonOutput(jsonOutput, gasRemained, receipt,
                                     tree_depth, scilla_version);
}

template <class MAP>
bool AccountStoreSC<MAP>::ParseCallContractOutput(
    Json::Value& jsonOutput, const std::string& runnerPrint,
    TransactionReceipt& receipt) {
  std::chrono::system_clock::time_point tpStart;
  if (ENABLE_CHECK_PERFORMANCE_LOG) {
    tpStart = r_timer_start();
  }

  if (LOG_SC) {
    LOG_GENERAL(
        INFO,
        "Output: " << std::endl
                   << (runnerPrint.length() > MAX_SCILLA_OUTPUT_SIZE_IN_BYTES
                           ? runnerPrint.substr(
                                 0, MAX_SCILLA_OUTPUT_SIZE_IN_BYTES) +
                                 "\n ... "
                           : runnerPrint));
  }

  if (!JSONUtils::GetInstance().convertStrtoJson(runnerPrint, jsonOutput)) {
    receipt.AddError(JSON_OUTPUT_CORRUPTED);
    return false;
  }
  if (ENABLE_CHECK_PERFORMANCE_LOG) {
    LOG_GENERAL(INFO, "Parse scilla-runner output (microseconds) = "
                          << r_timer_end(tpStart));
  }

  return true;
}

template <class MAP>
bool AccountStoreSC<MAP>::ParseCallContractJsonOutput(
    const Json::Value& _json, uint64_t& gasRemained,
    TransactionReceipt& receipt, uint32_t tree_depth,
    uint32_t pre_scilla_version) {
  std::chrono::system_clock::time_point tpStart;
  if (ENABLE_CHECK_PERFORMANCE_LOG) {
    tpStart = r_timer_start();
  }

  // Find remaining gas.
  if (!_json.isMember("gas_remaining")) {
    LOG_GENERAL(
        WARNING,
        "The json output of this contract didn't contain gas_remaining");
    if (gasRemained > CONTRACT_INVOKE_GAS) {
      gasRemained -= CONTRACT_INVOKE_GAS;
    } else {
      gasRemained = 0;
    }
    receipt.AddError(NO_GAS_REMAINING_FOUND);
    return false;
  }
  uint64_t startGas = gasRemained;
  try {
    gasRemained = std::min(gasRemained, boost::lexical_cast<uint64_t>(
                                            _json["gas_remaining"].asString()));
  } catch (...) {
    LOG_GENERAL(WARNING, "_amount " << _json["gas_remaining"].asString()
                                    << " is not numeric");
    return false;
  }
  LOG_GENERAL(INFO, "gasRemained: " << gasRemained);

  // TODO: ignore messages for EVM
  if (!_json.isMember("messages") || !_json.isMember("events")) {
    if (_json.isMember("errors")) {
      LOG_GENERAL(WARNING, "Call contract failed");
      receipt.AddError(CALL_CONTRACT_FAILED);
      receipt.AddException(_json["errors"]);
    } else {
      LOG_GENERAL(WARNING, "JSON output of this contract is corrupted");
      receipt.AddError(OUTPUT_ILLEGAL);
    }
    return false;
  }

  // TODO: ignore _accepted for the EVM.
  if (!_json.isMember("_accepted")) {
    LOG_GENERAL(WARNING,
                "The json output of this contract doesn't contain _accepted");
    receipt.AddError(NO_ACCEPTED_FOUND);
    return false;
  }

  bool accepted = (_json["_accepted"].asString() == "true");
  if (accepted) {
    // LOG_GENERAL(INFO, "Contract accept amount transfer");
    if (!TransferBalanceAtomic(m_curSenderAddr, m_curContractAddr,
                               m_curAmount)) {
      LOG_GENERAL(WARNING, "TransferBalance Atomic failed");
      receipt.AddError(BALANCE_TRANSFER_FAILED);
      return false;
    }
  } else {
    LOG_GENERAL(WARNING, "Contract refuse amount transfer");
  }

  // TOOD: ignore this.
  if (tree_depth == 0) {
    // first call in a txn
    receipt.AddAccepted(accepted);
  } else {
    if (!receipt.AddAcceptedForLastTransition(accepted)) {
      LOG_GENERAL(WARNING, "AddAcceptedForLastTransition failed");
      return false;
    }
  }

  // TODO: process all the logs for EVM
  Account* contractAccount =
      m_accountStoreAtomic->GetAccount(m_curContractAddr);
  if (contractAccount == nullptr) {
    LOG_GENERAL(WARNING, "contractAccount is null ptr");
    receipt.AddError(CONTRACT_NOT_EXIST);
    return false;
  }
  try {
    for (const auto& e : _json["events"]) {
      LogEntry entry;
      if (!entry.Install(e, m_curContractAddr)) {
        receipt.AddError(LOG_ENTRY_INSTALL_FAILED);
        return false;
      }
      receipt.AddLogEntry(entry);
    }
  } catch (const std::exception& e) {
    LOG_GENERAL(WARNING, "Exception caught: " << e.what());
    return false;
  }

  // TODO: ignore messages
  bool ret = false;

  if (_json["messages"].type() != Json::arrayValue) {
    LOG_GENERAL(INFO, "messages is not in array value");
    return false;
  }

  // If output message is null
  if (_json["messages"].empty()) {
    LOG_GENERAL(INFO,
                "empty message in scilla output when invoking a "
                "contract, transaction finished");
    m_storageRootUpdateBufferAtomic.emplace(m_curContractAddr);
    ret = true;
  }

  // TODO: Ignore the rest.

  Address recipient;
  Account* account = nullptr;

  if (!ret) {
    // Buffer the Addr for current caller
    Address curContractAddr = m_curContractAddr;
    for (const auto& msg : _json["messages"]) {
      LOG_GENERAL(INFO, "Process new message");

      // a buffer for `ret` flag to be reset per loop
      bool t_ret = ret;

      // Non-null messages must have few mandatory fields.
      if (!msg.isMember("_tag") || !msg.isMember("_amount") ||
          !msg.isMember("params") || !msg.isMember("_recipient")) {
        LOG_GENERAL(
            WARNING,
            "The message in the json output of this contract is corrupted");
        receipt.AddError(MESSAGE_CORRUPTED);
        return false;
      }

      try {
        m_curAmount = boost::lexical_cast<uint128_t>(msg["_amount"].asString());
      } catch (...) {
        LOG_GENERAL(WARNING, "_amount " << msg["_amount"].asString()
                                        << " is not numeric");
        return false;
      }

      recipient = Address(msg["_recipient"].asString());
      if (IsNullAddress(recipient)) {
        LOG_GENERAL(WARNING, "The recipient can't be null address");
        receipt.AddError(RECEIPT_IS_NULL);
        return false;
      }

      account = m_accountStoreAtomic->GetAccount(recipient);

      if (account == nullptr) {
        AccountStoreBase<MAP>::AddAccount(recipient, {0, 0});
        account = m_accountStoreAtomic->GetAccount(recipient);
      }

      // Recipient is non-contract
      if (!account->isContract()) {
        LOG_GENERAL(INFO, "The recipient is non-contract");
        if (!TransferBalanceAtomic(curContractAddr, recipient, m_curAmount)) {
          receipt.AddError(BALANCE_TRANSFER_FAILED);
          return false;
        } else {
          t_ret = true;
        }
      }

      // Recipient is contract
      // _tag field is empty
      if (msg["_tag"].asString().empty()) {
        LOG_GENERAL(INFO,
                    "_tag in the scilla output is empty when invoking a "
                    "contract, transaction finished");
        t_ret = true;
      }

      m_storageRootUpdateBufferAtomic.emplace(curContractAddr);
      receipt.AddTransition(curContractAddr, msg, tree_depth);

      if (ENABLE_CHECK_PERFORMANCE_LOG) {
        LOG_GENERAL(INFO,
                    "LDB Write (microseconds) = " << r_timer_end(tpStart));
        LOG_GENERAL(INFO, "Gas used = " << (startGas - gasRemained));
      }

      if (t_ret) {
        // return true;
        continue;
      }

      LOG_GENERAL(INFO, "Call another contract in chain");
      receipt.AddEdge();
      ++m_curEdges;

      // deduct scilla runner invoke gas
      if (gasRemained < SCILLA_RUNNER_INVOKE_GAS) {
        LOG_GENERAL(WARNING, "Not enough gas to invoke the scilla runner");
        receipt.AddError(GAS_NOT_SUFFICIENT);
        return false;
      } else {
        gasRemained -= SCILLA_RUNNER_INVOKE_GAS;
      }

      // TODO: ignore this check.
      // check whether the recipient contract is in the same shard with the
      // current contract
      if (!m_curIsDS &&
          (Transaction::GetShardIndex(curContractAddr, m_curNumShards) !=
           Transaction::GetShardIndex(recipient, m_curNumShards))) {
        LOG_GENERAL(WARNING,
                    "another contract doesn't belong to the same shard with "
                    "current contract");
        receipt.AddError(CHAIN_CALL_DIFF_SHARD);
        return false;
      }

      if (m_curEdges > MAX_CONTRACT_EDGES) {
        LOG_GENERAL(
            WARNING,
            "maximum contract edges reached, cannot call another contract");
        receipt.AddError(MAX_EDGES_REACHED);
        return false;
      }

      Json::Value input_message;
      input_message["_sender"] = "0x" + curContractAddr.hex();
      input_message["_origin"] = "0x" + m_originAddr.hex();
      input_message["_amount"] = msg["_amount"];
      input_message["_tag"] = msg["_tag"];
      input_message["params"] = msg["params"];

      if (account == nullptr) {
        LOG_GENERAL(WARNING, "account still null");
        receipt.AddError(INTERNAL_ERROR);
        return false;
      }

      // prepare IPC with the recipient contract address
      bool is_library;
      std::vector<Address> extlibs;
      uint32_t scilla_version;

      if (!account->GetContractAuxiliaries(is_library, scilla_version,
                                           extlibs)) {
        LOG_GENERAL(WARNING, "GetContractAuxiliaries failed");
        receipt.AddError(INTERNAL_ERROR);
        return false;
      }

      // prepare IPC with current blockchain info provider.
      auto sbcip = std::make_unique<ScillaBCInfo>(
          m_curBlockNum, m_curDSBlockNum, m_originAddr, recipient,
          account->GetStorageRoot(), scilla_version);
      m_scillaIPCServer->setBCInfoProvider(std::move(sbcip));

      if (DISABLE_SCILLA_LIB && !extlibs.empty()) {
        LOG_GENERAL(WARNING, "ScillaLib disabled");
        return false;
      }

      if (scilla_version != pre_scilla_version) {
        LOG_GENERAL(WARNING, "Scilla version inconsistent");
        receipt.AddError(VERSION_INCONSISTENT);
        return false;
      }

      if (is_library) {
        LOG_GENERAL(WARNING, "Library being called");
        receipt.AddError(LIBRARY_AS_RECIPIENT);
        return false;
      }

      std::map<Address, std::pair<std::string, std::string>> extlibs_exports;
      if (!PopulateExtlibsExports(scilla_version, extlibs, extlibs_exports)) {
        LOG_GENERAL(WARNING, "PopulateExtlibsExports");
        receipt.AddError(LIBRARY_EXTRACTION_FAILED);
        return false;
      }

      if (!ExportCallContractFiles(*account, input_message, scilla_version,
                                   extlibs_exports)) {
        LOG_GENERAL(WARNING, "ExportCallContractFiles failed");
        receipt.AddError(PREPARATION_FAILED);
        return false;
      }

      // prepare IPC with current blockchain info provider.
      auto sbcip1 = std::make_unique<ScillaBCInfo>(
          m_curBlockNum, m_curDSBlockNum, m_originAddr, recipient,
          account->GetStorageRoot(), scilla_version);
      m_scillaIPCServer->setBCInfoProvider(std::move(sbcip1));

      std::string runnerPrint;
      bool result = true;

      InvokeInterpreter(RUNNER_CALL, runnerPrint, scilla_version, is_library,
                        gasRemained, account->GetBalance(), result, receipt);

      if (ENABLE_CHECK_PERFORMANCE_LOG) {
        LOG_GENERAL(INFO, "Executed " << input_message["_tag"] << " in "
                                      << r_timer_end(tpStart)
                                      << " microseconds");
      }

      if (!result) {
        return false;
      }

      m_curSenderAddr = curContractAddr;
      m_curContractAddr = recipient;
      if (!ParseCallContract(gasRemained, runnerPrint, receipt, tree_depth + 1,
                             scilla_version)) {
        LOG_GENERAL(WARNING, "ParseCallContract failed of calling contract: "
                                 << recipient);
        return false;
      }

      if (!this->IncreaseNonce(curContractAddr)) {
        return false;
      }
    }
  }

  return true;
}

template <class MAP>
void AccountStoreSC<MAP>::ProcessStorageRootUpdateBuffer() {
  LOG_MARKER();
  {
    std::lock_guard<std::mutex> g(m_mutexUpdateAccounts);
    for (const auto& addr : m_storageRootUpdateBuffer) {
      Account* account = this->GetAccount(addr);
      if (account == nullptr) {
        continue;
      }
      LOG_GENERAL(INFO, "Address: " << addr.hex());

      // *** IMPORTANT ***
      // Setting storageRoot to empty to represent the states get changed
      account->SetStorageRoot(dev::h256());
    }
  }
  CleanStorageRootUpdateBuffer();
}

template <class MAP>
void AccountStoreSC<MAP>::CleanStorageRootUpdateBuffer() {
  std::lock_guard<std::mutex> g(m_mutexUpdateAccounts);
  m_storageRootUpdateBuffer.clear();
}

template <class MAP>
bool AccountStoreSC<MAP>::TransferBalanceAtomic(const Address& from,
                                                const Address& to,
                                                const uint128_t& delta) {
  // LOG_MARKER();
  return m_accountStoreAtomic->TransferBalance(from, to, delta);
}

template <class MAP>
void AccountStoreSC<MAP>::CommitAtomics() {
  LOG_MARKER();
  for (const auto& entry : *m_accountStoreAtomic->GetAddressToAccount()) {
    Account* account = this->GetAccount(entry.first);
    if (account != nullptr) {
      *account = entry.second;
    } else {
      // this->m_addressToAccount.emplace(std::make_pair(entry.first,
      // entry.second));
      this->AddAccount(entry.first, entry.second);
    }
  }
}

template <class MAP>
void AccountStoreSC<MAP>::DiscardAtomics() {
  LOG_MARKER();
  m_accountStoreAtomic->Init();
}

template <class MAP>
void AccountStoreSC<MAP>::NotifyTimeout() {
  LOG_MARKER();
  m_txnProcessTimeout = true;
  cv_callContract.notify_all();
}

template <class MAP>
Account* AccountStoreSC<MAP>::GetAccountAtomic(const dev::h160& addr) {
  return m_accountStoreAtomic->GetAccount(addr);
}

template <class MAP>
void AccountStoreSC<MAP>::SetScillaIPCServer(
    std::shared_ptr<ScillaIPCServer> scillaIPCServer) {
  LOG_MARKER();
  m_scillaIPCServer = std::move(scillaIPCServer);
}

template <class MAP>
void AccountStoreSC<MAP>::CleanNewLibrariesCache() {
  for (const auto& addr : m_newLibrariesCreated) {
    boost::filesystem::remove(addr.hex() + LIBRARY_CODE_EXTENSION);
    boost::filesystem::remove(addr.hex() + ".json");
  }
  m_newLibrariesCreated.clear();
}<|MERGE_RESOLUTION|>--- conflicted
+++ resolved
@@ -210,7 +210,6 @@
       // Get the account that this apply instruction applies to
       Account* targetAccount = this->GetAccount(Address(it->Address()));
       if (targetAccount == nullptr) {
-<<<<<<< HEAD
         if (!this->AddAccount(Address(it->Address()), {0, 0})) {
           LOG_GENERAL(WARNING, "AddAccount failed for contract address "
                                    << Address(it->Address()).hex());
@@ -223,14 +222,6 @@
                           << Address(it->Address()).hex());
           continue;
         }
-=======
-        LOG_GENERAL(
-            WARNING,
-            "Cannot find account for address given in Apply operation from "
-            "EVM-DS"
-            " ");
-        return gas;
->>>>>>> eaf99307
       }
 
       if (it->OperationType() == "modify") {
