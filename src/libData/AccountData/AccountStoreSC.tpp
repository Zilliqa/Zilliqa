/**
* Copyright (c) 2018 Zilliqa
* This source code is being disclosed to you solely for the purpose of your participation in
* testing Zilliqa. You may view, compile and run the code for that purpose and pursuant to
* the protocols and algorithms that are programmed into, and intended by, the code. You may
* not do anything else with the code without express permission from Zilliqa Research Pte. Ltd.,
* including modifying or publishing the code (or any part of it), and developing or forming
* another public or private blockchain network. This source code is provided ‘as is’ and no
* warranties are given as to title or non-infringement, merchantability or fitness for purpose
* and, to the extent permitted by law, all liability for your use of the code is disclaimed.
* Some programs in this code are governed by the GNU General Public License v3.0 (available at
* https://www.gnu.org/licenses/gpl-3.0.en.html) (‘GPLv3’). The programs that are governed by
* GPLv3.0 are those programs that are located in the folders src/depends and tests/depends
* and which include a reference to GPLv3 in their program files.
**/

#include <boost/filesystem.hpp>

#include "libUtils/DataConversion.h"
#include "libUtils/JsonUtils.h"
#include "libUtils/SafeMath.h"
#include "libUtils/SysCommand.h"

template<class MAP> AccountStoreSC<MAP>::AccountStoreSC()
{
    m_accountStoreAtomic = make_unique<AccountStoreAtomic<MAP>>(*this);
}

template<class MAP> void AccountStoreSC<MAP>::Init()
{
    lock_guard<mutex> g(m_mutexUpdateAccounts);
    AccountStoreBase<MAP>::Init();
    m_curContractAddr.clear();
    m_curSenderAddr.clear();
    m_curAmount = 0;
    m_curGasCum = 0;
    m_curGasLimit = 0;
    m_curGasPrice = 0;
}

template<class MAP>
bool AccountStoreSC<MAP>::UpdateAccounts(const uint64_t& blockNum,
<<<<<<< HEAD
                                         const unsigned int& numShards,
                                         const bool& isDS,
                                         const Transaction& transaction,
                                         uint256_t& gasUsed)
=======
                                         const Transaction& transaction,
                                         TransactionReceipt& receipt)
>>>>>>> 71ce6563
{
    // LOG_MARKER();
    m_curIsDS = isDS;

    lock_guard<mutex> g(m_mutexUpdateAccounts);

    const PubKey& senderPubKey = transaction.GetSenderPubKey();
    const Address fromAddr = Account::GetAddressFromPublicKey(senderPubKey);
    Address toAddr = transaction.GetToAddr();

    const uint256_t& amount = transaction.GetAmount();

    // FIXME: Possible integer overflow here
    uint256_t gasDeposit;
    if (!SafeMath<uint256_t>::mul(transaction.GetGasLimit(),
                                  transaction.GetGasPrice(), gasDeposit))
    {
        return false;
    }

    if (transaction.GetData().empty() && transaction.GetCode().empty())
    {
        // LOG_GENERAL(INFO, "Normal transaction");

        // Disallow normal transaction to contract account
        Account* toAccount = this->GetAccount(toAddr);
        if (toAccount != nullptr)
        {
            if (toAccount->isContract())
            {
                LOG_GENERAL(WARNING,
                            "Contract account won't accept normal transaction");
                return false;
            }
        }

<<<<<<< HEAD
        return AccountStoreBase<MAP>::UpdateAccounts(transaction, gasUsed);
=======
        return AccountStoreBase<MAP>::UpdateAccounts(transaction, receipt);
>>>>>>> 71ce6563
    }

    bool callContract = false;

    if (transaction.GetData().size() > 0 && toAddr != NullAddress
        && transaction.GetCode().empty())
    {
        callContract = true;
    }

    // Needed by gas handling
    bool validToTransferBalance = true;

    Account* fromAccount = this->GetAccount(fromAddr);
    if (fromAccount == nullptr)
    {
        // FIXME: remove this, temporary way to test transactions, should return false
        LOG_GENERAL(WARNING,
                    "AddAccount... FIXME: remove this, temporary way to "
                    "test transactions, should return false in the future");
        this->AddAccount(fromAddr, {10000000000, 0});
        fromAccount = this->GetAccount(fromAddr);
        // return false;
    }

    if (transaction.GetCode().size() > 0)
    {
        if (toAddr != NullAddress)
        {
            LOG_GENERAL(WARNING,
                        "txn has non-empty code but with valid toAddr");
            return false;
        }

        LOG_GENERAL(INFO, "Create Contract");

        if (transaction.GetGasLimit() < CONTRACT_CREATE_GAS)
        {
            LOG_GENERAL(
                WARNING,
                "The gas limit set for this transaction has to be larger than"
                " the gas to create a contract ("
                    << CONTRACT_CREATE_GAS << ")");
            return false;
        }

        if (fromAccount->GetBalance() < gasDeposit)
        {
            LOG_GENERAL(
                WARNING,
                "The account doesn't have enough gas to create a contract");
            return false;
        }
        else if (fromAccount->GetBalance() < gasDeposit + amount)
        {
            LOG_GENERAL(WARNING,
                        "The account (balance: "
                            << fromAccount->GetBalance()
                            << ") "
                               "has enough balance to pay the gas limit ("
                            << gasDeposit
                            << ") "
                               "but not enough for transfer the amount ("
                            << amount
                            << "), "
                               "create contract first and ignore amount "
                               "transfer however");
            validToTransferBalance = false;
        }

        if (!this->DecreaseBalance(fromAddr, gasDeposit))
        {
            return false;
        }

        toAddr
            = Account::GetAddressForContract(fromAddr, fromAccount->GetNonce());
        this->AddAccount(toAddr, {0, 0});
        Account* toAccount = this->GetAccount(toAddr);
        toAccount->SetCode(transaction.GetCode());
        // Store the immutable states
        toAccount->InitContract(transaction.GetData());
        // Set the blockNumber when the account was created
        toAccount->SetCreateBlockNum(blockNum);

        m_curBlockNum = blockNum;

        ExportCreateContractFiles(*toAccount);

        bool ret = true;
        if (!SysCommand::ExecuteCmdWithoutOutput(GetCreateContractCmdStr()))
        {
            ret = false;
        }
        if (ret && !ParseCreateContractOutput())
        {
            ret = false;
        }
        uint256_t gasRefund;
        if (!AccountStoreBase<MAP>::CalculateGasRefund(
                gasDeposit, CONTRACT_CREATE_GAS, transaction.GetGasPrice(),
                gasRefund))
        {
            this->m_addressToAccount->erase(toAddr);
            return false;
        }
        this->IncreaseBalance(fromAddr, gasRefund);
        gasUsed = CONTRACT_CREATE_GAS;
        if (!ret)
        {
            this->m_addressToAccount->erase(toAddr);

            receipt.SetResult(false);
            receipt.SetCumGas(CONTRACT_CREATE_GAS);

            return true; // Return true because the states already changed
        }
    }

    if (!callContract)
    {
        if (validToTransferBalance)
        {
<<<<<<< HEAD
            if (!this->TransferBalance(fromAddr, toAddr, amount))
            {
                this->IncreaseNonce(fromAddr);
                return false;
            }
=======
            this->IncreaseNonce(fromAddr);
            receipt.SetResult(false);
            receipt.SetCumGas(CONTRACT_CREATE_GAS);
            return true;
>>>>>>> 71ce6563
        }

        receipt.SetCumGas(CONTRACT_CREATE_GAS);
    }
    else
    {
        LOG_GENERAL(INFO, "Call Contract");

        if (transaction.GetGasLimit() < CONTRACT_INVOKE_GAS)
        {
            LOG_GENERAL(
                WARNING,
                "The gas limit set for this transaction has to be larger than"
                " the minimum gas to invoke contract ("
                    << CONTRACT_INVOKE_GAS << ")");
            return false;
        }

        if (fromAccount->GetBalance() < gasDeposit + amount)
        {
            LOG_GENERAL(
                WARNING,
                "The account (balance: "
                    << fromAccount->GetBalance()
                    << ") "
                       "has not enough balance to deposit the gas limit ("
                    << gasDeposit
                    << ") "
                       "and transfer the amount ("
                    << amount
                    << ") in the transaction, "
                       "rejected");
            return false;
        }

        m_curSenderAddr = fromAddr;

        Account* toAccount = this->GetAccount(toAddr);
        if (toAccount == nullptr)
        {
            LOG_GENERAL(WARNING, "The target contract account doesn't exist");
            return false;
        }

        m_curBlockNum = blockNum;
        if (!ExportCallContractFiles(*toAccount, transaction))
        {
            return false;
        }

        DiscardTransferBalanceAtomic();

        if (!this->DecreaseBalance(fromAddr, gasDeposit))
        {
            return false;
        }
        m_curGasLimit = transaction.GetGasLimit();
        m_curGasCum = CalculateGas();
        m_curGasPrice = transaction.GetGasPrice();

        m_curContractAddr = toAddr;
        m_curAmount = amount;
<<<<<<< HEAD
        m_curNumShards = numShards;
=======
        m_curTranReceipt.clear();
>>>>>>> 71ce6563

        // if (!TransferBalanceAtomic(fromAddr, toAddr, amount))
        // {
        //     this->IncreaseBalance(fromAddr, gasDeposit);
        //     return false;
        // }
        bool ret = true;
        if (!SysCommand::ExecuteCmdWithoutOutput(GetCallContractCmdStr()))
        {
            ret = false;
        }
        if (ret && !ParseCallContractOutput())
        {
            ret = false;
        }
        if (!ret)
        {
            DiscardTransferBalanceAtomic();
        }
        else
        {
            CommitTransferBalanceAtomic();
        }

        uint256_t gasRefund;
        if (!AccountStoreBase<MAP>::CalculateGasRefund(
                gasDeposit, m_curGasCum, m_curGasPrice, gasRefund))
        {
            return false;
        }
        this->IncreaseBalance(fromAddr, gasRefund);
<<<<<<< HEAD
        gasUsed = m_curGasCum;
=======

        receipt = m_curTranReceipt;
        receipt.SetCumGas(m_curGasCum);
>>>>>>> 71ce6563
        if (!ret)
        {
            return true; // Return true because the states already changed
        }
    }

    this->IncreaseNonce(fromAddr);

    receipt.SetResult(true);

    return true;
}

template<class MAP>
Json::Value
AccountStoreSC<MAP>::GetBlockStateJson(const uint64_t& BlockNum) const
{
    Json::Value root;
    Json::Value blockItem;
    blockItem["vname"] = "BLOCKNUMBER";
    blockItem["type"] = "BNum";
    blockItem["value"] = to_string(BlockNum);
    root.append(blockItem);

    return root;
}

template<class MAP>
void AccountStoreSC<MAP>::ExportCreateContractFiles(const Account& contract)
{
    LOG_MARKER();

    boost::filesystem::remove_all("./" + SCILLA_FILES);
    boost::filesystem::create_directories("./" + SCILLA_FILES);

    if (!(boost::filesystem::exists("./" + SCILLA_LOG)))
    {
        boost::filesystem::create_directories("./" + SCILLA_LOG);
    }

    // Scilla code
    // JSONUtils::writeJsontoFile(INPUT_CODE, contract.GetCode());
    std::ofstream os(INPUT_CODE);
    os << DataConversion::CharArrayToString(contract.GetCode());
    os.close();

    // Initialize Json
    JSONUtils::writeJsontoFile(INIT_JSON, contract.GetInitJson());

    // Block Json
    JSONUtils::writeJsontoFile(INPUT_BLOCKCHAIN_JSON,
                               GetBlockStateJson(m_curBlockNum));
}

template<class MAP>
void AccountStoreSC<MAP>::ExportContractFiles(const Account& contract)
{
    LOG_MARKER();

    boost::filesystem::remove_all("./" + SCILLA_FILES);
    boost::filesystem::create_directories("./" + SCILLA_FILES);

    if (!(boost::filesystem::exists("./" + SCILLA_LOG)))
    {
        boost::filesystem::create_directories("./" + SCILLA_LOG);
    }

    // Scilla code
    // JSONUtils::writeJsontoFile(INPUT_CODE, contract.GetCode());
    std::ofstream os(INPUT_CODE);
    os << DataConversion::CharArrayToString(contract.GetCode());
    os.close();

    // Initialize Json
    JSONUtils::writeJsontoFile(INIT_JSON, contract.GetInitJson());

    // State Json
    JSONUtils::writeJsontoFile(INPUT_STATE_JSON, contract.GetStorageJson());

    // Block Json
    JSONUtils::writeJsontoFile(INPUT_BLOCKCHAIN_JSON,
                               GetBlockStateJson(m_curBlockNum));
}

template<class MAP>
bool AccountStoreSC<MAP>::ExportCallContractFiles(
    const Account& contract, const Transaction& transaction)
{
    LOG_MARKER();

    ExportContractFiles(contract);

    // Message Json
    string dataStr(transaction.GetData().begin(), transaction.GetData().end());
    Json::Value msgObj;
    if (!JSONUtils::convertStrtoJson(dataStr, msgObj))
    {
        return false;
    }
    string prepend = "0x";
    msgObj["_sender"] = prepend
        + Account::GetAddressFromPublicKey(transaction.GetSenderPubKey()).hex();
    msgObj["_amount"] = transaction.GetAmount().convert_to<string>();

    JSONUtils::writeJsontoFile(INPUT_MESSAGE_JSON, msgObj);

    return true;
}

template<class MAP>
void AccountStoreSC<MAP>::ExportCallContractFiles(
    const Account& contract, const Json::Value& contractData)
{
    LOG_MARKER();

    ExportContractFiles(contract);

    JSONUtils::writeJsontoFile(INPUT_MESSAGE_JSON, contractData);
}

template<class MAP> string AccountStoreSC<MAP>::GetCreateContractCmdStr()
{
    string ret = SCILLA_BINARY + " -init " + INIT_JSON + " -iblockchain "
        + INPUT_BLOCKCHAIN_JSON + " -o " + OUTPUT_JSON + " -i " + INPUT_CODE
        + " -libdir " + SCILLA_LIB;
    LOG_GENERAL(INFO, ret);
    return ret;
}

template<class MAP> string AccountStoreSC<MAP>::GetCallContractCmdStr()
{
    string ret = SCILLA_BINARY + " -init " + INIT_JSON + " -istate "
        + INPUT_STATE_JSON + " -iblockchain " + INPUT_BLOCKCHAIN_JSON
        + " -imessage " + INPUT_MESSAGE_JSON + " -o " + OUTPUT_JSON + " -i "
        + INPUT_CODE + " -libdir " + SCILLA_LIB;
    LOG_GENERAL(INFO, ret);
    return ret;
}

template<class MAP> bool AccountStoreSC<MAP>::ParseCreateContractOutput()
{
    // LOG_MARKER();

    ifstream in(OUTPUT_JSON, ios::binary);

    if (!in.is_open())
    {
        LOG_GENERAL(WARNING,
                    "Error opening output file or no output file generated");
        return false;
    }
    string outStr{istreambuf_iterator<char>(in), istreambuf_iterator<char>()};
    LOG_GENERAL(INFO, "Output: " << endl << outStr);
    Json::CharReaderBuilder builder;
    std::unique_ptr<Json::CharReader> reader(builder.newCharReader());
    Json::Value root;
    string errors;
    if (reader->parse(outStr.c_str(), outStr.c_str() + outStr.size(), &root,
                      &errors))
    {
        return ParseCreateContractJsonOutput(root);
    }
    else
    {
        LOG_GENERAL(WARNING,
                    "Failed to parse contract output json: " << errors);
        return false;
    }
}

template<class MAP>
bool AccountStoreSC<MAP>::ParseCreateContractJsonOutput(
    const Json::Value& _json)
{
    // LOG_MARKER();

    if (!_json.isMember("message") || !_json.isMember("states"))
    {
        LOG_GENERAL(WARNING, "The json output of this contract is corrupted");
        return false;
    }

    if (_json["message"] == Json::nullValue
        && _json["states"] == Json::arrayValue)
    {
        // LOG_GENERAL(INFO, "Get desired json output from the interpreter for create contract");
        return true;
    }
    LOG_GENERAL(WARNING,
                "Didn't get desired json output from the interpreter for "
                "create contract");
    return false;
}

template<class MAP> bool AccountStoreSC<MAP>::ParseCallContractOutput()
{
    // LOG_MARKER();

    ifstream in(OUTPUT_JSON, ios::binary);

    if (!in.is_open())
    {
        LOG_GENERAL(WARNING,
                    "Error opening output file or no output file generated");
        return false;
    }
    string outStr{istreambuf_iterator<char>(in), istreambuf_iterator<char>()};
    LOG_GENERAL(INFO, "Output: " << endl << outStr);
    Json::CharReaderBuilder builder;
    std::unique_ptr<Json::CharReader> reader(builder.newCharReader());
    Json::Value root;
    string errors;
    if (reader->parse(outStr.c_str(), outStr.c_str() + outStr.size(), &root,
                      &errors))
    {
        return ParseCallContractJsonOutput(root);
    }
    else
    {
        LOG_GENERAL(WARNING,
                    "Failed to parse contract output json: " << errors);
        return false;
    }
}

template<class MAP>
bool AccountStoreSC<MAP>::ParseCallContractJsonOutput(const Json::Value& _json)
{
    // LOG_MARKER();

    if (!_json.isMember("message") || !_json.isMember("states")
        || !_json.isMember("events"))
    {
        LOG_GENERAL(WARNING, "The json output of this contract is corrupted");
        return false;
    }

    if (!_json["message"].isMember("_tag")
        || !_json["message"].isMember("_amount")
        || !_json["message"].isMember("params")
        || !_json["message"].isMember("_recipient")
        || !_json["message"].isMember("_accepted"))
    {
        LOG_GENERAL(
            WARNING,
            "The message in the json output of this contract is corrupted");
        return false;
    }

    if (_json["message"]["_accepted"].asString() == "true")
    {
        // LOG_GENERAL(INFO, "Contract accept amount transfer");
        if (!TransferBalanceAtomic(m_curSenderAddr, m_curContractAddr,
                                   m_curAmount))
        {
            LOG_GENERAL(WARNING, "TransferBalance Atomic failed");
            return false;
        }
    }
    else
    {
        LOG_GENERAL(WARNING, "Contract refuse amount transfer");
    }

    for (const auto& s : _json["states"])
    {
        if (!s.isMember("vname") || !s.isMember("type") || !s.isMember("value"))
        {
            LOG_GENERAL(WARNING,
                        "Address: "
                            << m_curContractAddr.hex()
                            << ", The json output of states is corrupted");
            continue;
        }
        string vname = s["vname"].asString();
        string type = s["type"].asString();
        string value = s["value"].isString()
            ? s["value"].asString()
            : JSONUtils::convertJsontoStr(s["value"]);

        Account* contractAccount = this->GetAccount(m_curContractAddr);
        if (vname != "_balance")
        {
            contractAccount->SetStorage(vname, type, value);
        }
    }

    for (const auto& e : _json["events"])
    {
        LogEntry entry;
        if (!entry.Install(e, m_curContractAddr))
        {
            return false;
        }
        m_curTranReceipt.AddEntry(entry);
    }

    Address recipient = Address(_json["message"]["_recipient"].asString());
    Account* account = this->GetAccount(recipient);

    if (account == nullptr)
    {
        LOG_GENERAL(WARNING, "The recipient account doesn't exist");
        return false;
    }

    // Recipient is non-contract
    if (!account->isContract())
    {
        LOG_GENERAL(INFO, "The recipient is non-contract");
        return TransferBalanceAtomic(
            m_curContractAddr, recipient,
            atoi(_json["message"]["_amount"].asString().c_str()));
    }

    // Recipient is contract
    // _tag field is empty
    if (_json["message"]["_tag"].asString().empty())
    {
        LOG_GENERAL(INFO,
                    "_tag in the scilla output is empty when invoking a "
                    "contract, transaction finished");
        return true;
    }

    LOG_GENERAL(INFO, "Call another contract");

    // check whether the recipient contract is in the same shard with the current contract
    if (!m_curIsDS
        && Transaction::GetShardIndex(m_curContractAddr, m_curNumShards)
            != Transaction::GetShardIndex(recipient, m_curNumShards))
    {
        LOG_GENERAL(WARNING,
                    "another contract doesn't belong to the same shard with "
                    "current contract");
        return false;
    }

    Json::Value input_message;
    input_message["_sender"] = "0x" + m_curContractAddr.hex();
    input_message["_amount"] = _json["message"]["_amount"];
    input_message["_tag"] = _json["message"]["_tag"];
    input_message["params"] = _json["message"]["params"];

    ExportCallContractFiles(*account, input_message);

    if (!TransferBalanceAtomic(
            m_curContractAddr, recipient,
            atoi(_json["message"]["_amount"].asString().c_str())))
    {
        return false;
    }

    if (CheckGasExceededLimit(CalculateGas()))
    {
        LOG_GENERAL(
            WARNING,
            "The predicted accumulated gas has already exceed the gas limit,"
            "can no longer continue the invocation");
        return false;
    }
    m_curGasCum += CalculateGas();

    if (!SysCommand::ExecuteCmdWithoutOutput(GetCallContractCmdStr()))
    {
        LOG_GENERAL(WARNING, "ExecuteCmd failed: " << GetCallContractCmdStr());
        return false;
    }
    Address t_address = m_curContractAddr;
    m_curContractAddr = recipient;
    if (!ParseCallContractOutput())
    {
        LOG_GENERAL(WARNING,
                    "ParseCallContractOutput failed of calling contract: "
                        << recipient);
        return false;
    }
    this->IncreaseNonce(t_address);
    return true;
}

template<class MAP>
bool AccountStoreSC<MAP>::TransferBalanceAtomic(const Address& from,
                                                const Address& to,
                                                const uint256_t& delta)
{
    // LOG_MARKER();
    return m_accountStoreAtomic->TransferBalance(from, to, delta);
}

template<class MAP> void AccountStoreSC<MAP>::CommitTransferBalanceAtomic()
{
    LOG_MARKER();
    for (const auto& entry : *m_accountStoreAtomic->GetAddressToAccount())
    {
        Account* account = this->GetAccount(entry.first);
        if (account != nullptr)
        {
            account->SetBalance(entry.second.GetBalance());
        }
        else
        {
            // this->m_addressToAccount.emplace(make_pair(entry.first, entry.second));
            this->AddAccount(entry.first, entry.second);
        }
    }
}

template<class MAP> void AccountStoreSC<MAP>::DiscardTransferBalanceAtomic()
{
    LOG_MARKER();
    m_accountStoreAtomic->Init();
}

template<class MAP> uint256_t AccountStoreSC<MAP>::CalculateGas()
{
    // TODO: return gas based on calculation of customed situations
    return uint256_t(CONTRACT_INVOKE_GAS);
}

template<class MAP>
bool AccountStoreSC<MAP>::CheckGasExceededLimit(const uint256_t& gas)
{
    return m_curGasCum + gas > m_curGasLimit;
}<|MERGE_RESOLUTION|>--- conflicted
+++ resolved
@@ -40,15 +40,11 @@
 
 template<class MAP>
 bool AccountStoreSC<MAP>::UpdateAccounts(const uint64_t& blockNum,
-<<<<<<< HEAD
                                          const unsigned int& numShards,
                                          const bool& isDS,
                                          const Transaction& transaction,
+                                         TransactionReceipt& receipt,
                                          uint256_t& gasUsed)
-=======
-                                         const Transaction& transaction,
-                                         TransactionReceipt& receipt)
->>>>>>> 71ce6563
 {
     // LOG_MARKER();
     m_curIsDS = isDS;
@@ -85,11 +81,8 @@
             }
         }
 
-<<<<<<< HEAD
-        return AccountStoreBase<MAP>::UpdateAccounts(transaction, gasUsed);
-=======
-        return AccountStoreBase<MAP>::UpdateAccounts(transaction, receipt);
->>>>>>> 71ce6563
+        return AccountStoreBase<MAP>::UpdateAccounts(transaction, receipt,
+                                                     gasUsed);
     }
 
     bool callContract = false;
@@ -213,18 +206,13 @@
     {
         if (validToTransferBalance)
         {
-<<<<<<< HEAD
             if (!this->TransferBalance(fromAddr, toAddr, amount))
             {
                 this->IncreaseNonce(fromAddr);
-                return false;
+                receipt.SetResult(false);
+                receipt.SetCumGas(CONTRACT_CREATE_GAS);
+                return true;
             }
-=======
-            this->IncreaseNonce(fromAddr);
-            receipt.SetResult(false);
-            receipt.SetCumGas(CONTRACT_CREATE_GAS);
-            return true;
->>>>>>> 71ce6563
         }
 
         receipt.SetCumGas(CONTRACT_CREATE_GAS);
@@ -287,11 +275,8 @@
 
         m_curContractAddr = toAddr;
         m_curAmount = amount;
-<<<<<<< HEAD
         m_curNumShards = numShards;
-=======
         m_curTranReceipt.clear();
->>>>>>> 71ce6563
 
         // if (!TransferBalanceAtomic(fromAddr, toAddr, amount))
         // {
@@ -323,13 +308,9 @@
             return false;
         }
         this->IncreaseBalance(fromAddr, gasRefund);
-<<<<<<< HEAD
         gasUsed = m_curGasCum;
-=======
-
         receipt = m_curTranReceipt;
-        receipt.SetCumGas(m_curGasCum);
->>>>>>> 71ce6563
+        receipt.SetCumGas(gasUsed);
         if (!ret)
         {
             return true; // Return true because the states already changed
