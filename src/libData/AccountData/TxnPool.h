--- conflicted
+++ resolved
@@ -148,9 +148,6 @@
   }
 };
 
-<<<<<<< HEAD
-#endif  // __TXNPOOL_H__
-=======
 inline std::ostream& operator<<(std::ostream& os, const TxnPool& t) {
   os << "Txn in txnPool: " << std::endl;
   for (const auto& entry : t.HashIndex) {
@@ -160,4 +157,5 @@
   }
   return os;
 }
->>>>>>> 9cd2deeb
+
+#endif  // __TXNPOOL_H__