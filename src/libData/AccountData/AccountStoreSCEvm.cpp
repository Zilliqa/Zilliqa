--- conflicted
+++ resolved
@@ -375,16 +375,13 @@
         LOG_GENERAL(WARNING, "Account::UpdateStates failed");
         return false;
       }
-<<<<<<< HEAD
 
       if (LOG_SC) {
         LOG_GENERAL(WARNING, "Sending to the evm: " << std::endl << params);
       }
 
-      evmproj::CallResponse response;
-=======
       evm::EvmResult result;
->>>>>>> e7438cd6
+
       auto gasRemained =
           InvokeEvmInterpreter(contractAccount, RUNNER_CREATE, args,
                                evm_call_run_succeeded, receipt, result);
@@ -392,12 +389,8 @@
       // Decrease remained gas by baseFee (which is not taken into account by
       // EVM)
       gasRemained = gasRemained > baseFee ? gasRemained - baseFee : 0;
-<<<<<<< HEAD
-
-      if (response.Trace().size() > 0) {
-=======
+
       if (result.trace_size() > 0) {
->>>>>>> e7438cd6
         if (!BlockStorage::GetBlockStorage().PutTxTrace(transaction.GetTranID(),
                                                         result.trace(0))) {
           LOG_GENERAL(INFO,
@@ -565,31 +558,15 @@
         error_code = TxnStatus::ERROR;
         return false;
       }
-<<<<<<< HEAD
-      EvmCallParameters params = {
-          m_curContractAddr.hex(),
-          fromAddr.hex(),
-          DataConversion::CharArrayToString(contractAccount->GetCode()),
-          DataConversion::CharArrayToString(transaction.GetData()),
-          transaction.GetGasLimitEth(),
-          transaction.GetAmountWei(),
-          std::move(extras)};
 
       if (LOG_SC) {
-        LOG_GENERAL(WARNING, "contract address is " << params.m_contract
-                                                    << " caller account is "
-                                                    << params.m_caller);
-
         LOG_GENERAL(WARNING, "Calling EVM with parameters: " << params);
       }
 
-      evmproj::CallResponse response;
-=======
       LOG_GENERAL(WARNING, "contract address is " << m_curContractAddr
                                                   << " caller account is "
                                                   << fromAddr);
       evm::EvmResult result;
->>>>>>> e7438cd6
       const uint64_t gasRemained =
           InvokeEvmInterpreter(contractAccount, RUNNER_CALL, args,
                                evm_call_succeeded, receipt, result);
