/*
 * Copyright (C) 2019 Zilliqa
 *
 * This program is free software: you can redistribute it and/or modify
 * it under the terms of the GNU General Public License as published by
 * the Free Software Foundation, either version 3 of the License, or
 * (at your option) any later version.
 *
 * This program is distributed in the hope that it will be useful,
 * but WITHOUT ANY WARRANTY; without even the implied warranty of
 * MERCHANTABILITY or FITNESS FOR A PARTICULAR PURPOSE.  See the
 * GNU General Public License for more details.
 *
 * You should have received a copy of the GNU General Public License
 * along with this program.  If not, see <https://www.gnu.org/licenses/>.
 */
//
#include <json/value.h>
#include <chrono>
#include <future>
#include <stdexcept>
#include <vector>
#include "AccountStoreSC.h"
#include "EvmClient.h"
#include "EvmProcessContext.h"
#include "common/Constants.h"
#include "libEth/utils/EthUtils.h"
#include "libPersistence/BlockStorage.h"
#include "libPersistence/ContractStorage.h"
#include "libServer/EthRpcMethods.h"
#include "libUtils/DataConversion.h"
#include "libUtils/Evm.pb.h"
#include "libUtils/EvmUtils.h"
#include "libUtils/GasConv.h"
#include "libUtils/SafeMath.h"
#include "libUtils/TimeUtils.h"
#include "libUtils/TxnExtras.h"

template <class MAP>
void AccountStoreSC<MAP>::EvmCallRunner(const INVOKE_TYPE /*invoke_type*/,  //
                                        const evm::EvmArgs& args,           //
                                        bool& ret,                          //
                                        TransactionReceipt& receipt,        //
                                        evm::EvmResult& result) {
  //
  // create a worker to be executed in the async method
  const auto worker = [&args, &ret, &result]() -> void {
    try {
      ret = EvmClient::GetInstance().CallRunner(EvmUtils::GetEvmCallJson(args),
                                                result);
    } catch (std::exception& e) {
      LOG_GENERAL(WARNING, "Exception from underlying RPC call " << e.what());
    } catch (...) {
      LOG_GENERAL(WARNING, "UnHandled Exception from underlying RPC call ");
    }
  };

  const auto fut = std::async(std::launch::async, worker);
  // check the future return and when time out log error.
  switch (fut.wait_for(std::chrono::seconds(EVM_RPC_TIMEOUT_SECONDS))) {
    case std::future_status::ready: {
      LOG_GENERAL(WARNING, "lock released normally");
    } break;
    case std::future_status::timeout: {
      LOG_GENERAL(WARNING, "Txn processing timeout!");
      if (LAUNCH_EVM_DAEMON) {
        EvmClient::GetInstance().Reset();
      }
      receipt.AddError(EXECUTE_CMD_TIMEOUT);
      ret = false;
    } break;
    case std::future_status::deferred: {
      LOG_GENERAL(WARNING, "Illegal future return status!");
      ret = false;
    }
  }
}

template <class MAP>
uint64_t AccountStoreSC<MAP>::InvokeEvmInterpreter(
    Account* contractAccount, INVOKE_TYPE invoke_type, const evm::EvmArgs& args,
    bool& ret, TransactionReceipt& receipt, evm::EvmResult& result) {
  // call evm-ds
  EvmCallRunner(invoke_type, args, ret, receipt, result);

  if (result.exit_reason().exit_reason_case() !=
      evm::ExitReason::ExitReasonCase::kSucceed) {
    LOG_GENERAL(WARNING, EvmUtils::ExitReasonString(result.exit_reason()));
    ret = false;
  }

  if (result.logs_size() > 0) {
    Json::Value entry = Json::arrayValue;

    for (const auto& log : result.logs()) {
      Json::Value logJson;
      logJson["address"] = "0x" + ProtoToAddress(log.address()).hex();
      logJson["data"] = "0x" + boost::algorithm::hex(log.data());
      Json::Value topics_array = Json::arrayValue;
      for (const auto& topic : log.topics()) {
        topics_array.append("0x" + ProtoToH256(topic).hex());
      }
      logJson["topics"] = topics_array;
      entry.append(logJson);
    }
    receipt.AddJsonEntry(entry);
  }

  std::map<std::string, zbytes> states;
  std::vector<std::string> toDeletes;
  // parse the return values from the call to evm.
  for (const auto& it : result.apply()) {
    Address address;
    Account* targetAccount;
    switch (it.apply_case()) {
      case evm::Apply::ApplyCase::kDelete:
        // Set account balance to 0 to avoid any leakage of funds in case
        // selfdestruct is called multiple times
        address = ProtoToAddress(it.delete_().address());
        targetAccount = this->GetAccountAtomic(address);
        targetAccount->SetBalance(uint128_t(0));
        m_storageRootUpdateBufferAtomic.emplace(address);
        break;
      case evm::Apply::ApplyCase::kModify: {
        // Get the account that this apply instruction applies to
        address = ProtoToAddress(it.modify().address());
        targetAccount = this->GetAccountAtomic(address);
        if (targetAccount == nullptr) {
          if (!this->AddAccountAtomic(address, {0, 0})) {
            LOG_GENERAL(WARNING,
                        "AddAccount failed for address " << address.hex());
            continue;
          }
          targetAccount = this->GetAccountAtomic(address);
          if (targetAccount == nullptr) {
            LOG_GENERAL(WARNING, "failed to retrieve new account for address "
                                     << address.hex());
            continue;
          }
        }

        if (it.modify().reset_storage()) {
          states.clear();
          toDeletes.clear();

          Contract::ContractStorage::GetContractStorage()
              .FetchStateDataForContract(states, address, "", {}, true);
          for (const auto& x : states) {
            toDeletes.emplace_back(x.first);
          }

          if (!targetAccount->UpdateStates(address, {}, toDeletes, true)) {
            LOG_GENERAL(
                WARNING,
                "Failed to update states hby setting indices for deletion "
                "for "
                    << address);
          }
        }

        // If Instructed to reset the Code do so and call SetImmutable to reset
        // the hash
        const std::string& code = it.modify().code();
        if (!code.empty()) {
          targetAccount->SetImmutable(
              DataConversion::StringToCharArray("EVM" + code), {});
        }

        // Actually Update the state for the contract
        for (const auto& sit : it.modify().storage()) {
          LOG_GENERAL(INFO, "Saving storage for Address: " << address);
          if (not Contract::ContractStorage::GetContractStorage()
                      .UpdateStateValue(
                          address, DataConversion::StringToCharArray(sit.key()),
                          0, DataConversion::StringToCharArray(sit.value()),
                          0)) {
            LOG_GENERAL(WARNING,
                        "Failed to update state value at address " << address);
          }
        }

        if (it.modify().has_balance()) {
          uint256_t balance = ProtoToUint(it.modify().balance());
          if ((balance >> 128) > 0) {
            throw std::runtime_error("Balance overflow!");
          }
          targetAccount->SetBalance(balance.convert_to<uint128_t>());
        }
        if (it.modify().has_nonce()) {
          uint256_t nonce = ProtoToUint(it.modify().nonce());
          if ((nonce >> 64) > 0) {
            throw std::runtime_error("Nonce overflow!");
          }
          targetAccount->SetNonce(nonce.convert_to<uint64_t>());
        }
        // Mark the Address as updated
        m_storageRootUpdateBufferAtomic.emplace(address);
      } break;
      case evm::Apply::ApplyCase::APPLY_NOT_SET:
        // do nothing;
        break;
    }
  }

  // send code to be executed
  if (invoke_type == RUNNER_CREATE) {
    contractAccount->SetImmutable(
        DataConversion::StringToCharArray("EVM" + result.return_value()),
        contractAccount->GetInitData());
  }

  return result.remaining_gas();
}

template <class MAP>
bool AccountStoreSC<MAP>::ViewAccounts(const evm::EvmArgs& args,
                                       evm::EvmResult& result) {
  return EvmClient::GetInstance().CallRunner(EvmUtils::GetEvmCallJson(args),
                                             result);
}

/*
 * EvmProcessMessage()
 *
 * Direct call into processing without using legacy transaction.
 *
 */

template <class MAP>
bool AccountStoreSC<MAP>::EvmProcessMessage(EvmProcessContext& params,
                                            evm::EvmResult& result) {
  unsigned int unused_numShards = 0;
  bool unused_isds = true;
  TransactionReceipt rcpt;
  TxnStatus error_code;

  bool status = UpdateAccountsEvm(params.GetBlockNumber(), unused_numShards,
                                  unused_isds, rcpt, error_code, params);

  result = params.GetEvmResult();
  params.SetEvmReceipt(rcpt);

  return status;
}

template <class MAP>
bool AccountStoreSC<MAP>::UpdateAccountsEvm(const uint64_t& blockNum,
                                            const unsigned int& numShards,
                                            const bool& isDS,
                                            TransactionReceipt& receipt,
                                            TxnStatus& error_code,
                                            EvmProcessContext& evmContext) {
  LOG_MARKER();

  LOG_GENERAL(INFO,
              "Commit Context Mode="
                  << (evmContext.GetCommit() ? "Commit" : "Non-Commital"));

  if (LOG_SC) {
    LOG_GENERAL(INFO, "Process txn: " << evmContext.GetTranID());
  }

  std::lock_guard<std::mutex> g(m_mutexUpdateAccounts);
  error_code = TxnStatus::NOT_PRESENT;
  const Address fromAddr = evmContext.GetSenderAddress();
  uint64_t gasRemained = evmContext.GetGasLimitEth();
  uint256_t gasDepositWei = evmContext.GetGasDeposit();

<<<<<<< HEAD
  m_curIsDS = isDS;
  m_txnProcessTimeout = false;
=======
  uint64_t gasLimitEth = transaction.GetGasLimitEth();
>>>>>>> 56bcbca9

  /*
   * This section of code is a very direct call to the evm-ds
   * This will be removed when we fix the transaction detection code.
   */
  if (evmContext.GetDirect()) {
    evm::EvmResult res;
    bool status = EvmClient::GetInstance().CallRunner(
        EvmUtils::GetEvmCallJson(evmContext.GetEvmArgs()), res);
    evmContext.SetEvmResult(res);
    return status;
  }

  switch (evmContext.GetContractType()) {
    case Transaction::CONTRACT_CREATION: {
      if (LOG_SC) {
        LOG_GENERAL(WARNING, "Create contract");
      }

      Account* fromAccount = this->GetAccount(fromAddr);
      if (fromAccount == nullptr) {
        LOG_GENERAL(WARNING, "Sender has no balance, reject");
        error_code = TxnStatus::INVALID_FROM_ACCOUNT;
        return false;
      }
      // Check if the sender has enough balance to pay gasDeposit
      const uint256_t fromAccountBalance =
          uint256_t{fromAccount->GetBalance()} * EVM_ZIL_SCALING_FACTOR;
      if (fromAccountBalance < gasDepositWei + evmContext.GetAmountWei()) {
        LOG_GENERAL(WARNING,
                    "The account doesn't have enough gas to create a contract");
        error_code = TxnStatus::INSUFFICIENT_BALANCE;
        return false;
      }
      // generate address for new contract account
      Address contractAddress = Account::GetAddressForContract(
          fromAddr, fromAccount->GetNonce(), evmContext.GetVersionIdentifier());
      /*
       * Important, this is why the evmContext is not const.
       * Maybe we should make the context immutable but have a mutable property
       */
      evmContext.SetContractAddress(contractAddress);
      LOG_GENERAL(INFO, "Contract creation address is " << contractAddress);
      // instantiate the object for contract account
      // ** Remember to call RemoveAccount if deployment failed halfway
      Account* contractAccount;
      // For the EVM, we create the temporary account in Atomics, so that we
      // can remove it easily if something doesn't work out.
      DiscardAtomics();  // We start by making sure our new state is clean.
      if (!this->AddAccountAtomic(contractAddress, {0, 0})) {
        LOG_GENERAL(WARNING, "AddAccount failed for contract address "
                                 << contractAddress.hex());
        error_code = TxnStatus::FAIL_CONTRACT_ACCOUNT_CREATION;
        return false;
      }
      contractAccount = this->GetAccountAtomic(contractAddress);
      if (contractAccount == nullptr) {
        LOG_GENERAL(WARNING, "contractAccount is null ptr");
        error_code = TxnStatus::FAIL_CONTRACT_ACCOUNT_CREATION;
        return false;
      }
      try {
        m_curBlockNum = blockNum;
        const uint128_t decreaseAmount =
            uint128_t{gasDepositWei / EVM_ZIL_SCALING_FACTOR};
        if (!this->DecreaseBalance(fromAddr, decreaseAmount)) {
          LOG_GENERAL(WARNING, "Evm Decrease Balance has failed");
          error_code = TxnStatus::FAIL_CONTRACT_INIT;
          return false;
        }
      } catch (const std::exception& e) {
        LOG_GENERAL(WARNING,
                    "Evm Exception caught in Decrease Balance " << e.what());
        error_code = TxnStatus::FAIL_CONTRACT_INIT;
        return false;
      }
      std::map<std::string, zbytes> t_metadata;
      t_metadata.emplace(
          Contract::ContractStorage::GetContractStorage().GenerateStorageKey(
              contractAddress, SCILLA_VERSION_INDICATOR, {}),
          DataConversion::StringToCharArray("0"));
      // *************************************************************************
      // Undergo a runner
      bool evm_call_run_succeeded{true};

      LOG_GENERAL(INFO, "Invoking EVM with Cumulative Gas "
<<<<<<< HEAD
                            << gasRemained << " alleged "
                            << evmContext.GetAmountQa() << " limit "
                            << evmContext.GetGasLimitEth());
=======
                            << gasLimitEth << " alleged "
                            << transaction.GetAmountQa() << " limit "
                            << transaction.GetGasLimitEth());
>>>>>>> 56bcbca9

      if (!TransferBalanceAtomic(fromAddr, contractAddress,
                                 evmContext.GetAmountQa())) {
        error_code = TxnStatus::INSUFFICIENT_BALANCE;
        LOG_GENERAL(WARNING, "TransferBalance Atomic failed");
        return false;
      }
      /*
       * Add metadata into contract storage - TODO verify and document
       */
      std::map<std::string, zbytes> t_newmetadata;
      t_newmetadata.emplace(Contract::ContractStorage::GenerateStorageKey(
                                contractAddress, CONTRACT_ADDR_INDICATOR, {}),
                            contractAddress.asBytes());
      if (!contractAccount->UpdateStates(contractAddress, t_newmetadata, {},
                                         true)) {
        LOG_GENERAL(WARNING, "Account::UpdateStates failed");
        return false;
      }
<<<<<<< HEAD
      /*
       * Retrieve the validated message for the evm.
       */
      evm::EvmArgs args = evmContext.GetEvmArgs();
      evm::EvmResult result;
      /*
       * make the call to Evm
       */
      gasRemained =
=======

      evm::EvmResult result;

      auto gasRemained =
>>>>>>> 56bcbca9
          InvokeEvmInterpreter(contractAccount, RUNNER_CREATE, args,
                               evm_call_run_succeeded, receipt, result);
      evmContext.SetEvmResult(result);
      // Decrease remained gas by baseFee (which is not taken into account by
      // EVM)
      uint64_t baseFee = evmContext.GetBaseFee();
      gasRemained = gasRemained > baseFee ? gasRemained - baseFee : 0;

      if (result.trace_size() > 0) {
        if (!BlockStorage::GetBlockStorage().PutTxTrace(evmContext.GetTranID(),
                                                        result.trace(0))) {
          LOG_GENERAL(INFO,
                      "FAIL: Put TX trace failed " << evmContext.GetTranID());
        }
      }
      const auto gasRemainedCore = GasConv::GasUnitsFromEthToCore(gasRemained);

      // *************************************************************************
      // Summary
      uint128_t gasRefund;
      if (!SafeMath<uint128_t>::mul(gasRemainedCore,
                                    evmContext.GetGasPriceWei(), gasRefund)) {
        error_code = TxnStatus::MATH_ERROR;
        return false;
      }

      if (!this->IncreaseBalance(fromAddr,
                                 gasRefund / EVM_ZIL_SCALING_FACTOR)) {
        LOG_GENERAL(FATAL, "IncreaseBalance failed for gasRefund");
      }
      if (evm_call_run_succeeded) {
        CommitAtomics();
      } else {
        DiscardAtomics();
        receipt.SetResult(false);
        receipt.AddError(RUNNER_FAILED);
        receipt.SetCumGas(evmContext.GetGasLimitZil() - gasRemainedCore);
        receipt.update();
        // TODO : confirm we increase nonce on failure
        if (!this->IncreaseNonce(fromAddr)) {
          error_code = TxnStatus::MATH_ERROR;
        }
        LOG_GENERAL(INFO,
                    "Executing contract Creation transaction finished "
                    "unsuccessfully");
        return false;
      }
      if (evmContext.GetGasLimitZil() < gasRemainedCore) {
        LOG_GENERAL(WARNING, "Cumulative Gas calculated Underflow, gasLimit: "
                                 << evmContext.GetGasLimitZil()
                                 << " gasRemained: " << gasRemained
                                 << ". Must be something wrong!");
        error_code = TxnStatus::INSUFFICIENT_GAS_LIMIT;
        return false;
      }
      /// calculate total gas in receipt
      receipt.SetCumGas(evmContext.GetGasLimitZil() - gasRemainedCore);
      break;
    }

    case Transaction::NON_CONTRACT:
    case Transaction::CONTRACT_CALL: {
      if (LOG_SC) {
        LOG_GENERAL(WARNING, "Tx is contract call");
      }

      // reset the storageroot update buffer atomic per transaction
      m_storageRootUpdateBufferAtomic.clear();

      m_originAddr = fromAddr;

      Account* fromAccount = this->GetAccount(fromAddr);
      if (fromAccount == nullptr) {
        LOG_GENERAL(WARNING, "Sender has no balance, reject");
        error_code = TxnStatus::INVALID_FROM_ACCOUNT;
        return false;
      }
      Account* contractAccount =
          this->GetAccount(evmContext.GetContractAddress());
      if (contractAccount == nullptr) {
        LOG_GENERAL(WARNING, "The target contract account doesn't exist");
        error_code = TxnStatus::INVALID_TO_ACCOUNT;
        return false;
      }
      LOG_GENERAL(INFO, "Call contract");
      const uint256_t fromAccountBalance =
          uint256_t{fromAccount->GetBalance()} * EVM_ZIL_SCALING_FACTOR;
      if (fromAccountBalance < gasDepositWei + evmContext.GetAmountWei()) {
        LOG_GENERAL(WARNING, "The account (balance: "
                                 << fromAccountBalance
                                 << ") "
                                    "has not enough balance to deposit the gas "
                                    "price to deposit ("
                                 << gasDepositWei
                                 << ") "
                                    "and transfer the amount ("
                                 << evmContext.GetAmountWei()
                                 << ") in the txn, "
                                    "rejected");
        error_code = TxnStatus::INSUFFICIENT_BALANCE;
        return false;
      }
      m_curSenderAddr = fromAddr;
      m_curEdges = 0;
      if (contractAccount->GetCode().empty()) {
        LOG_GENERAL(
            WARNING,
            "Trying to call a smart contract that has no code will fail");
        error_code = TxnStatus::NOT_PRESENT;
        return false;
      }
      m_curBlockNum = blockNum;
      evmContext.SetCode(contractAccount->GetCode());
      evmContext.GetBaseFee();
      DiscardAtomics();
      const uint128_t amountToDecrease =
          uint128_t{gasDepositWei / EVM_ZIL_SCALING_FACTOR};
      if (!this->DecreaseBalance(fromAddr, amountToDecrease)) {
        LOG_GENERAL(WARNING, "DecreaseBalance failed");
        error_code = TxnStatus::MATH_ERROR;
        return false;
      }
      m_curGasLimit = evmContext.GetGasLimitZil();
      m_curGasPrice = evmContext.GetGasPriceWei();
      m_curContractAddr = evmContext.GetContractAddress();
      m_curAmount = evmContext.GetAmountQa();
      m_curNumShards = numShards;

      std::chrono::system_clock::time_point tpStart;
      if (ENABLE_CHECK_PERFORMANCE_LOG) {
        tpStart = r_timer_start();
      }
      Contract::ContractStorage::GetContractStorage().BufferCurrentState();
      bool evm_call_succeeded{true};
      if (!TransferBalanceAtomic(fromAddr, evmContext.GetContractAddress(),
                                 evmContext.GetAmountQa())) {
        error_code = TxnStatus::INSUFFICIENT_BALANCE;
        LOG_GENERAL(WARNING, "TransferBalance Atomic failed");
        return false;
      }

      {
        evm::EvmArgs args = evmContext.GetEvmArgs();
        evm::EvmResult result;
        gasRemained = InvokeEvmInterpreter(contractAccount, RUNNER_CALL, args,
                                           evm_call_succeeded, receipt, result);
        evmContext.SetEvmResult(result);
      }
<<<<<<< HEAD
=======

      LOG_GENERAL(WARNING, "contract address is " << m_curContractAddr
                                                  << " caller account is "
                                                  << fromAddr);
      evm::EvmResult result;
      const uint64_t gasRemained =
          InvokeEvmInterpreter(contractAccount, RUNNER_CALL, args,
                               evm_call_succeeded, receipt, result);
>>>>>>> 56bcbca9

      if (evmContext.GetEvmResult().trace_size() > 0) {
        if (!BlockStorage::GetBlockStorage().PutTxTrace(
                evmContext.GetTranID(), evmContext.GetEvmResult().trace(0))) {
          LOG_GENERAL(INFO,
                      "FAIL: Put TX trace failed " << evmContext.GetTranID());
        }
      }

      uint64_t gasRemainedCore = GasConv::GasUnitsFromEthToCore(gasRemained);

      if (!evm_call_succeeded) {
        Contract::ContractStorage::GetContractStorage().RevertPrevState();
        DiscardAtomics();
        gasRemainedCore =
            std::min(evmContext.GetGasLimitZil(), gasRemainedCore);
      } else {
        CommitAtomics();
      }
      uint128_t gasRefund;
      if (!SafeMath<uint128_t>::mul(gasRemainedCore,
                                    evmContext.GetGasPriceWei(), gasRefund)) {
        error_code = TxnStatus::MATH_ERROR;
        return false;
      }

      if (!this->IncreaseBalance(fromAddr,

                                 gasRefund / EVM_ZIL_SCALING_FACTOR)) {
        LOG_GENERAL(WARNING, "IncreaseBalance failed for gasRefund");
      }

      if (evmContext.GetGasLimitZil() < gasRemainedCore) {
        LOG_GENERAL(WARNING, "Cumulative Gas calculated Underflow, gasLimit: "
                                 << evmContext.GetGasLimitZil()
                                 << " gasRemained: " << gasRemained
                                 << ". Must be something wrong!");
        error_code = TxnStatus::MATH_ERROR;
        return false;
      }

<<<<<<< HEAD
      receipt.SetCumGas(evmContext.GetGasLimitZil() - gasRemainedCore);
=======
      // TODO: the cum gas might not be applied correctly (should be block
      // level)
      receipt.SetCumGas(transaction.GetGasLimitZil() - gasRemainedCore);
>>>>>>> 56bcbca9
      if (!evm_call_succeeded) {
        receipt.SetResult(false);
        receipt.CleanEntry();
        receipt.update();

        if (!this->IncreaseNonce(fromAddr)) {
          error_code = TxnStatus::MATH_ERROR;
          LOG_GENERAL(WARNING, "Increase Nonce failed on bad txn");
        }
        return false;
      }
    } break;
    case Transaction::ERROR:
    default: {
      LOG_GENERAL(WARNING, "Txn is not typed correctly")
      error_code = TxnStatus::INCORRECT_TXN_TYPE;
      return false;
    }
<<<<<<< HEAD
=======
    case Transaction::ERROR:
      // TODO
      // maybe we should treat this error properly we have just fallen through.
      LOG_GENERAL(WARNING,
                  "Txn does not appear to be valid! Nothing has been executed.")
      break;
>>>>>>> 56bcbca9
  }

  if (!this->IncreaseNonce(fromAddr)) {
    error_code = TxnStatus::MATH_ERROR;
    return false;
  }

  receipt.SetResult(true);
  receipt.update();

  /*
   * Only commit the buffer is commit is enabled.
   *
   * since txn succeeded, commit the atomic buffer. If no updates, it is a
   * noop.
   */

  if (evmContext.GetCommit()) {
    LOG_GENERAL(INFO, "Committing data");
    m_storageRootUpdateBuffer.insert(m_storageRootUpdateBufferAtomic.begin(),
                                     m_storageRootUpdateBufferAtomic.end());
  } else {
    m_storageRootUpdateBuffer.clear();
    DiscardAtomics();
    LOG_GENERAL(INFO, "Not Committing data as commit turned off");
  }

  if (LOG_SC) {
    LOG_GENERAL(INFO, "Executing contract transaction finished");
    LOG_GENERAL(INFO, "receipt: " << receipt.GetString());
  }
  return true;
}

template <class MAP>
bool AccountStoreSC<MAP>::AddAccountAtomic(const Address& address,
                                           const Account& account) {
  return m_accountStoreAtomic->AddAccount(address, account);
}

template class AccountStoreSC<std::map<Address, Account>>;
template class AccountStoreSC<std::unordered_map<Address, Account>>;<|MERGE_RESOLUTION|>--- conflicted
+++ resolved
@@ -266,12 +266,8 @@
   uint64_t gasRemained = evmContext.GetGasLimitEth();
   uint256_t gasDepositWei = evmContext.GetGasDeposit();
 
-<<<<<<< HEAD
   m_curIsDS = isDS;
   m_txnProcessTimeout = false;
-=======
-  uint64_t gasLimitEth = transaction.GetGasLimitEth();
->>>>>>> 56bcbca9
 
   /*
    * This section of code is a very direct call to the evm-ds
@@ -358,15 +354,9 @@
       bool evm_call_run_succeeded{true};
 
       LOG_GENERAL(INFO, "Invoking EVM with Cumulative Gas "
-<<<<<<< HEAD
                             << gasRemained << " alleged "
                             << evmContext.GetAmountQa() << " limit "
                             << evmContext.GetGasLimitEth());
-=======
-                            << gasLimitEth << " alleged "
-                            << transaction.GetAmountQa() << " limit "
-                            << transaction.GetGasLimitEth());
->>>>>>> 56bcbca9
 
       if (!TransferBalanceAtomic(fromAddr, contractAddress,
                                  evmContext.GetAmountQa())) {
@@ -374,19 +364,34 @@
         LOG_GENERAL(WARNING, "TransferBalance Atomic failed");
         return false;
       }
-      /*
-       * Add metadata into contract storage - TODO verify and document
-       */
+/*
+      evm::EvmArgs args;
+      *args.mutable_address() = AddressToProto(contractAddress);
+      *args.mutable_origin() = AddressToProto(fromAddr);
+      *args.mutable_code() =
+          DataConversion::CharArrayToString(StripEVM(transaction.GetCode()));
+      *args.mutable_data() =
+          DataConversion::CharArrayToString(transaction.GetData());
+      args.set_gas_limit(transaction.GetGasLimitEth());
+      *args.mutable_apparent_value() =
+          UIntToProto(transaction.GetAmountWei().convert_to<uint256_t>());
+      if (!GetEvmEvalExtras(blockNum, txnExtras, *args.mutable_extras())) {
+        LOG_GENERAL(WARNING, "Failed to get EVM call extras");
+        error_code = TxnStatus::ERROR;
+        return false;
+      }
+*/
       std::map<std::string, zbytes> t_newmetadata;
+
       t_newmetadata.emplace(Contract::ContractStorage::GenerateStorageKey(
                                 contractAddress, CONTRACT_ADDR_INDICATOR, {}),
                             contractAddress.asBytes());
+
       if (!contractAccount->UpdateStates(contractAddress, t_newmetadata, {},
                                          true)) {
         LOG_GENERAL(WARNING, "Account::UpdateStates failed");
         return false;
       }
-<<<<<<< HEAD
       /*
        * Retrieve the validated message for the evm.
        */
@@ -396,20 +401,13 @@
        * make the call to Evm
        */
       gasRemained =
-=======
-
-      evm::EvmResult result;
-
-      auto gasRemained =
->>>>>>> 56bcbca9
           InvokeEvmInterpreter(contractAccount, RUNNER_CREATE, args,
                                evm_call_run_succeeded, receipt, result);
-      evmContext.SetEvmResult(result);
+
       // Decrease remained gas by baseFee (which is not taken into account by
       // EVM)
       uint64_t baseFee = evmContext.GetBaseFee();
       gasRemained = gasRemained > baseFee ? gasRemained - baseFee : 0;
-
       if (result.trace_size() > 0) {
         if (!BlockStorage::GetBlockStorage().PutTxTrace(evmContext.GetTranID(),
                                                         result.trace(0))) {
@@ -418,7 +416,6 @@
         }
       }
       const auto gasRemainedCore = GasConv::GasUnitsFromEthToCore(gasRemained);
-
       // *************************************************************************
       // Summary
       uint128_t gasRefund;
@@ -427,7 +424,6 @@
         error_code = TxnStatus::MATH_ERROR;
         return false;
       }
-
       if (!this->IncreaseBalance(fromAddr,
                                  gasRefund / EVM_ZIL_SCALING_FACTOR)) {
         LOG_GENERAL(FATAL, "IncreaseBalance failed for gasRefund");
@@ -464,10 +460,6 @@
 
     case Transaction::NON_CONTRACT:
     case Transaction::CONTRACT_CALL: {
-      if (LOG_SC) {
-        LOG_GENERAL(WARNING, "Tx is contract call");
-      }
-
       // reset the storageroot update buffer atomic per transaction
       m_storageRootUpdateBufferAtomic.clear();
 
@@ -542,7 +534,7 @@
         LOG_GENERAL(WARNING, "TransferBalance Atomic failed");
         return false;
       }
-
+/*
       {
         evm::EvmArgs args = evmContext.GetEvmArgs();
         evm::EvmResult result;
@@ -550,17 +542,6 @@
                                            evm_call_succeeded, receipt, result);
         evmContext.SetEvmResult(result);
       }
-<<<<<<< HEAD
-=======
-
-      LOG_GENERAL(WARNING, "contract address is " << m_curContractAddr
-                                                  << " caller account is "
-                                                  << fromAddr);
-      evm::EvmResult result;
-      const uint64_t gasRemained =
-          InvokeEvmInterpreter(contractAccount, RUNNER_CALL, args,
-                               evm_call_succeeded, receipt, result);
->>>>>>> 56bcbca9
 
       if (evmContext.GetEvmResult().trace_size() > 0) {
         if (!BlockStorage::GetBlockStorage().PutTxTrace(
@@ -602,13 +583,7 @@
         return false;
       }
 
-<<<<<<< HEAD
       receipt.SetCumGas(evmContext.GetGasLimitZil() - gasRemainedCore);
-=======
-      // TODO: the cum gas might not be applied correctly (should be block
-      // level)
-      receipt.SetCumGas(transaction.GetGasLimitZil() - gasRemainedCore);
->>>>>>> 56bcbca9
       if (!evm_call_succeeded) {
         receipt.SetResult(false);
         receipt.CleanEntry();
@@ -627,15 +602,6 @@
       error_code = TxnStatus::INCORRECT_TXN_TYPE;
       return false;
     }
-<<<<<<< HEAD
-=======
-    case Transaction::ERROR:
-      // TODO
-      // maybe we should treat this error properly we have just fallen through.
-      LOG_GENERAL(WARNING,
-                  "Txn does not appear to be valid! Nothing has been executed.")
-      break;
->>>>>>> 56bcbca9
   }
 
   if (!this->IncreaseNonce(fromAddr)) {
