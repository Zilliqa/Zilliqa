/*
 * Copyright (C) 2019 Zilliqa
 *
 * This program is free software: you can redistribute it and/or modify
 * it under the terms of the GNU General Public License as published by
 * the Free Software Foundation, either version 3 of the License, or
 * (at your option) any later version.
 *
 * This program is distributed in the hope that it will be useful,
 * but WITHOUT ANY WARRANTY; without even the implied warranty of
 * MERCHANTABILITY or FITNESS FOR A PARTICULAR PURPOSE.  See the
 * GNU General Public License for more details.
 *
 * You should have received a copy of the GNU General Public License
 * along with this program.  If not, see <https://www.gnu.org/licenses/>.
 */

#include <chrono>
#include <future>
#include <vector>
#include "AccountStoreSC.h"
#include "EvmClient.h"
#include "common/Constants.h"
#include "libPersistence/ContractStorage.h"
#include "libUtils/EvmCallParameters.h"
#include "libUtils/EvmJsonResponse.h"
#include "libUtils/EvmUtils.h"
#include "libUtils/GasConv.h"
#include "libUtils/SafeMath.h"

template <class MAP>
void AccountStoreSC<MAP>::EvmCallRunner(
    const INVOKE_TYPE /*invoke_type*/,  //
    const EvmCallParameters& params,    //
    const uint32_t version,             //
    bool& ret,                          //
    TransactionReceipt& receipt,        //
    evmproj::CallResponse& evmReturnValues) {
  //
  // create a worker to be executed in the async method
  const auto worker = [&params, &ret, &version, &evmReturnValues]() -> void {
    ret = EvmClient::GetInstance().CallRunner(
        version, EvmUtils::GetEvmCallJson(params), evmReturnValues);
  };

  const auto fut = std::async(std::launch::async, worker);
  // check the future return and when time out log error.
  switch (fut.wait_for(std::chrono::seconds(30))) {
    case std::future_status::ready: {
      LOG_GENERAL(WARNING, "lock released normally");
    } break;
    case std::future_status::timeout: {
      LOG_GENERAL(WARNING, "Txn processing timeout!");
      EvmClient::GetInstance().CheckClient(0, true);
      receipt.AddError(EXECUTE_CMD_TIMEOUT);
      ret = false;
    } break;
    case std::future_status::deferred: {
      LOG_GENERAL(WARNING, "Illegal future return status!");
      ret = false;
    }
  }
}

template <class MAP>
uint64_t AccountStoreSC<MAP>::InvokeEvmInterpreter(
    Account* contractAccount, INVOKE_TYPE invoke_type,
    const EvmCallParameters& params, const uint32_t& version, bool& ret,
    TransactionReceipt& receipt, evmproj::CallResponse& evmReturnValues) {
  // call evm-ds
  EvmCallRunner(invoke_type, params, version, ret, receipt, evmReturnValues);

  if (not evmReturnValues.Success()) {
    LOG_GENERAL(WARNING, evmReturnValues.ExitReason());
  }

  // switch ret to reflect our overall success
  ret = evmReturnValues.Success() ? ret : false;

  if (!evmReturnValues.Logs().empty()) {
    Json::Value _json = Json::arrayValue;

    for (const auto& logJsonString : evmReturnValues.Logs()) {
      LOG_GENERAL(INFO, "Evm return value logs: " << logJsonString);

      try {
        Json::Value tmp;
        Json::Reader _reader;
        if (_reader.parse(logJsonString, tmp)) {
          _json.append(tmp);
        } else {
          LOG_GENERAL(WARNING, "Parsing json unsuccessful " << logJsonString);
        }
      } catch (std::exception& e) {
        LOG_GENERAL(WARNING, "Exception: " << e.what());
      }
    }
    receipt.AddJsonEntry(_json);
  }

  auto gas = evmReturnValues.Gas();

  std::map<std::string, bytes> states;
  std::vector<std::string> toDeletes;
  // parse the return values from the call to evm.
  for (const auto& it : evmReturnValues.GetApplyInstructions()) {
    if (it->OperationType() == "delete") {
      // be careful with this call needs further testing.
      // TODO: likely needs fixing, test case: remove an account and then revert
      // a transaction. this will likely remove the account anyways, despite the
      // revert.
      this->RemoveAccount(Address(it->Address()));
    } else {
      // Get the account that this apply instruction applies to
      Account* targetAccount = this->GetAccountAtomic(Address(it->Address()));
      if (targetAccount == nullptr) {
        if (!this->AddAccountAtomic(Address(it->Address()), {0, 0})) {
          LOG_GENERAL(WARNING, "AddAccount failed for address "
                                   << Address(it->Address()).hex());
          continue;
        }
        targetAccount = this->GetAccountAtomic(Address(it->Address()));
        if (targetAccount == nullptr) {
          LOG_GENERAL(WARNING, "failed to retrieve new account for address "
                                   << Address(it->Address()).hex());
          continue;
        }
      }

      if (it->OperationType() == "modify") {
        try {
          if (it->isResetStorage()) {
            states.clear();
            toDeletes.clear();

            Contract::ContractStorage::GetContractStorage()
                .FetchStateDataForContract(states, Address(it->Address()), "",
                                           {}, true);
            for (const auto& x : states) {
              toDeletes.emplace_back(x.first);
            }

            if (!targetAccount->UpdateStates(Address(it->Address()), {},
                                             toDeletes, true)) {
              LOG_GENERAL(
                  WARNING,
                  "Failed to update states hby setting indices for deletion "
                  "for "
                      << it->Address());
            }
          }
        } catch (std::exception& e) {
          // for now catch any generic exceptions and report them
          // will examine exact possibilities and catch specific exceptions.
          LOG_GENERAL(WARNING,
                      "Exception thrown trying to reset storage " << e.what());
        }

        // If Instructed to reset the Code do so and call SetImmutable to reset
        // the hash
        try {
          if (it->hasCode() && it->Code().size() > 0) {
            targetAccount->SetImmutable(
                DataConversion::StringToCharArray("EVM" + it->Code()), {});
          }
        } catch (std::exception& e) {
          // for now catch any generic exceptions and report them
          // will examine exact possibilities and catch specific exceptions.
          LOG_GENERAL(
              WARNING,
              "Exception thrown trying to update Contract code " << e.what());
        }

        // Actually Update the state for the contract
        try {
          for (const auto& sit : it->Storage()) {
            if (not Contract::ContractStorage::GetContractStorage()
                        .UpdateStateValue(
                            Address(it->Address()),
                            DataConversion::StringToCharArray(sit.Key()), 0,
                            DataConversion::StringToCharArray(sit.Value()),
                            0)) {
              LOG_GENERAL(WARNING,
                          "Exception thrown trying to update state in Contract "
                          "storage "
                              << it->Address());
            }
          }
        } catch (std::exception& e) {
          // for now catch any generic exceptions and report them
          // will examine exact possibilities and catch specific exceptions.
          LOG_GENERAL(WARNING,
                      "Exception thrown trying to update state on the contract "
                          << e.what());
        }

        try {
          if (it->hasBalance() && it->Balance().size()) {
            targetAccount->SetBalance(uint128_t(it->Balance()));
          }
        } catch (std::exception& e) {
          // for now catch any generic exceptions and report them
          // will examine exact possibilities and catch specific exceptions.
          LOG_GENERAL(
              WARNING,
              "Exception thrown trying to update balance on target Account "
                  << e.what());
        }

        try {
          if (it->hasNonce() && it->Nonce().size()) {
            targetAccount->SetNonce(std::stoull(it->Nonce(), nullptr, 0));
          }
        } catch (std::exception& e) {
          // for now catch any generic exceptions and report them
          // will examine exact possibilities and catch specific exceptions.
          LOG_GENERAL(WARNING,
                      "Exception thrown trying to set Nonce on target Account "
                          << e.what());
        }
        // Mark the Address as updated
        m_storageRootUpdateBufferAtomic.emplace(it->Address());
      }
    }
  }

  // send code to be executed
  if (invoke_type == RUNNER_CREATE) {
    contractAccount->SetImmutable(DataConversion::StringToCharArray(
                                      "EVM" + evmReturnValues.ReturnedBytes()),
                                  contractAccount->GetInitData());
  }
  return gas;
}

template <class MAP>
bool AccountStoreSC<MAP>::ViewAccounts(const EvmCallParameters& params,
<<<<<<< HEAD
                                       bool& ret, std::string& result) {
=======
                                       evmproj::CallResponse& response) {
>>>>>>> 071e48cc
  uint32_t evm_version{0};

  return EvmClient::GetInstance().CallRunner(
      evm_version, EvmUtils::GetEvmCallJson(params), response);
}

template <class MAP>
bool AccountStoreSC<MAP>::UpdateAccountsEvm(const uint64_t& blockNum,
                                            const unsigned int& numShards,
                                            const bool& isDS,
                                            const Transaction& transaction,
                                            TransactionReceipt& receipt,
                                            TxnStatus& error_code) {
  LOG_MARKER();

  if (LOG_SC) {
    LOG_GENERAL(INFO, "Process txn: " << transaction.GetTranID());
  }

  std::lock_guard<std::mutex> g(m_mutexUpdateAccounts);
  m_curIsDS = isDS;
  m_txnProcessTimeout = false;
  error_code = TxnStatus::NOT_PRESENT;
  const Address fromAddr = transaction.GetSenderAddr();

  uint64_t gasRemained = transaction.GetGasLimitEth();

  // Get the amount of deposit for running this txn
  uint256_t gasDepositWei;
  if (!SafeMath<uint256_t>::mul(transaction.GetGasLimitZil(),
                                transaction.GetGasPriceWei(), gasDepositWei)) {
    error_code = TxnStatus::MATH_ERROR;
    return false;
  }

  switch (Transaction::GetTransactionType(transaction)) {
    case Transaction::NON_CONTRACT: {
      LOG_GENERAL(WARNING, "Non Contracts are handled by Scilla processor");
      return false;
    }

    case Transaction::CONTRACT_CREATION: {
      LOG_GENERAL(INFO, "Create contract");
      Account* fromAccount = this->GetAccount(fromAddr);
      if (fromAccount == nullptr) {
        LOG_GENERAL(WARNING, "Sender has no balance, reject");
        error_code = TxnStatus::INVALID_FROM_ACCOUNT;
        return false;
      }

      // Check if gaslimit meets the minimum requirement for contract deployment
      if (transaction.GetGasLimitEth() < MIN_ETH_GAS) {
        LOG_GENERAL(WARNING, "Gas limit " << transaction.GetGasLimitEth()
                                          << " less than " << MIN_ETH_GAS);
        error_code = TxnStatus::INSUFFICIENT_GAS_LIMIT;
        return false;
      }

      // Check if the sender has enough balance to pay gasDeposit
      const uint256_t fromAccountBalance =
          uint256_t{fromAccount->GetBalance()} * EVM_ZIL_SCALING_FACTOR;
      if (fromAccountBalance < gasDepositWei + transaction.GetAmountWei()) {
        LOG_GENERAL(WARNING,
                    "The account doesn't have enough gas to create a contract");
        error_code = TxnStatus::INSUFFICIENT_BALANCE;
        return false;
      }

      // generate address for new contract account
      Address contractAddress =
          Account::GetAddressForContract(fromAddr, fromAccount->GetNonce(),
                                         transaction.GetVersionIdentifier());
      // instantiate the object for contract account
      // ** Remember to call RemoveAccount if deployment failed halfway
      Account* contractAccount;
      // For the EVM, we create the temporary account in Atomics, so that we
      // can remove it easily if something doesn't work out.
      DiscardAtomics();  // We start by making sure our new state is clean.
      if (!this->AddAccountAtomic(contractAddress, {0, 0})) {
        LOG_GENERAL(WARNING, "AddAccount failed for contract address "
                                 << contractAddress.hex());
        error_code = TxnStatus::FAIL_CONTRACT_ACCOUNT_CREATION;
        return false;
      }
      contractAccount = this->GetAccountAtomic(contractAddress);
      if (contractAccount == nullptr) {
        LOG_GENERAL(WARNING, "contractAccount is null ptr");
        error_code = TxnStatus::FAIL_CONTRACT_ACCOUNT_CREATION;
        return false;
      }
      if (transaction.GetCode().empty()) {
        LOG_GENERAL(WARNING,
                    "Creating a contract with empty code is not feasible.");
        error_code = TxnStatus::FAIL_CONTRACT_ACCOUNT_CREATION;
        return false;
      }

      uint32_t scilla_version{0};
      uint32_t evm_version{0};

      try {
        // TODO verify this line is needed, suspect it is a scilla thing
        m_curBlockNum = blockNum;
        const uint128_t decreaseAmount =
            uint128_t{gasDepositWei / EVM_ZIL_SCALING_FACTOR};
        if (!this->DecreaseBalance(fromAddr, decreaseAmount)) {
          LOG_GENERAL(WARNING, "Evm Decrease Balance has failed");
          error_code = TxnStatus::FAIL_CONTRACT_INIT;
          return false;
        }
      } catch (const std::exception& e) {
        LOG_GENERAL(WARNING,
                    "Evm Exception caught in Decrease Balance " << e.what());
        error_code = TxnStatus::FAIL_CONTRACT_INIT;
        return false;
      }

      // prepare IPC with current blockchain info provider.

      m_scillaIPCServer->setBCInfoProvider(
          {m_curBlockNum, m_curDSBlockNum, m_originAddr, contractAddress,
           contractAccount->GetStorageRoot(), scilla_version});

      std::map<std::string, bytes> t_metadata;
      t_metadata.emplace(
          Contract::ContractStorage::GetContractStorage().GenerateStorageKey(
              contractAddress, SCILLA_VERSION_INDICATOR, {}),
          DataConversion::StringToCharArray(std::to_string(scilla_version)));

      // *************************************************************************
      // Undergo a runner
      bool evm_call_run_succeeded{true};

      LOG_GENERAL(INFO, "Invoking EVM with Cumulative Gas "
                            << gasRemained << " alleged "
                            << transaction.GetAmountQa() << " limit "
                            << transaction.GetGasLimitEth());

      if (!TransferBalanceAtomic(fromAddr, contractAddress,
                                 transaction.GetAmountQa())) {
        error_code = TxnStatus::INSUFFICIENT_BALANCE;
        LOG_GENERAL(WARNING, "TransferBalance Atomic failed");
        return false;
      }

      std::map<std::string, bytes> t_newmetadata;

      t_newmetadata.emplace(Contract::ContractStorage::GenerateStorageKey(
                                contractAddress, CONTRACT_ADDR_INDICATOR, {}),
                            contractAddress.asBytes());

      if (!contractAccount->UpdateStates(contractAddress, t_newmetadata, {},
                                         true)) {
        LOG_GENERAL(WARNING, "Account::UpdateStates failed");
        return false;
      }

      const EvmCallParameters params = {
          contractAddress.hex(),
          fromAddr.hex(),
          DataConversion::CharArrayToString(transaction.GetCode()),
          DataConversion::CharArrayToString(transaction.GetData()),
          transaction.GetGasLimitEth(),
          transaction.GetAmountWei(),
          "latest"};
      evmproj::CallResponse response;

      const auto gasRemained = InvokeEvmInterpreter(
          contractAccount, RUNNER_CREATE, params, evm_version,
          evm_call_run_succeeded, receipt, response);

      const auto gasRemainedCore = GasConv::GasUnitsFromEthToCore(gasRemained);
      // *************************************************************************
      // Summary
      uint128_t gasRefund;
      if (!SafeMath<uint128_t>::mul(gasRemainedCore,
                                    transaction.GetGasPriceWei(), gasRefund)) {
        error_code = TxnStatus::MATH_ERROR;
        return false;
      }
      if (!this->IncreaseBalance(fromAddr,
                                 gasRefund / EVM_ZIL_SCALING_FACTOR)) {
        LOG_GENERAL(FATAL, "IncreaseBalance failed for gasRefund");
      }
      if (evm_call_run_succeeded) {
        CommitAtomics();
      } else {
        DiscardAtomics();

        receipt.SetResult(false);
        receipt.AddError(RUNNER_FAILED);
        receipt.SetCumGas(transaction.GetGasLimitZil() - gasRemainedCore);
        receipt.update();
        // TODO : confirm we increase nonce on failure
        if (!this->IncreaseNonce(fromAddr)) {
          error_code = TxnStatus::MATH_ERROR;
        }

        LOG_GENERAL(INFO,
                    "Executing contract Creation transaction finished "
                    "unsuccessfully");
        return false;
      }

      if (transaction.GetGasLimitZil() < gasRemainedCore) {
        LOG_GENERAL(WARNING, "Cumulative Gas calculated Underflow, gasLimit: "
                                 << transaction.GetGasLimitZil()
                                 << " gasRemained: " << gasRemained
                                 << ". Must be something wrong!");
        error_code = TxnStatus::INSUFFICIENT_GAS_LIMIT;
        return false;
      }

      /// calculate total gas in receipt
      receipt.SetCumGas(transaction.GetGasLimitZil() - gasRemainedCore);

      break;
    }

    case Transaction::CONTRACT_CALL: {
      // reset the storageroot update buffer atomic per transaction
      m_storageRootUpdateBufferAtomic.clear();

      m_originAddr = fromAddr;

      Account* fromAccount = this->GetAccount(fromAddr);
      if (fromAccount == nullptr) {
        LOG_GENERAL(WARNING, "Sender has no balance, reject");
        error_code = TxnStatus::INVALID_FROM_ACCOUNT;
        return false;
      }

      Account* contractAccount = this->GetAccount(transaction.GetToAddr());
      if (contractAccount == nullptr) {
        LOG_GENERAL(WARNING, "The target contract account doesn't exist");
        error_code = TxnStatus::INVALID_TO_ACCOUNT;
        return false;
      }

      LOG_GENERAL(INFO, "Call contract");

      const uint256_t fromAccountBalance =
          uint256_t{fromAccount->GetBalance()} * EVM_ZIL_SCALING_FACTOR;
      if (fromAccountBalance < gasDepositWei + transaction.GetAmountWei()) {
        LOG_GENERAL(WARNING, "The account (balance: "
                                 << fromAccountBalance
                                 << ") "
                                    "has not enough balance to deposit the gas "
                                    "price to deposit ("
                                 << gasDepositWei
                                 << ") "
                                    "and transfer the amount ("
                                 << transaction.GetAmountWei()
                                 << ") in the txn, "
                                    "rejected");
        error_code = TxnStatus::INSUFFICIENT_BALANCE;
        return false;
      }

      m_curSenderAddr = fromAddr;
      m_curEdges = 0;

      if (contractAccount->GetCode().empty()) {
        LOG_GENERAL(
            WARNING,
            "Trying to call a smart contract that has no code will fail");
        error_code = TxnStatus::NOT_PRESENT;
        return false;
      }

      m_curBlockNum = blockNum;
      uint32_t scilla_version{0};
      uint32_t evm_version{0};

      DiscardAtomics();
      const uint128_t amountToDecrease =
          uint128_t{gasDepositWei / EVM_ZIL_SCALING_FACTOR};
      if (!this->DecreaseBalance(fromAddr, amountToDecrease)) {
        LOG_GENERAL(WARNING, "DecreaseBalance failed");
        error_code = TxnStatus::MATH_ERROR;
        return false;
      }

      m_curGasLimit = transaction.GetGasLimitZil();
      m_curGasPrice = transaction.GetGasPriceWei();
      m_curContractAddr = transaction.GetToAddr();
      m_curAmount = transaction.GetAmountQa();
      m_curNumShards = numShards;

      std::chrono::system_clock::time_point tpStart;
      if (ENABLE_CHECK_PERFORMANCE_LOG) {
        tpStart = r_timer_start();
      }

      // prepare IPC with current blockchain info provider.
      m_scillaIPCServer->setBCInfoProvider(
          {m_curBlockNum, m_curDSBlockNum, m_originAddr, m_curContractAddr,
           contractAccount->GetStorageRoot(), scilla_version});

      Contract::ContractStorage::GetContractStorage().BufferCurrentState();

      std::string runnerPrint;
      bool evm_call_succeeded{true};

      if (!TransferBalanceAtomic(fromAddr, m_curContractAddr,
                                 transaction.GetAmountQa())) {
        error_code = TxnStatus::INSUFFICIENT_BALANCE;
        LOG_GENERAL(WARNING, "TransferBalance Atomic failed");
        return false;
      }

      const EvmCallParameters params = {
          m_curContractAddr.hex(),
          fromAddr.hex(),
          DataConversion::CharArrayToString(contractAccount->GetCode()),
          DataConversion::CharArrayToString(transaction.GetData()),
          transaction.GetGasLimitEth(),
          transaction.GetAmountWei(),
          "latest"};

      LOG_GENERAL(WARNING, "contract address is " << params.m_contract
                                                  << " caller account is "
                                                  << params.m_caller);
      evmproj::CallResponse response;
      const uint64_t gasRemained = InvokeEvmInterpreter(
          contractAccount, RUNNER_CALL, params, evm_version, evm_call_succeeded,
          receipt, response);

      uint64_t gasRemainedCore = GasConv::GasUnitsFromEthToCore(gasRemained);

      if (!evm_call_succeeded) {
        Contract::ContractStorage::GetContractStorage().RevertPrevState();
        DiscardAtomics();
        gasRemainedCore =
            std::min(transaction.GetGasLimitZil(), gasRemainedCore);
      } else {
        CommitAtomics();
      }
      uint128_t gasRefund;
      if (!SafeMath<uint128_t>::mul(gasRemainedCore,
                                    transaction.GetGasPriceWei(), gasRefund)) {
        error_code = TxnStatus::MATH_ERROR;
        return false;
      }

      if (!this->IncreaseBalance(
              fromAddr,

              gasRefund / EVM_ZIL_SCALING_FACTOR / EVM_ZIL_SCALING_FACTOR)) {
        LOG_GENERAL(WARNING, "IncreaseBalance failed for gasRefund");
      }

      if (transaction.GetGasLimitZil() < gasRemainedCore) {
        LOG_GENERAL(WARNING, "Cumulative Gas calculated Underflow, gasLimit: "
                                 << transaction.GetGasLimitZil()
                                 << " gasRemained: " << gasRemained
                                 << ". Must be something wrong!");
        error_code = TxnStatus::MATH_ERROR;
        return false;
      }

      receipt.SetCumGas(transaction.GetGasLimitZil() - gasRemainedCore);
      if (!evm_call_succeeded) {
        receipt.SetResult(false);
        receipt.CleanEntry();
        receipt.update();

        if (!this->IncreaseNonce(fromAddr)) {
          error_code = TxnStatus::MATH_ERROR;
          LOG_GENERAL(WARNING, "Increase Nonce failed on bad txn");
        }
        return false;
      }
    } break;

    default: {
      LOG_GENERAL(WARNING, "Txn is not typed correctly")
      error_code = TxnStatus::INCORRECT_TXN_TYPE;
      return false;
    }
    case Transaction::ERROR:
      // TODO
      // maybe we should treat this error properly we have just fallen through.
      break;
  }

  if (!this->IncreaseNonce(fromAddr)) {
    error_code = TxnStatus::MATH_ERROR;
    return false;
  }

  receipt.SetResult(true);
  receipt.update();

  // since txn succeeded, commit the atomic buffer. If no updates, it is a noop.
  m_storageRootUpdateBuffer.insert(m_storageRootUpdateBufferAtomic.begin(),
                                   m_storageRootUpdateBufferAtomic.end());

  if (LOG_SC) {
    LOG_GENERAL(INFO, "Executing contract transaction finished");
    LOG_GENERAL(INFO, "receipt: " << receipt.GetString());
  }

  return true;
}

template <class MAP>
bool AccountStoreSC<MAP>::AddAccountAtomic(const Address& address,
                                           const Account& account) {
  return m_accountStoreAtomic->AddAccount(address, account);
}

template class AccountStoreSC<std::map<Address, Account>>;
template class AccountStoreSC<std::unordered_map<Address, Account>>;<|MERGE_RESOLUTION|>--- conflicted
+++ resolved
@@ -235,11 +235,7 @@
 
 template <class MAP>
 bool AccountStoreSC<MAP>::ViewAccounts(const EvmCallParameters& params,
-<<<<<<< HEAD
-                                       bool& ret, std::string& result) {
-=======
                                        evmproj::CallResponse& response) {
->>>>>>> 071e48cc
   uint32_t evm_version{0};
 
   return EvmClient::GetInstance().CallRunner(
