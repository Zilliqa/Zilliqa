/*
 * Copyright (C) 2019 Zilliqa
 *
 * This program is free software: you can redistribute it and/or modify
 * it under the terms of the GNU General Public License as published by
 * the Free Software Foundation, either version 3 of the License, or
 * (at your option) any later version.
 *
 * This program is distributed in the hope that it will be useful,
 * but WITHOUT ANY WARRANTY; without even the implied warranty of
 * MERCHANTABILITY or FITNESS FOR A PARTICULAR PURPOSE.  See the
 * GNU General Public License for more details.
 *
 * You should have received a copy of the GNU General Public License
 * along with this program.  If not, see <https://www.gnu.org/licenses/>.
 */

#include "Transaction.h"
#include <algorithm>
#include "Account.h"
#include "libCrypto/EthCrypto.h"
#include "libCrypto/Sha2.h"
#include "libMessage/Messenger.h"
#include "libUtils/GasConv.h"
#include "libUtils/Logger.h"

using namespace std;
using namespace boost::multiprecision;

unsigned char HIGH_BITS_MASK = 0xF0;
unsigned char LOW_BITS_MASK = 0x0F;
unsigned char ACC_COND = 0x1;
unsigned char TX_COND = 0x2;

bool Transaction::SerializeCoreFields(bytes& dst, unsigned int offset) const {
  return Messenger::SetTransactionCoreInfo(dst, offset, m_coreInfo);
}

Transaction::Transaction() {}

Transaction::Transaction(const bytes& src, unsigned int offset) {
  Deserialize(src, offset);
}

Transaction::Transaction(const uint32_t& version, const uint64_t& nonce,
                         const Address& toAddr, const PairOfKey& senderKeyPair,
                         const uint128_t& amount, const uint128_t& gasPrice,
                         const uint64_t& gasLimit, const bytes& code,
                         const bytes& data)
    : m_coreInfo(version, nonce, toAddr, senderKeyPair.second, amount, gasPrice,
                 gasLimit, code, data) {
  bytes txnData;
  SerializeCoreFields(txnData, 0);

  // Generate the transaction ID
  SHA2<HashType::HASH_VARIANT_256> sha2;
  sha2.Update(txnData);
  const bytes& output = sha2.Finalize();
  if (output.size() != TRAN_HASH_SIZE) {
    LOG_GENERAL(WARNING, "We failed to generate m_tranID.");
    return;
  }
  copy(output.begin(), output.end(), m_tranID.asArray().begin());

  // Generate the signature
  if (IsEth()) {
    bytes signature;
    bytes digest = GetOriginalHash(m_coreInfo, ETH_CHAINID_INT);
    bytes pk_bytes;
    const PrivKey& privKey{senderKeyPair.first};
    privKey.Serialize(pk_bytes, 0);
    if (!SignEcdsaSecp256k1(digest, pk_bytes, signature)) {
      LOG_GENERAL(WARNING, "We failed to generate EDDSA m_signature.");
    }
    m_signature = Signature(signature, 0);
  } else {
    if (!Schnorr::Sign(txnData, senderKeyPair.first, m_coreInfo.senderPubKey,
                       m_signature)) {
      LOG_GENERAL(WARNING, "We failed to generate m_signature.");
    }
  }
}

Transaction::Transaction(const TxnHash& tranID, const uint32_t& version,
                         const uint64_t& nonce, const Address& toAddr,
                         const PubKey& senderPubKey, const uint128_t& amount,
                         const uint128_t& gasPrice, const uint64_t& gasLimit,
                         const bytes& code, const bytes& data,
                         const Signature& signature)
    : m_tranID(tranID),
      m_coreInfo(version, nonce, toAddr, senderPubKey, amount, gasPrice,
                 gasLimit, code, data),
      m_signature(signature) {}

Transaction::Transaction(const uint32_t& version, const uint64_t& nonce,
                         const Address& toAddr, const PubKey& senderPubKey,
                         const uint128_t& amount, const uint128_t& gasPrice,
                         const uint64_t& gasLimit, const bytes& code,
                         const bytes& data, const Signature& signature)
    : m_coreInfo(version, nonce, toAddr, senderPubKey, amount, gasPrice,
                 gasLimit, code, data),
      m_signature(signature) {
  bytes txnData;
  SerializeCoreFields(txnData, 0);

  // Generate the transaction ID
  SHA2<HashType::HASH_VARIANT_256> sha2;
  sha2.Update(txnData);
  const bytes& output = sha2.Finalize();
  if (output.size() != TRAN_HASH_SIZE) {
    LOG_GENERAL(WARNING, "We failed to generate m_tranID.");
    return;
  }
  copy(output.begin(), output.end(), m_tranID.asArray().begin());

  // Verify the signature
  if (!IsSigned()) {
    LOG_GENERAL(WARNING,
                "We failed to verify the input signature! Just a warning...");
  }
}

Transaction::Transaction(const TxnHash& tranID,
                         const TransactionCoreInfo& coreInfo,
                         const Signature& signature)
    : m_tranID(tranID), m_coreInfo(coreInfo), m_signature(signature) {}

bool Transaction::Serialize(bytes& dst, unsigned int offset) const {
  if (!Messenger::SetTransaction(dst, offset, *this)) {
    LOG_GENERAL(WARNING, "Messenger::SetTransaction failed.");
    return false;
  }

  return true;
}

bool Transaction::Deserialize(const bytes& src, unsigned int offset) {
  if (!Messenger::GetTransaction(src, offset, *this)) {
    LOG_GENERAL(WARNING, "Messenger::GetTransaction failed.");
    return false;
  }

  return true;
}

bool Transaction::Deserialize(const string& src, unsigned int offset) {
  if (!Messenger::GetTransaction(src, offset, *this)) {
    LOG_GENERAL(WARNING, "Messenger::GetTransaction failed.");
    return false;
  }

  return true;
}

const TxnHash& Transaction::GetTranID() const { return m_tranID; }

const TransactionCoreInfo& Transaction::GetCoreInfo() const {
  return m_coreInfo;
}

const uint32_t& Transaction::GetVersion() const { return m_coreInfo.version; }

// Check if the version is 1 or 2 - the only valid ones for now
// this will look like 65538 or 65537
bool Transaction::VersionCorrect() const {
  auto version = DataConversion::UnpackB(this->GetVersion());

  return (version == TRANSACTION_VERSION || version == TRANSACTION_VERSION_ETH);
}

const uint64_t& Transaction::GetNonce() const { return m_coreInfo.nonce; }

const Address& Transaction::GetToAddr() const { return m_coreInfo.toAddr; }

const PubKey& Transaction::GetSenderPubKey() const {
  return m_coreInfo.senderPubKey;
}

Address Transaction::GetSenderAddr() const {
  // If a V2 Tx
  if (IsEth()) {
    LOG_GENERAL(WARNING, "Getting eth style address from pub key");
    return Account::GetAddressFromPublicKeyEth(GetSenderPubKey());
  }

  return Account::GetAddressFromPublicKey(GetSenderPubKey());
}

bool Transaction::IsEth() const { return (GetVersion() & 0xffff) == 0x2; }

const uint128_t& Transaction::GetAmountRaw() const { return m_coreInfo.amount; }

const uint128_t Transaction::GetAmountQa() const {
  if (IsEth()) {
    return m_coreInfo.amount / EVM_ZIL_SCALING_FACTOR;
  } else {
    return m_coreInfo.amount;
  }
}

const uint128_t Transaction::GetAmountWei() const {
  if (IsEth()) {
    return m_coreInfo.amount;
  } else {
    // We know the amounts in transactions are capped, so it won't overlow.
    return m_coreInfo.amount * EVM_ZIL_SCALING_FACTOR;
  }
}

const uint128_t& Transaction::GetGasPriceRaw() const {
  return m_coreInfo.gasPrice;
}

const uint128_t Transaction::GetGasPriceQa() const {
  if (IsEth()) {
    return m_coreInfo.gasPrice / EVM_ZIL_SCALING_FACTOR;
  } else {
    return m_coreInfo.gasPrice;
  }
}

const uint128_t Transaction::GetGasPriceWei() const {
  if (IsEth()) {
    return m_coreInfo.gasPrice;
  } else {
    // We know the amounts in transactions are capped, so it won't overlow.
    return m_coreInfo.gasPrice * EVM_ZIL_SCALING_FACTOR;
  }
}

<<<<<<< HEAD
uint64_t Transaction::GetGasLimit() const {
  if (IsEth()) {
    return GasConv::GasLimitFromEthToCore(m_coreInfo.gasLimit);
  }
  return m_coreInfo.gasLimit;
}

uint64_t Transaction::GetGasLimitRaw() const { return m_coreInfo.gasLimit; }
=======
const uint64_t& Transaction::GetGasLimit() const { return m_coreInfo.gasLimit; }
>>>>>>> d4ffb5c5

const bytes& Transaction::GetCode() const { return m_coreInfo.code; }

const bytes& Transaction::GetData() const { return m_coreInfo.data; }

const Signature& Transaction::GetSignature() const { return m_signature; }

bool Transaction::IsSignedSchnorr() const {
  bytes txnData;
  Messenger::SetTransactionCoreInfo(txnData, 0, GetCoreInfo());

  // Generate the transaction ID
  SHA2<HashType::HASH_VARIANT_256> sha2;
  sha2.Update(txnData);

  std::string res;
  boost::algorithm::hex(txnData.begin(), txnData.end(), back_inserter(res));

  return Schnorr::Verify(txnData, GetSignature(), GetCoreInfo().senderPubKey);
}

bool Transaction::IsSignedECDSA() const {
  std::string pubKeyStr = std::string(GetCoreInfo().senderPubKey);
  std::string sigString = std::string(GetSignature());

  // Hash of the TXn data (for now just eth-style prelude)
  // Remove '0x' at beginning of hex strings before calling
  if (sigString.size() >= 2 && sigString[0] == '0' && sigString[1] == 'x') {
    sigString = sigString.substr(2);
  }
  if (pubKeyStr.size() >= 2 && pubKeyStr[0] == '0' && pubKeyStr[1] == 'x') {
    pubKeyStr = pubKeyStr.substr(2);
  }
  return VerifyEcdsaSecp256k1(GetOriginalHash(GetCoreInfo(), ETH_CHAINID_INT),
                              sigString, pubKeyStr);
}

// Function to return whether the TX is signed
bool Transaction::IsSigned() const {
  // Use the version number to tell which signature scheme it is using
  // If a V2 TX
  if ((GetVersion() & 0xffff) == 0x2) {
    LOG_GENERAL(WARNING, "Verifying is signed ECDSA TX");
    return IsSignedECDSA();
  }

  return IsSignedSchnorr();
}

void Transaction::SetSignature(const Signature& signature) {
  m_signature = signature;
}

unsigned int Transaction::GetShardIndex(const Address& fromAddr,
                                        unsigned int numShards) {
  uint32_t x = 0;

  if (numShards == 0) {
    LOG_GENERAL(WARNING, "numShards is 0 and trying to calculate shard index");
    return 0;
  }

  // Take the last four bytes of the address
  for (unsigned int i = 0; i < 4; i++) {
    x = (x << 8) | fromAddr.asArray().at(ACC_ADDR_SIZE - 4 + i);
  }

  return x % numShards;
}

unsigned int Transaction::GetShardIndex(unsigned int numShards) const {
  const auto& fromAddr = GetSenderAddr();

  return GetShardIndex(fromAddr, numShards);
}

bool Transaction::operator==(const Transaction& tran) const {
  return ((m_tranID == tran.m_tranID) && (m_signature == tran.m_signature));
}

bool Transaction::operator<(const Transaction& tran) const {
  return tran.m_tranID > m_tranID;
}

bool Transaction::operator>(const Transaction& tran) const {
  return tran < *this;
}<|MERGE_RESOLUTION|>--- conflicted
+++ resolved
@@ -228,7 +228,6 @@
   }
 }
 
-<<<<<<< HEAD
 uint64_t Transaction::GetGasLimit() const {
   if (IsEth()) {
     return GasConv::GasLimitFromEthToCore(m_coreInfo.gasLimit);
@@ -237,9 +236,6 @@
 }
 
 uint64_t Transaction::GetGasLimitRaw() const { return m_coreInfo.gasLimit; }
-=======
-const uint64_t& Transaction::GetGasLimit() const { return m_coreInfo.gasLimit; }
->>>>>>> d4ffb5c5
 
 const bytes& Transaction::GetCode() const { return m_coreInfo.code; }
 
