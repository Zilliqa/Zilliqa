/**
* Copyright (c) 2018 Zilliqa 
* This is an alpha (internal) release and is not suitable for production.
**/

#include "Account.h"
#include "depends/common/CommonIO.h"
#include "depends/common/FixedHash.h"
#include "depends/common/RLP.h"
#include "libCrypto/Sha2.h"
#include "libPersistence/ContractStorage.h"
#include "libUtils/DataConversion.h"
#include "libUtils/Logger.h"

Account::Account() {}

Account::Account(const vector<unsigned char>& src, unsigned int offset)
{
    if (Deserialize(src, offset) < 0)
    {
        LOG_GENERAL(WARNING, "We failed to init Account.");
    }
}

Account::Account(const uint256_t& balance, const uint256_t& nonce)
    : m_balance(balance)
    , m_nonce(nonce)
    , m_storageRoot(h256())
    , m_codeHash(h256())
{
}

void Account::InitStorage()
{
    LOG_MARKER();
    m_storage = AccountTrieDB<dev::h256, OverlayDB>(
        &(ContractStorage::GetContractStorage().GetStateDB()));
    m_storage.init();
    if (m_storageRoot != h256())
    {
        m_storage.setRoot(m_storageRoot);
        m_prevRoot = m_storageRoot;
    }
}

void Account::InitContract(const vector<unsigned char>& data)
{
    if (data.empty())
    {
        m_initValJson = Json::arrayValue;
        return;
    }
    Json::CharReaderBuilder builder;
<<<<<<< HEAD
    unique_ptr<Json::CharReader> reader(builder.newCharReader());
=======
    std::unique_ptr<Json::CharReader> reader(builder.newCharReader());
>>>>>>> 29a30f2b
    Json::Value root;
    string dataStr(data.begin(), data.end());
    string errors;
    if (reader->parse(dataStr.c_str(), dataStr.c_str() + dataStr.size(), &root,
                      &errors))
    {
        m_initValJson = root;
        for (auto v : root)
        {
            if (!v.isMember("vname") || !v.isMember("type")
                || !v.isMember("value"))
            {
                LOG_GENERAL(
                    WARNING,
                    "This variable in initialization of contract is corrupted");
                continue;
            }
            string vname = v["vname"].asString();
            string type = v["type"].asString();

            Json::StreamWriterBuilder writeBuilder;
<<<<<<< HEAD
            unique_ptr<Json::StreamWriter> writer(
=======
            std::unique_ptr<Json::StreamWriter> writer(
>>>>>>> 29a30f2b
                writeBuilder.newStreamWriter());
            ostringstream oss;
            writer->write(v["value"], &oss);
            string value = oss.str();

            SetStorage(vname, type, value, false);
        }
    }
    else
    {
        LOG_GENERAL(WARNING,
                    "Failed to parse initialization contract json: " << errors);
    }
}

unsigned int Account::Serialize(vector<unsigned char>& dst,
                                unsigned int offset) const
{
    // LOG_MARKER();

    unsigned int size_needed = ACCOUNT_SIZE + m_codeCache.size();
    unsigned int size_remaining = dst.size() - offset;

    if (size_remaining < size_needed)
    {
        dst.resize(size_needed + offset);
    }

    unsigned int curOffset = offset;

    // Balance
    SetNumber<uint256_t>(dst, curOffset, m_balance, UINT256_SIZE);
    curOffset += UINT256_SIZE;
    // Nonce
    SetNumber<uint256_t>(dst, curOffset, m_nonce, UINT256_SIZE);
    curOffset += UINT256_SIZE;
    // Storage Root
    copy(m_storageRoot.asArray().begin(), m_storageRoot.asArray().end(),
         dst.begin() + curOffset);
    curOffset += COMMON_HASH_SIZE;
    // Code Hash
    copy(m_codeHash.asArray().begin(), m_codeHash.asArray().end(),
         dst.begin() + curOffset);
    curOffset += COMMON_HASH_SIZE;
    // Size of Code Content
    SetNumber<uint256_t>(dst, curOffset, uint256_t(m_codeCache.size()),
                         UINT256_SIZE);
    curOffset += UINT256_SIZE;
    // Code
    if (m_codeCache.size() != 0)
    {
        copy(m_codeCache.begin(), m_codeCache.end(), dst.begin() + curOffset);
        curOffset += m_codeCache.size();
<<<<<<< HEAD

        // States
        // Num of Key Hashes
        SetNumber<uint256_t>(dst, curOffset,
                             uint256_t(GetStorageKeyHashes().size()),
                             UINT256_SIZE);
        curOffset += UINT256_SIZE;

        for (unsigned int i = 0; i < GetStorageKeyHashes().size(); i++)
        {
            // Key Hash
            h256 keyHash = GetStorageKeyHashes()[i];
            copy(keyHash.asArray().begin(), keyHash.asArray().end(),
                 std::back_inserter(dst));
            curOffset += COMMON_HASH_SIZE;

            // RLP
            string rlpStr = m_storage.at(keyHash);
            // RLP size
            SetNumber<uint256_t>(dst, curOffset, uint256_t(rlpStr.size()),
                                 UINT256_SIZE);
            curOffset += UINT256_SIZE;
            // RLP string
            copy(rlpStr.begin(), rlpStr.end(), std::back_inserter(dst));
            curOffset += rlpStr.size();
        }
=======
>>>>>>> 29a30f2b
    }

    return size_needed;
}

int Account::Deserialize(const vector<unsigned char>& src, unsigned int offset)
{
    LOG_MARKER();
<<<<<<< HEAD

    int ret_size;
=======
>>>>>>> 29a30f2b

    try
    {
        unsigned int curOffset = offset;

        // Balance
        m_balance = GetNumber<uint256_t>(src, curOffset, UINT256_SIZE);
        curOffset += UINT256_SIZE;
        // Nonce
        m_nonce = GetNumber<uint256_t>(src, curOffset, UINT256_SIZE);
        curOffset += UINT256_SIZE;
        // Storage Root
<<<<<<< HEAD
        h256 t_storageRoot;
=======
>>>>>>> 29a30f2b
        copy(src.begin() + curOffset,
             src.begin() + curOffset + COMMON_HASH_SIZE,
             t_storageRoot.asArray().begin());
        curOffset += COMMON_HASH_SIZE;
        // Code Hash
        copy(src.begin() + curOffset,
             src.begin() + curOffset + COMMON_HASH_SIZE,
             m_codeHash.asArray().begin());
        curOffset += COMMON_HASH_SIZE;
        // Size of Code
        unsigned int codeSize
            = (unsigned int)GetNumber<uint256_t>(src, curOffset, UINT256_SIZE);
        curOffset += UINT256_SIZE;
        // Code
        if (codeSize > 0)
        {
            vector<unsigned char> code;
            code.resize(codeSize);
            copy(src.begin() + curOffset, src.begin() + curOffset + codeSize,
                 code.begin());
<<<<<<< HEAD
            curOffset += codeSize;
            SetCode(code);

            // States
            // Num of Key Hashes
            unsigned int numKeyHashes = (unsigned int)GetNumber<uint256_t>(
                src, curOffset, UINT256_SIZE);
            curOffset += UINT256_SIZE;
            for (unsigned int i = 0; i < numKeyHashes; i++)
            {
                // Key Hash
                h256 keyHash;
                copy(src.begin() + curOffset,
                     src.begin() + curOffset + COMMON_HASH_SIZE,
                     keyHash.asArray().begin());
                curOffset += COMMON_HASH_SIZE;

                // RLP
                // RLP size
                unsigned int rlpSize = (unsigned int)GetNumber<uint256_t>(
                    src, curOffset, UINT256_SIZE);
                curOffset += UINT256_SIZE;
                // RLP string
                string rlpStr;
                copy(src.begin() + curOffset, src.begin() + curOffset + rlpSize,
                     rlpStr.begin());
                curOffset += rlpSize;
                m_storage.insert(keyHash, rlpStr);
                m_storageRoot = m_storage.root();
            }

            if (t_storageRoot != m_storageRoot)
            {
                LOG_GENERAL(
                    WARNING,
                    "ERROR: StorageRoots doesn't match! Investigate why!");
                return -1;
            }
        }
        ret_size = int(curOffset - offset);
=======
            SetCode(code);
            curOffset += codeSize;
        }
>>>>>>> 29a30f2b
    }
    catch (const std::exception& e)
    {
        LOG_GENERAL(WARNING,
                    "Error with Account::Deserialize." << ' ' << e.what());
        return -1;
    }
    return ret_size;
}

unsigned int Account::SerializeDelta(vector<unsigned char>& dst,
                                     unsigned int offset, Account* oldAccount,
                                     const Account& newAccount)
{
    LOG_MARKER();

    if (!oldAccount)
    {
        return newAccount.Serialize(dst, offset);
    }
    else
    {
        unsigned int size_needed = ACCOUNT_SIZE;
        unsigned int size_remaining = dst.size() - offset;

        if (size_remaining < size_needed)
        {
            dst.resize(size_needed + offset);
        }

        unsigned int curOffset = offset;

        // Balance Delta
        SetNumber<int256_t>(dst, curOffset,
                            int256_t(newAccount.GetBalance())
                                - int256_t(oldAccount->GetBalance()),
                            INT256_SIZE);
        curOffset += INT256_SIZE;
        // Nonce Delta
        SetNumber<uint256_t>(dst, curOffset,
                             uint256_t(newAccount.GetNonce())
                                 - uint256_t(oldAccount->GetNonce()),
                             UINT256_SIZE);
        curOffset += UINT256_SIZE;
        // Storage Root
        copy(newAccount.GetStorageRoot().asArray().begin(),
             newAccount.GetStorageRoot().asArray().end(),
             dst.begin() + curOffset);
        curOffset += COMMON_HASH_SIZE;
        if (newAccount.GetStorageRoot() != oldAccount->GetStorageRoot())
        {
            // States storage
            // Num of Key Hashes
            SetNumber<uint256_t>(
                dst, curOffset,
                uint256_t(newAccount.GetStorageKeyHashes().size()),
                UINT256_SIZE);
            curOffset += UINT256_SIZE;
            for (unsigned int i = 0;
                 i < newAccount.GetStorageKeyHashes().size(); i++)
            {
                // Key Hash
                h256 keyHash = newAccount.GetStorageKeyHashes()[i];
                copy(keyHash.asArray().begin(), keyHash.asArray().end(),
                     dst.begin() + curOffset);
                curOffset += COMMON_HASH_SIZE;

                // RLP
                string rlpStr = newAccount.GetRawStorage(keyHash);
                // RLP size
                SetNumber<uint256_t>(dst, curOffset, uint256_t(rlpStr.size()),
                                     UINT256_SIZE);
                curOffset += UINT256_SIZE;
                // RLP string
                copy(rlpStr.begin(), rlpStr.end(), dst.begin() + curOffset);
                curOffset += rlpStr.size();
            }
        }

        return size_needed;
    }
}

int Account::DeserializeDelta(const vector<unsigned char>& src,
                              unsigned int offset, Account& account, bool isNew)
{
    LOG_MARKER();

    if (isNew)
    {
        return account.Deserialize(src, offset);
    }
    else
    {
        int ret_size;
        try
        {
            unsigned int curOffset = offset;

            // Balance Delta
            int256_t balanceDelta
                = GetNumber<int256_t>(src, curOffset, INT256_SIZE);
            account.ChangeBalance(balanceDelta);
            // Nonce Delta
            uint256_t nonceDelta
                = GetNumber<uint256_t>(src, curOffset, UINT256_SIZE);
            account.IncreaseNonceBy(nonceDelta);
            curOffset += UINT256_SIZE;
            // Storage Root
            h256 t_storageRoot;
            copy(src.begin() + curOffset,
                 src.begin() + curOffset + COMMON_HASH_SIZE,
                 t_storageRoot.asArray().begin());
            curOffset += COMMON_HASH_SIZE;

            if (t_storageRoot != account.GetStorageRoot())
            {
                // States storage
                // Num of Key Hashes
                unsigned int numKeyHashes = (unsigned int)GetNumber<uint256_t>(
                    src, curOffset, UINT256_SIZE);
                curOffset += UINT256_SIZE;
                for (unsigned int i = 0; i < numKeyHashes; i++)
                {
                    // Key Hash
                    h256 keyHash;
                    copy(src.begin() + curOffset,
                         src.begin() + curOffset + COMMON_HASH_SIZE,
                         keyHash.asArray().begin());
                    curOffset += COMMON_HASH_SIZE;

                    // RLP
                    // RLP size
                    unsigned int rlpSize = (unsigned int)GetNumber<uint256_t>(
                        src, curOffset, UINT256_SIZE);
                    curOffset += UINT256_SIZE;
                    // RLP string
                    string rlpStr;
                    copy(src.begin() + curOffset,
                         src.begin() + curOffset + rlpSize, rlpStr.begin());
                    curOffset += rlpSize;
                    account.SetStorage(keyHash, rlpStr);
                }

                if (t_storageRoot != account.GetStorageRoot())
                {
                    LOG_GENERAL(
                        WARNING,
                        "ERROR: StorageRoots doesn't match! Investigate why!");
                    return -1;
                }
            }
            ret_size = int(curOffset - offset);
        }
        catch (const std::exception& e)
        {
            LOG_GENERAL(WARNING,
                        "Error with Account::DeserializeDelta." << ' '
                                                                << e.what());
            return -1;
        }
        return ret_size;
    }
}

bool Account::IncreaseBalance(const uint256_t& delta)
{
    m_balance += delta;
    return true;
}

bool Account::DecreaseBalance(const uint256_t& delta)
{
    if (m_balance < delta)
    {
        return false;
    }

    m_balance -= delta;
    return true;
}

bool Account::ChangeBalance(const int256_t& delta)
{
    if (delta >= 0)
    {
        return IncreaseBalance(uint256_t(delta));
    }
    else
    {
        return DecreaseBalance(uint256_t(delta));
    }
}

bool Account::IncreaseNonce()
{
    ++m_nonce;
    return true;
}

<<<<<<< HEAD
bool Account::IncreaseNonceBy(const uint256_t& nonceDelta)
{
    m_nonce += nonceDelta;
    return true;
}

=======
>>>>>>> 29a30f2b
void Account::SetStorageRoot(const h256& root)
{
    if (!isContract())
        return;
    m_storageRoot = root;
    if (m_storageRoot != h256())
    {
        m_storage.setRoot(m_storageRoot);
        m_prevRoot = m_storageRoot;
    }
}

<<<<<<< HEAD
void Account::SetStorage(const string& _k, const string& _type,
                         const string& _v, bool _mutable)
{
    if (!isContract())
        return;
    RLPStream rlpStream(4);
    rlpStream << _k << (_mutable ? "True" : "False") << _type << _v;

    SHA2<HASH_TYPE::HASH_VARIANT_256> sha2;
    sha2.Update(DataConversion::StringToCharArray(_k));
    const vector<unsigned char>& k_hash = sha2.Finalize();

    m_storage.insert(dev::h256(k_hash), rlpStream.out());

    m_storageRoot = m_storage.root();
}

void Account::SetStorage(const h256& k_hash, const string& rlpStr)
{
    if (!isContract())
        return;
    m_storage.insert(k_hash, rlpStr);
    m_storageRoot = m_storage.root();
}

vector<string> Account::GetStorage(const string& _k) const
=======
void Account::SetStorage(string _k, string _type, string _v, bool _mutable)
{
    if (!isContract())
        return;
    RLPStream rlpStream(4);
    rlpStream << _k << (_mutable ? "True" : "False") << _type << _v;

    SHA2<HASH_TYPE::HASH_VARIANT_256> sha2;
    sha2.Update(DataConversion::StringToCharArray(_k));
    const vector<unsigned char>& k_hash = sha2.Finalize();

    m_storage.insert(dev::h256(k_hash), rlpStream.out());

    m_storageRoot = m_storage.root();
}

vector<string> Account::GetStorage(string _k) const
>>>>>>> 29a30f2b
{
    if (!isContract())
        return {};

    SHA2<HASH_TYPE::HASH_VARIANT_256> sha2;
    sha2.Update(DataConversion::StringToCharArray(_k));
    const vector<unsigned char>& k_hash = sha2.Finalize();

    dev::RLP rlp(m_storage.at(dev::h256(k_hash)));
    // mutable, type, value
    return {rlp[1].toString(), rlp[2].toString(), rlp[3].toString()};
}

<<<<<<< HEAD
string Account::GetRawStorage(const h256& k_hash) const
{
    if (!isContract())
        return "";
    return m_storage.at(k_hash);
}

vector<h256> Account::GetStorageKeyHashes() const
{
    vector<h256> keyHashes;
    for (auto i : m_storage)
    {
        keyHashes.push_back(i.first);
    }
    return keyHashes;
}

Json::Value Account::GetStorageJson() const
{
    if (!isContract())
        return Json::arrayValue;
    Json::Value root;
    for (auto i : m_storage)
    {
        dev::RLP rlp(i.second);
        string tVname = rlp[0].toString();
        string tMutable = rlp[1].toString();
        string tType = rlp[2].toString();
        string tValue = rlp[3].toString();
        LOG_GENERAL(INFO,
                    "ITERATE \nvname: " << tVname << " \nmutable: " << tMutable
                                        << " \ntype: " << tType
                                        << " \nvalue: " << tValue);
        if (tMutable == "False")
        {
            continue;
        }
        Json::Value item;
        item["vname"] = tVname;
        item["type"] = tType;
        if (tType == "Map" || tType == "ADT")
        {
            Json::CharReaderBuilder builder;
            unique_ptr<Json::CharReader> reader(builder.newCharReader());
            Json::Value obj;
            string errors;
            if (reader->parse(tValue.c_str(), tValue.c_str() + tValue.size(),
                              &obj, &errors))
            {
                item["value"] = obj;
            }
            else
            {
                LOG_GENERAL(
                    WARNING,
                    "The map json object cannot be extracted from Storage: "
                        << errors);
            }
        }
        else
        {
            item["value"] = tValue;
        }
        root.append(item);
    }
    Json::Value _balance;
    _balance["vname"] = "_balance";
    _balance["type"] = "Int";
    int balance = static_cast<int>(m_balance);
    _balance["value"] = to_string(balance);
    root.append(_balance);
=======
Json::Value Account::GetStorageJson() const
{
    if (!isContract())
        return Json::arrayValue;
    Json::Value root;
    for (auto i : m_storage)
    {
        dev::RLP rlp(i.second);
        string tVname = rlp[0].toString();
        string tMutable = rlp[1].toString();
        string tType = rlp[2].toString();
        string tValue = rlp[3].toString();
        LOG_GENERAL(INFO,
                    "\nvname: " << tVname << " \nmutable: " << tMutable
                                << " \ntype: " << tType
                                << " \nvalue: " << tValue);
        if (tMutable == "False")
        {
            continue;
        }
        Json::Value item;
        item["vname"] = tVname;
        item["type"] = tType;
        if (tType == "Map" || tType == "ADT")
        {
            Json::CharReaderBuilder builder;
            std::unique_ptr<Json::CharReader> reader(builder.newCharReader());
            Json::Value obj;
            string errors;
            if (reader->parse(tValue.c_str(), tValue.c_str() + tValue.size(),
                              &obj, &errors))
            {
                item["value"] = obj;
            }
            else
            {
                LOG_GENERAL(
                    WARNING,
                    "The map json object cannot be extracted from Storage: "
                        << errors);
            }
        }
        else
        {
            item["value"] = tValue;
        }
        root.append(item);
    }
    Json::Value _balance;
    _balance["vname"] = "_balance";
    _balance["type"] = "Int";
    int balance = static_cast<int>(GetBalance());
    _balance["value"] = to_string(balance);
    root.append(_balance);

    LOG_GENERAL(INFO, "States: " << root);
>>>>>>> 29a30f2b

    return root;
}

void Account::RollBack()
{
    if (!isContract())
        return;
    m_storageRoot = m_prevRoot;
    if (m_storageRoot != h256())
    {
        m_storage.setRoot(m_storageRoot);
    }
    else
    {
        m_storage.init();
    }
}

Address Account::GetAddressFromPublicKey(const PubKey& pubKey)
{
    Address address;

    vector<unsigned char> vec;
    pubKey.Serialize(vec, 0);
    SHA2<HASH_TYPE::HASH_VARIANT_256> sha2;
    sha2.Update(vec);

    const vector<unsigned char>& output = sha2.Finalize();

    if (output.size() != 32)
    {
        LOG_GENERAL(FATAL,
                    "assertion failed (" << __FILE__ << ":" << __LINE__ << ": "
                                         << __FUNCTION__ << ")");
    }

    copy(output.end() - ACC_ADDR_SIZE, output.end(), address.asArray().begin());

    return address;
}

Address Account::GetAddressForContract(const Address& sender,
                                       const uint256_t& nonce)
{
    Address address;
<<<<<<< HEAD

    SHA2<HASH_TYPE::HASH_VARIANT_256> sha2;
    sha2.Update(sender.asBytes());
    vector<unsigned char> nonceBytes;
    SetNumber<uint256_t>(nonceBytes, 0, nonce, UINT256_SIZE);
    sha2.Update(nonceBytes);

    const vector<unsigned char>& output = sha2.Finalize();
    assert(output.size() == 32);

    copy(output.end() - ACC_ADDR_SIZE, output.end(), address.asArray().begin());

    return address;
}
=======
>>>>>>> 29a30f2b

void Account::SetCode(const vector<unsigned char>& code)
{
    LOG_MARKER();
    if (code.size() == 0)
        return;
    m_codeCache = code;
    LOG_GENERAL(INFO,
                "Contract Data: \n"
                    << DataConversion::CharArrayToString(code));
    SHA2<HASH_TYPE::HASH_VARIANT_256> sha2;
<<<<<<< HEAD
=======
    sha2.Update(sender.asBytes());
    vector<unsigned char> nonceBytes;
    SetNumber<uint256_t>(nonceBytes, 0, nonce, UINT256_SIZE);
    sha2.Update(nonceBytes);

    const vector<unsigned char>& output = sha2.Finalize();
    assert(output.size() == 32);

    copy(output.end() - ACC_ADDR_SIZE, output.end(), address.asArray().begin());

    return address;
}

void Account::SetCode(const std::vector<unsigned char>& code)
{
    LOG_MARKER();
    if (code.size() == 0)
        return;
    m_codeCache = code;
    // LOG_GENERAL(INFO,
    //             "Contract Data: \n"
    //                 << DataConversion::CharArrayToString(code));
    SHA2<HASH_TYPE::HASH_VARIANT_256> sha2;
>>>>>>> 29a30f2b
    sha2.Update(code);
    m_codeHash = dev::h256(sha2.Finalize());

    InitStorage();
}<|MERGE_RESOLUTION|>--- conflicted
+++ resolved
@@ -51,11 +51,7 @@
         return;
     }
     Json::CharReaderBuilder builder;
-<<<<<<< HEAD
     unique_ptr<Json::CharReader> reader(builder.newCharReader());
-=======
-    std::unique_ptr<Json::CharReader> reader(builder.newCharReader());
->>>>>>> 29a30f2b
     Json::Value root;
     string dataStr(data.begin(), data.end());
     string errors;
@@ -77,11 +73,7 @@
             string type = v["type"].asString();
 
             Json::StreamWriterBuilder writeBuilder;
-<<<<<<< HEAD
             unique_ptr<Json::StreamWriter> writer(
-=======
-            std::unique_ptr<Json::StreamWriter> writer(
->>>>>>> 29a30f2b
                 writeBuilder.newStreamWriter());
             ostringstream oss;
             writer->write(v["value"], &oss);
@@ -135,7 +127,6 @@
     {
         copy(m_codeCache.begin(), m_codeCache.end(), dst.begin() + curOffset);
         curOffset += m_codeCache.size();
-<<<<<<< HEAD
 
         // States
         // Num of Key Hashes
@@ -162,8 +153,6 @@
             copy(rlpStr.begin(), rlpStr.end(), std::back_inserter(dst));
             curOffset += rlpStr.size();
         }
-=======
->>>>>>> 29a30f2b
     }
 
     return size_needed;
@@ -172,11 +161,8 @@
 int Account::Deserialize(const vector<unsigned char>& src, unsigned int offset)
 {
     LOG_MARKER();
-<<<<<<< HEAD
 
     int ret_size;
-=======
->>>>>>> 29a30f2b
 
     try
     {
@@ -189,10 +175,7 @@
         m_nonce = GetNumber<uint256_t>(src, curOffset, UINT256_SIZE);
         curOffset += UINT256_SIZE;
         // Storage Root
-<<<<<<< HEAD
         h256 t_storageRoot;
-=======
->>>>>>> 29a30f2b
         copy(src.begin() + curOffset,
              src.begin() + curOffset + COMMON_HASH_SIZE,
              t_storageRoot.asArray().begin());
@@ -213,7 +196,6 @@
             code.resize(codeSize);
             copy(src.begin() + curOffset, src.begin() + curOffset + codeSize,
                  code.begin());
-<<<<<<< HEAD
             curOffset += codeSize;
             SetCode(code);
 
@@ -254,11 +236,6 @@
             }
         }
         ret_size = int(curOffset - offset);
-=======
-            SetCode(code);
-            curOffset += codeSize;
-        }
->>>>>>> 29a30f2b
     }
     catch (const std::exception& e)
     {
@@ -459,15 +436,12 @@
     return true;
 }
 
-<<<<<<< HEAD
 bool Account::IncreaseNonceBy(const uint256_t& nonceDelta)
 {
     m_nonce += nonceDelta;
     return true;
 }
 
-=======
->>>>>>> 29a30f2b
 void Account::SetStorageRoot(const h256& root)
 {
     if (!isContract())
@@ -480,7 +454,6 @@
     }
 }
 
-<<<<<<< HEAD
 void Account::SetStorage(const string& _k, const string& _type,
                          const string& _v, bool _mutable)
 {
@@ -507,39 +480,19 @@
 }
 
 vector<string> Account::GetStorage(const string& _k) const
-=======
-void Account::SetStorage(string _k, string _type, string _v, bool _mutable)
 {
     if (!isContract())
-        return;
-    RLPStream rlpStream(4);
-    rlpStream << _k << (_mutable ? "True" : "False") << _type << _v;
+        return {};
 
     SHA2<HASH_TYPE::HASH_VARIANT_256> sha2;
     sha2.Update(DataConversion::StringToCharArray(_k));
     const vector<unsigned char>& k_hash = sha2.Finalize();
 
-    m_storage.insert(dev::h256(k_hash), rlpStream.out());
-
-    m_storageRoot = m_storage.root();
-}
-
-vector<string> Account::GetStorage(string _k) const
->>>>>>> 29a30f2b
-{
-    if (!isContract())
-        return {};
-
-    SHA2<HASH_TYPE::HASH_VARIANT_256> sha2;
-    sha2.Update(DataConversion::StringToCharArray(_k));
-    const vector<unsigned char>& k_hash = sha2.Finalize();
-
     dev::RLP rlp(m_storage.at(dev::h256(k_hash)));
     // mutable, type, value
     return {rlp[1].toString(), rlp[2].toString(), rlp[3].toString()};
 }
 
-<<<<<<< HEAD
 string Account::GetRawStorage(const h256& k_hash) const
 {
     if (!isContract())
@@ -570,9 +523,9 @@
         string tType = rlp[2].toString();
         string tValue = rlp[3].toString();
         LOG_GENERAL(INFO,
-                    "ITERATE \nvname: " << tVname << " \nmutable: " << tMutable
-                                        << " \ntype: " << tType
-                                        << " \nvalue: " << tValue);
+                    "\nvname: " << tVname << " \nmutable: " << tMutable
+                                << " \ntype: " << tType
+                                << " \nvalue: " << tValue);
         if (tMutable == "False")
         {
             continue;
@@ -608,67 +561,11 @@
     Json::Value _balance;
     _balance["vname"] = "_balance";
     _balance["type"] = "Int";
-    int balance = static_cast<int>(m_balance);
-    _balance["value"] = to_string(balance);
-    root.append(_balance);
-=======
-Json::Value Account::GetStorageJson() const
-{
-    if (!isContract())
-        return Json::arrayValue;
-    Json::Value root;
-    for (auto i : m_storage)
-    {
-        dev::RLP rlp(i.second);
-        string tVname = rlp[0].toString();
-        string tMutable = rlp[1].toString();
-        string tType = rlp[2].toString();
-        string tValue = rlp[3].toString();
-        LOG_GENERAL(INFO,
-                    "\nvname: " << tVname << " \nmutable: " << tMutable
-                                << " \ntype: " << tType
-                                << " \nvalue: " << tValue);
-        if (tMutable == "False")
-        {
-            continue;
-        }
-        Json::Value item;
-        item["vname"] = tVname;
-        item["type"] = tType;
-        if (tType == "Map" || tType == "ADT")
-        {
-            Json::CharReaderBuilder builder;
-            std::unique_ptr<Json::CharReader> reader(builder.newCharReader());
-            Json::Value obj;
-            string errors;
-            if (reader->parse(tValue.c_str(), tValue.c_str() + tValue.size(),
-                              &obj, &errors))
-            {
-                item["value"] = obj;
-            }
-            else
-            {
-                LOG_GENERAL(
-                    WARNING,
-                    "The map json object cannot be extracted from Storage: "
-                        << errors);
-            }
-        }
-        else
-        {
-            item["value"] = tValue;
-        }
-        root.append(item);
-    }
-    Json::Value _balance;
-    _balance["vname"] = "_balance";
-    _balance["type"] = "Int";
     int balance = static_cast<int>(GetBalance());
     _balance["value"] = to_string(balance);
     root.append(_balance);
 
     LOG_GENERAL(INFO, "States: " << root);
->>>>>>> 29a30f2b
 
     return root;
 }
@@ -715,7 +612,6 @@
                                        const uint256_t& nonce)
 {
     Address address;
-<<<<<<< HEAD
 
     SHA2<HASH_TYPE::HASH_VARIANT_256> sha2;
     sha2.Update(sender.asBytes());
@@ -730,35 +626,8 @@
 
     return address;
 }
-=======
->>>>>>> 29a30f2b
 
 void Account::SetCode(const vector<unsigned char>& code)
-{
-    LOG_MARKER();
-    if (code.size() == 0)
-        return;
-    m_codeCache = code;
-    LOG_GENERAL(INFO,
-                "Contract Data: \n"
-                    << DataConversion::CharArrayToString(code));
-    SHA2<HASH_TYPE::HASH_VARIANT_256> sha2;
-<<<<<<< HEAD
-=======
-    sha2.Update(sender.asBytes());
-    vector<unsigned char> nonceBytes;
-    SetNumber<uint256_t>(nonceBytes, 0, nonce, UINT256_SIZE);
-    sha2.Update(nonceBytes);
-
-    const vector<unsigned char>& output = sha2.Finalize();
-    assert(output.size() == 32);
-
-    copy(output.end() - ACC_ADDR_SIZE, output.end(), address.asArray().begin());
-
-    return address;
-}
-
-void Account::SetCode(const std::vector<unsigned char>& code)
 {
     LOG_MARKER();
     if (code.size() == 0)
@@ -768,7 +637,6 @@
     //             "Contract Data: \n"
     //                 << DataConversion::CharArrayToString(code));
     SHA2<HASH_TYPE::HASH_VARIANT_256> sha2;
->>>>>>> 29a30f2b
     sha2.Update(code);
     m_codeHash = dev::h256(sha2.Finalize());
 
