/**
* Copyright (c) 2018 Zilliqa
* This source code is being disclosed to you solely for the purpose of your participation in
* testing Zilliqa. You may view, compile and run the code for that purpose and pursuant to
* the protocols and algorithms that are programmed into, and intended by, the code. You may
* not do anything else with the code without express permission from Zilliqa Research Pte. Ltd.,
* including modifying or publishing the code (or any part of it), and developing or forming
* another public or private blockchain network. This source code is provided ‘as is’ and no
* warranties are given as to title or non-infringement, merchantability or fitness for purpose
* and, to the extent permitted by law, all liability for your use of the code is disclaimed.
* Some programs in this code are governed by the GNU General Public License v3.0 (available at
* https://www.gnu.org/licenses/gpl-3.0.en.html) (‘GPLv3’). The programs that are governed by
* GPLv3.0 are those programs that are located in the folders src/depends and tests/depends
* and which include a reference to GPLv3 in their program files.
**/

#include "Account.h"
#include "common/Messages.h"
#include "depends/common/CommonIO.h"
#include "depends/common/FixedHash.h"
#include "depends/common/RLP.h"
#include "libCrypto/Sha2.h"
#include "libPersistence/ContractStorage.h"
#include "libUtils/DataConversion.h"
#include "libUtils/Logger.h"

Account::Account() {}

Account::Account(const vector<unsigned char>& src, unsigned int offset)
{
    if (DeserializeAddOffset(src, offset) < 0)
    {
        LOG_GENERAL(WARNING, "We failed to init Account.");
    }
}

Account::Account(const uint256_t& balance, const uint256_t& nonce)
    : m_balance(balance)
    , m_nonce(nonce)
    , m_storageRoot(h256())
    , m_codeHash(h256())
{
}

void Account::InitStorage()
{
    LOG_MARKER();
    m_storage = AccountTrieDB<dev::h256, OverlayDB>(
        &(ContractStorage::GetContractStorage().GetStateDB()));
    m_storage.init();
    if (m_storageRoot != h256())
    {
        m_storage.setRoot(m_storageRoot);
        m_prevRoot = m_storageRoot;
    }
}

void Account::InitContract(const vector<unsigned char>& data)
{
    if (data.empty())
    {
        m_initValJson = Json::arrayValue;
        return;
    }
    Json::CharReaderBuilder builder;
    unique_ptr<Json::CharReader> reader(builder.newCharReader());
    Json::Value root;
    string dataStr(data.begin(), data.end());
    string errors;
    if (!reader->parse(dataStr.c_str(), dataStr.c_str() + dataStr.size(), &root,
                       &errors))
    {
        LOG_GENERAL(WARNING,
                    "Failed to parse initialization contract json: " << errors);
        return;
    }
    m_initValJson = root;
    for (auto& v : root)
    {
        if (!v.isMember("vname") || !v.isMember("type") || !v.isMember("value"))
        {
            LOG_GENERAL(
                WARNING,
                "This variable in initialization of contract is corrupted");
            continue;
        }
        string vname = v["vname"].asString();
        string type = v["type"].asString();

        Json::StreamWriterBuilder writeBuilder;
        std::unique_ptr<Json::StreamWriter> writer(
            writeBuilder.newStreamWriter());
        ostringstream oss;
        writer->write(v["value"], &oss);
        string value = oss.str();

        SetStorage(vname, type, value, false);
    }
}

unsigned int Account::Serialize(vector<unsigned char>& dst,
                                unsigned int offset) const
{
    LOG_MARKER();

    unsigned int curOffset = offset;

    // Balance
    SetNumber<uint256_t>(dst, curOffset, m_balance, UINT256_SIZE);
    LOG_GENERAL(INFO, "balance: " << m_balance);
    curOffset += UINT256_SIZE;
    // Nonce
    SetNumber<uint256_t>(dst, curOffset, m_nonce, UINT256_SIZE);
    LOG_GENERAL(INFO, "nonce: " << m_nonce);
    curOffset += UINT256_SIZE;
    // Storage Root
    copy(m_storageRoot.asArray().begin(), m_storageRoot.asArray().end(),
         back_inserter(dst));
    LOG_GENERAL(INFO, "storageRoot: " << m_storageRoot);
    curOffset += COMMON_HASH_SIZE;
    // Code Hash
    copy(m_codeHash.asArray().begin(), m_codeHash.asArray().end(),
         back_inserter(dst));
    LOG_GENERAL(INFO, "m_codeHash: " << m_codeHash);
    curOffset += COMMON_HASH_SIZE;
    // Size of Code Content
    SetNumber<uint256_t>(dst, curOffset, uint256_t(m_codeCache.size()),
                         UINT256_SIZE);
    LOG_GENERAL(INFO, "codeSize: " << m_codeCache.size());
    curOffset += UINT256_SIZE;
    // Code
    if (m_codeCache.size() != 0)
    {
        copy(m_codeCache.begin(), m_codeCache.end(), back_inserter(dst));
        LOG_PAYLOAD(INFO, "code: ", m_codeCache, 2000);
        curOffset += m_codeCache.size();

        // States
        // Num of Key Hashes
        SetNumber<uint256_t>(dst, curOffset,
                             uint256_t(GetStorageKeyHashes().size()),
                             UINT256_SIZE);
        LOG_GENERAL(
            INFO, "numKeyHashes: " << uint256_t(GetStorageKeyHashes().size()));
        curOffset += UINT256_SIZE;

        for (unsigned int i = 0; i < GetStorageKeyHashes().size(); i++)
        {
            // Key Hash
            h256 keyHash = GetStorageKeyHashes()[i];
            copy(keyHash.asArray().begin(), keyHash.asArray().end(),
                 std::back_inserter(dst));
            LOG_GENERAL(INFO, "KeyHash: " << keyHash);
            curOffset += COMMON_HASH_SIZE;

            // RLP
            string rlpStr = m_storage.at(keyHash);
            // RLP size
            SetNumber<uint256_t>(dst, curOffset, uint256_t(rlpStr.size()),
                                 UINT256_SIZE);
            LOG_GENERAL(INFO, "rlpSize: " << rlpStr.size());
            curOffset += UINT256_SIZE;
            // RLP string
            copy(rlpStr.begin(), rlpStr.end(), std::back_inserter(dst));
            LOG_GENERAL(INFO, "rlpStr: " << rlpStr);
            curOffset += rlpStr.size();
        }
    }

    return curOffset - offset;
}

int Account::DeserializeAddOffset(const vector<unsigned char>& src,
                                  unsigned int& offset)
{
    LOG_MARKER();

    try
    {
        // Balance
        m_balance = GetNumber<uint256_t>(src, offset, UINT256_SIZE);
        LOG_GENERAL(INFO, "balance: " << m_balance);
        offset += UINT256_SIZE;
        // Nonce
        m_nonce = GetNumber<uint256_t>(src, offset, UINT256_SIZE);
        LOG_GENERAL(INFO, "nonce: " << m_nonce);
        offset += UINT256_SIZE;
        // Storage Root
        h256 t_storageRoot;
        copy(src.begin() + offset, src.begin() + offset + COMMON_HASH_SIZE,
             t_storageRoot.asArray().begin());
        LOG_GENERAL(INFO, "storageRoot: " << t_storageRoot);
        offset += COMMON_HASH_SIZE;
        // Code Hash
        copy(src.begin() + offset, src.begin() + offset + COMMON_HASH_SIZE,
             m_codeHash.asArray().begin());
        LOG_GENERAL(INFO, "m_codeHash: " << m_codeHash);
        offset += COMMON_HASH_SIZE;
        // Size of Code
        // FIXME: To fix the casting
        unsigned int codeSize
            = (unsigned int)GetNumber<uint256_t>(src, offset, UINT256_SIZE);
        LOG_GENERAL(INFO, "codeSize: " << codeSize);
        offset += UINT256_SIZE;
        // Code
        if (codeSize > 0)
        {
            vector<unsigned char> code;
            code.resize(codeSize);
            copy(src.begin() + offset, src.begin() + offset + codeSize,
                 code.begin());
            LOG_PAYLOAD(INFO, "code: ", code, 2000);
            offset += codeSize;
            SetCode(code);

            // States
            // Num of Key Hashes
            unsigned int numKeyHashes
                = (unsigned int)GetNumber<uint256_t>(src, offset, UINT256_SIZE);
            LOG_GENERAL(INFO, "numKeyHashes: " << numKeyHashes);
            offset += UINT256_SIZE;
            for (unsigned int i = 0; i < numKeyHashes; i++)
            {
                // Key Hash
                h256 keyHash;
                copy(src.begin() + offset,
                     src.begin() + offset + COMMON_HASH_SIZE,
                     keyHash.asArray().begin());
                LOG_GENERAL(INFO, "KeyHash: " << keyHash);
                offset += COMMON_HASH_SIZE;

                // RLP
                // RLP size
                unsigned int rlpSize = (unsigned int)GetNumber<uint256_t>(
                    src, offset, UINT256_SIZE);
                LOG_GENERAL(INFO, "rlpSize: " << rlpSize);
                offset += UINT256_SIZE;
                // RLP string
                string rlpStr;
                copy(src.begin() + offset, src.begin() + offset + rlpSize,
                     rlpStr.begin());
                offset += rlpSize;
                LOG_GENERAL(INFO, "rlpStr: " << rlpStr);
                m_storage.insert(keyHash, rlpStr);
                m_storageRoot = m_storage.root();
            }

            if (t_storageRoot != m_storageRoot)
            {
                LOG_GENERAL(
                    WARNING,
                    "ERROR: StorageRoots doesn't match! Investigate why!");
                return -1;
            }
        }
    }
    catch (const std::exception& e)
    {
        LOG_GENERAL(WARNING,
                    "Error with Account::Deserialize." << ' ' << e.what());
        return -1;
    }
    return 0;
}

unsigned int Account::SerializeDelta(vector<unsigned char>& dst,
                                     unsigned int offset, Account* oldAccount,
                                     const Account& newAccount)
{
    LOG_MARKER();

    Account acc(0, 0);

    if (oldAccount == nullptr)
    {

        oldAccount = &acc;
    }
    // unsigned int size_needed = ACCOUNT_SIZE;
    // unsigned int size_remaining = dst.size() - offset;

    // if (size_remaining < size_needed)
    // {
    //     dst.resize(size_needed + offset);
    // }

    unsigned int curOffset = offset;

    // Balance Delta
    int256_t balanceDelta = int256_t(newAccount.GetBalance())
        - int256_t(oldAccount->GetBalance());
    LOG_GENERAL(INFO, "Balance Delta: " << balanceDelta);
    // Sign
    dst.push_back(balanceDelta > 0 ? NumberSign::POSITIVE
                                   : NumberSign::NEGATIVE);
    curOffset += 1;
    uint256_t balanceDeltaNum(abs(balanceDelta));
    // Number
    SetNumber<uint256_t>(dst, curOffset, balanceDeltaNum, UINT256_SIZE);
    curOffset += UINT256_SIZE;
    // Nonce Delta
    uint256_t nonceDelta = newAccount.GetNonce() - oldAccount->GetNonce();
    LOG_GENERAL(INFO,
                "newNonce: " << newAccount.GetNonce()
                             << " oldNonce: " << oldAccount->GetNonce());
    SetNumber<uint256_t>(dst, curOffset, nonceDelta, UINT256_SIZE);
    LOG_GENERAL(INFO, "Nonce Delta: " << nonceDelta);
    curOffset += UINT256_SIZE;
    // Storage Root
    copy(newAccount.GetStorageRoot().asArray().begin(),
         newAccount.GetStorageRoot().asArray().begin() + COMMON_HASH_SIZE,
         back_inserter(dst));
    LOG_GENERAL(INFO, "StorageRoot: " << newAccount.GetStorageRoot());
    curOffset += COMMON_HASH_SIZE;
    if (newAccount.GetStorageRoot() != oldAccount->GetStorageRoot())
    {
        LOG_GENERAL(INFO,
                    "StorageRoot Changed,"
                        << " old: " << oldAccount->GetStorageRoot());
        // States storage
        // Num of Key Hashes
        SetNumber<uint256_t>(dst, curOffset,
                             uint256_t(newAccount.GetStorageKeyHashes().size()),
                             UINT256_SIZE);
        LOG_GENERAL(
            INFO,
            "Num of KeyHash: " << newAccount.GetStorageKeyHashes().size());
        curOffset += UINT256_SIZE;
        for (unsigned int i = 0; i < newAccount.GetStorageKeyHashes().size();
             i++)
        {
            // Key Hash
            h256 keyHash = newAccount.GetStorageKeyHashes()[i];
            copy(keyHash.asArray().begin(),
                 keyHash.asArray().begin() + COMMON_HASH_SIZE,
                 back_inserter(dst));
            LOG_GENERAL(INFO, "KeyHash: " << keyHash);
            curOffset += COMMON_HASH_SIZE;

            // RLP
            string rlpStr = newAccount.GetRawStorage(keyHash);
            LOG_GENERAL(INFO,
                        "RLP: "
                            << rlpStr.substr(
                                   0, 50 > rlpStr.size() ? rlpStr.size() : 50)
                            << " ... ");
            // RLP size
            SetNumber<uint256_t>(dst, curOffset, uint256_t(rlpStr.size()),
                                 UINT256_SIZE);
            curOffset += UINT256_SIZE;
            // RLP string
            copy(rlpStr.begin(), rlpStr.end(), back_inserter(dst));
            curOffset += rlpStr.size();
        }
    }

    return curOffset - offset;
}

int Account::DeserializeDelta(const vector<unsigned char>& src,
                              unsigned int& offset, Account& account)
{
    LOG_MARKER();

<<<<<<< HEAD
=======
    if (isNew)
    {
        return account.DeserializeAddOffset(src, offset);
    }

>>>>>>> 451e7ec8
    try
    {
        LOG_GENERAL(INFO, "Account before changing: " << account);
        // Balance Delta
        // Sign
        unsigned char numsign = src[offset];
        offset += 1;
        // Num
        uint256_t balanceDeltaNum
            = GetNumber<uint256_t>(src, offset, UINT256_SIZE);
        offset += UINT256_SIZE;
        int balanceDelta = (numsign == NumberSign::POSITIVE)
            ? (int)balanceDeltaNum
            : 0 - (int)balanceDeltaNum;
        LOG_GENERAL(INFO, "balanceDelta: " << balanceDelta);
        account.ChangeBalance(balanceDelta);
        // Nonce Delta
        uint256_t nonceDelta = GetNumber<uint256_t>(src, offset, UINT256_SIZE);
        LOG_GENERAL(INFO, "nonceDelta: " << nonceDelta);
        account.IncreaseNonceBy(nonceDelta);
        offset += UINT256_SIZE;
        // Storage Root
        h256 t_storageRoot;
        copy(src.begin() + offset, src.begin() + offset + COMMON_HASH_SIZE,
             t_storageRoot.asArray().begin());
        LOG_GENERAL(INFO, "t_storageRoot: " << t_storageRoot);
        offset += COMMON_HASH_SIZE;

        if (t_storageRoot != account.GetStorageRoot())
        {
            // States storage
            // Num of Key Hashes
            unsigned int numKeyHashes
                = (unsigned int)GetNumber<uint256_t>(src, offset, UINT256_SIZE);
            offset += UINT256_SIZE;

            for (unsigned int i = 0; i < numKeyHashes; i++)
            {
                // Key Hash
                h256 keyHash;
                copy(src.begin() + offset,
                     src.begin() + offset + COMMON_HASH_SIZE,
                     keyHash.asArray().begin());
                offset += COMMON_HASH_SIZE;

                // RLP
                // RLP size
                unsigned int rlpSize = (unsigned int)GetNumber<uint256_t>(
                    src, offset, UINT256_SIZE);
                offset += UINT256_SIZE;

                // RLP string
                string rlpStr;
                copy(src.begin() + offset, src.begin() + offset + rlpSize,
                     back_inserter(rlpStr));

                offset += rlpSize;
                account.SetStorage(keyHash, rlpStr);
            }

            if (t_storageRoot != account.GetStorageRoot())
            {
                LOG_GENERAL(
                    WARNING,
                    "ERROR: StorageRoots doesn't match! Investigate why!");
                return -1;
            }
        }
        LOG_GENERAL(INFO, "Account after changing: " << account);
    }
    catch (const std::exception& e)
    {
        LOG_GENERAL(WARNING,
                    "Error with Account::DeserializeDelta." << ' ' << e.what());
        return -1;
    }
    return 0;
}

bool Account::IncreaseBalance(const uint256_t& delta)
{
    m_balance += delta;
    return true;
}

bool Account::DecreaseBalance(const uint256_t& delta)
{
    if (m_balance < delta)
    {
        return false;
    }

    m_balance -= delta;
    return true;
}

bool Account::ChangeBalance(const int256_t& delta)
{
    return (delta >= 0) ? IncreaseBalance(uint256_t(delta))
                        : DecreaseBalance(uint256_t(delta));
}

bool Account::IncreaseNonce()
{
    ++m_nonce;
    return true;
}

bool Account::IncreaseNonceBy(const uint256_t& nonceDelta)
{
    m_nonce += nonceDelta;
    return true;
}

void Account::SetStorageRoot(const h256& root)
{
    if (!isContract())
    {
        return;
    }
    m_storageRoot = root;

    if (m_storageRoot == h256())
    {
        return;
    }

    m_storage.setRoot(m_storageRoot);
    m_prevRoot = m_storageRoot;
}

void Account::SetStorage(string k, string type, string v, bool is_mutable)
{
    if (!isContract())
    {
        return;
    }
    RLPStream rlpStream(4);
    rlpStream << k << (is_mutable ? "True" : "False") << type << v;

    m_storage.insert(GetKeyHash(k), rlpStream.out());

    m_storageRoot = m_storage.root();
}

void Account::SetStorage(const h256& k_hash, const string& rlpStr)
{
    if (!isContract())
    {
        return;
    }
    m_storage.insert(k_hash, rlpStr);
    m_storageRoot = m_storage.root();
}

vector<string> Account::GetStorage(const string& _k) const
{
    if (!isContract())
    {
        return {};
    }

    dev::RLP rlp(m_storage.at(GetKeyHash(_k)));
    // mutable, type, value
    return {rlp[1].toString(), rlp[2].toString(), rlp[3].toString()};
}

string Account::GetRawStorage(const h256& k_hash) const
{
    if (!isContract())
    {
        return "";
    }
    return m_storage.at(k_hash);
}

vector<h256> Account::GetStorageKeyHashes() const
{
    vector<h256> keyHashes;
    for (auto const& i : m_storage)
    {
        keyHashes.push_back(i.first);
    }
    return keyHashes;
}

Json::Value Account::GetStorageJson() const
{
    if (!isContract())
    {
        return Json::arrayValue;
    }

    Json::Value root;
    for (auto const& i : m_storage)
    {
        dev::RLP rlp(i.second);
        string tVname = rlp[0].toString();
        string tMutable = rlp[1].toString();
        string tType = rlp[2].toString();
        string tValue = rlp[3].toString();
        LOG_GENERAL(INFO,
                    "\nvname: " << tVname << " \nmutable: " << tMutable
                                << " \ntype: " << tType
                                << " \nvalue: " << tValue);
        if (tMutable == "False")
        {
            continue;
        }

        Json::Value item;
        item["vname"] = tVname;
        item["type"] = tType;
        if (tType == "Map" || tType == "ADT")
        {
            Json::CharReaderBuilder builder;
            unique_ptr<Json::CharReader> reader(builder.newCharReader());
            Json::Value obj;
            string errors;
            if (!reader->parse(tValue.c_str(), tValue.c_str() + tValue.size(),
                               &obj, &errors))
            {
                LOG_GENERAL(
                    WARNING,
                    "The map json object cannot be extracted from Storage: "
                        << errors);
                continue;
            }
            item["value"] = obj;
        }
        else
        {
            item["value"] = tValue;
        }
        root.append(item);
    }
    Json::Value balance;
    balance["vname"] = "_balance";
    balance["type"] = "Int";
    balance["value"] = GetBalance().convert_to<string>();
    root.append(balance);

    LOG_GENERAL(INFO, "States: " << root);

    return root;
}

void Account::RollBack()
{
    if (!isContract())
    {
        LOG_GENERAL(WARNING, "Not a contract, meaningless to call RollBack");
        return;
    }
    m_storageRoot = m_prevRoot;
    if (m_storageRoot != h256())
    {
        m_storage.setRoot(m_storageRoot);
    }
    else
    {
        m_storage.init();
    }
}

Address Account::GetAddressFromPublicKey(const PubKey& pubKey)
{
    Address address;

    vector<unsigned char> vec;
    pubKey.Serialize(vec, 0);
    SHA2<HASH_TYPE::HASH_VARIANT_256> sha2;
    sha2.Update(vec);

    const vector<unsigned char>& output = sha2.Finalize();

    if (output.size() != 32)
    {
        LOG_GENERAL(FATAL,
                    "assertion failed (" << __FILE__ << ":" << __LINE__ << ": "
                                         << __FUNCTION__ << ")");
    }

    copy(output.end() - ACC_ADDR_SIZE, output.end(), address.asArray().begin());

    return address;
}

Address Account::GetAddressForContract(const Address& sender,
                                       const uint256_t& nonce)
{
    Address address;

    SHA2<HASH_TYPE::HASH_VARIANT_256> sha2;
    sha2.Update(sender.asBytes());
    vector<unsigned char> nonceBytes;
    SetNumber<uint256_t>(nonceBytes, 0, nonce, UINT256_SIZE);
    sha2.Update(nonceBytes);

    const vector<unsigned char>& output = sha2.Finalize();

    if (output.size() != 32)
    {
        LOG_GENERAL(FATAL,
                    "assertion failed (" << __FILE__ << ":" << __LINE__ << ": "
                                         << __FUNCTION__ << ")");
    }

    copy(output.end() - ACC_ADDR_SIZE, output.end(), address.asArray().begin());

    return address;
}

void Account::SetCode(const vector<unsigned char>& code)
{
    LOG_MARKER();

    if (code.size() == 0)
    {
        return;
    }

    m_codeCache = code;
    SHA2<HASH_TYPE::HASH_VARIANT_256> sha2;
    sha2.Update(code);
    m_codeHash = dev::h256(sha2.Finalize());

    InitStorage();
}

const h256 Account::GetKeyHash(const string& key) const
{
    SHA2<HASH_TYPE::HASH_VARIANT_256> sha2;
    sha2.Update(DataConversion::StringToCharArray(key));
    return h256(sha2.Finalize());
}<|MERGE_RESOLUTION|>--- conflicted
+++ resolved
@@ -362,14 +362,6 @@
 {
     LOG_MARKER();
 
-<<<<<<< HEAD
-=======
-    if (isNew)
-    {
-        return account.DeserializeAddOffset(src, offset);
-    }
-
->>>>>>> 451e7ec8
     try
     {
         LOG_GENERAL(INFO, "Account before changing: " << account);
