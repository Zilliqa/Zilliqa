/**
* Copyright (c) 2018 Zilliqa 
* This is an alpha (internal) release and is not suitable for production.
**/

#include "Account.h"
#include "common/Messages.h"
#include "depends/common/CommonIO.h"
#include "depends/common/FixedHash.h"
#include "depends/common/RLP.h"
#include "libCrypto/Sha2.h"
#include "libPersistence/ContractStorage.h"
#include "libUtils/DataConversion.h"
#include "libUtils/Logger.h"

Account::Account() {}

Account::Account(const vector<unsigned char>& src, unsigned int offset)
{
    if (DeserializeAddOffset(src, offset) < 0)
    {
        LOG_GENERAL(WARNING, "We failed to init Account.");
    }
}

Account::Account(const uint256_t& balance, const uint256_t& nonce)
    : m_balance(balance)
    , m_nonce(nonce)
    , m_storageRoot(h256())
    , m_codeHash(h256())
{
}

void Account::InitStorage()
{
    LOG_MARKER();
    m_storage = AccountTrieDB<dev::h256, OverlayDB>(
        &(ContractStorage::GetContractStorage().GetStateDB()));
    m_storage.init();
    if (m_storageRoot != h256())
    {
        m_storage.setRoot(m_storageRoot);
        m_prevRoot = m_storageRoot;
    }
}

void Account::InitContract(const vector<unsigned char>& data)
{
    if (data.empty())
    {
        m_initValJson = Json::arrayValue;
        return;
    }
    Json::CharReaderBuilder builder;
    unique_ptr<Json::CharReader> reader(builder.newCharReader());
    Json::Value root;
    string dataStr(data.begin(), data.end());
    string errors;
    if (!reader->parse(dataStr.c_str(), dataStr.c_str() + dataStr.size(), &root,
                       &errors))
    {
        LOG_GENERAL(WARNING,
                    "Failed to parse initialization contract json: " << errors);
        return;
    }
    m_initValJson = root;
    for (auto& v : root)
    {
        if (!v.isMember("vname") || !v.isMember("type") || !v.isMember("value"))
        {
            LOG_GENERAL(
                WARNING,
                "This variable in initialization of contract is corrupted");
            continue;
        }
        string vname = v["vname"].asString();
        string type = v["type"].asString();

        Json::StreamWriterBuilder writeBuilder;
        std::unique_ptr<Json::StreamWriter> writer(
            writeBuilder.newStreamWriter());
        ostringstream oss;
        writer->write(v["value"], &oss);
        string value = oss.str();

        SetStorage(vname, type, value, false);
    }
}

unsigned int Account::Serialize(vector<unsigned char>& dst,
                                unsigned int offset) const
{
    LOG_MARKER();

    unsigned int size_needed = ACCOUNT_SIZE + m_codeCache.size();
    unsigned int size_remaining = dst.size() - offset;

    if (size_remaining < size_needed)
    {
        // dst.resize(size_needed + offset);
    }

    unsigned int curOffset = offset;

    // Balance
    SetNumber<uint256_t>(dst, curOffset, m_balance, UINT256_SIZE);
    LOG_GENERAL(INFO, "balance: " << m_balance);
    curOffset += UINT256_SIZE;
    // Nonce
    SetNumber<uint256_t>(dst, curOffset, m_nonce, UINT256_SIZE);
    LOG_GENERAL(INFO, "nonce: " << m_nonce);
    curOffset += UINT256_SIZE;
    // Storage Root
    copy(m_storageRoot.asArray().begin(), m_storageRoot.asArray().end(),
         back_inserter(dst));
    LOG_GENERAL(INFO, "storageRoot: " << m_storageRoot);
    curOffset += COMMON_HASH_SIZE;
    // Code Hash
    copy(m_codeHash.asArray().begin(), m_codeHash.asArray().end(),
         back_inserter(dst));
    LOG_GENERAL(INFO, "m_codeHash: " << m_codeHash);
    curOffset += COMMON_HASH_SIZE;
    // Size of Code Content
    SetNumber<uint256_t>(dst, curOffset, uint256_t(m_codeCache.size()),
                         UINT256_SIZE);
    LOG_GENERAL(INFO, "codeSize: " << m_codeCache.size());
    curOffset += UINT256_SIZE;
    // Code
    if (m_codeCache.size() != 0)
    {
        copy(m_codeCache.begin(), m_codeCache.end(), back_inserter(dst));
        LOG_PAYLOAD(INFO, "code: ", m_codeCache, 2000);
        curOffset += m_codeCache.size();

        // States
        // Num of Key Hashes
        SetNumber<uint256_t>(dst, curOffset,
                             uint256_t(GetStorageKeyHashes().size()),
                             UINT256_SIZE);
        LOG_GENERAL(
            INFO, "numKeyHashes: " << uint256_t(GetStorageKeyHashes().size()));
        curOffset += UINT256_SIZE;

        for (unsigned int i = 0; i < GetStorageKeyHashes().size(); i++)
        {
            // Key Hash
            h256 keyHash = GetStorageKeyHashes()[i];
            copy(keyHash.asArray().begin(), keyHash.asArray().end(),
                 std::back_inserter(dst));
            LOG_GENERAL(INFO, "KeyHash: " << keyHash);
            curOffset += COMMON_HASH_SIZE;

            // RLP
            string rlpStr = m_storage.at(keyHash);
            // RLP size
            SetNumber<uint256_t>(dst, curOffset, uint256_t(rlpStr.size()),
                                 UINT256_SIZE);
            LOG_GENERAL(INFO, "rlpSize: " << rlpStr.size());
            curOffset += UINT256_SIZE;
            // RLP string
            copy(rlpStr.begin(), rlpStr.end(), std::back_inserter(dst));
            LOG_GENERAL(INFO, "rlpStr: " << rlpStr);
            curOffset += rlpStr.size();
        }
    }

    return curOffset - offset;
}

int Account::DeserializeAddOffset(const vector<unsigned char>& src,
                                  unsigned int& offset)
{
    LOG_MARKER();

    try
    {
        // Balance
        m_balance = GetNumber<uint256_t>(src, offset, UINT256_SIZE);
        LOG_GENERAL(INFO, "balance: " << m_balance);
        offset += UINT256_SIZE;
        // Nonce
        m_nonce = GetNumber<uint256_t>(src, offset, UINT256_SIZE);
        LOG_GENERAL(INFO, "nonce: " << m_nonce);
        offset += UINT256_SIZE;
        // Storage Root
        h256 t_storageRoot;
        copy(src.begin() + offset, src.begin() + offset + COMMON_HASH_SIZE,
             t_storageRoot.asArray().begin());
        LOG_GENERAL(INFO, "storageRoot: " << t_storageRoot);
        offset += COMMON_HASH_SIZE;
        // Code Hash
        copy(src.begin() + offset, src.begin() + offset + COMMON_HASH_SIZE,
             m_codeHash.asArray().begin());
        LOG_GENERAL(INFO, "m_codeHash: " << m_codeHash);
        offset += COMMON_HASH_SIZE;
        // Size of Code
        unsigned int codeSize
            = (unsigned int)GetNumber<uint256_t>(src, offset, UINT256_SIZE);
        LOG_GENERAL(INFO, "codeSize: " << codeSize);
        offset += UINT256_SIZE;
        // Code
        if (codeSize > 0)
        {
            vector<unsigned char> code;
            code.resize(codeSize);
            copy(src.begin() + offset, src.begin() + offset + codeSize,
                 code.begin());
            LOG_PAYLOAD(INFO, "code: ", code, 2000);
            offset += codeSize;
            SetCode(code);

            // States
            // Num of Key Hashes
            unsigned int numKeyHashes
                = (unsigned int)GetNumber<uint256_t>(src, offset, UINT256_SIZE);
            LOG_GENERAL(INFO, "numKeyHashes: " << numKeyHashes);
            offset += UINT256_SIZE;
            for (unsigned int i = 0; i < numKeyHashes; i++)
            {
                // Key Hash
                h256 keyHash;
                copy(src.begin() + offset,
                     src.begin() + offset + COMMON_HASH_SIZE,
                     keyHash.asArray().begin());
                LOG_GENERAL(INFO, "KeyHash: " << keyHash);
                offset += COMMON_HASH_SIZE;

                // RLP
                // RLP size
                unsigned int rlpSize = (unsigned int)GetNumber<uint256_t>(
                    src, offset, UINT256_SIZE);
                LOG_GENERAL(INFO, "rlpSize: " << rlpSize);
                offset += UINT256_SIZE;
                // RLP string
                string rlpStr;
                copy(src.begin() + offset, src.begin() + offset + rlpSize,
                     rlpStr.begin());
                offset += rlpSize;
                LOG_GENERAL(INFO, "rlpStr: " << rlpStr);
                m_storage.insert(keyHash, rlpStr);
                m_storageRoot = m_storage.root();
            }

            if (t_storageRoot != m_storageRoot)
            {
                LOG_GENERAL(
                    WARNING,
                    "ERROR: StorageRoots doesn't match! Investigate why!");
                return -1;
            }
        }
    }
    catch (const std::exception& e)
    {
        LOG_GENERAL(WARNING,
                    "Error with Account::Deserialize." << ' ' << e.what());
        return -1;
    }
    return 0;
}

unsigned int Account::SerializeDelta(vector<unsigned char>& dst,
                                     unsigned int offset, Account* oldAccount,
                                     const Account& newAccount)
{
    LOG_MARKER();

    if (oldAccount == nullptr)
    {
        return newAccount.Serialize(dst, offset);
    }
    // unsigned int size_needed = ACCOUNT_SIZE;
    // unsigned int size_remaining = dst.size() - offset;

    // if (size_remaining < size_needed)
    // {
    //     dst.resize(size_needed + offset);
    // }

    unsigned int curOffset = offset;

    // Balance Delta
    int256_t balanceDelta = int256_t(newAccount.GetBalance())
        - int256_t(oldAccount->GetBalance());
    LOG_GENERAL(INFO, "Balance Delta: " << balanceDelta);
    // Sign
    dst.push_back(balanceDelta >= 0 ? NumberSign::POSITIVE
                                    : NumberSign::NEGATIVE);
    curOffset += 1;
    uint256_t balanceDeltaNum(abs(balanceDelta));
    // Number
    SetNumber<uint256_t>(dst, curOffset, balanceDeltaNum, UINT256_SIZE);
    curOffset += UINT256_SIZE;
    // Nonce Delta
    uint256_t nonceDelta = newAccount.GetNonce() - oldAccount->GetNonce();
    LOG_GENERAL(INFO,
                "newNonce: " << newAccount.GetNonce()
                             << " oldNonce: " << oldAccount->GetNonce());
    SetNumber<uint256_t>(dst, curOffset, nonceDelta, UINT256_SIZE);
    LOG_GENERAL(INFO, "Nonce Delta: " << nonceDelta);
    curOffset += UINT256_SIZE;
    // Storage Root
    copy(newAccount.GetStorageRoot().asArray().begin(),
         newAccount.GetStorageRoot().asArray().begin() + COMMON_HASH_SIZE,
         back_inserter(dst));
    LOG_GENERAL(INFO, "StorageRoot: " << newAccount.GetStorageRoot());
    curOffset += COMMON_HASH_SIZE;
    if (newAccount.GetStorageRoot() != oldAccount->GetStorageRoot())
    {
        LOG_GENERAL(INFO,
                    "StorageRoot Changed,"
                        << " old: " << oldAccount->GetStorageRoot());
        // States storage
        // Num of Key Hashes
        SetNumber<uint256_t>(dst, curOffset,
                             uint256_t(newAccount.GetStorageKeyHashes().size()),
                             UINT256_SIZE);
        LOG_GENERAL(
            INFO,
            "Num of KeyHash: " << newAccount.GetStorageKeyHashes().size());
        curOffset += UINT256_SIZE;
        for (unsigned int i = 0; i < newAccount.GetStorageKeyHashes().size();
             i++)
        {
            // Key Hash
            h256 keyHash = newAccount.GetStorageKeyHashes()[i];
            copy(keyHash.asArray().begin(),
                 keyHash.asArray().begin() + COMMON_HASH_SIZE,
                 back_inserter(dst));
            LOG_GENERAL(INFO, "KeyHash: " << keyHash);
            curOffset += COMMON_HASH_SIZE;

            // RLP
            string rlpStr = newAccount.GetRawStorage(keyHash);
            LOG_GENERAL(INFO,
                        "RLP: "
                            << rlpStr.substr(
                                   0, 50 > rlpStr.size() ? rlpStr.size() : 50)
                            << " ... ");
            // RLP size
            SetNumber<uint256_t>(dst, curOffset, uint256_t(rlpStr.size()),
                                 UINT256_SIZE);
            curOffset += UINT256_SIZE;
            // RLP string
            copy(rlpStr.begin(), rlpStr.end(), back_inserter(dst));
            curOffset += rlpStr.size();
        }
    }

    return curOffset - offset;
}

int Account::DeserializeDelta(const vector<unsigned char>& src,
                              unsigned int& offset, Account& account,
                              bool isNew)
{
    LOG_MARKER();

    if (isNew)
    {
        return account.DeserializeAddOffset(src, offset);
    }
    else
    {
        try
        {
            LOG_GENERAL(INFO, "Account before changing: " << account);
            // Balance Delta
            // Sign
            unsigned char numsign = src[offset];
            offset += 1;
            // Num
            uint256_t balanceDeltaNum
                = GetNumber<uint256_t>(src, offset, UINT256_SIZE);
            offset += UINT256_SIZE;
            int balanceDelta = (numsign == NumberSign::POSITIVE)
                ? (int)balanceDeltaNum
                : 0 - (int)balanceDeltaNum;
            LOG_GENERAL(INFO, "balanceDelta: " << balanceDelta);
            account.ChangeBalance(balanceDelta);
            // Nonce Delta
            uint256_t nonceDelta
                = GetNumber<uint256_t>(src, offset, UINT256_SIZE);
            LOG_GENERAL(INFO, "nonceDelta: " << nonceDelta);
            account.IncreaseNonceBy(nonceDelta);
            offset += UINT256_SIZE;
            // Storage Root
            h256 t_storageRoot;
            copy(src.begin() + offset, src.begin() + offset + COMMON_HASH_SIZE,
                 t_storageRoot.asArray().begin());
            LOG_GENERAL(INFO, "t_storageRoot: " << t_storageRoot);
            offset += COMMON_HASH_SIZE;

            

            if (t_storageRoot != account.GetStorageRoot())
            {
                // States storage
                // Num of Key Hashes
<<<<<<< HEAD
                uint256_t numKeyHashes
                = GetNumber<uint256_t>(src, curOffset, UINT256_SIZE);
            curOffset += UINT256_SIZE;

=======
                unsigned int numKeyHashes = (unsigned int)GetNumber<uint256_t>(
                    src, offset, UINT256_SIZE);
                offset += UINT256_SIZE;
>>>>>>> 8407795c
                for (unsigned int i = 0; i < numKeyHashes; i++)
                {

                    // Key Hash
                    h256 keyHash;
                    copy(src.begin() + offset,
                         src.begin() + offset + COMMON_HASH_SIZE,
                         keyHash.asArray().begin());
                    offset += COMMON_HASH_SIZE;

                    // RLP
                    // RLP size
<<<<<<< HEAD
                    unsigned int rlpSize = static_cast<unsigned int>(
                        GetNumber<uint256_t>(src, curOffset, UINT256_SIZE));
                    curOffset += UINT256_SIZE;
=======
                    unsigned int rlpSize = (unsigned int)GetNumber<uint256_t>(
                        src, offset, UINT256_SIZE);
                    offset += UINT256_SIZE;
>>>>>>> 8407795c
                    // RLP string
                    string rlpStr;
                    copy(src.begin() + offset, src.begin() + offset + rlpSize,
                         back_inserter(rlpStr));
<<<<<<< HEAD
=======
                    offset += rlpSize;
>>>>>>> 8407795c
                    account.SetStorage(keyHash, rlpStr);
                    curOffset += rlpSize;
                }

                if (t_storageRoot != account.GetStorageRoot())
                {
                    LOG_GENERAL(
                        WARNING,
                        "ERROR: StorageRoots doesn't match! Investigate why!");
                    return -1;
                }
            }
            LOG_GENERAL(INFO, "Account after changing: " << account);
        }
        catch (const std::exception& e)
        {
            LOG_GENERAL(WARNING,
                        "Error with Account::DeserializeDelta." << ' '
                                                                << e.what());
            return -1;
        }
        return 0;
    }
}

bool Account::IncreaseBalance(const uint256_t& delta)
{
    m_balance += delta;
    return true;
}

bool Account::DecreaseBalance(const uint256_t& delta)
{
    if (m_balance < delta)
    {
        return false;
    }

    m_balance -= delta;
    return true;
}

bool Account::ChangeBalance(const int256_t& delta)
{
    if (delta >= 0)
    {
        return IncreaseBalance(uint256_t(delta));
    }
    else
    {

        return DecreaseBalance(uint256_t(-delta));
    }
}

bool Account::IncreaseNonce()
{
    ++m_nonce;
    return true;
}

bool Account::IncreaseNonceBy(const uint256_t& nonceDelta)
{
    m_nonce += nonceDelta;
    return true;
}

void Account::SetStorageRoot(const h256& root)
{
    if (!isContract())
    {
        return;
    }
    m_storageRoot = root;

    if (m_storageRoot == h256())
    {
        return;
    }

    m_storage.setRoot(m_storageRoot);
    m_prevRoot = m_storageRoot;
}

void Account::SetStorage(const string& _k, const string& _type,
                         const string& _v, bool _mutable)
{
    if (!isContract())
    {
        return;
    }
    RLPStream rlpStream(4);
    rlpStream << _k << (_mutable ? "True" : "False") << _type << _v;

    m_storage.insert(GetKeyHash(_k), rlpStream.out());

    m_storageRoot = m_storage.root();
}

void Account::SetStorage(const h256& k_hash, const string& rlpStr)
{
    if (!isContract())
        return;
    m_storage.insert(k_hash, rlpStr);
    m_storageRoot = m_storage.root();
}

vector<string> Account::GetStorage(const string& _k) const
{
    if (!isContract())
    {
        return {};
    }

    dev::RLP rlp(m_storage.at(GetKeyHash(_k)));
    // mutable, type, value
    return {rlp[1].toString(), rlp[2].toString(), rlp[3].toString()};
}

string Account::GetRawStorage(const h256& k_hash) const
{
    if (!isContract())
        return "";
    return m_storage.at(k_hash);
}

vector<h256> Account::GetStorageKeyHashes() const
{
    vector<h256> keyHashes;
    for (auto i : m_storage)
    {
        keyHashes.push_back(i.first);
    }
    return keyHashes;
}

Json::Value Account::GetStorageJson() const
{
    if (!isContract())
        return Json::arrayValue;
    Json::Value root;
    for (auto i : m_storage)
    {
        dev::RLP rlp(i.second);
        string tVname = rlp[0].toString();
        string tMutable = rlp[1].toString();
        string tType = rlp[2].toString();
        string tValue = rlp[3].toString();
        LOG_GENERAL(INFO,
                    "\nvname: " << tVname << " \nmutable: " << tMutable
                                << " \ntype: " << tType
                                << " \nvalue: " << tValue);
        if (tMutable == "False")
        {
            continue;
        }
        Json::Value item;
        item["vname"] = tVname;
        item["type"] = tType;
        if (tType == "Map" || tType == "ADT")
        {
            Json::CharReaderBuilder builder;
            unique_ptr<Json::CharReader> reader(builder.newCharReader());
            Json::Value obj;
            string errors;
            if (!reader->parse(tValue.c_str(), tValue.c_str() + tValue.size(),
                               &obj, &errors))
            {
                LOG_GENERAL(
                    WARNING,
                    "The map json object cannot be extracted from Storage: "
                        << errors);
                continue;
            }
            item["value"] = obj;
        }
        else
        {
            item["value"] = tValue;
        }
        root.append(item);
    }
    Json::Value _balance;
    _balance["vname"] = "_balance";
    _balance["type"] = "Int";
    int balance = static_cast<int>(GetBalance());
    _balance["value"] = to_string(balance);
    root.append(_balance);

    LOG_GENERAL(INFO, "States: " << root);

    return root;
}

void Account::RollBack()
{
    if (!isContract())
    {
        LOG_GENERAL(WARNING, "Not a contract, meaningless to call RollBack");
        return;
    }
    m_storageRoot = m_prevRoot;
    if (m_storageRoot != h256())
    {
        m_storage.setRoot(m_storageRoot);
    }
    else
    {
        m_storage.init();
    }
}

Address Account::GetAddressFromPublicKey(const PubKey& pubKey)
{
    Address address;

    vector<unsigned char> vec;
    pubKey.Serialize(vec, 0);
    SHA2<HASH_TYPE::HASH_VARIANT_256> sha2;
    sha2.Update(vec);

    const vector<unsigned char>& output = sha2.Finalize();

    if (output.size() != 32)
    {
        LOG_GENERAL(FATAL,
                    "assertion failed (" << __FILE__ << ":" << __LINE__ << ": "
                                         << __FUNCTION__ << ")");
    }

    copy(output.end() - ACC_ADDR_SIZE, output.end(), address.asArray().begin());

    return address;
}

Address Account::GetAddressForContract(const Address& sender,
                                       const uint256_t& nonce)
{
    Address address;

    SHA2<HASH_TYPE::HASH_VARIANT_256> sha2;
    sha2.Update(sender.asBytes());
    vector<unsigned char> nonceBytes;
    SetNumber<uint256_t>(nonceBytes, 0, nonce, UINT256_SIZE);
    sha2.Update(nonceBytes);

    const vector<unsigned char>& output = sha2.Finalize();
    assert(output.size() == 32);

    copy(output.end() - ACC_ADDR_SIZE, output.end(), address.asArray().begin());

    return address;
}

void Account::SetCode(const vector<unsigned char>& code)
{
    LOG_MARKER();
    if (code.size() == 0)
        return;
    m_codeCache = code;
    // LOG_GENERAL(INFO,
    //             "Contract Data: \n"
    //                 << DataConversion::CharArrayToString(code));
    SHA2<HASH_TYPE::HASH_VARIANT_256> sha2;
    sha2.Update(code);
    m_codeHash = dev::h256(sha2.Finalize());

    InitStorage();
}

const h256 Account::GetKeyHash(const string& key) const
{
    SHA2<HASH_TYPE::HASH_VARIANT_256> sha2;
    sha2.Update(DataConversion::StringToCharArray(key));
    return h256(sha2.Finalize());
}<|MERGE_RESOLUTION|>--- conflicted
+++ resolved
@@ -397,16 +397,11 @@
             {
                 // States storage
                 // Num of Key Hashes
-<<<<<<< HEAD
-                uint256_t numKeyHashes
-                = GetNumber<uint256_t>(src, curOffset, UINT256_SIZE);
-            curOffset += UINT256_SIZE;
-
-=======
+
                 unsigned int numKeyHashes = (unsigned int)GetNumber<uint256_t>(
                     src, offset, UINT256_SIZE);
                 offset += UINT256_SIZE;
->>>>>>> 8407795c
+
                 for (unsigned int i = 0; i < numKeyHashes; i++)
                 {
 
@@ -419,25 +414,19 @@
 
                     // RLP
                     // RLP size
-<<<<<<< HEAD
-                    unsigned int rlpSize = static_cast<unsigned int>(
-                        GetNumber<uint256_t>(src, curOffset, UINT256_SIZE));
-                    curOffset += UINT256_SIZE;
-=======
+
                     unsigned int rlpSize = (unsigned int)GetNumber<uint256_t>(
                         src, offset, UINT256_SIZE);
                     offset += UINT256_SIZE;
->>>>>>> 8407795c
+
                     // RLP string
                     string rlpStr;
                     copy(src.begin() + offset, src.begin() + offset + rlpSize,
                          back_inserter(rlpStr));
-<<<<<<< HEAD
-=======
+
                     offset += rlpSize;
->>>>>>> 8407795c
                     account.SetStorage(keyHash, rlpStr);
-                    curOffset += rlpSize;
+                    
                 }
 
                 if (t_storageRoot != account.GetStorageRoot())
