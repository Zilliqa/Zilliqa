--- conflicted
+++ resolved
@@ -509,13 +509,8 @@
   return true;
 }
 
-<<<<<<< HEAD
 const zbytes Account::GetCode() const {
-  if (!isContract()) {
-=======
-const bytes Account::GetCode() const {
   if (!isContract() && !IsLibrary()) {
->>>>>>> fedfc556
     return {};
   }
 
@@ -582,14 +577,9 @@
   return true;
 }
 
-<<<<<<< HEAD
 const zbytes Account::GetInitData() const {
-  if (!isContract()) {
-=======
-const bytes Account::GetInitData() const {
   if (!isContract() && !IsLibrary()) {
     LOG_GENERAL(INFO, "Not a contract or library");
->>>>>>> fedfc556
     return {};
   }
 
