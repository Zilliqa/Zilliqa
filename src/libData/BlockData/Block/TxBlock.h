/*
 * Copyright (c) 2018 Zilliqa
 * This source code is being disclosed to you solely for the purpose of your
 * participation in testing Zilliqa. You may view, compile and run the code for
 * that purpose and pursuant to the protocols and algorithms that are programmed
 * into, and intended by, the code. You may not do anything else with the code
 * without express permission from Zilliqa Research Pte. Ltd., including
 * modifying or publishing the code (or any part of it), and developing or
 * forming another public or private blockchain network. This source code is
 * provided 'as is' and no warranties are given as to title or non-infringement,
 * merchantability or fitness for purpose and, to the extent permitted by law,
 * all liability for your use of the code is disclaimed. Some programs in this
 * code are governed by the GNU General Public License v3.0 (available at
 * https://www.gnu.org/licenses/gpl-3.0.en.html) ('GPLv3'). The programs that
 * are governed by GPLv3.0 are those programs that are located in the folders
 * src/depends and tests/depends and which include a reference to GPLv3 in their
 * program files.
 */

#ifndef __TXBLOCK_H__
#define __TXBLOCK_H__

#include <array>
#include <boost/multiprecision/cpp_int.hpp>
#include <vector>

#include "BlockBase.h"
#include "common/Constants.h"
#include "common/Serializable.h"
#include "libCrypto/Schnorr.h"
#include "libData/BlockData/BlockHeader/BlockHashSet.h"
#include "libData/BlockData/BlockHeader/TxBlockHeader.h"
#include "libNetwork/Peer.h"

/// Stores the Tx block header and signature.

class TxBlock : public BlockBase {
  TxBlockHeader m_header;
  std::vector<bool> m_isMicroBlockEmpty;
  std::vector<BlockHash> m_microBlockHashes;
<<<<<<< HEAD
=======
  std::vector<uint32_t> m_shardIds;
>>>>>>> 38582061

 public:
  /// Default constructor.
  TxBlock();  // creates a dummy invalid placeholder block -- blocknum is
              // maxsize of uint256

  /// Constructor for loading Tx block information from a byte stream.
  TxBlock(const std::vector<unsigned char>& src, unsigned int offset);

  /// Constructor with specified Tx block parameters.
  TxBlock(const TxBlockHeader& header,
          const std::vector<bool>& isMicroBlockEmpty,
          const std::vector<BlockHash>& microBlockHashes,
<<<<<<< HEAD
          CoSignatures&& cosigs);
  TxBlock(const TxBlockHeader& header,
          const std::vector<bool>& isMicroBlockEmpty,
          const std::vector<BlockHash>& microBlockHashes);
=======
          const std::vector<uint32_t>& shardIds, CoSignatures&& cosigs);
  TxBlock(const TxBlockHeader& header,
          const std::vector<bool>& isMicroBlockEmpty,
          const std::vector<BlockHash>& microBlockHashes,
          const std::vector<uint32_t>& shardIds);
>>>>>>> 38582061

  /// Implements the Serialize function inherited from Serializable.
  bool Serialize(std::vector<unsigned char>& dst, unsigned int offset) const;

  /// Implements the Deserialize function inherited from Serializable.
  bool Deserialize(const std::vector<unsigned char>& src, unsigned int offset);

  /// Returns the reference to the TxBlockHeader part of the Tx block.
  const TxBlockHeader& GetHeader() const;

  /// Returns the vector of isMicroBlockEmpty.
  const std::vector<bool>& GetIsMicroBlockEmpty() const;

  /// Returns the list of MicroBlockHashes.
  const std::vector<BlockHash>& GetMicroBlockHashes() const;
<<<<<<< HEAD
=======

  /// Returns the list of shardIds
  const std::vector<uint32_t>& GetShardIds() const;
>>>>>>> 38582061

  /// Equality comparison operator.
  bool operator==(const TxBlock& block) const;

  /// Less-than comparison operator.
  bool operator<(const TxBlock& block) const;

  /// Greater-than comparison operator.
  bool operator>(const TxBlock& block) const;
};

#endif  // __TXBLOCK_H__<|MERGE_RESOLUTION|>--- conflicted
+++ resolved
@@ -38,10 +38,7 @@
   TxBlockHeader m_header;
   std::vector<bool> m_isMicroBlockEmpty;
   std::vector<BlockHash> m_microBlockHashes;
-<<<<<<< HEAD
-=======
   std::vector<uint32_t> m_shardIds;
->>>>>>> 38582061
 
  public:
   /// Default constructor.
@@ -55,18 +52,11 @@
   TxBlock(const TxBlockHeader& header,
           const std::vector<bool>& isMicroBlockEmpty,
           const std::vector<BlockHash>& microBlockHashes,
-<<<<<<< HEAD
-          CoSignatures&& cosigs);
-  TxBlock(const TxBlockHeader& header,
-          const std::vector<bool>& isMicroBlockEmpty,
-          const std::vector<BlockHash>& microBlockHashes);
-=======
           const std::vector<uint32_t>& shardIds, CoSignatures&& cosigs);
   TxBlock(const TxBlockHeader& header,
           const std::vector<bool>& isMicroBlockEmpty,
           const std::vector<BlockHash>& microBlockHashes,
           const std::vector<uint32_t>& shardIds);
->>>>>>> 38582061
 
   /// Implements the Serialize function inherited from Serializable.
   bool Serialize(std::vector<unsigned char>& dst, unsigned int offset) const;
@@ -82,12 +72,9 @@
 
   /// Returns the list of MicroBlockHashes.
   const std::vector<BlockHash>& GetMicroBlockHashes() const;
-<<<<<<< HEAD
-=======
 
   /// Returns the list of shardIds
   const std::vector<uint32_t>& GetShardIds() const;
->>>>>>> 38582061
 
   /// Equality comparison operator.
   bool operator==(const TxBlock& block) const;
