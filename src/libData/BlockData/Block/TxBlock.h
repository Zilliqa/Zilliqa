/*
 * Copyright (c) 2018 Zilliqa
 * This source code is being disclosed to you solely for the purpose of your
 * participation in testing Zilliqa. You may view, compile and run the code for
 * that purpose and pursuant to the protocols and algorithms that are programmed
 * into, and intended by, the code. You may not do anything else with the code
 * without express permission from Zilliqa Research Pte. Ltd., including
 * modifying or publishing the code (or any part of it), and developing or
 * forming another public or private blockchain network. This source code is
 * provided 'as is' and no warranties are given as to title or non-infringement,
 * merchantability or fitness for purpose and, to the extent permitted by law,
 * all liability for your use of the code is disclaimed. Some programs in this
 * code are governed by the GNU General Public License v3.0 (available at
 * https://www.gnu.org/licenses/gpl-3.0.en.html) ('GPLv3'). The programs that
 * are governed by GPLv3.0 are those programs that are located in the folders
 * src/depends and tests/depends and which include a reference to GPLv3 in their
 * program files.
 */

#ifndef __TXBLOCK_H__
#define __TXBLOCK_H__

#include <array>
#include <boost/multiprecision/cpp_int.hpp>
#include <vector>

#include "BlockBase.h"
#include "common/Constants.h"
#include "common/Serializable.h"
#include "libCrypto/Schnorr.h"
#include "libData/BlockData/BlockHeader/BlockHashSet.h"
#include "libData/BlockData/BlockHeader/TxBlockHeader.h"
#include "libNetwork/Peer.h"

/// Stores the Tx block header and signature.

class TxBlock : public BlockBase {
  TxBlockHeader m_header;
  std::vector<bool> m_isMicroBlockEmpty;
  std::vector<BlockHash> m_microBlockHashes;

 public:
  /// Default constructor.
  TxBlock();  // creates a dummy invalid placeholder block -- blocknum is
              // maxsize of uint256

  /// Constructor for loading Tx block information from a byte stream.
  TxBlock(const std::vector<unsigned char>& src, unsigned int offset);

  /// Constructor with specified Tx block parameters.
  TxBlock(const TxBlockHeader& header,
          const std::vector<bool>& isMicroBlockEmpty,
<<<<<<< HEAD
          const std::vector<BlockHash>& microBlockHashes,
          CoSignatures&& cosigs);
  TxBlock(const TxBlockHeader& header,
          const std::vector<bool>& isMicroBlockEmpty,
          const std::vector<BlockHash>& microBlockHashes);
=======
          const std::vector<MicroBlockHashSet>& microBlockHashes,
          const std::vector<uint32_t>& shardIds, CoSignatures&& cosigs);
  TxBlock(const TxBlockHeader& header,
          const std::vector<bool>& isMicroBlockEmpty,
          const std::vector<MicroBlockHashSet>& microBlockHashes,
          const std::vector<uint32_t>& shardIds);
>>>>>>> 326e2adf

  /// Implements the Serialize function inherited from Serializable.
  bool Serialize(std::vector<unsigned char>& dst, unsigned int offset) const;

  /// Implements the Deserialize function inherited from Serializable.
  bool Deserialize(const std::vector<unsigned char>& src, unsigned int offset);

  /// Returns the reference to the TxBlockHeader part of the Tx block.
  const TxBlockHeader& GetHeader() const;

  /// Returns the vector of isMicroBlockEmpty.
  const std::vector<bool>& GetIsMicroBlockEmpty() const;

  /// Returns the list of MicroBlockHashes.
  const std::vector<BlockHash>& GetMicroBlockHashes() const;

  /// Equality comparison operator.
  bool operator==(const TxBlock& block) const;

  /// Less-than comparison operator.
  bool operator<(const TxBlock& block) const;

  /// Greater-than comparison operator.
  bool operator>(const TxBlock& block) const;
};

#endif  // __TXBLOCK_H__<|MERGE_RESOLUTION|>--- conflicted
+++ resolved
@@ -38,6 +38,7 @@
   TxBlockHeader m_header;
   std::vector<bool> m_isMicroBlockEmpty;
   std::vector<BlockHash> m_microBlockHashes;
+  std::vector<uint32_t> m_shardIds;
 
  public:
   /// Default constructor.
@@ -50,20 +51,12 @@
   /// Constructor with specified Tx block parameters.
   TxBlock(const TxBlockHeader& header,
           const std::vector<bool>& isMicroBlockEmpty,
-<<<<<<< HEAD
           const std::vector<BlockHash>& microBlockHashes,
-          CoSignatures&& cosigs);
-  TxBlock(const TxBlockHeader& header,
-          const std::vector<bool>& isMicroBlockEmpty,
-          const std::vector<BlockHash>& microBlockHashes);
-=======
-          const std::vector<MicroBlockHashSet>& microBlockHashes,
           const std::vector<uint32_t>& shardIds, CoSignatures&& cosigs);
   TxBlock(const TxBlockHeader& header,
           const std::vector<bool>& isMicroBlockEmpty,
-          const std::vector<MicroBlockHashSet>& microBlockHashes,
+          const std::vector<BlockHash>& microBlockHashes,
           const std::vector<uint32_t>& shardIds);
->>>>>>> 326e2adf
 
   /// Implements the Serialize function inherited from Serializable.
   bool Serialize(std::vector<unsigned char>& dst, unsigned int offset) const;
@@ -80,6 +73,9 @@
   /// Returns the list of MicroBlockHashes.
   const std::vector<BlockHash>& GetMicroBlockHashes() const;
 
+  /// Returns the list of shardIds
+  const std::vector<uint32_t>& GetShardIds() const;
+
   /// Equality comparison operator.
   bool operator==(const TxBlock& block) const;
 
