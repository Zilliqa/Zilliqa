/*
 * Copyright (c) 2018 Zilliqa
 * This source code is being disclosed to you solely for the purpose of your
 * participation in testing Zilliqa. You may view, compile and run the code for
 * that purpose and pursuant to the protocols and algorithms that are programmed
 * into, and intended by, the code. You may not do anything else with the code
 * without express permission from Zilliqa Research Pte. Ltd., including
 * modifying or publishing the code (or any part of it), and developing or
 * forming another public or private blockchain network. This source code is
 * provided 'as is' and no warranties are given as to title or non-infringement,
 * merchantability or fitness for purpose and, to the extent permitted by law,
 * all liability for your use of the code is disclaimed. Some programs in this
 * code are governed by the GNU General Public License v3.0 (available at
 * https://www.gnu.org/licenses/gpl-3.0.en.html) ('GPLv3'). The programs that
 * are governed by GPLv3.0 are those programs that are located in the folders
 * src/depends and tests/depends and which include a reference to GPLv3 in their
 * program files.
 */

#include <utility>

#include "MicroBlock.h"
#include "libMessage/Messenger.h"
#include "libUtils/BitVector.h"
#include "libUtils/Logger.h"

using namespace std;
using namespace boost::multiprecision;

bool MicroBlock::Serialize(vector<unsigned char>& dst,
                           unsigned int offset) const {
  if (m_header.GetNumTxs() != m_tranHashes.size()) {
    LOG_GENERAL(WARNING, "Header txn count (" << m_header.GetNumTxs()
                                              << ") != txn hash count ("
                                              << m_tranHashes.size() << ")");
    return false;
  }

  if (!Messenger::SetMicroBlock(dst, offset, *this)) {
    LOG_GENERAL(WARNING, "Messenger::SetMicroBlock failed.");
    return false;
  }

  return true;
}

bool MicroBlock::Deserialize(const vector<unsigned char>& src,
                             unsigned int offset) {
  if (!Messenger::GetMicroBlock(src, offset, *this)) {
    LOG_GENERAL(WARNING, "Messenger::GetMicroBlock failed.");
    return false;
  }

  if (m_header.GetNumTxs() != m_tranHashes.size()) {
    LOG_GENERAL(WARNING, "Header txn count (" << m_header.GetNumTxs()
                                              << ") != txn hash count ("
                                              << m_tranHashes.size() << ")");
    return false;
  }

  return true;
}

// creates a dummy invalid placeholder block -- blocknum is maxsize of uint256
MicroBlock::MicroBlock() {}

MicroBlock::MicroBlock(const vector<unsigned char>& src, unsigned int offset) {
  if (!Deserialize(src, offset)) {
    LOG_GENERAL(WARNING, "We failed to init MicroBlock.");
  }
}

MicroBlock::MicroBlock(const MicroBlockHeader& header,
                       const vector<TxnHash>& tranHashes, CoSignatures&& cosigs)
    : m_header(header), m_tranHashes(tranHashes) {
  if (m_header.GetNumTxs() != m_tranHashes.size()) {
    LOG_GENERAL(WARNING, "Num of Txns get from header "
                             << m_header.GetNumTxs()
                             << " is not equal to the size of m_tranHashes "
                             << m_tranHashes.size());
  }

  m_cosigs = move(cosigs);
}

MicroBlock::MicroBlock(const MicroBlockHeader& header,
                       const vector<TxnHash>& tranHashes)
    : m_header(header), m_tranHashes(tranHashes) {
  if (m_header.GetNumTxs() != m_tranHashes.size()) {
<<<<<<< HEAD
    LOG_GENERAL(WARNING, "assertion failed (" << __FILE__ << ":" << __LINE__
                                              << ": " << __FUNCTION__ << ")");
=======
    LOG_GENERAL(WARNING, "Num of Txns get from header "
                             << m_header.GetNumTxs()
                             << " is not equal to the size of m_tranHashes "
                             << m_tranHashes.size());
>>>>>>> 38582061
  }
}

const MicroBlockHeader& MicroBlock::GetHeader() const { return m_header; }

const vector<TxnHash>& MicroBlock::GetTranHashes() const {
  return m_tranHashes;
}

bool MicroBlock::operator==(const MicroBlock& block) const {
  return ((m_header == block.m_header) && (m_tranHashes == block.m_tranHashes));
}

bool MicroBlock::operator<(const MicroBlock& block) const {
  if (m_header < block.m_header) {
    return true;
  } else if (m_header > block.m_header) {
    return false;
  } else {
    return false;
  }
}

bool MicroBlock::operator>(const MicroBlock& block) const {
  return !((*this == block) || (*this < block));
}<|MERGE_RESOLUTION|>--- conflicted
+++ resolved
@@ -87,15 +87,10 @@
                        const vector<TxnHash>& tranHashes)
     : m_header(header), m_tranHashes(tranHashes) {
   if (m_header.GetNumTxs() != m_tranHashes.size()) {
-<<<<<<< HEAD
-    LOG_GENERAL(WARNING, "assertion failed (" << __FILE__ << ":" << __LINE__
-                                              << ": " << __FUNCTION__ << ")");
-=======
     LOG_GENERAL(WARNING, "Num of Txns get from header "
                              << m_header.GetNumTxs()
                              << " is not equal to the size of m_tranHashes "
                              << m_tranHashes.size());
->>>>>>> 38582061
   }
 }
 
