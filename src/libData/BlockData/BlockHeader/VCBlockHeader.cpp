--- conflicted
+++ resolved
@@ -37,14 +37,8 @@
     const uint64_t& vieWChangeDSEpochNo, const uint64_t& viewChangeEpochNo,
     const unsigned char viewChangeState, const Peer& candidateLeaderNetworkInfo,
     const PubKey& candidateLeaderPubKey, const uint32_t vcCounter,
-<<<<<<< HEAD
     const vector<pair<PubKey, Peer>>& faultyLeaders, const uint64_t& timestamp,
-    const CommitteeHash& committeeHash)
-=======
-    const vector<pair<PubKey, Peer>>& faultyLeaders,
-    const boost::multiprecision::uint256_t& timestamp,
     const CommitteeHash& committeeHash, const BlockHash& prevHash)
->>>>>>> 668c1df3
     : BlockHeaderBase(committeeHash),
       m_VieWChangeDSEpochNo(vieWChangeDSEpochNo),
       m_VieWChangeEpochNo(viewChangeEpochNo),
