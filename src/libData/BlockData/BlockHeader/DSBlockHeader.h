--- conflicted
+++ resolved
@@ -44,12 +44,8 @@
   PubKey m_leaderPubKey;   // The one who proposed this DS block
   uint64_t m_blockNum;     // Block index, starting from 0 in the genesis block
   uint64_t m_epochNum;
-<<<<<<< HEAD
+  boost::multiprecision::uint256_t m_gasPrice;
   uint64_t m_timestamp;
-=======
-  boost::multiprecision::uint256_t m_gasPrice;
-  boost::multiprecision::uint256_t m_timestamp;
->>>>>>> 6c659f04
   SWInfo m_swInfo;
   std::map<PubKey, Peer> m_PoWDSWinners;
   DSBlockHashSet m_hashset;
@@ -65,13 +61,9 @@
   DSBlockHeader(const uint8_t dsDifficulty, const uint8_t difficulty,
                 const BlockHash& prevHash, const PubKey& leaderPubKey,
                 const uint64_t& blockNum, const uint64_t& epochNum,
-<<<<<<< HEAD
-                const uint64_t& timestamp, const SWInfo& swInfo,
-=======
                 const boost::multiprecision::uint256_t& gasPrice,
-                const boost::multiprecision::uint256_t& timestamp,
+                const uint64_t& timestamp,
                 const SWInfo& swInfo,
->>>>>>> 6c659f04
                 const std::map<PubKey, Peer>& powDSWinners,
                 const DSBlockHashSet& hashset,
                 const CommitteeHash& committeeHash);
