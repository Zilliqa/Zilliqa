/**
* Copyright (c) 2018 Zilliqa 
* This source code is being disclosed to you solely for the purpose of your participation in 
* testing Zilliqa. You may view, compile and run the code for that purpose and pursuant to 
* the protocols and algorithms that are programmed into, and intended by, the code. You may 
* not do anything else with the code without express permission from Zilliqa Research Pte. Ltd., 
* including modifying or publishing the code (or any part of it), and developing or forming 
* another public or private blockchain network. This source code is provided ‘as is’ and no 
* warranties are given as to title or non-infringement, merchantability or fitness for purpose 
* and, to the extent permitted by law, all liability for your use of the code is disclaimed. 
* Some programs in this code are governed by the GNU General Public License v3.0 (available at 
* https://www.gnu.org/licenses/gpl-3.0.en.html) (‘GPLv3’). The programs that are governed by 
* GPLv3.0 are those programs that are located in the folders src/depends and tests/depends 
* and which include a reference to GPLv3 in their program files.
**/

#ifndef __TXBLOCKHEADER_H__
#define __TXBLOCKHEADER_H__

#include <array>
#include <boost/multiprecision/cpp_int.hpp>

#include "BlockHashSet.h"
#include "BlockHeaderBase.h"
#include "common/Constants.h"
#include "common/Serializable.h"
#include "libCrypto/Schnorr.h"

/// Stores information on the header part of the Tx block.
class TxBlockHeader : public BlockHeaderBase
{
    uint8_t m_type; // 0: microblock proposed by a committee, 1: final tx block
    uint32_t m_version;
    boost::multiprecision::uint256_t m_gasLimit;
    boost::multiprecision::uint256_t m_gasUsed;
    BlockHash m_prevHash; // Hash of the previous block
    boost::multiprecision::uint256_t
        m_blockNum; // Block index, starting from 0 in the genesis block
    boost::multiprecision::uint256_t m_timestamp;
    TxBlockHashSet m_hash;
    uint32_t m_numTxs; // Total number of txs included in the block
    uint32_t
        m_numMicroBlockHashes; // Total number of microblock hashes included in the block
    PubKey m_minerPubKey; // Leader of the committee who proposed this block
    boost::multiprecision::uint256_t
        m_dsBlockNum; // DS Block index at the time this Tx Block was proposed
    BlockHash m_dsBlockHeader; // DS Block hash

public:
    static const unsigned int SIZE = sizeof(uint8_t) + sizeof(uint32_t)
        + UINT256_SIZE + UINT256_SIZE + BLOCK_HASH_SIZE + UINT256_SIZE
<<<<<<< HEAD
        + UINT256_SIZE + TxBlockHashSet::size() + sizeof(uint32_t)
        + sizeof(uint32_t) + PUB_KEY_SIZE + UINT256_SIZE + BLOCK_HASH_SIZE
        + sizeof(unsigned int);
=======
        + UINT256_SIZE + TRAN_HASH_SIZE + TRAN_HASH_SIZE + sizeof(uint32_t)
        + sizeof(uint32_t) + PUB_KEY_SIZE + UINT256_SIZE + BLOCK_HASH_SIZE;
>>>>>>> d3e41248

    /// Default constructor.
    TxBlockHeader();

    /// Constructor for loading Tx block header information from a byte stream.
    TxBlockHeader(const std::vector<unsigned char>& src, unsigned int offset);

    /// Constructor with specified Tx block header parameters.
    TxBlockHeader(const uint8_t type, const uint32_t version,
                  const boost::multiprecision::uint256_t& gasLimit,
                  const boost::multiprecision::uint256_t& gasUsed,
                  const BlockHash& prevHash,
                  const boost::multiprecision::uint256_t& blockNum,
                  const boost::multiprecision::uint256_t& timestamp,
                  const TxnHash& txRootHash, const StateHash& stateRootHash,
                  const StateHash& deltaRootHash, const uint32_t numTxs,
                  const uint32_t numMicroBlockHashes, const PubKey& minerPubKey,
                  const boost::multiprecision::uint256_t& dsBlockNum,
                  const BlockHash& dsBlockHeader);

    /// Implements the Serialize function inherited from Serializable.
    unsigned int Serialize(std::vector<unsigned char>& dst,
                           unsigned int offset) const;

    /// Implements the Deserialize function inherited from Serializable.
    int Deserialize(const std::vector<unsigned char>& src, unsigned int offset);

    /// Returns the type of the block.
    const uint8_t& GetType() const;

    /// Returns the current version.
    const uint32_t& GetVersion() const;

    /// Returns the current limit for gas expenditure per block.
    const boost::multiprecision::uint256_t& GetGasLimit() const;

    /// Returns the total gas used by transactions in this block.
    const boost::multiprecision::uint256_t& GetGasUsed() const;

    /// Returns the digest of the parent block header.
    const BlockHash& GetPrevHash() const;

    /// Returns the number of ancestor blocks.
    const boost::multiprecision::uint256_t& GetBlockNum() const;

    /// Returns the Unix time at the time of creation of this block.
    const boost::multiprecision::uint256_t& GetTimestamp() const;

    /// Returns the digest that represents the root of the Merkle tree that stores all microblocks in this block.
    const TxnHash& GetTxRootHash() const;

    /// Returns the digest that represents the root of the Merkle tree that stores all state uptil this block.
    const StateHash& GetStateRootHash() const;

    /// Returns the digest that represents the root of the Merkle tree that stores all state delta uptil this block.
    const StateHash& GetDeltaRootHash() const;

    /// Returns the number of transactions in this block.
    const uint32_t& GetNumTxs() const;

    /// Returns the number of MicroBlockHashes in this block.
    const uint32_t& GetNumMicroBlockHashes() const;

    /// Returns the public key of the leader of the committee that composed this block.
    const PubKey& GetMinerPubKey() const;

    /// Returns the parent DS block number.
    const boost::multiprecision::uint256_t& GetDSBlockNum() const;

    /// Returns the digest of the parent DS block header.
    const BlockHash& GetDSBlockHeader() const;

    /// Equality comparison operator.
    bool operator==(const TxBlockHeader& header) const;

    /// Less-than comparison operator.
    bool operator<(const TxBlockHeader& header) const;

    /// Greater-than comparison operator.
    bool operator>(const TxBlockHeader& header) const;

    friend std::ostream& operator<<(std::ostream& os, const TxBlockHeader& t);
};

inline std::ostream& operator<<(std::ostream& os, const TxBlockHeader& t)
{
    os << "m_type : " << t.m_type << std::endl
       << "m_version : " << t.m_version << std::endl
       << "m_gasLimit : " << t.m_gasLimit.convert_to<std::string>() << std::endl
       << "m_gasUsed : " << t.m_gasUsed.convert_to<std::string>() << std::endl
       << "m_prevHash : " << t.m_prevHash.hex() << std::endl
       << "m_blockNum : " << t.m_blockNum.convert_to<std::string>() << std::endl
       << "m_timestamp : " << t.m_timestamp.convert_to<std::string>()
       << std::endl
       << t.m_hash << std::endl
       << "m_numTxs : " << t.m_numTxs << std::endl
       << "m_numMicroBlockHashes : " << t.m_numMicroBlockHashes << std::endl
       << "m_minerPubKey : " << t.m_minerPubKey << std::endl
       << "m_dsBlockNum : " << t.m_dsBlockNum.convert_to<std::string>()
       << std::endl
       << "m_dsBlockHeader : " << t.m_dsBlockHeader.hex();
    return os;
}

#endif // __TXBLOCKHEADER_H__<|MERGE_RESOLUTION|>--- conflicted
+++ resolved
@@ -49,14 +49,8 @@
 public:
     static const unsigned int SIZE = sizeof(uint8_t) + sizeof(uint32_t)
         + UINT256_SIZE + UINT256_SIZE + BLOCK_HASH_SIZE + UINT256_SIZE
-<<<<<<< HEAD
         + UINT256_SIZE + TxBlockHashSet::size() + sizeof(uint32_t)
-        + sizeof(uint32_t) + PUB_KEY_SIZE + UINT256_SIZE + BLOCK_HASH_SIZE
-        + sizeof(unsigned int);
-=======
-        + UINT256_SIZE + TRAN_HASH_SIZE + TRAN_HASH_SIZE + sizeof(uint32_t)
         + sizeof(uint32_t) + PUB_KEY_SIZE + UINT256_SIZE + BLOCK_HASH_SIZE;
->>>>>>> d3e41248
 
     /// Default constructor.
     TxBlockHeader();
