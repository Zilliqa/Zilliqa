--- conflicted
+++ resolved
@@ -25,7 +25,6 @@
 
 #include "libCrypto/Sha2.h"
 #include "libMessage/Messenger.h"
-#include "libMessage/MessengerAccountStoreTrie.h"
 #include "libPersistence/BlockStorage.h"
 #include "libPersistence/ContractStorage.h"
 #pragma GCC diagnostic push
@@ -45,13 +44,9 @@
 using namespace Contract;
 
 AccountStore::AccountStore()
-<<<<<<< HEAD
-    : m_accountStoreTemp(*this),
-=======
     : m_db("state"),
       m_state(&m_db),
       m_accountStoreTemp(*this),
->>>>>>> 535222f2
       m_externalWriters{0},
       m_scillaIPCServerConnector(SCILLA_IPC_SOCKET_PATH) {
   bool ipcScillaInit = false;
@@ -222,9 +217,6 @@
 bool AccountStore::Serialize(zbytes& dst, unsigned int offset) const {
   LOG_MARKER();
   shared_lock<shared_timed_mutex> lock(m_mutexPrimary);
-<<<<<<< HEAD
-  return AccountStoreTrie::Serialize(src, offset);
-=======
   std::lock_guard<std::mutex> g(m_mutexTrie);
   if (LOOKUP_NODE_MODE) {
     if (m_prevRoot != dev::h256()) {
@@ -242,7 +234,6 @@
   }
 
   return true;
->>>>>>> 535222f2
 }
 
 bool AccountStore::Deserialize(const zbytes& src, unsigned int offset) {
