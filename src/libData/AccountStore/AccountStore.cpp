/*
 * Copyright (C) 2019 Zilliqa
 *
 * This program is free software: you can redistribute it and/or modify
 * it under the terms of the GNU General Public License as published by
 * the Free Software Foundation, either version 3 of the License, or
 * (at your option) any later version.
 *
 * This program is distributed in the hope that it will be useful,
 * but WITHOUT ANY WARRANTY; without even the implied warranty of
 * MERCHANTABILITY or FITNESS FOR A PARTICULAR PURPOSE.  See the
 * GNU General Public License for more details.
 *
 * You should have received a copy of the GNU General Public License
 * along with this program.  If not, see <https://www.gnu.org/licenses/>.
 */

#include <leveldb/db.h>
#include <boost/filesystem/operations.hpp>
#include <regex>

#include "libData/AccountStore/AccountStore.h"
#include "libData/AccountStore/services/evm/EvmClient.h"
#include "libData/AccountStore/services/scilla/ScillaClient.h"

#include "libCrypto/Sha2.h"
#include "libMessage/Messenger.h"
#include "libMessage/MessengerAccountStoreTrie.h"
#include "libPersistence/BlockStorage.h"
#include "libPersistence/ContractStorage.h"
#pragma GCC diagnostic push
#pragma GCC diagnostic ignored "-Wunused-parameter"
#include "libPersistence/ScillaMessage.pb.h"
#pragma GCC diagnostic pop
#include "libData/AccountStore/services/evm/EvmClient.h"
#include "libScilla/ScillaIPCServer.h"
#include "libScilla/ScillaUtils.h"
#include "libScilla/UnixDomainSocketServer.h"
#include "libUtils/EvmUtils.h"
#include "libUtils/SysCommand.h"

using namespace std;
using namespace dev;
using namespace boost::multiprecision;
using namespace Contract;

AccountStore::AccountStore()
<<<<<<< HEAD
    : m_accountStoreTemp(*this),
=======
    : m_db("state"),
      m_state(&m_db),
      m_accountStoreTemp(*this),
>>>>>>> ac4caf21
      m_externalWriters{0},
      m_scillaIPCServerConnector(SCILLA_IPC_SOCKET_PATH) {
  bool ipcScillaInit = false;

  if (ENABLE_SC || ENABLE_EVM || ISOLATED_SERVER) {
    /// Scilla IPC Server
    /// clear path
    boost::filesystem::remove_all(SCILLA_IPC_SOCKET_PATH);
    m_scillaIPCServer =
        make_shared<ScillaIPCServer>(m_scillaIPCServerConnector);

    if (!LOOKUP_NODE_MODE || ISOLATED_SERVER) {
      ScillaClient::GetInstance().Init();
      ipcScillaInit = true;
    }

    if (m_scillaIPCServer == nullptr) {
      LOG_GENERAL(WARNING, "m_scillaIPCServer NULL");
    } else {
      m_accountStoreTemp.SetScillaIPCServer(m_scillaIPCServer);
      if (m_scillaIPCServer->StartListening()) {
        LOG_GENERAL(INFO, "Scilla IPC Server started successfully");
      } else {
        LOG_GENERAL(WARNING, "Scilla IPC Server couldn't start");
      }
    }
  }
  // EVM required to run on Lookup nodes too for view calls
  if (ENABLE_EVM) {
    // TODO lookup nodes may also need it
    if (not ipcScillaInit /*&& !LOOKUP_NODE_MODE*/) {
      ScillaClient::GetInstance().Init();
    }
    EvmClient::GetInstance().Init();
  }
}

AccountStore::~AccountStore() {
  // boost::filesystem::remove_all("./state");
  if (m_scillaIPCServer != nullptr) {
    m_scillaIPCServer->StopListening();
  }
}

void AccountStore::Init() {
  LOG_MARKER();

  InitSoft();

  lock_guard<mutex> g(m_mutexDB);

  ContractStorage::GetContractStorage().Reset();
  m_db.ResetDB();
}

void AccountStore::InitTrie() {
  std::lock_guard<std::mutex> g(m_mutexTrie);
  m_state.init();
  m_prevRoot = m_state.root();
}

void AccountStore::InitSoft() {
  unique_lock<shared_timed_mutex> g(m_mutexPrimary);

  AccountStoreBase::Init();
  InitTrie();

  m_externalWriters = 0;

  InitRevertibles();

  InitTemp();
}

Account* AccountStore::GetAccount(const Address& address) {
  return this->GetAccount(address, false);
}

Account* AccountStore::GetAccount(const Address& address, bool resetRoot) {
  // LOG_MARKER();
  using namespace boost::multiprecision;

  Account* account = AccountStoreBase::GetAccount(address);
  if (account != nullptr) {
    return account;
  }

  std::string rawAccountBase;

  {
    std::lock(m_mutexTrie, m_mutexDB);
    std::lock_guard<std::mutex> lock1(m_mutexTrie, std::adopt_lock);
    std::lock_guard<std::mutex> lock2(m_mutexDB, std::adopt_lock);

    if (LOOKUP_NODE_MODE && resetRoot) {
      if (m_prevRoot != dev::h256()) {
        try {
          auto t_state = m_state;
          t_state.setRoot(m_prevRoot);
          rawAccountBase =
              t_state.at(DataConversion::StringToCharArray(address.hex()));
        } catch (std::exception& e) {
          LOG_GENERAL(WARNING, "setRoot for " << m_prevRoot.hex() << " failed, "
                                              << e.what());
          return nullptr;
        }
      }
    } else {
      rawAccountBase =
          m_state.at(DataConversion::StringToCharArray(address.hex()));
    }
  }
  if (rawAccountBase.empty()) {
    return nullptr;
  }

  account = new Account();
  if (!account->DeserializeBase(
          zbytes(rawAccountBase.begin(), rawAccountBase.end()), 0)) {
    LOG_GENERAL(WARNING, "Account::DeserializeBase failed");
    delete account;
    return nullptr;
  }

  if (account->isContract()) {
    account->SetAddress(address);
  }

  auto it2 = this->m_addressToAccount->emplace(address, *account);

  delete account;

  return &it2.first->second;
}

bool AccountStore::RefreshDB() {
  bool ret = true;
  {
    lock_guard<mutex> g(m_mutexDB);
    ret = ret && m_db.RefreshDB();
  }
  return ret;
}

void AccountStore::InitTemp() {
  lock_guard<mutex> g(m_mutexDelta);

  m_accountStoreTemp.Init();
  m_stateDeltaSerialized.clear();

  ContractStorage::GetContractStorage().InitTempState();
}

void AccountStore::InitRevertibles() {
  lock_guard<mutex> g(m_mutexRevertibles);

  m_addressToAccountRevChanged.clear();
  m_addressToAccountRevCreated.clear();

  ContractStorage::GetContractStorage().InitRevertibles();
}

AccountStore& AccountStore::GetInstance() {
  static AccountStore accountstore;
  return accountstore;
}

bool AccountStore::Serialize(zbytes& dst, unsigned int offset) const {
  LOG_MARKER();
  shared_lock<shared_timed_mutex> lock(m_mutexPrimary);
<<<<<<< HEAD
  return AccountStoreTrie::Serialize(src, offset);
=======
  std::lock_guard<std::mutex> g(m_mutexTrie);
  if (LOOKUP_NODE_MODE) {
    if (m_prevRoot != dev::h256()) {
      try {
        m_state.setRoot(m_prevRoot);
      } catch (...) {
        return false;
      }
    }
  }
  if (!MessengerAccountStoreTrie::SetAccountStoreTrie(
          dst, offset, m_state, this->m_addressToAccount)) {
    LOG_GENERAL(WARNING, "Messenger::SetAccountStoreTrie failed.");
    return false;
  }

  return true;
>>>>>>> ac4caf21
}

bool AccountStore::Deserialize(const zbytes& src, unsigned int offset) {
  LOG_MARKER();

  this->Init();

  unique_lock<shared_timed_mutex> g(m_mutexPrimary);

  if (!Messenger::GetAccountStore(src, offset, *this)) {
    LOG_GENERAL(WARNING, "Messenger::GetAccountStore failed.");
    return false;
  }

  m_prevRoot = GetStateRootHash();

  return true;
}

bool AccountStore::Deserialize(const string& src, unsigned int offset) {
  LOG_MARKER();

  this->Init();

  unique_lock<shared_timed_mutex> g(m_mutexPrimary);

  if (!Messenger::GetAccountStore(src, offset, *this)) {
    LOG_GENERAL(WARNING, "Messenger::GetAccountStore failed.");
    return false;
  }

  return true;
}

bool AccountStore::SerializeDelta() {
  LOG_MARKER();

  unique_lock<mutex> g(m_mutexDelta, defer_lock);
  shared_lock<shared_timed_mutex> g2(m_mutexPrimary, defer_lock);
  lock(g, g2);

  m_stateDeltaSerialized.clear();

  if (!Messenger::SetAccountStoreDelta(m_stateDeltaSerialized, 0,
                                       m_accountStoreTemp, *this)) {
    LOG_GENERAL(WARNING, "Messenger::SetAccountStoreDelta failed.");
    return false;
  }

  return true;
}

void AccountStore::GetSerializedDelta(zbytes& dst) {
  lock_guard<mutex> g(m_mutexDelta);

  dst.clear();

  copy(m_stateDeltaSerialized.begin(), m_stateDeltaSerialized.end(),
       back_inserter(dst));
}

bool AccountStore::DeserializeDelta(const zbytes& src, unsigned int offset,
                                    bool revertible) {
  if (LOOKUP_NODE_MODE) {
    std::lock_guard<std::mutex> g(m_mutexTrie);
    if (m_prevRoot != dev::h256()) {
      try {
        m_state.setRoot(m_prevRoot);
      } catch (...) {
        LOG_GENERAL(WARNING, "setRoot for " << m_prevRoot.hex() << " failed");
        return false;
      }
    }
  }

  if (revertible) {
    unique_lock<shared_timed_mutex> g(m_mutexPrimary, defer_lock);
    unique_lock<mutex> g2(m_mutexRevertibles, defer_lock);
    lock(g, g2);

    if (!Messenger::GetAccountStoreDelta(src, offset, *this, revertible,
                                         false)) {
      LOG_GENERAL(WARNING, "Messenger::GetAccountStoreDelta failed.");
      return false;
    }
  } else {
    if (LOOKUP_NODE_MODE) {
      IncrementPrimaryWriteAccessCount();
    }
    unique_lock<shared_timed_mutex> g(m_mutexPrimary);
    if (LOOKUP_NODE_MODE) {
      DecrementPrimaryWriteAccessCount();
    }

    if (!Messenger::GetAccountStoreDelta(src, offset, *this, revertible,
                                         false)) {
      LOG_GENERAL(WARNING, "Messenger::GetAccountStoreDelta failed.");
      return false;
    }
  }

  m_prevRoot = GetStateRootHash();

  return true;
}

bool AccountStore::DeserializeDeltaTemp(const zbytes& src,
                                        unsigned int offset) {
  lock_guard<mutex> g(m_mutexDelta);
  return m_accountStoreTemp.DeserializeDelta(src, offset);
}

bool AccountStore::MoveRootToDisk(const dev::h256& root) {
  // convert h256 to bytes
  if (!BlockStorage::GetBlockStorage().PutStateRoot(root.asBytes())) {
    LOG_GENERAL(INFO, "FAIL: Put state root failed " << root.hex());
    return false;
  }
  return true;
}

bool AccountStore::MoveUpdatesToDisk(uint64_t dsBlockNum) {
  LOG_MARKER();

  unique_lock<shared_timed_mutex> g(m_mutexPrimary, defer_lock);
  unique_lock<mutex> g2(m_mutexDB, defer_lock);
  lock(g, g2);

  unordered_map<string, string> code_batch;
  unordered_map<string, string> initdata_batch;

  for (const auto& i : *m_addressToAccount) {
    if (i.second.isContract() || i.second.IsLibrary()) {
      if (ContractStorage::GetContractStorage()
              .GetContractCode(i.first)
              .empty()) {
        code_batch.insert({i.first.hex(), DataConversion::CharArrayToString(
                                              i.second.GetCode())});
      }

      if (ContractStorage::GetContractStorage().GetInitData(i.first).empty()) {
        initdata_batch.insert({i.first.hex(), DataConversion::CharArrayToString(
                                                  i.second.GetInitData())});
      }
    }
  }

  if (!ContractStorage::GetContractStorage().PutContractCodeBatch(code_batch)) {
    LOG_GENERAL(WARNING, "PutContractCodeBatch failed");
    return false;
  }

  if (!ContractStorage::GetContractStorage().PutInitDataBatch(initdata_batch)) {
    LOG_GENERAL(WARNING, "PutInitDataBatch failed");
    return false;
  }

  bool ret = true;

  if (ret) {
    if (!ContractStorage::GetContractStorage().CommitStateDB(dsBlockNum)) {
      LOG_GENERAL(WARNING,
                  "CommitTempStateDB failed. need to revert the changes on "
                  "ContractCode");
      ret = false;
    }
  }

  if (!ret) {
    for (const auto& it : code_batch) {
      if (!ContractStorage::GetContractStorage().DeleteContractCode(
              h160(it.first))) {
        LOG_GENERAL(WARNING, "Failed to delete contract code for " << it.first);
      }
    }
  }

  try {
    lock_guard<mutex> g(m_mutexTrie);
    if (!m_state.db()->commit(dsBlockNum)) {
      LOG_GENERAL(WARNING, "LevelDB commit failed");
    }

    if (!MoveRootToDisk(m_state.root())) {
      LOG_GENERAL(WARNING, "MoveRootToDisk failed " << m_state.root().hex());
      return false;
    }
  } catch (const boost::exception& e) {
    LOG_GENERAL(WARNING, "Error with AccountStore::MoveUpdatesToDisk(). "
                             << boost::diagnostic_information(e));
    return false;
  }

  m_addressToAccount->clear();

  return true;
}

void AccountStore::PurgeUnnecessary() {
  m_state.db()->DetachedExecutePurge();
  ContractStorage::GetContractStorage().PurgeUnnecessary();
}

void AccountStore::SetPurgeStopSignal() {
  m_state.db()->SetStopSignal();
  ContractStorage::GetContractStorage().SetPurgeStopSignal();
}

bool AccountStore::IsPurgeRunning() {
  return (m_state.db()->IsPurgeRunning() ||
          ContractStorage::GetContractStorage().IsPurgeRunning());
}

bool AccountStore::RetrieveFromDisk() {
  InitSoft();

  unique_lock<shared_timed_mutex> g(m_mutexPrimary, defer_lock);
  unique_lock<mutex> g2(m_mutexDB, defer_lock);
  lock(g, g2);

  zbytes rootBytes;
  if (!BlockStorage::GetBlockStorage().GetStateRoot(rootBytes)) {
    // To support backward compatibilty - lookup with new binary trying to
    // recover from old database
    if (BlockStorage::GetBlockStorage().GetMetadata(STATEROOT, rootBytes)) {
      if (!BlockStorage::GetBlockStorage().PutStateRoot(rootBytes)) {
        LOG_GENERAL(WARNING,
                    "BlockStorage::PutStateRoot failed "
                        << DataConversion::CharArrayToString(rootBytes));
        return false;
      }
    } else {
      LOG_GENERAL(WARNING, "Failed to retrieve StateRoot from disk");
      return false;
    }
  }

  try {
    dev::h256 root(rootBytes);
    LOG_GENERAL(INFO, "StateRootHash:" << root.hex());
    lock_guard<mutex> g(m_mutexTrie);
    if (root != dev::h256()) {
      try {
        m_state.setRoot(root);
        m_prevRoot = m_state.root();
      } catch (...) {
        LOG_GENERAL(WARNING, "setRoot for " << m_prevRoot.hex() << " failed");
        return false;
      }
    }
  } catch (const boost::exception& e) {
    LOG_GENERAL(WARNING, "Error with AccountStore::RetrieveFromDisk. "
                             << boost::diagnostic_information(e));
    return false;
  }
  return true;
}

bool AccountStore::RetrieveFromDiskOld() {
  // Only For migration
  InitSoft();

  unique_lock<shared_timed_mutex> g(m_mutexPrimary, defer_lock);
  unique_lock<mutex> g2(m_mutexDB, defer_lock);
  lock(g, g2);

  zbytes rootBytes;
  if (!BlockStorage::GetBlockStorage().GetStateRoot(rootBytes)) {
    // To support backward compatibilty - lookup with new binary trying to
    // recover from old database
    if (BlockStorage::GetBlockStorage().GetMetadata(STATEROOT, rootBytes)) {
      if (!BlockStorage::GetBlockStorage().PutStateRoot(rootBytes)) {
        LOG_GENERAL(WARNING,
                    "BlockStorage::PutStateRoot failed "
                        << DataConversion::CharArrayToString(rootBytes));
        return false;
      }
    } else {
      LOG_GENERAL(WARNING, "Failed to retrieve StateRoot from disk");
      return false;
    }
  }

  try {
    h256 root(rootBytes);
    LOG_GENERAL(INFO, "StateRootHash:" << root.hex());
    lock_guard<mutex> g(m_mutexTrie);
    m_state.setRoot(root);
  } catch (const boost::exception& e) {
    LOG_GENERAL(WARNING, "Error with AccountStore::RetrieveFromDisk. "
                             << boost::diagnostic_information(e));
    return false;
  }
  return true;
}

Account* AccountStore::GetAccountTemp(const Address& address) {
  return m_accountStoreTemp.GetAccount(address);
}

Account* AccountStore::GetAccountTempAtomic(const Address& address) {
  return m_accountStoreTemp.GetAccountAtomic(address);
}

bool AccountStore::UpdateAccountsTemp(
    const uint64_t& blockNum, const unsigned int& numShards, const bool& isDS,
    const Transaction& transaction, const TxnExtras& txnExtras,
    TransactionReceipt& receipt, TxnStatus& error_code) {
  std::chrono::system_clock::time_point tpStart;
  unique_lock<shared_timed_mutex> g(m_mutexPrimary, defer_lock);
  unique_lock<mutex> g2(m_mutexDelta, defer_lock);

  tpStart = r_timer_start();
  lock(g, g2);

  bool isEvm{false};

  if (Transaction::GetTransactionType(transaction) ==
      Transaction::CONTRACT_CREATION) {
    isEvm = EvmUtils::isEvm(transaction.GetCode());
  } else {
    // We need to look at the code for any transaction type. Even if it is a
    // simple transfer, it might actually be a call.
    Account* contractAccount = this->GetAccountTemp(transaction.GetToAddr());
    if (contractAccount != nullptr) {
      isEvm = EvmUtils::isEvm(contractAccount->GetCode());
    }
  }
  if (ENABLE_EVM == false && isEvm) {
    LOG_GENERAL(WARNING,
                "EVM is disabled so not processing this EVM transaction ");
    return false;
  }
  bool status;
  LOG_GENERAL(WARNING,
              "[AS] Starting to Process <" << transaction.GetTranID() << ">");
  if (isEvm) {
    EvmProcessContext context(blockNum, transaction, txnExtras);
    status = m_accountStoreTemp.UpdateAccountsEvm(blockNum, numShards, isDS,
                                                  receipt, error_code, context);
  } else {
    status = m_accountStoreTemp.UpdateAccounts(
        blockNum, numShards, isDS, transaction, receipt, error_code);
  }
  LOG_GENERAL(WARNING, "[AS] Finished Processing <"
                           << transaction.GetTranID() << "> ("
                           << (status ? "Successfully)" : "Failed)"));

  AccountStoreSC::m_transactionLatency =
      static_cast<double>(r_timer_end(tpStart)) / 1000.0;
  return status;
}

bool AccountStore::UpdateCoinbaseTemp(const Address& rewardee,
                                      const Address& genesisAddress,
                                      const uint128_t& amount) {
  lock_guard<mutex> g(m_mutexDelta);

  if (m_accountStoreTemp.GetAccount(rewardee) == nullptr) {
    m_accountStoreTemp.AddAccount(rewardee, {0, 0});
  }
  return m_accountStoreTemp.TransferBalance(genesisAddress, rewardee, amount);
  // Should the nonce increase ??
}

uint128_t AccountStore::GetNonceTemp(const Address& address) {
  lock_guard<mutex> g(m_mutexDelta);

  if (m_accountStoreTemp.GetAddressToAccount()->find(address) !=
      m_accountStoreTemp.GetAddressToAccount()->end()) {
    return m_accountStoreTemp.GetNonce(address);
  } else {
    return this->GetNonce(address);
  }
}

StateHash AccountStore::GetStateDeltaHash() {
  lock_guard<mutex> g(m_mutexDelta);

  bool isEmpty = true;

  for (unsigned char i : m_stateDeltaSerialized) {
    if (i != 0) {
      isEmpty = false;
      break;
    }
  }

  if (isEmpty) {
    return StateHash();
  }

  SHA256Calculator sha2;
  sha2.Update(m_stateDeltaSerialized);
  return StateHash(sha2.Finalize());
}

void AccountStore::CommitTemp() {
  if (!DeserializeDelta(m_stateDeltaSerialized, 0)) {
    LOG_GENERAL(WARNING, "DeserializeDelta failed.");
  }
}

void AccountStore::CommitTempRevertible() {
  LOG_MARKER();

  InitRevertibles();

  if (!DeserializeDelta(m_stateDeltaSerialized, 0, true)) {
    LOG_GENERAL(WARNING, "DeserializeDelta failed.");
  }
}

bool AccountStore::RevertCommitTemp() {
  LOG_MARKER();

  unique_lock<shared_timed_mutex> g(m_mutexPrimary);
  // Revert changed
  for (auto const& entry : m_addressToAccountRevChanged) {
    m_addressToAccount->insert_or_assign(entry.first, entry.second);
    UpdateStateTrie(entry.first, entry.second);
  }
  for (auto const& entry : m_addressToAccountRevCreated) {
    RemoveAccount(entry.first);
    RemoveFromTrie(entry.first);
  }

  ContractStorage::GetContractStorage().RevertContractStates();

  return true;
}

void AccountStore::NotifyTimeoutTemp() { m_accountStoreTemp.NotifyTimeout(); }

bool AccountStore::GetProof(const Address& address, const dev::h256& rootHash,
                            Account& account, std::set<std::string>& nodes) {
  if (!LOOKUP_NODE_MODE) {
    LOG_GENERAL(WARNING, "not lookup node");
    return false;
  }

  std::string rawAccountBase;

  dev::h256 t_rootHash = (rootHash == dev::h256()) ? m_prevRoot : rootHash;

  LOG_GENERAL(INFO, "RootHash " << t_rootHash.hex());

  {
    std::lock(m_mutexTrie, m_mutexDB);
    std::lock_guard<std::mutex> lock1(m_mutexTrie, std::adopt_lock);
    std::lock_guard<std::mutex> lock2(m_mutexDB, std::adopt_lock);

    auto t_state = m_state;

    if (t_rootHash != dev::h256()) {
      try {
        t_state.setRoot(t_rootHash);
      } catch (std::exception& e) {
        LOG_GENERAL(WARNING, "setRoot for " << t_rootHash.hex() << " failed "
                                            << e.what());
        return false;
      }
    }

    rawAccountBase = t_state.getProof(
        DataConversion::StringToCharArray(address.hex()), nodes);
  }

  if (rawAccountBase.empty()) {
    return false;
  }

  Account t_account;
  if (!t_account.DeserializeBase(
          zbytes(rawAccountBase.begin(), rawAccountBase.end()), 0)) {
    LOG_GENERAL(WARNING, "Account::DeserializeBase failed");
    return false;
  }

  if (t_account.isContract()) {
    t_account.SetAddress(address);
  }

  account = std::move(t_account);

  return true;
}

bool AccountStore::UpdateStateTrie(const Address& address,
                                   const Account& account) {
  zbytes rawBytes;
  if (!account.SerializeBase(rawBytes, 0)) {
    LOG_GENERAL(WARNING, "Messenger::SetAccountBase failed");
    return false;
  }

  std::lock_guard<std::mutex> g(m_mutexTrie);
  m_state.insert(DataConversion::StringToCharArray(address.hex()), rawBytes);

  return true;
}

bool AccountStore::RemoveFromTrie(const Address& address) {
  // LOG_MARKER();
  std::lock_guard<std::mutex> g(m_mutexTrie);

  m_state.remove(DataConversion::StringToCharArray(address.hex()));

  return true;
}

dev::h256 AccountStore::GetStateRootHash() const {
  std::lock_guard<std::mutex> g(m_mutexTrie);

  return m_state.root();
}

dev::h256 AccountStore::GetPrevRootHash() const {
  std::lock_guard<std::mutex> g(m_mutexTrie);

  return m_prevRoot;
}

bool AccountStore::UpdateStateTrieAll() {
  std::lock_guard<std::mutex> g(m_mutexTrie);
  if (m_prevRoot != dev::h256()) {
    try {
      m_state.setRoot(m_prevRoot);
    } catch (...) {
      LOG_GENERAL(WARNING, "setRoot for " << m_prevRoot.hex() << " failed");
      return false;
    }
  }
  for (auto const& entry : *(this->m_addressToAccount)) {
    zbytes rawBytes;
    if (!entry.second.SerializeBase(rawBytes, 0)) {
      LOG_GENERAL(WARNING, "Messenger::SetAccountBase failed");
      return false;
    }
    m_state.insert(DataConversion::StringToCharArray(entry.first.hex()),
                   rawBytes);
  }

  m_prevRoot = m_state.root();

  return true;
}

void AccountStore::PrintAccountState() {
  AccountStoreBase::PrintAccountState();
  LOG_GENERAL(INFO, "State Root: " << GetStateRootHash());
}<|MERGE_RESOLUTION|>--- conflicted
+++ resolved
@@ -45,13 +45,9 @@
 using namespace Contract;
 
 AccountStore::AccountStore()
-<<<<<<< HEAD
-    : m_accountStoreTemp(*this),
-=======
     : m_db("state"),
       m_state(&m_db),
       m_accountStoreTemp(*this),
->>>>>>> ac4caf21
       m_externalWriters{0},
       m_scillaIPCServerConnector(SCILLA_IPC_SOCKET_PATH) {
   bool ipcScillaInit = false;
@@ -222,9 +218,6 @@
 bool AccountStore::Serialize(zbytes& dst, unsigned int offset) const {
   LOG_MARKER();
   shared_lock<shared_timed_mutex> lock(m_mutexPrimary);
-<<<<<<< HEAD
-  return AccountStoreTrie::Serialize(src, offset);
-=======
   std::lock_guard<std::mutex> g(m_mutexTrie);
   if (LOOKUP_NODE_MODE) {
     if (m_prevRoot != dev::h256()) {
@@ -242,7 +235,6 @@
   }
 
   return true;
->>>>>>> ac4caf21
 }
 
 bool AccountStore::Deserialize(const zbytes& src, unsigned int offset) {
