--- conflicted
+++ resolved
@@ -11,11 +11,6 @@
         services/evm/EvmClient.cpp
         services/scilla/ScillaClient.cpp
         ../../libScilla/UnixDomainSocketServer.cpp
-<<<<<<< HEAD
-        ../../libData/AccountData/LogEntry.cpp
-        LocalMetricsEvm.h)
-=======
         ../../libData/AccountData/LogEntry.cpp)
->>>>>>> daa8bffd
 target_include_directories(AccountStore PUBLIC ${PROJECT_SOURCE_DIR}/src)
 target_link_libraries(AccountStore PUBLIC AccountData Utils Scilla Blockchain Message Trie TraceableDB EthCrypto PRIVATE Cps EthUtils)