/*
 * Copyright (C) 2019 Zilliqa
 *
 * This program is free software: you can redistribute it and/or modify
 * it under the terms of the GNU General Public License as published by
 * the Free Software Foundation, either version 3 of the License, or
 * (at your option) any later version.
 *
 * This program is distributed in the hope that it will be useful,
 * but WITHOUT ANY WARRANTY; without even the implied warranty of
 * MERCHANTABILITY or FITNESS FOR A PARTICULAR PURPOSE.  See the
 * GNU General Public License for more details.
 *
 * You should have received a copy of the GNU General Public License
 * along with this program.  If not, see <https://www.gnu.org/licenses/>.
 */

#ifndef ZILLIQA_SRC_LIBDATA_ACCOUNTSTORE_ACCOUNTSTORE_H_
#define ZILLIQA_SRC_LIBDATA_ACCOUNTSTORE_ACCOUNTSTORE_H_

#include <json/json.h>
#include <map>
#include <set>
#include <shared_mutex>
#include <unordered_map>

#include <Schnorr.h>
#include "AccountStoreBase.h"
#include "common/Constants.h"
#include "common/Hashes.h"
#include "depends/libTrie/TrieDB.h"
#include "libData/AccountData/Account.h"
#include "libData/AccountData/Address.h"
#include "libData/AccountData/Transaction.h"
#include "libData/AccountData/TransactionReceipt.h"
#include "libData/AccountStore/AccountStoreSC.h"
#include "libData/AccountStore/AccountStoreTemp.h"
#include "libData/DataStructures/TraceableDB.h"
#include "libScilla/UnixDomainSocketServer.h"
#include "libUtils/TxnExtras.h"

class ScillaIPCServer;

<<<<<<< HEAD
class AccountStore : public AccountStoreTrie {
=======
class AccountStore : public AccountStoreBase {
  TraceableDB m_db;
  dev::GenericTrieDB<TraceableDB> m_state;
  dev::h256 m_prevRoot = dev::h256();

  // mutex for AccountStore DB related operations
  std::mutex m_mutexDB;
  mutable std::mutex m_mutexTrie;

>>>>>>> ac4caf21
  /// instantiate of AccountStoreTemp, which is serving for the StateDelta
  /// generation
  AccountStoreTemp m_accountStoreTemp;

  /// used for states reverting
  std::unordered_map<Address, Account> m_addressToAccountRevChanged;
  std::unordered_map<Address, Account> m_addressToAccountRevCreated;

  /// primary mutex used by account store for protecting permanent states from
  /// external access
  mutable std::shared_timed_mutex m_mutexPrimary;
  /// mutex used when manipulating with state delta
  std::mutex m_mutexDelta;
  /// mutex related to revertibles
  std::mutex m_mutexRevertibles;
  /// buffer for the raw bytes of state delta serialized
  zbytes m_stateDeltaSerialized;
  // for external write access prioritization
  std::atomic<int> m_externalWriters;
  std::condition_variable_any m_writeCond;
  static constexpr int NUM_OF_WRITERS_IN_QUEUE = 1;

  /// Scilla IPC server related
  std::shared_ptr<ScillaIPCServer> m_scillaIPCServer;

  rpc::UnixDomainSocketServer m_scillaIPCServerConnector;

  AccountStore();
  ~AccountStore();

  /// Store the trie root to leveldb
  bool MoveRootToDisk(const dev::h256& root);

  // From AccountStoreTrie
  bool UpdateStateTrie(const Address& address, const Account& account);
  bool RemoveFromTrie(const Address& address);

 public:
  /// Returns the singleton AccountStore instance.
  static AccountStore& GetInstance();

  bool Serialize(zbytes& src, unsigned int offset) const override;

  bool Deserialize(const zbytes& src, unsigned int offset) override;

  bool Deserialize(const std::string& src, unsigned int offset) override;

  /// generate serialized raw bytes for StateDelta
  bool SerializeDelta();

  /// get raw bytes of StateDelta
  void GetSerializedDelta(zbytes& dst);

  /// update this account states with the raw bytes of StateDelta
  bool DeserializeDelta(const zbytes& src, unsigned int offset,
                        bool revertible = false);

  /// update account states in AccountStoreTemp with the raw bytes of StateDelta
  bool DeserializeDeltaTemp(const zbytes& src, unsigned int offset);

  /// empty everything including the persistent storage for account states
  void Init() override;

  /// empty states data in memory
  void InitSoft();

  /// Init the Trie
  void InitTrie();

  /// Reset the reference to underlying leveldb
  bool RefreshDB();

  /// commit the in-memory states into persistent storage
  bool MoveUpdatesToDisk(uint64_t dsBlockNum = 0);

  /// repopulate the in-memory data structures from persistent storage
  bool RetrieveFromDisk();

  bool RetrieveFromDiskOld();

  /// From AccountStoreTrie
  Account* GetAccount(const Address& address) override;
  Account* GetAccount(const Address& address, bool resetRoot);

  /// Get the instance of an account from AccountStoreTemp
  /// [[[WARNING]]] Test utility function, don't use in core protocol
  Account* GetAccountTemp(const Address& address);

  Account* GetAccountTempAtomic(const Address& address);

  /// update account states in AccountStoreTemp
  bool UpdateAccountsTemp(const uint64_t& blockNum,
                          const unsigned int& numShards, const bool& isDS,
                          const Transaction& transaction,
                          const TxnExtras& txnExtras,
                          TransactionReceipt& receipt, TxnStatus& error_code);

  /// add account in AccountStoreTemp
  void AddAccountTemp(const Address& address, const Account& account) {
    std::lock_guard<std::mutex> g(m_mutexDelta);
    m_accountStoreTemp.AddAccount(address, account);
  }

  /// increase balance for account in AccountStoreTemp
  bool IncreaseBalanceTemp(const Address& address, const uint128_t& delta) {
    std::lock_guard<std::mutex> g(m_mutexDelta);
    return m_accountStoreTemp.IncreaseBalance(address, delta);
  }

  /// get the nonce of an account in AccountStoreTemp
  uint128_t GetNonceTemp(const Address& address);

  /// Update the states balance due to coinbase changes to the AccountStoreTemp
  bool UpdateCoinbaseTemp(const Address& rewardee,
                          const Address& genesisAddress,
                          const uint128_t& amount);

  /// Call ProcessStorageRootUpdateBuffer in AccountStoreTemp
  void ProcessStorageRootUpdateBufferTemp() {
    std::lock_guard<std::mutex> g(m_mutexDelta);
    m_accountStoreTemp.ProcessStorageRootUpdateBuffer();
  }

  /// Call ProcessStorageRootUpdateBuffer in AccountStoreTemp
  void CleanStorageRootUpdateBufferTemp() {
    std::lock_guard<std::mutex> g(m_mutexDelta);
    m_accountStoreTemp.CleanStorageRootUpdateBuffer();
  }

  void CleanNewLibrariesCacheTemp() {
    std::lock_guard<std::mutex> g(m_mutexDelta);
    m_accountStoreTemp.CleanNewLibrariesCache();
  }

  /// used in deserialization
  void AddAccountDuringDeserialization(const Address& address,
                                       const Account& account,
                                       const Account& oriAccount,
                                       const bool fullCopy = false,
                                       const bool revertible = false) {
    m_addressToAccount->insert_or_assign(address, account);

    if (revertible) {
      if (fullCopy) {
        m_addressToAccountRevCreated.insert_or_assign(address, account);
      } else {
        m_addressToAccountRevChanged.insert_or_assign(address, oriAccount);
      }
    }

    UpdateStateTrie(address, account);
  }

  /// return the hash of the raw bytes of StateDelta
  StateHash GetStateDeltaHash();

  /// commit the StateDelta to update the AccountStore in an irrevertible way
  void CommitTemp();

  /// clean the AccountStoreTemp and the serialized StateDelta raw bytes
  void InitTemp();

  /// commit the StateDelta to update the AccountStore in a revertible way
  void CommitTempRevertible();

  /// revert the AccountStore if previously called CommitTempRevertible
  bool RevertCommitTemp();

  /// NotifyTimeout for AccountStoreTemp
  void NotifyTimeoutTemp();

  /// clean the data for revert the AccountStore
  void InitRevertibles();

  void PurgeUnnecessary();

  void SetPurgeStopSignal();

  bool IsPurgeRunning();

  std::shared_timed_mutex& GetPrimaryMutex() { return m_mutexPrimary; }

  void IncrementPrimaryWriteAccessCount() { ++m_externalWriters; }
  void DecrementPrimaryWriteAccessCount() { --m_externalWriters; }
  bool GetPrimaryWriteAccess() {
    return m_externalWriters.load() < NUM_OF_WRITERS_IN_QUEUE;
  }
  std::condition_variable_any& GetPrimaryWriteAccessCond() {
    return m_writeCond;
  }
  bool EvmProcessMessageTemp(EvmProcessContext& params,
                             evm::EvmResult& result) {
    return m_accountStoreTemp.EvmProcessMessage(params, result);
  }

  /// From AccountStoreTrie
  bool GetProof(const Address& address, const dev::h256& rootHash,
                Account& account, std::set<std::string>& nodes);

  dev::h256 GetStateRootHash() const;
  dev::h256 GetPrevRootHash() const;
  bool UpdateStateTrieAll();

  void PrintAccountState() override;
};

#endif  // ZILLIQA_SRC_LIBDATA_ACCOUNTSTORE_ACCOUNTSTORE_H_<|MERGE_RESOLUTION|>--- conflicted
+++ resolved
@@ -41,9 +41,6 @@
 
 class ScillaIPCServer;
 
-<<<<<<< HEAD
-class AccountStore : public AccountStoreTrie {
-=======
 class AccountStore : public AccountStoreBase {
   TraceableDB m_db;
   dev::GenericTrieDB<TraceableDB> m_state;
@@ -53,7 +50,6 @@
   std::mutex m_mutexDB;
   mutable std::mutex m_mutexTrie;
 
->>>>>>> ac4caf21
   /// instantiate of AccountStoreTemp, which is serving for the StateDelta
   /// generation
   AccountStoreTemp m_accountStoreTemp;
