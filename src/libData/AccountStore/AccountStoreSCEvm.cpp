/*
 * Copyright (C) 2019 Zilliqa
 *
 * This program is free software: you can redistribute it and/or modify
 * it under the terms of the GNU General Public License as published by
 * the Free Software Foundation, either version 3 of the License, or
 * (at your option) any later version.
 *
 * This program is distributed in the hope that it will be useful,
 * but WITHOUT ANY WARRANTY; without even the implied warranty of
 * MERCHANTABILITY or FITNESS FOR A PARTICULAR PURPOSE.  See the
 * GNU General Public License for more details.
 *
 * You should have received a copy of the GNU General Public License
 * along with this program.  If not, see <https://www.gnu.org/licenses/>.
 */
//
#include <json/value.h>
#include <chrono>
#include <future>
#include <stdexcept>
#include <vector>

#include "opentelemetry/context/propagation/text_map_propagator.h"

#include "AccountStoreCpsInterface.h"
#include "AccountStoreSC.h"
#include "LocalMetricsEvm.h"
#include "common/Constants.h"
#include "common/TraceFilters.h"
#include "libCps/CpsExecutor.h"
#include "libCrypto/EthCrypto.h"
#include "libData/AccountStore/services/evm/EvmClient.h"
#include "libData/AccountStore/services/evm/EvmProcessContext.h"
#include "libEth/utils/EthUtils.h"
#include "libPersistence/ContractStorage.h"
#include "libUtils/DataConversion.h"
#include "libUtils/Evm.pb.h"
#include "libUtils/EvmUtils.h"
#include "libUtils/GasConv.h"
#include "libUtils/SafeMath.h"
#include "libUtils/TimeUtils.h"
#include "libUtils/Tracing.h"
#include "libUtils/TxnExtras.h"

void AccountStoreSC::EvmCallRunner(const INVOKE_TYPE /*invoke_type*/,  //
                                   const evm::EvmArgs &args,           //
                                   bool &ret,                          //
                                   TransactionReceipt &receipt,        //
                                   evm::EvmResult &result) {
  LOCAL_CALL_INCREMENT();

  auto span = START_SPAN(ACC_EVM, {});
  SCOPED_SPAN(ACC_EVM, scope, span);

  namespace context = opentelemetry::context;

  //
  // create a worker to be executed in the async method
  const auto worker = [&span, &args, &ret, &result]() -> void {
    try {
      ret = EvmClient::GetInstance().CallRunner(EvmUtils::GetEvmCallJson(args),
                                                result);
    } catch (std::exception &e) {
      std::stringstream ss;
      ss << "Exception from underlying RPC call " << e.what();
      LOCAL_EMT(ss.str());
    } catch (...) {
      std::stringstream ss;
      ss << "UnHandled Exception from underlying RPC call ";
      LOCAL_EMT(ss.str());
    }
  };

  const auto fut = std::async(std::launch::async, worker);
  // check the future return and when time out log error.
  switch (fut.wait_for(std::chrono::seconds(EVM_RPC_TIMEOUT_SECONDS))) {
    case std::future_status::ready: {
      LOG_GENERAL(WARNING, "lock released normally");
      LOCAL_INCREMENT_CALLS_COUNTER("lock", "release-normal");
    } break;
    case std::future_status::timeout: {
      LOG_GENERAL(WARNING, "Txn processing timeout!");
      if (LAUNCH_EVM_DAEMON) {
        EvmClient::GetInstance().Reset();
      }
      LOCAL_INCREMENT_CALLS_COUNTER("lock", "release-timeout");
      auto constexpr str = "Timeout on lock waiting for EVM-DS";
      LOG_GENERAL(WARNING, str);
      TRACE_ATTRIBUTE msg{{"reason", str}};
      TRACE_EVENT(span, ACC_EVM, "return", msg);
      receipt.AddError(EXECUTE_CMD_TIMEOUT);
      ret = false;
    } break;
    case std::future_status::deferred: {
      LOG_GENERAL(WARNING, "Illegal future return status!");
      LOCAL_INCREMENT_CALLS_COUNTER("lock", "release-deferred");
      auto constexpr str = "Illegal future return status";
      LOG_GENERAL(WARNING, str);
      TRACE_ATTRIBUTE msg{{"reason", str}};
      TRACE_EVENT(span, ACC_EVM, "return", msg);

      ret = false;
    }
  }
}

uint64_t AccountStoreSC::InvokeEvmInterpreter(
    Account *contractAccount, INVOKE_TYPE invoke_type, const evm::EvmArgs &args,
    bool &ret, TransactionReceipt &receipt, evm::EvmResult &result) {
  // call evm-ds
  EvmCallRunner(invoke_type, args, ret, receipt, result);

  if (result.exit_reason().exit_reason_case() !=
      evm::ExitReason::ExitReasonCase::kSucceed) {
    LOG_GENERAL(WARNING, EvmUtils::ExitReasonString(result.exit_reason()));
    ret = false;
  }

  if (result.logs_size() > 0) {
    Json::Value entry = Json::arrayValue;

    for (const auto &log : result.logs()) {
      Json::Value logJson;
      logJson["address"] = "0x" + ProtoToAddress(log.address()).hex();
      logJson["data"] = "0x" + boost::algorithm::hex(log.data());
      Json::Value topics_array = Json::arrayValue;
      for (const auto &topic : log.topics()) {
        topics_array.append("0x" + ProtoToH256(topic).hex());
      }
      logJson["topics"] = topics_array;
      entry.append(logJson);
    }
    receipt.AddJsonEntry(entry);
  }

  std::map<std::string, zbytes> states;
  std::vector<std::string> toDeletes;
  // parse the return values from the call to evm.
  for (const auto &it : result.apply()) {
    Address address;
    Account *targetAccount;
    switch (it.apply_case()) {
      case evm::Apply::ApplyCase::kDelete:
        // Set account balance to 0 to avoid any leakage of funds in case
        // selfdestruct is called multiple times
        address = ProtoToAddress(it.delete_().address());
        targetAccount = this->GetAccountAtomic(address);
        targetAccount->SetBalance(uint128_t(0));
        m_storageRootUpdateBufferAtomic.emplace(address);
        break;
      case evm::Apply::ApplyCase::kModify: {
        // Get the account that this apply instruction applies to
        address = ProtoToAddress(it.modify().address());
        targetAccount = this->GetAccountAtomic(address);
        if (targetAccount == nullptr) {
          if (!this->AddAccountAtomic(address, {0, 0})) {
            LOG_GENERAL(WARNING,
                        "AddAccount failed for address " << address.hex());
            continue;
          }
          targetAccount = this->GetAccountAtomic(address);
          if (targetAccount == nullptr) {
            LOG_GENERAL(WARNING, "failed to retrieve new account for address "
                                     << address.hex());
            continue;
          }
        }

        if (it.modify().reset_storage()) {
          states.clear();
          toDeletes.clear();

          Contract::ContractStorage::GetContractStorage()
              .FetchStateDataForContract(states, address, "", {}, true);
          for (const auto &x : states) {
            toDeletes.emplace_back(x.first);
          }

          if (!targetAccount->UpdateStates(address, {}, toDeletes, true)) {
            LOG_GENERAL(
                WARNING,
                "Failed to update states hby setting indices for deletion "
                "for "
                    << address);
          }
        }

        // If Instructed to reset the Code do so and call SetImmutable to reset
        // the hash
        const std::string &code = it.modify().code();
        if (!code.empty()) {
          targetAccount->SetImmutable(
              DataConversion::StringToCharArray("EVM" + code), {});
        }

        // Actually Update the state for the contract
        for (const auto &sit : it.modify().storage()) {
          LOG_GENERAL(INFO, "Saving storage for Address: " << address);
          if (not Contract::ContractStorage::GetContractStorage()
                      .UpdateStateValue(
                          address, DataConversion::StringToCharArray(sit.key()),
                          0, DataConversion::StringToCharArray(sit.value()),
                          0)) {
            LOG_GENERAL(WARNING,
                        "Failed to update state value at address " << address);
          }
        }

        if (it.modify().has_balance()) {
          uint256_t balance = ProtoToUint(it.modify().balance());
          if ((balance >> 128) > 0) {
            throw std::runtime_error("Balance overflow!");
          }
          targetAccount->SetBalance(balance.convert_to<uint128_t>());
        }
        if (it.modify().has_nonce()) {
          uint256_t nonce = ProtoToUint(it.modify().nonce());
          if ((nonce >> 64) > 0) {
            throw std::runtime_error("Nonce overflow!");
          }
          targetAccount->SetNonce(nonce.convert_to<uint64_t>());
        }
        // Mark the Address as updated
        m_storageRootUpdateBufferAtomic.emplace(address);
      } break;
      case evm::Apply::ApplyCase::APPLY_NOT_SET:
        // do nothing;
        break;
    }
  }

  // send code to be executed
  if (invoke_type == RUNNER_CREATE) {
    contractAccount->SetImmutable(
        DataConversion::StringToCharArray("EVM" + result.return_value()),
        contractAccount->GetInitData());
  }

  return result.remaining_gas();
}

/*
 * EvmProcessMessage()
 *
 * Direct call into processing without using legacy transaction.
 *
 */

bool AccountStoreSC::EvmProcessMessage(EvmProcessContext &params,
                                       evm::EvmResult &result) {
  unsigned int unused_numShards = 0;
  bool unused_isds = true;
  TransactionReceipt rcpt;
  TxnStatus error_code;
  std::chrono::system_clock::time_point tpStart;

  LOCAL_CALL_INCREMENT();

  auto span = START_SPAN(ACC_EVM, {});

  tpStart = r_timer_start();

  bool status = UpdateAccountsEvm(params.GetBlockNumber(), unused_numShards,
                                  unused_isds, rcpt, error_code, params);

  if (METRICS_ENABLED(ACCOUNTSTORE_EVM)) {
    auto val = r_timer_end(tpStart);
    if (val > 0) {
      m_stats.evmCall = val;
    }
  }

  result = params.GetEvmResult();
  params.SetEvmReceipt(rcpt);

  if (TRACE_ENABLED(ACC_EVM)) {
    span->End();
  }

  return status;
}

bool AccountStoreSC::UpdateAccountsEvm(const uint64_t &blockNum,
                                       const unsigned int &numShards,
                                       const bool &isDS,
                                       TransactionReceipt &receipt,
                                       TxnStatus &error_code,
                                       EvmProcessContext &evmContext) {
  LOG_MARKER();
  LOCAL_CALLS_LATENCY_MARKER();

  // store into the metric holder.
  if (blockNum > 0) m_stats.blockNumber = blockNum;

  LOG_GENERAL(INFO,
              "Commit Context Mode="
                  << (evmContext.GetCommit() ? "Commit" : "Non-Commital"));

  std::string txnId = evmContext.GetTranID().hex();

  TRACE_ATTRIBUTE am{{"tid", txnId}, {"block", blockNum}};
  auto span = START_SPAN(ACC_EVM, am);
  SCOPED_SPAN(ACC_EVM, scope, span);

  if (LOG_SC) {
    LOG_GENERAL(INFO, "Process txn: " << evmContext.GetTranID());
  }

  // eth_call in non-cps mode only
<<<<<<< HEAD
  if (!ENABLE_CPS && evmContext.GetDirect()) {
=======
  if (evmContext.GetDirect()) {
>>>>>>> cb92dfad
    evm::EvmResult res;
    bool status = EvmClient::GetInstance().CallRunner(
        EvmUtils::GetEvmCallJson(evmContext.GetEvmArgs()), res);
    evmContext.SetEvmResult(res);
    return status;
  }

  std::lock_guard<std::mutex> g(m_mutexUpdateAccounts);

  m_curIsDS = isDS;
  m_txnProcessTimeout = false;

  if (ENABLE_CPS) {
    LOG_GENERAL(WARNING, "Running EVM in CPS mode");
    m_originAddr = evmContext.GetTransaction().GetSenderAddr();
    m_curGasLimit = evmContext.GetTransaction().GetGasLimitZil();
    m_curGasPrice = evmContext.GetTransaction().GetGasPriceWei();
    m_curContractAddr = evmContext.GetTransaction().GetToAddr();
    m_curAmount = evmContext.GetTransaction().GetAmountQa();
    m_curSenderAddr = evmContext.GetTransaction().GetSenderAddr();
    m_curEdges = 0;
    m_curNumShards = numShards;

    AccountStoreCpsInterface acCpsInterface{*this};
    libCps::CpsExecutor cpsExecutor{acCpsInterface, receipt};
    const auto cpsRunResult = cpsExecutor.Run(evmContext);
    error_code = cpsRunResult.txnStatus;
    return cpsRunResult.isSuccess;
  }
  error_code = TxnStatus::NOT_PRESENT;
  const Address fromAddr = evmContext.GetTransaction().GetSenderAddr();
  uint64_t gasLimitEth = evmContext.GetTransaction().GetGasLimitEth();

  // Get the amount of deposit for running this txn
  uint256_t gasDepositWei;
  if (!SafeMath<uint256_t>::mul(evmContext.GetTransaction().GetGasLimitZil(),
                                evmContext.GetTransaction().GetGasPriceWei(),
                                gasDepositWei)) {
    error_code = TxnStatus::MATH_ERROR;
    auto constexpr str = "Math Error";
    LOG_GENERAL(WARNING, str);
    TRACE_ATTRIBUTE msg{{"Gas", evmContext.GetTransaction().GetGasLimitEth()},
                        {"reason", str}};
    TRACE_EVENT(span, ACC_EVM, "return", msg);
    return false;
  }

  m_curIsDS = isDS;
  m_txnProcessTimeout = false;

  switch (evmContext.GetContractType()) {
    case Transaction::CONTRACT_CREATION: {
      LOCAL_INCREMENT_CALLS_COUNTER("Transaction", "Create");

      if (LOG_SC) {
        LOG_GENERAL(WARNING, "Create contract");
      }

      Account *fromAccount = this->GetAccount(fromAddr);
      if (fromAccount == nullptr) {
        error_code = TxnStatus::INVALID_FROM_ACCOUNT;

        LOCAL_EMT("Sender has no balance, reject");

        return false;
      }
      const auto baseFee = Eth::getGasUnitsForContractDeployment(
          evmContext.GetCode(), evmContext.GetData());

      // Check if gaslimit meets the minimum requirement for contract deployment
      if (evmContext.GetTransaction().GetGasLimitEth() < baseFee) {
        LOG_GENERAL(WARNING, "Gas limit "
                                 << evmContext.GetTransaction().GetGasLimitEth()
                                 << " less than " << baseFee);

        error_code = TxnStatus::INSUFFICIENT_GAS_LIMIT;
        LOCAL_EMT("Insufficient Gas");

        return false;
      }

      // Check if the sender has enough balance to pay gasDeposit
      const uint256_t fromAccountBalance =
          uint256_t{fromAccount->GetBalance()} * EVM_ZIL_SCALING_FACTOR;

      if (fromAccountBalance <
          gasDepositWei + evmContext.GetTransaction().GetAmountWei()) {
        std::stringstream ss;
        ss << "The account doesn't have enough gas to create a contract : "
           << gasDepositWei;
        LOCAL_EMT(ss.str());
        return false;
      }

      // generate address for new contract account
      Address contractAddress = Account::GetAddressForContract(
          fromAddr, fromAccount->GetNonce(),
          evmContext.GetTransaction().GetVersionIdentifier());

      LOG_GENERAL(INFO, "Contract creation address is " << contractAddress);
      // instantiate the object for contract account
      // ** Remember to call RemoveAccount if deployment failed halfway
      Account *contractAccount;
      // For the EVM, we create the temporary account in Atomics, so that we
      // can remove it easily if something doesn't work out.
      DiscardAtomics();  // We start by making sure our new state is clean.
      if (!this->AddAccountAtomic(contractAddress, {0, 0})) {
        constexpr auto str = "AddAccount failed for contract address ";
        error_code = TxnStatus::FAIL_CONTRACT_ACCOUNT_CREATION;

        LOCAL_EMT(str);
        return false;
      }
      contractAccount = this->GetAccountAtomic(contractAddress);
      if (contractAccount == nullptr) {
        constexpr auto str = "contractAccount is null ptr";
        LOCAL_EMT(str);
        return false;
      }
      if (evmContext.GetCode().empty()) {
        constexpr auto str =
            "Creating a contract with empty code is not feasible.";
        LOCAL_EMT(str);
        return false;
      }

      try {
        m_curBlockNum = blockNum;
        const uint128_t decreaseAmount =
            uint128_t{gasDepositWei / EVM_ZIL_SCALING_FACTOR};
        if (!this->DecreaseBalance(fromAddr, decreaseAmount)) {
          error_code = TxnStatus::FAIL_CONTRACT_INIT;
          constexpr auto str = "Decrease Balance failed.";
          LOCAL_EMT(str);
          return false;
        }
      } catch (const std::exception &e) {
        std::stringstream ss;
        ss << "Evm Exception caught in Decrease Balance " << e.what();
        error_code = TxnStatus::FAIL_CONTRACT_INIT;
        LOCAL_EMT(ss.str());
        return false;
      }

      std::map<std::string, zbytes> t_metadata;
      t_metadata.emplace(
          Contract::ContractStorage::GetContractStorage().GenerateStorageKey(
              contractAddress, SCILLA_VERSION_INDICATOR, {}),
          DataConversion::StringToCharArray("0"));

      // *************************************************************************
      // Undergo a runner
      bool evm_call_run_succeeded{true};

      LOG_GENERAL(INFO, "Invoking EVM with Cumulative Gas "
                            << gasLimitEth << " alleged "
                            << evmContext.GetTransaction().GetAmountQa()
                            << " limit "
                            << evmContext.GetTransaction().GetGasLimitEth());

      if (!TransferBalanceAtomic(fromAddr, contractAddress,
                                 evmContext.GetTransaction().GetAmountQa())) {
        error_code = TxnStatus::INSUFFICIENT_BALANCE;
        const std::string str{"TransferBalance Atomic failed"};
        LOCAL_EMT(str);
        return false;
      }

      std::map<std::string, zbytes> t_newmetadata;

      t_newmetadata.emplace(Contract::ContractStorage::GenerateStorageKey(
                                contractAddress, CONTRACT_ADDR_INDICATOR, {}),
                            contractAddress.asBytes());

      if (!contractAccount->UpdateStates(contractAddress, t_newmetadata, {},
                                         true)) {
        LOCAL_EMT("Account::UpdateStates failed");
        return false;
      }

      evm::EvmResult result;
      evmContext.SetContractAddress(contractAddress);
      // Give EVM only gas provided for code execution excluding constant fees
      evmContext.SetGasLimit(evmContext.GetTransaction().GetGasLimitEth() -
                             baseFee);
      auto gasRemained = InvokeEvmInterpreter(
          contractAccount, RUNNER_CREATE, evmContext.GetEvmArgs(),
          evm_call_run_succeeded, receipt, result);

      evmContext.SetEvmResult(result);
      const auto gasRemainedCore = GasConv::GasUnitsFromEthToCore(gasRemained);

      // *************************************************************************
      // Summary
      uint128_t gasRefund;
      if (!SafeMath<uint128_t>::mul(
              gasRemainedCore, evmContext.GetTransaction().GetGasPriceWei(),
              gasRefund)) {
        const std::string str{"Math Error"};
        LOCAL_EMT(str);
        return false;
      }

      if (!this->IncreaseBalance(fromAddr,
                                 gasRefund / EVM_ZIL_SCALING_FACTOR)) {
        LOG_GENERAL(FATAL, "IncreaseBalance failed for gasRefund");
      }
      if (evm_call_run_succeeded) {
        CommitAtomics();
      } else {
        DiscardAtomics();

        receipt.SetResult(false);
        receipt.AddError(RUNNER_FAILED);
        receipt.SetCumGas(evmContext.GetTransaction().GetGasLimitZil() -
                          gasRemainedCore);
        receipt.update();
        // TODO : confirm we increase nonce on failure
        if (!this->IncreaseNonce(fromAddr)) {
          error_code = TxnStatus::MATH_ERROR;
        }

        auto constexpr str =
            "Executing contract Creation transaction finished unsuccessfully";

        LOCAL_EMT(str);
        return true;
      }

      if (evmContext.GetTransaction().GetGasLimitZil() < gasRemainedCore) {
        std::stringstream ss;
        ss << "Cumulative Gas calculated Underflow, gasLimit: "
           << evmContext.GetTransaction().GetGasLimitZil()
           << " gasRemained: " << gasRemained << ". Must be something wrong!";

        LOCAL_EMT(ss.str());
        return false;
      }

      /// calculate total gas in receipt
      receipt.SetCumGas(evmContext.GetTransaction().GetGasLimitZil() -
                        gasRemainedCore);

      break;
    }

    case Transaction::NON_CONTRACT:
    case Transaction::CONTRACT_CALL: {
      LOCAL_INCREMENT_CALLS_COUNTER("Transaction",
                                    "Contract-Call/Non Contract");

      if (LOG_SC) {
        LOG_GENERAL(WARNING, "Tx is contract call");
      }

      // reset the storageroot update buffer atomic per transaction
      m_storageRootUpdateBufferAtomic.clear();

      m_originAddr = fromAddr;

      Account *fromAccount = this->GetAccount(fromAddr);
      if (fromAccount == nullptr) {
        auto constexpr str = "Sender has no balance, reject";

        LOCAL_EMT(str);

        error_code = TxnStatus::INVALID_FROM_ACCOUNT;
        return false;
      }

      Account *contractAccount =
          this->GetAccount(evmContext.GetTransaction().GetToAddr());
      if (contractAccount == nullptr) {
        error_code = TxnStatus::INVALID_TO_ACCOUNT;
        auto constexpr str = "The target contract account doesn't exist";

        LOCAL_EMT(str);

        return false;
      }

      // Check if gaslimit meets the minimum requirement for contract call (at
      // least const fee)
      if (evmContext.GetTransaction().GetGasLimitEth() < MIN_ETH_GAS) {
        std::stringstream ss;
        ss << "Gas limit " << evmContext.GetTransaction().GetGasLimitEth()
           << " less than " << MIN_ETH_GAS;
        error_code = TxnStatus::INSUFFICIENT_GAS_LIMIT;

        LOCAL_EMT(ss.str());

        return false;
      }

      LOG_GENERAL(INFO, "Call contract");

      const uint256_t fromAccountBalance =
          uint256_t{fromAccount->GetBalance()} * EVM_ZIL_SCALING_FACTOR;
      if (fromAccountBalance <
          gasDepositWei + evmContext.GetTransaction().GetAmountWei()) {
        std::stringstream ss;
        ss << "The account (balance: " << fromAccountBalance
           << ") "
              "has not enough balance to deposit the gas "
              "price to deposit ("
           << gasDepositWei
           << ") "
              "and transfer the amount ("
           << evmContext.GetTransaction().GetAmountWei()
           << ") in the txn, "
              "rejected";

        error_code = TxnStatus::INSUFFICIENT_BALANCE;

        LOCAL_EMT(ss.str());

        return false;
      }

      m_curSenderAddr = fromAddr;
      m_curEdges = 0;

      if (contractAccount->GetCode().empty()) {
        error_code = TxnStatus::NOT_PRESENT;
        auto constexpr str =
            "Trying to call a smart contract that has no code will fail";

        LOCAL_EMT(str);

        return false;
      }

      m_curBlockNum = blockNum;

      DiscardAtomics();
      const uint128_t amountToDecrease =
          uint128_t{gasDepositWei / EVM_ZIL_SCALING_FACTOR};
      if (!this->DecreaseBalance(fromAddr, amountToDecrease)) {
        auto constexpr str = "DecreaseBalance failed";
        LOG_GENERAL(WARNING, str);
        LOCAL_EMT(str);

        return false;
      }

      m_curGasLimit = evmContext.GetTransaction().GetGasLimitZil();
      m_curGasPrice = evmContext.GetTransaction().GetGasPriceWei();
      m_curContractAddr = evmContext.GetTransaction().GetToAddr();
      m_curAmount = evmContext.GetTransaction().GetAmountQa();
      m_curNumShards = numShards;

      std::chrono::system_clock::time_point tpStart;
      if (ENABLE_CHECK_PERFORMANCE_LOG) {
        tpStart = r_timer_start();
      }

      Contract::ContractStorage::GetContractStorage().BufferCurrentState();

      std::string runnerPrint;
      bool evm_call_succeeded{true};

      if (!TransferBalanceAtomic(fromAddr, m_curContractAddr,
                                 evmContext.GetTransaction().GetAmountQa())) {
        error_code = TxnStatus::INSUFFICIENT_BALANCE;
        auto constexpr str = "TransferBalance Atomic failed";
        LOCAL_EMT(str);
        return false;
      }

      evmContext.SetCode(contractAccount->GetCode());
      // Give EVM only gas provided for code execution excluding constant fee
      evmContext.SetGasLimit(evmContext.GetTransaction().GetGasLimitEth() -
                             MIN_ETH_GAS);

      LOG_GENERAL(WARNING, "contract address is " << m_curContractAddr
                                                  << " caller account is "
                                                  << fromAddr);
      evm::EvmResult result;
      const uint64_t gasRemained = InvokeEvmInterpreter(
          contractAccount, RUNNER_CALL, evmContext.GetEvmArgs(),
          evm_call_succeeded, receipt, result);

      evmContext.SetEvmResult(result);
      uint64_t gasRemainedCore = GasConv::GasUnitsFromEthToCore(gasRemained);

      if (!evm_call_succeeded) {
        Contract::ContractStorage::GetContractStorage().RevertPrevState();
        DiscardAtomics();
        gasRemainedCore = std::min(evmContext.GetTransaction().GetGasLimitZil(),
                                   gasRemainedCore);
      } else {
        CommitAtomics();
      }
      uint128_t gasRefund;
      if (!SafeMath<uint128_t>::mul(
              gasRemainedCore, evmContext.GetTransaction().GetGasPriceWei(),
              gasRefund)) {
        error_code = TxnStatus::MATH_ERROR;
        auto constexpr str = "MATH ERROR";
        LOCAL_EMT(str);
        return false;
      }

      if (!this->IncreaseBalance(fromAddr,

                                 gasRefund / EVM_ZIL_SCALING_FACTOR)) {
        LOG_GENERAL(WARNING, "IncreaseBalance failed for gasRefund");
      }

      if (evmContext.GetTransaction().GetGasLimitZil() < gasRemainedCore) {
        std::stringstream ss;
        ss << "Cumulative Gas calculated Underflow, gasLimit: "
           << evmContext.GetTransaction().GetGasLimitZil()
           << " gasRemained: " << gasRemained << ". Must be something wrong!";

        error_code = TxnStatus::MATH_ERROR;

        LOCAL_EMT(ss.str());
        return false;
      }

      // TODO: the cum gas might not be applied correctly (should be block
      // level)
      receipt.SetCumGas(evmContext.GetTransaction().GetGasLimitZil() -
                        gasRemainedCore);
      if (!evm_call_succeeded) {
        receipt.SetResult(false);
        receipt.CleanEntry();
        receipt.update();

        if (!this->IncreaseNonce(fromAddr)) {
          error_code = TxnStatus::MATH_ERROR;
          auto constexpr str = "Increase Nonce failed on bad txn";
          LOCAL_EMT(str);
          return false;
        }
        return true;
      }
    } break;

    default: {
      error_code = TxnStatus::INCORRECT_TXN_TYPE;
      auto constexpr str = "CRITICAL Txn is not typed correctly";
      LOCAL_EMT(str);
      return false;
    }
    case Transaction::ERROR:
      auto constexpr str = "Transaction of type ERROR";
      LOCAL_EMT(str);
      break;
  }

  if (!this->IncreaseNonce(fromAddr)) {
    error_code = TxnStatus::MATH_ERROR;
    const std::string str{"Increase Nonce Failed"};
    LOCAL_EMT(str);
    return false;
  }

  receipt.SetResult(true);
  receipt.update();
  /*
   * Only commit the buffer is commit is enabled.
   *
   * since txn succeeded, commit the atomic buffer. If no updates, it is a
   * noop.
   */

  if (evmContext.GetCommit()) {
    LOG_GENERAL(INFO, "Committing data");
    m_storageRootUpdateBuffer.insert(m_storageRootUpdateBufferAtomic.begin(),
                                     m_storageRootUpdateBufferAtomic.end());
  } else {
    m_storageRootUpdateBuffer.clear();
    DiscardAtomics();
    LOG_GENERAL(INFO, "Not Committing data as commit turned off");
  }

  if (LOG_SC) {
    LOG_GENERAL(INFO, "Executing contract transaction finished");
    LOG_GENERAL(INFO, "receipt: " << receipt.GetString());
  }

  span->SetStatus(opentelemetry::trace::StatusCode::kOk,
                  "Executing contract finished OK");

  return true;
}

bool AccountStoreSC::AddAccountAtomic(const Address &address,
                                      const Account &account) {
  return m_accountStoreAtomic->AddAccount(address, account);
}<|MERGE_RESOLUTION|>--- conflicted
+++ resolved
@@ -308,11 +308,7 @@
   }
 
   // eth_call in non-cps mode only
-<<<<<<< HEAD
   if (!ENABLE_CPS && evmContext.GetDirect()) {
-=======
-  if (evmContext.GetDirect()) {
->>>>>>> cb92dfad
     evm::EvmResult res;
     bool status = EvmClient::GetInstance().CallRunner(
         EvmUtils::GetEvmCallJson(evmContext.GetEvmArgs()), res);
