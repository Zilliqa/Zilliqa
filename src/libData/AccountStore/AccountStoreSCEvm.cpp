--- conflicted
+++ resolved
@@ -27,11 +27,7 @@
 #include "AccountStoreSC.h"
 #include "LocalMetricsEvm.h"
 #include "common/Constants.h"
-<<<<<<< HEAD
-=======
-#include "common/TraceFilters.h"
 #include "libCps/CpsExecutor.h"
->>>>>>> c2050160
 #include "libCrypto/EthCrypto.h"
 #include "libData/AccountStore/services/evm/EvmClient.h"
 #include "libData/AccountStore/services/evm/EvmProcessContext.h"
@@ -46,6 +42,7 @@
 #include "libUtils/SafeMath.h"
 #include "libUtils/TimeUtils.h"
 #include "libUtils/TxnExtras.h"
+#include "libMetrics/Api.h"
 
 void AccountStoreSC::EvmCallRunner(const INVOKE_TYPE /*invoke_type*/,  //
                                    const evm::EvmArgs &args,           //
@@ -292,13 +289,10 @@
                                        TxnStatus &error_code,
                                        EvmProcessContext &evmContext) {
   LOG_MARKER();
-<<<<<<< HEAD
   std::string txnId = evmContext.GetTranID().hex();
   TRACE_ATTRIBUTE am{{"tid", txnId}, {"block", blockNum}};
   auto span = START_SPAN(ACC_EVM, am);
   SCOPED_SPAN(ACC_EVM, scope, span);
-=======
->>>>>>> c2050160
   LOCAL_CALLS_LATENCY_MARKER();
 
   // store into the metric holder.
@@ -313,11 +307,7 @@
   }
 
   // eth_call in non-cps mode only
-<<<<<<< HEAD
-  if (evmContext.GetDirect()) {
-=======
   if (!ENABLE_CPS && evmContext.GetDirect()) {
->>>>>>> c2050160
     evm::EvmResult res;
     bool status = EvmClient::GetInstance().CallRunner(
         EvmUtils::GetEvmCallJson(evmContext.GetEvmArgs()), res);
