/*
 * Copyright (C) 2019 Zilliqa
 *
 * This program is free software: you can redistribute it and/or modify
 * it under the terms of the GNU General Public License as published by
 * the Free Software Foundation, either version 3 of the License, or
 * (at your option) any later version.
 *
 * This program is distributed in the hope that it will be useful,
 * but WITHOUT ANY WARRANTY; without even the implied warranty of
 * MERCHANTABILITY or FITNESS FOR A PARTICULAR PURPOSE.  See the
 * GNU General Public License for more details.
 *
 * You should have received a copy of the GNU General Public License
 * along with this program.  If not, see <https://www.gnu.org/licenses/>.
 */
#include <chrono>

<<<<<<< HEAD

=======
>>>>>>> 0bff414d
#include <unordered_map>
#include <vector>

#include "libData/AccountStore/AccountStoreCpsInterface.h"
#include "libData/AccountStore/services/scilla/ScillaProcessContext.h"
#include "libScilla/ScillaClient.h"

#include "libPersistence/ContractStorage.h"
#include "libScilla/ScillaIPCServer.h"
#include "libScilla/ScillaUtils.h"
#include "libUtils/DataConversion.h"
#include "libUtils/JsonUtils.h"
#include "libUtils/SafeMath.h"

#include "libUtils/TimeUtils.h"

#include "libCps/CpsExecutor.h"
#include "libData/AccountStore/AccountStoreSC.h"
#include "libMetrics/Api.h"
#include "libPersistence/BlockStorage.h"

namespace {

Z_I64METRIC &GetInvocationsCounter() {
  static Z_I64METRIC counter{Z_FL::ACCOUNTSTORE_SCILLA, "processors",
                             "Metrics for AccountStore", "Blocks"};
  return counter;
}

}  // namespace
// 5mb
const unsigned int MAX_SCILLA_OUTPUT_SIZE_IN_BYTES = 5120;

#ifdef __APPLE__
typedef long long observerType;
#else
typedef long int observerType;
#endif

namespace zil {
namespace local {

Z_I64METRIC &GetInvocationsCounter() {
  static Z_I64METRIC counter{Z_FL::ACCOUNTSTORE_HISTOGRAMS, "scilla",
                             "Metrics for AccountStore", "calls"};
  return counter;
}

Z_I64GAUGE &GetEvmLatencyCounter() {
  static Z_I64GAUGE counter{Z_FL::ACCOUNTSTORE_EVM, "evm.latency.counter",
                            "Simple EVM latency gauge", "calls", true};
  return counter;
}

Z_I64GAUGE &GetScillaLatencyCounter() {
  static Z_I64GAUGE counter{Z_FL::ACCOUNTSTORE_SCILLA, "scilla_latency_counter",
                            "Simple Scilla latency gauge", "us", true};
  return counter;
}

Z_I64GAUGE &GetProcessorBNCounters() {
  static Z_I64GAUGE counter{Z_FL::ACCOUNTSTORE_EVM, "blocknumber",
                            "Block number seen by processor", "count", true};
  return counter;
}

Z_I64GAUGE &GetProcessorDSBNCounters() {
  static Z_I64GAUGE counter{Z_FL::ACCOUNTSTORE_EVM, "dsblocknumber",
                            "Ds Block number seen by processor", "count", true};
  return counter;
}
}  // namespace local
}  // namespace zil

AccountStoreSC::AccountStoreSC() {
  Metrics::GetInstance();
  m_accountStoreAtomic = std::make_unique<AccountStoreAtomic>(*this);
  m_txnProcessTimeout = false;

  zil::local::GetEvmLatencyCounter().SetCallback([this](auto &&result) {
    if (zil::local::GetEvmLatencyCounter().Enabled()) {
      if (m_stats.evmCall > 0) {
        result.Set(m_stats.evmCall, {});
      }
    }
  });

  zil::local::GetScillaLatencyCounter().SetCallback([this](auto &&result) {
    if (zil::local::GetScillaLatencyCounter().Enabled()) {
      if (m_stats.scillaCall > 0) {
        result.Set(m_stats.scillaCall, {});
      }
    }
  });

  zil::local::GetProcessorBNCounters().SetCallback([this](auto &&result) {
    if (zil::local::GetProcessorBNCounters().Enabled()) {
      if (m_stats.blockNumber > 0) {
        result.Set(m_stats.blockNumber, {});
      }
    }
  });

  zil::local::GetProcessorDSBNCounters().SetCallback([this](auto &&result) {
    if (zil::local::GetProcessorBNCounters().Enabled()) {
      if (m_stats.blockNumberDS > 0) {
        result.Set(m_stats.blockNumberDS, {});
      }
    }
  });
}

void AccountStoreSC::Init() {
  std::lock_guard<std::mutex> g(m_mutexUpdateAccounts);
  AccountStoreBase::Init();
  m_curContractAddr.clear();
  m_curSenderAddr.clear();
  m_curAmount = 0;
  m_curGasLimit = 0;
  m_curGasPrice = 0;
  m_txnProcessTimeout = false;
  std::filesystem::remove_all(EXTLIB_FOLDER);
  std::filesystem::create_directories(EXTLIB_FOLDER);
}

void AccountStoreSC::InvokeInterpreter(
    INVOKE_TYPE invoke_type, std::string &interprinterPrint,
    const uint32_t &version, bool is_library, const uint64_t &available_gas,
    const boost::multiprecision::uint128_t &balance, bool &ret,
    TransactionReceipt &receipt) {
  bool call_already_finished = false;
  std::chrono::system_clock::time_point tpStart = r_timer_start();
  auto func2 = [this, &interprinterPrint, &invoke_type, &version, &is_library,
                &available_gas, &balance,
                &call_already_finished]() mutable -> void {
    switch (invoke_type) {
      case CHECKER:
        if (!ScillaClient::GetInstance().CallChecker(
                version,
                ScillaUtils::GetContractCheckerJson(m_root_w_version,
                                                    is_library, available_gas),
                interprinterPrint)) {
        }
        break;
      case RUNNER_CREATE:
        if (!ScillaClient::GetInstance().CallRunner(
                version,
                ScillaUtils::GetCreateContractJson(m_root_w_version, is_library,
                                                   available_gas, balance),
                interprinterPrint)) {
        }
        break;
      case RUNNER_CALL:
        if (!ScillaClient::GetInstance().CallRunner(
                version,
                ScillaUtils::GetCallContractJson(
                    m_root_w_version, available_gas, balance, is_library),
                interprinterPrint)) {
        }
        break;
      case DISAMBIGUATE:
        if (!ScillaClient::GetInstance().CallDisambiguate(
                version, ScillaUtils::GetDisambiguateJson(),
                interprinterPrint)) {
        }
        break;
    }
    call_already_finished = true;
    m_CallContractConditionVariable.notify_all();
  };
  DetachedFunction(1, func2);

  {
    std::unique_lock<std::mutex> lk(m_MutexCVCallContract);
    if (!call_already_finished) {
      m_CallContractConditionVariable.wait(lk);
    } else {
      LOG_GENERAL(INFO, "Call functions already finished!");
    }
  }

  if (m_txnProcessTimeout) {
    LOG_GENERAL(WARNING, "Txn processing timeout!");

    ScillaClient::GetInstance().CheckClient(version, true);
    receipt.AddError(EXECUTE_CMD_TIMEOUT);
    ret = false;
  }
  if (METRICS_ENABLED(ACCOUNTSTORE_SCILLA)) {
    auto val = r_timer_end(tpStart);
    if (val > 0) m_stats.scillaCall = val;
  }
}

bool AccountStoreSC::UpdateAccounts(
    const uint64_t &blockNum, const unsigned int &numShards, const bool &isDS,
    const Transaction &transaction, const TxnExtras &extras,
    TransactionReceipt &receipt, TxnStatus &error_code) {
  INC_CALLS(GetInvocationsCounter());

  LOG_MARKER();

  LOG_GENERAL(INFO, "Process txn: " << transaction.GetTranID());

  std::lock_guard<std::mutex> g(m_mutexUpdateAccounts);

  m_curIsDS = isDS;
  m_txnProcessTimeout = false;
  error_code = TxnStatus::NOT_PRESENT;

  if (ENABLE_CPS) {
    LOG_GENERAL(WARNING, "Running Scilla in CPS mode");
    m_originAddr = transaction.GetSenderAddr();
    m_curGasLimit = transaction.GetGasLimitZil();
    m_curGasPrice = transaction.GetGasPriceQa();
    m_curContractAddr = transaction.GetToAddr();
    m_curAmount = transaction.GetAmountQa();
    m_curSenderAddr = transaction.GetSenderAddr();
    m_curEdges = 0;
    m_curNumShards = numShards;
    ScillaProcessContext scillaContext = {
        .origin = transaction.GetSenderAddr(),
        .recipient = transaction.GetToAddr(),
        .code = transaction.GetCode(),
        .data = transaction.GetData(),
        .amount = transaction.GetAmountQa(),
        .gasPrice = transaction.GetGasPriceQa(),
        .gasLimit = transaction.GetGasLimitZil(),
        .blockNum = blockNum,
        .dsBlockNum = m_curDSBlockNum,
        .blockTimestamp = extras.block_timestamp,
        .blockDifficulty = extras.block_difficulty,
        .contractType = Transaction::GetTransactionType(transaction),
        .txnHash = transaction.GetTranID()};

    AccountStoreCpsInterface acCpsInterface{*this};
    libCps::CpsExecutor cpsExecutor{acCpsInterface, receipt};
    auto cpsRunResult = cpsExecutor.RunFromScilla(scillaContext);
    // Scilla runtime could fail but such transactions are not considered as
    // failed
    if (!cpsRunResult.isSuccess &&
        cpsRunResult.txnStatus == TxnStatus::NOT_PRESENT) {
      cpsRunResult.isSuccess = true;
    }
    error_code = cpsRunResult.txnStatus;

    return cpsRunResult.isSuccess;
  }

  const PubKey &senderPubKey = transaction.GetSenderPubKey();
  const Address fromAddr = Account::GetAddressFromPublicKey(senderPubKey);
  Address toAddr = transaction.GetToAddr();

  const uint128_t &amount = transaction.GetAmountQa();

  // Initiate gasRemained
  uint64_t gasRemained = transaction.GetGasLimitZil();

  // Get the amount of deposit for running this txn
  uint128_t gasDeposit;
  if (!SafeMath<uint128_t>::mul(gasRemained, transaction.GetGasPriceQa(),
                                gasDeposit)) {
    error_code = TxnStatus::MATH_ERROR;
    return false;
  }

  switch (Transaction::GetTransactionType(transaction)) {
    case Transaction::NON_CONTRACT: {
      // LOG_GENERAL(INFO, "Normal transaction");
      INC_STATUS(GetInvocationsCounter(), "Transaction", "Non-Contract");

      // Disallow normal transaction to contract account
      Account *toAccount = this->GetAccount(toAddr);
      if (toAccount != nullptr) {
        if (toAccount->isContract()) {
          LOG_GENERAL(WARNING, "Contract account won't accept normal txn");
          error_code = TxnStatus::INVALID_TO_ACCOUNT;
          return false;
        }
      }

      return AccountStoreBase::UpdateAccounts(transaction, receipt, error_code);
    }
    case Transaction::CONTRACT_CREATION: {
      LOG_GENERAL(INFO, "Create contract");

      INC_STATUS(GetInvocationsCounter(), "Transaction", "Create");

      // bool validToTransferBalance = true;

      Account *fromAccount = this->GetAccount(fromAddr);
      if (fromAccount == nullptr) {
        LOG_GENERAL(WARNING, "Sender has no balance, reject");
        error_code = TxnStatus::INVALID_FROM_ACCOUNT;
        return false;
      }

      uint64_t createGasPenalty = std::max(
          CONTRACT_CREATE_GAS, (unsigned int)(transaction.GetCode().size() +
                                              transaction.GetData().size()));

      // Check if gaslimit meets the minimum requirement for contract deployment
      if (transaction.GetGasLimitZil() < createGasPenalty) {
        LOG_GENERAL(WARNING, "Gas limit " << transaction.GetGasLimitZil()
                                          << " less than " << createGasPenalty);
        error_code = TxnStatus::INSUFFICIENT_GAS_LIMIT;
        return false;
      }

      // Check if the sender has enough balance to pay gasDeposit
      if (fromAccount->GetBalance() < gasDeposit) {
        LOG_GENERAL(
            WARNING,
            "The account doesn't have enough gas to create a contract. Bal: "
                << fromAccount->GetBalance()
                << " required: " << gasDeposit + amount);
        error_code = TxnStatus::INSUFFICIENT_BALANCE;
        return false;
      }
      // Check if the sender has enough balance to pay gasDeposit and transfer
      // amount
      /*else if (fromAccount->GetBalance() < gasDeposit + amount) {
        LOG_GENERAL(
            WARNING,
            "The account (balance: "
                << fromAccount->GetBalance()
                << ") "
                   "has enough balance to pay the gas price to deposit ("
                << gasDeposit
                << ") "
                   "but not enough for transfer the amount ("
                << amount
                << "), "
                   "create contract first and ignore amount "
                   "transfer however");
        validToTransferBalance = false;
      }*/

      // deduct scilla checker invoke gas
      if (gasRemained < SCILLA_CHECKER_INVOKE_GAS) {
        LOG_GENERAL(WARNING, "Not enough gas to invoke the scilla checker");
        error_code = TxnStatus::INSUFFICIENT_GAS;
        return false;
      } else {
        gasRemained -= SCILLA_CHECKER_INVOKE_GAS;
      }

      // generate address for new contract account (note Eth accounting
      // difference here)
      toAddr =
          Account::GetAddressForContract(fromAddr, fromAccount->GetNonce(),
                                         transaction.GetVersionIdentifier());
      // instantiate the object for contract account
      // ** Remeber to call RemoveAccount if deployment failed halfway
      if (!this->AddAccount(toAddr, {0, 0})) {
        LOG_GENERAL(WARNING,
                    "AddAccount failed for contract address " << toAddr.hex());
        error_code = TxnStatus::FAIL_CONTRACT_ACCOUNT_CREATION;
        return false;
      }
      Account *toAccount = this->GetAccount(toAddr);
      if (toAccount == nullptr) {
        LOG_GENERAL(WARNING, "toAccount is null ptr");
        error_code = TxnStatus::FAIL_CONTRACT_ACCOUNT_CREATION;
        return false;
      }

      bool init = true;
      bool is_library = false;
      std::map<Address, std::pair<std::string, std::string>> extlibs_exports;
      uint32_t scilla_version;

      try {
        // Initiate the contract account, including setting the contract code
        // store the immutable states
        if (!toAccount->InitContract(transaction.GetCode(),
                                     transaction.GetData(), toAddr, blockNum)) {
          LOG_GENERAL(WARNING, "InitContract failed");
          init = false;
        }
        std::vector<Address> extlibs;
        if (!toAccount->GetContractAuxiliaries(is_library, scilla_version,
                                               extlibs)) {
          LOG_GENERAL(WARNING, "GetContractAuxiliaries failed");
          this->RemoveAccount(toAddr);
          error_code = TxnStatus::FAIL_SCILLA_LIB;
          return false;
        }

        if (DISABLE_SCILLA_LIB && is_library) {
          LOG_GENERAL(WARNING, "ScillaLib disabled");
          this->RemoveAccount(toAddr);
          error_code = TxnStatus::FAIL_SCILLA_LIB;
          return false;
        }

        if (!PopulateExtlibsExports(scilla_version, extlibs, extlibs_exports)) {
          LOG_GENERAL(WARNING, "PopulateExtLibsExports failed");
          this->RemoveAccount(toAddr);
          error_code = TxnStatus::FAIL_SCILLA_LIB;
          return false;
        }

        m_curBlockNum = blockNum;
        if (init &&
            !ExportCreateContractFiles(*toAccount, is_library, scilla_version,
                                       extlibs_exports)) {
          LOG_GENERAL(WARNING, "ExportCreateContractFiles failed");
          init = false;
        }

        if (init && !this->DecreaseBalance(fromAddr, gasDeposit)) {
          init = false;
        }
      } catch (const std::exception &e) {
        LOG_GENERAL(WARNING,
                    "Exception caught in create account (1): " << e.what());
        init = false;
      }

      if (!init) {
        this->RemoveAccount(toAddr);
        error_code = TxnStatus::FAIL_CONTRACT_INIT;
        return false;
      }

      // prepare IPC with current blockchain info provider.

      if (m_scillaIPCServer) {
        m_scillaIPCServer->setBCInfoProvider(
            m_curBlockNum, m_curDSBlockNum, m_originAddr, toAddr,
            toAccount->GetStorageRoot(), scilla_version);
      } else {
        LOG_GENERAL(
            WARNING,
            "Scilla IPC server is not setup correctly - detected null object");
      }

      // ************************************************************************
      // Undergo scilla checker
      bool ret_checker = true;
      std::string checkerPrint;

      InvokeInterpreter(CHECKER, checkerPrint, scilla_version, is_library,
                        gasRemained, 0, ret_checker, receipt);

      // 0xabc._version
      // 0xabc._depth.data1
      // 0xabc._type.data1

      std::map<std::string, zbytes> t_metadata;
      t_metadata.emplace(
          Contract::ContractStorage::GetContractStorage().GenerateStorageKey(
              toAddr, SCILLA_VERSION_INDICATOR, {}),
          DataConversion::StringToCharArray(std::to_string(scilla_version)));

      if (ret_checker &&
          !ParseContractCheckerOutput(toAddr, checkerPrint, receipt, t_metadata,
                                      gasRemained, is_library)) {
        ret_checker = false;
      }

      // *************************************************************************
      // Undergo scilla runner
      bool ret = true;

      if (ret_checker) {
        // deduct scilla runner invoke gas
        if (gasRemained < SCILLA_RUNNER_INVOKE_GAS) {
          LOG_GENERAL(WARNING, "Not enough gas to invoke the scilla runner");
          receipt.AddError(GAS_NOT_SUFFICIENT);
          ret = false;
        } else {
          gasRemained -= SCILLA_RUNNER_INVOKE_GAS;
        }

        if (ret) {
          std::string runnerPrint;

          // invoke scilla runner
          InvokeInterpreter(RUNNER_CREATE, runnerPrint, scilla_version,
                            is_library, gasRemained, amount, ret, receipt);

          // parse runner output
          try {
            if (ret && !ParseCreateContract(gasRemained, runnerPrint, receipt,
                                            is_library)) {
              ret = false;
            }
            if (!ret) {
              gasRemained = std::min(
                  transaction.GetGasLimitZil() - createGasPenalty, gasRemained);
            }
          } catch (const std::exception &e) {
            LOG_GENERAL(WARNING,
                        "Exception caught in create account (2): " << e.what());
            ret = false;
          }
        }
      } else {
        gasRemained = std::min(transaction.GetGasLimitZil() - createGasPenalty,
                               gasRemained);
      }

      // *************************************************************************
      // Summary
      boost::multiprecision::uint128_t gasRefund;
      if (!SafeMath<boost::multiprecision::uint128_t>::mul(
              gasRemained, transaction.GetGasPriceQa(), gasRefund)) {
        this->RemoveAccount(toAddr);
        error_code = TxnStatus::MATH_ERROR;
        return false;
      }
      if (!this->IncreaseBalance(fromAddr, gasRefund)) {
        LOG_GENERAL(FATAL, "IncreaseBalance failed for gasRefund");
      }
      if (!ret || !ret_checker) {
        this->m_addressToAccount->erase(toAddr);

        receipt.SetResult(false);
        if (!ret) {
          receipt.AddError(RUNNER_FAILED);
        }
        if (!ret_checker) {
          receipt.AddError(CHECKER_FAILED);
        }
        receipt.SetCumGas(transaction.GetGasLimitZil() - gasRemained);
        receipt.update();

        if (!this->IncreaseNonce(fromAddr)) {
          this->RemoveAccount(toAddr);
          error_code = TxnStatus::MATH_ERROR;
          return false;
        }

        LOG_GENERAL(
            INFO,
            "Create contract failed, but return true in order to change state");

        if (LOG_SC) {
          LOG_GENERAL(INFO, "receipt: " << receipt.GetString());
        }

        return true;  // Return true because the states already changed
      }

      if (transaction.GetGasLimitZil() < gasRemained) {
        LOG_GENERAL(WARNING, "Cumulative Gas calculated Underflow, gasLimit: "
                                 << transaction.GetGasLimitZil()
                                 << " gasRemained: " << gasRemained
                                 << ". Must be something wrong!");
        error_code = TxnStatus::MATH_ERROR;
        return false;
      }

      /*
      if (validToTransferBalance) {
        if (!this->TransferBalance(fromAddr, toAddr, amount)) {
          receipt.SetResult(false);
          receipt.AddError(BALANCE_TRANSFER_FAILED);
          receipt.SetCumGas(transaction.GetGasLimit() - gasRemained);
          receipt.update();

          if (!this->IncreaseNonce(fromAddr)) {
            this->RemoveAccount(toAddr);
            error_code = TxnStatus::MATH_ERROR;
            return false;
          }
          return true;
        }
      }
      */

      /// inserting address to create the uniqueness of the contract merkle trie
      t_metadata.emplace(Contract::ContractStorage::GenerateStorageKey(
                             toAddr, CONTRACT_ADDR_INDICATOR, {}),
                         toAddr.asBytes());

      if (!toAccount->UpdateStates(toAddr, t_metadata, {}, true)) {
        LOG_GENERAL(WARNING, "Account::UpdateStates failed");
        return false;
      }

      /// calculate total gas in receipt
      receipt.SetCumGas(transaction.GetGasLimitZil() - gasRemained);

      if (is_library) {
        m_newLibrariesCreated.emplace_back(toAddr);
      }

      break;
    }
    case Transaction::CONTRACT_CALL: {
      // reset the storageroot update buffer atomic per transaction
      INC_STATUS(GetInvocationsCounter(), "Transaction",
                 "Contract-Call/Non Contract");
      m_storageRootUpdateBufferAtomic.clear();

      m_originAddr = fromAddr;

      Account *fromAccount = this->GetAccount(fromAddr);
      if (fromAccount == nullptr) {
        LOG_GENERAL(WARNING, "Sender has no balance, reject");
        error_code = TxnStatus::INVALID_FROM_ACCOUNT;
        return false;
      }

      LOG_GENERAL(INFO, "Call contract");

      uint64_t callGasPenalty = std::max(
          CONTRACT_INVOKE_GAS, (unsigned int)(transaction.GetData().size()));

      if (transaction.GetGasLimitZil() < callGasPenalty) {
        LOG_GENERAL(WARNING, "Gas limit " << transaction.GetGasLimitZil()
                                          << " less than " << callGasPenalty);
        error_code = TxnStatus::INSUFFICIENT_GAS_LIMIT;

        return false;
      }

      if (fromAccount->GetBalance() < gasDeposit + amount) {
        LOG_GENERAL(WARNING, "The account (balance: "
                                 << fromAccount->GetBalance()
                                 << ") "
                                    "has not enough balance to deposit the gas "
                                    "price to deposit ("
                                 << gasDeposit
                                 << ") "
                                    "and transfer the amount ("
                                 << amount
                                 << ") in the txn, "
                                    "rejected");
        error_code = TxnStatus::INSUFFICIENT_BALANCE;
        return false;
      }

      // deduct scilla checker invoke gas
      if (gasRemained < SCILLA_RUNNER_INVOKE_GAS) {
        LOG_GENERAL(WARNING, "Not enough gas to invoke the scilla runner");
        error_code = TxnStatus::INSUFFICIENT_GAS;
        return false;
      } else {
        gasRemained -= SCILLA_RUNNER_INVOKE_GAS;
      }

      m_curSenderAddr = fromAddr;
      m_curEdges = 0;

      Account *toAccount = this->GetAccount(toAddr);
      if (toAccount == nullptr) {
        LOG_GENERAL(WARNING, "The target contract account doesn't exist");
        error_code = TxnStatus::INVALID_TO_ACCOUNT;
        return false;
      }

      bool is_library;
      uint32_t scilla_version;
      std::vector<Address> extlibs;
      if (!toAccount->GetContractAuxiliaries(is_library, scilla_version,
                                             extlibs)) {
        LOG_GENERAL(WARNING, "GetContractAuxiliaries failed");
        error_code = TxnStatus::FAIL_SCILLA_LIB;
        return false;
      }

      if (is_library) {
        // Call to library should silently passed to scilla so that the gas is
        // charged based on the size of the message
        LOG_GENERAL(WARNING, "Library being called");
        // error_code = TxnStatus::FAIL_SCILLA_LIB;
        // return false;
      }

      if (DISABLE_SCILLA_LIB && !extlibs.empty()) {
        LOG_GENERAL(WARNING, "ScillaLib disabled");
        error_code = TxnStatus::FAIL_SCILLA_LIB;
        return false;
      }

      std::map<Address, std::pair<std::string, std::string>> extlibs_exports;
      if (!PopulateExtlibsExports(scilla_version, extlibs, extlibs_exports)) {
        LOG_GENERAL(WARNING, "PopulateExtLibsExports failed");
        error_code = TxnStatus::FAIL_SCILLA_LIB;
        return false;
      }

      m_curBlockNum = blockNum;
      if (!ExportCallContractFiles(*toAccount, transaction, scilla_version,
                                   extlibs_exports)) {
        LOG_GENERAL(WARNING, "ExportCallContractFiles failed");
        error_code = TxnStatus::FAIL_SCILLA_LIB;
        return false;
      }

      DiscardAtomics();

      if (!this->DecreaseBalance(fromAddr, gasDeposit)) {
        LOG_GENERAL(WARNING, "DecreaseBalance failed");
        error_code = TxnStatus::MATH_ERROR;
        return false;
      }

      m_curGasLimit = transaction.GetGasLimitZil();
      m_curGasPrice = transaction.GetGasPriceQa();
      m_curContractAddr = toAddr;
      m_curAmount = amount;
      m_curNumShards = numShards;

      std::chrono::system_clock::time_point tpStart;
      if (ENABLE_CHECK_PERFORMANCE_LOG) {
        tpStart = r_timer_start();
      }

      // prepare IPC with current blockchain info provider.
      if (m_scillaIPCServer) {
        m_scillaIPCServer->setBCInfoProvider(
            m_curBlockNum, m_curDSBlockNum, m_originAddr, m_curContractAddr,
            toAccount->GetStorageRoot(), scilla_version);
      } else {
        LOG_GENERAL(WARNING, "m_scillaIPCServer not Initialised");
      }

      Contract::ContractStorage::GetContractStorage().BufferCurrentState();

      std::string runnerPrint;
      bool ret = true;

      InvokeInterpreter(RUNNER_CALL, runnerPrint, scilla_version, is_library,
                        gasRemained, this->GetBalance(toAddr), ret, receipt);

      if (ENABLE_CHECK_PERFORMANCE_LOG) {
        LOG_GENERAL(INFO, "Executed root transition in " << r_timer_end(tpStart)
                                                         << " microseconds");
      }

      uint32_t tree_depth = 0;

      if (ret && !ParseCallContract(gasRemained, runnerPrint, receipt,
                                    tree_depth, scilla_version)) {
        receipt.RemoveAllTransitions();
        ret = false;
      }
      if (!ret) {
        Contract::ContractStorage::GetContractStorage().RevertPrevState();
        DiscardAtomics();
        gasRemained = std::min(transaction.GetGasLimitZil() - callGasPenalty,
                               gasRemained);
      } else {
        CommitAtomics();
      }
      boost::multiprecision::uint128_t gasRefund;
      if (!SafeMath<boost::multiprecision::uint128_t>::mul(
              gasRemained, transaction.GetGasPriceQa(), gasRefund)) {
        error_code = TxnStatus::MATH_ERROR;
        return false;
      }

      if (!this->IncreaseBalance(fromAddr, gasRefund)) {
        LOG_GENERAL(WARNING, "IncreaseBalance failed for gasRefund");
      }

      if (transaction.GetGasLimitZil() < gasRemained) {
        LOG_GENERAL(WARNING, "Cumulative Gas calculated Underflow, gasLimit: "
                                 << transaction.GetGasLimitZil()
                                 << " gasRemained: " << gasRemained
                                 << ". Must be something wrong!");
        error_code = TxnStatus::MATH_ERROR;
        return false;
      }

      receipt.SetCumGas(transaction.GetGasLimitZil() - gasRemained);
      if (!ret) {
        receipt.SetResult(false);
        receipt.CleanEntry();
        receipt.update();

        if (!this->IncreaseNonce(fromAddr)) {
          error_code = TxnStatus::MATH_ERROR;
          return false;
        }

        LOG_GENERAL(
            INFO,
            "Call contract failed, but return true in order to change state");

        if (LOG_SC) {
          LOG_GENERAL(INFO, "receipt: " << receipt.GetString());
        }

        return true;  // Return true because the states already changed
      }
      break;
    }
    default: {
      LOG_GENERAL(WARNING, "Txn is not typed correctly")
      error_code = TxnStatus::INCORRECT_TXN_TYPE;
      return false;
    }
  }

  if (!this->IncreaseNonce(fromAddr)) {
    error_code = TxnStatus::MATH_ERROR;
    return false;
  }

  receipt.SetResult(true);
  receipt.update();

  switch (Transaction::GetTransactionType(transaction)) {
    case Transaction::CONTRACT_CALL: {
      /// since txn succeeded, commit the atomic buffer
      m_storageRootUpdateBuffer.insert(m_storageRootUpdateBufferAtomic.begin(),
                                       m_storageRootUpdateBufferAtomic.end());
      LOG_GENERAL(INFO, "Executing contract call transaction finished");
      break;
    }
    case Transaction::CONTRACT_CREATION: {
      LOG_GENERAL(INFO, "Executing contract creation transaction finished");
      break;
    }
    default:
      break;
  }

  if (LOG_SC) {
    LOG_GENERAL(INFO, "receipt: " << receipt.GetString());
  }

  return true;
}

bool AccountStoreSC::PopulateExtlibsExports(
    uint32_t scilla_version, const std::vector<Address> &extlibs,
    std::map<Address, std::pair<std::string, std::string>> &extlibs_exports) {
  LOG_MARKER();
  std::function<bool(const std::vector<Address> &,
                     std::map<Address, std::pair<std::string, std::string>> &)>
      extlibsExporter;
  extlibsExporter = [this, &scilla_version, &extlibsExporter](
                        const std::vector<Address> &extlibs,
                        std::map<Address, std::pair<std::string, std::string>>
                            &extlibs_exports) -> bool {
    // export extlibs
    for (const auto &libAddr : extlibs) {
      if (extlibs_exports.find(libAddr) != extlibs_exports.end()) {
        continue;
      }

      Account *libAcc = this->GetAccount(libAddr);
      if (libAcc == nullptr) {
        LOG_GENERAL(WARNING, "libAcc: " << libAddr << " does not exist");
        return false;
      }

      /// Check whether there are caches
      std::string code_path = EXTLIB_FOLDER + '/' + libAddr.hex();
      code_path += LIBRARY_CODE_EXTENSION;
      std::string json_path = EXTLIB_FOLDER + '/' + libAddr.hex() + ".json";
      if (std::filesystem::exists(code_path) &&
          std::filesystem::exists(json_path)) {
        continue;
      }

      uint32_t ext_scilla_version;
      bool ext_is_lib = false;
      std::vector<Address> ext_extlibs;

      if (!libAcc->GetContractAuxiliaries(ext_is_lib, ext_scilla_version,
                                          ext_extlibs)) {
        LOG_GENERAL(WARNING,
                    "libAcc: " << libAddr << " GetContractAuxiliaries failed");
        return false;
      }

      if (!ext_is_lib) {
        LOG_GENERAL(WARNING, "libAcc: " << libAddr << " is not library");
        return false;
      }

      if (ext_scilla_version != scilla_version) {
        LOG_GENERAL(WARNING,
                    "libAcc: " << libAddr << " scilla version mismatch");
        return false;
      }

      extlibs_exports[libAddr] = {
          DataConversion::CharArrayToString(libAcc->GetCode()),
          DataConversion::CharArrayToString(libAcc->GetInitData())};

      if (!extlibsExporter(ext_extlibs, extlibs_exports)) {
        return false;
      }
    }

    return true;
  };
  return extlibsExporter(extlibs, extlibs_exports);
}

bool AccountStoreSC::ExportCreateContractFiles(
    const Account &contract, bool is_library, uint32_t scilla_version,
    const std::map<Address, std::pair<std::string, std::string>>
        &extlibs_exports) {
  LOG_MARKER();

  std::filesystem::remove_all("./" + SCILLA_FILES);
  std::filesystem::create_directories("./" + SCILLA_FILES);

  if (!(std::filesystem::exists("./" + SCILLA_LOG))) {
    std::filesystem::create_directories("./" + SCILLA_LOG);
  }

  if (!ScillaUtils::PrepareRootPathWVersion(scilla_version, m_root_w_version)) {
    LOG_GENERAL(WARNING, "PrepareRootPathWVersion failed");
    return false;
  }

  try {
    // Scilla code
    std::ofstream os(INPUT_CODE + (is_library ? LIBRARY_CODE_EXTENSION
                                              : CONTRACT_FILE_EXTENSION));
    os << DataConversion::CharArrayToString(contract.GetCode());
    os.close();

    ExportCommonFiles(os, contract, extlibs_exports);
  } catch (const std::exception &e) {
    LOG_GENERAL(WARNING, "Exception caught: " << e.what());
    return false;
  }

  return true;
}

void AccountStoreSC::ExportCommonFiles(
    std::ofstream &os, const Account &contract,
    const std::map<Address, std::pair<std::string, std::string>>
        &extlibs_exports) {
  os.open(INIT_JSON);
  if (LOG_SC) {
    LOG_GENERAL(
        INFO, "init data to export: "
                  << DataConversion::CharArrayToString(contract.GetInitData()));
  }
  os << DataConversion::CharArrayToString(contract.GetInitData());
  os.close();

  for (const auto &extlib_export : extlibs_exports) {
    std::string code_path =
        EXTLIB_FOLDER + '/' + "0x" + extlib_export.first.hex();
    code_path += LIBRARY_CODE_EXTENSION;
    std::filesystem::remove(code_path);

    os.open(code_path);
    os << extlib_export.second.first;
    os.close();

    std::string init_path =
        EXTLIB_FOLDER + '/' + "0x" + extlib_export.first.hex() + ".json";
    std::filesystem::remove(init_path);

    os.open(init_path);
    os << extlib_export.second.second;
    os.close();
  }
}

bool AccountStoreSC::ExportContractFiles(
    Account &contract, uint32_t scilla_version,
    const std::map<Address, std::pair<std::string, std::string>>
        &extlibs_exports) {
  LOG_MARKER();
  std::chrono::system_clock::time_point tpStart;

  std::filesystem::remove_all("./" + SCILLA_FILES);
  std::filesystem::create_directories("./" + SCILLA_FILES);

  if (!(std::filesystem::exists("./" + SCILLA_LOG))) {
    std::filesystem::create_directories("./" + SCILLA_LOG);
  }

  if (ENABLE_CHECK_PERFORMANCE_LOG) {
    tpStart = r_timer_start();
  }

  if (!ScillaUtils::PrepareRootPathWVersion(scilla_version, m_root_w_version)) {
    LOG_GENERAL(WARNING, "PrepareRootPathWVersion failed");
    return false;
  }

  try {
    std::string scillaCodeExtension = CONTRACT_FILE_EXTENSION;
    if (contract.IsLibrary()) {
      scillaCodeExtension = LIBRARY_CODE_EXTENSION;
    }
    CreateScillaCodeFiles(contract, extlibs_exports, scillaCodeExtension);
  } catch (const std::exception &e) {
    LOG_GENERAL(WARNING, "Exception caught: " << e.what());
    return false;
  }
  if (ENABLE_CHECK_PERFORMANCE_LOG) {
    LOG_GENERAL(INFO, "LDB Read (microsec) = " << r_timer_end(tpStart));
  }

  return true;
}

void AccountStoreSC::CreateScillaCodeFiles(
    Account &contract,
    const std::map<Address, std::pair<std::string, std::string>>
        &extlibs_exports,
    const std::string &scillaCodeExtension) {
  LOG_MARKER();
  // Scilla code
  std::ofstream os(INPUT_CODE + scillaCodeExtension);
  os << DataConversion::CharArrayToString(contract.GetCode());
  os.close();

  ExportCommonFiles(os, contract, extlibs_exports);
}

bool AccountStoreSC::ExportCallContractFiles(
    Account &contract, const Transaction &transaction, uint32_t scilla_version,
    const std::map<Address, std::pair<std::string, std::string>>
        &extlibs_exports) {
  LOG_MARKER();

  if (!ExportContractFiles(contract, scilla_version, extlibs_exports)) {
    LOG_GENERAL(WARNING, "ExportContractFiles failed");
    return false;
  }

  try {
    // Message Json
    std::string dataStr(transaction.GetData().begin(),
                        transaction.GetData().end());
    Json::Value msgObj;
    if (!JSONUtils::GetInstance().convertStrtoJson(dataStr, msgObj)) {
      return false;
    }
    std::string prepend = "0x";
    msgObj["_sender"] =
        prepend +
        Account::GetAddressFromPublicKey(transaction.GetSenderPubKey()).hex();
    msgObj["_origin"] = prepend + m_originAddr.hex();
    msgObj["_amount"] = transaction.GetAmountQa().convert_to<std::string>();

    JSONUtils::GetInstance().writeJsontoFile(INPUT_MESSAGE_JSON, msgObj);
  } catch (const std::exception &e) {
    LOG_GENERAL(WARNING, "Exception caught: " << e.what());
    return false;
  }

  return true;
}

bool AccountStoreSC::ExportCallContractFiles(
    Account &contract, const Json::Value &contractData, uint32_t scilla_version,
    const std::map<Address, std::pair<std::string, std::string>>
        &extlibs_exports) {
  LOG_MARKER();

  if (!ExportContractFiles(contract, scilla_version, extlibs_exports)) {
    LOG_GENERAL(WARNING, "ExportContractFiles failed");
    return false;
  }

  try {
    JSONUtils::GetInstance().writeJsontoFile(INPUT_MESSAGE_JSON, contractData);
  } catch (const std::exception &e) {
    LOG_GENERAL(WARNING, "Exception caught: " << e.what());
    return false;
  }

  return true;
}

bool AccountStoreSC::ParseContractCheckerOutput(
    const Address &addr, const std::string &checkerPrint,
    TransactionReceipt &receipt, std::map<std::string, zbytes> &metadata,
    uint64_t &gasRemained, bool is_library) {
  LOG_MARKER();

  LOG_GENERAL(
      INFO,
      "Output: " << std::endl
                 << (checkerPrint.length() > MAX_SCILLA_OUTPUT_SIZE_IN_BYTES
                         ? checkerPrint.substr(
                               0, MAX_SCILLA_OUTPUT_SIZE_IN_BYTES) +
                               "\n ... "
                         : checkerPrint));

  Json::Value root;
  try {
    if (!JSONUtils::GetInstance().convertStrtoJson(checkerPrint, root)) {
      receipt.AddError(JSON_OUTPUT_CORRUPTED);
      return false;
    }

    if (!root.isMember("gas_remaining")) {
      LOG_GENERAL(
          WARNING,
          "The json output of this contract didn't contain gas_remaining");
      if (gasRemained > CONTRACT_CREATE_GAS) {
        gasRemained -= CONTRACT_CREATE_GAS;
      } else {
        gasRemained = 0;
      }
      receipt.AddError(NO_GAS_REMAINING_FOUND);
      return false;
    }
    try {
      gasRemained = std::min(
          gasRemained,
          boost::lexical_cast<uint64_t>(root["gas_remaining"].asString()));
    } catch (...) {
      LOG_GENERAL(WARNING, "_amount " << root["gas_remaining"].asString()
                                      << " is not numeric");
      return false;
    }
    LOG_GENERAL(INFO, "gasRemained: " << gasRemained);

    if (is_library) {
      if (root.isMember("errors")) {
        receipt.AddException(root["errors"]);
        return false;
      }
    } else {
      if (!root.isMember("contract_info")) {
        receipt.AddError(CHECKER_FAILED);

        if (root.isMember("errors")) {
          receipt.AddException(root["errors"]);
        }
        return false;
      }
      bool hasMap = false;

      auto handleTypeForStateVar = [&](const Json::Value &stateVars) {
        if (!stateVars.isArray()) {
          LOG_GENERAL(WARNING, "An array of state variables expected."
                                   << stateVars.toStyledString());
          return false;
        }
        for (const auto &field : stateVars) {
          if (field.isMember("vname") && field.isMember("depth") &&
              field["depth"].isNumeric() && field.isMember("type")) {
            metadata.emplace(
                Contract::ContractStorage::GetContractStorage()
                    .GenerateStorageKey(addr, MAP_DEPTH_INDICATOR,
                                        {field["vname"].asString()}),
                DataConversion::StringToCharArray(field["depth"].asString()));
            if (!hasMap && field["depth"].asInt() > 0) {
              hasMap = true;
            }
            metadata.emplace(
                Contract::ContractStorage::GetContractStorage()
                    .GenerateStorageKey(addr, TYPE_INDICATOR,
                                        {field["vname"].asString()}),
                DataConversion::StringToCharArray(field["type"].asString()));
          } else {
            LOG_GENERAL(WARNING,
                        "Unexpected field detected" << field.toStyledString());
            return false;
          }
        }
        return true;
      };
      if (root["contract_info"].isMember("fields")) {
        if (!handleTypeForStateVar(root["contract_info"]["fields"])) {
          return false;
        }
      }
    }
  } catch (const std::exception &e) {
    LOG_GENERAL(WARNING, "Exception caught: " << e.what() << " checkerPrint: "
                                              << checkerPrint);
    return false;
  }

  return true;
}

bool AccountStoreSC::ParseCreateContract(uint64_t &gasRemained,
                                         const std::string &runnerPrint,
                                         TransactionReceipt &receipt,
                                         bool is_library) {
  Json::Value jsonOutput;
  if (!ParseCreateContractOutput(jsonOutput, runnerPrint, receipt)) {
    return false;
  }
  return ParseCreateContractJsonOutput(jsonOutput, gasRemained, receipt,
                                       is_library);
}

bool AccountStoreSC::ParseCreateContractOutput(Json::Value &jsonOutput,
                                               const std::string &runnerPrint,
                                               TransactionReceipt &receipt) {
  // LOG_MARKER();

  if (LOG_SC) {
    LOG_GENERAL(
        INFO,
        "Output: " << std::endl
                   << (runnerPrint.length() > MAX_SCILLA_OUTPUT_SIZE_IN_BYTES
                           ? runnerPrint.substr(
                                 0, MAX_SCILLA_OUTPUT_SIZE_IN_BYTES) +
                                 "\n ... "
                           : runnerPrint));
  }

  if (!JSONUtils::GetInstance().convertStrtoJson(runnerPrint, jsonOutput)) {
    receipt.AddError(JSON_OUTPUT_CORRUPTED);

    return false;
  }
  return true;
}

bool AccountStoreSC::ParseCreateContractJsonOutput(const Json::Value &_json,
                                                   uint64_t &gasRemained,
                                                   TransactionReceipt &receipt,
                                                   bool is_library) {
  // LOG_MARKER();
  if (!_json.isMember("gas_remaining")) {
    LOG_GENERAL(
        WARNING,
        "The json output of this contract didn't contain gas_remaining");
    if (gasRemained > CONTRACT_CREATE_GAS) {
      gasRemained -= CONTRACT_CREATE_GAS;
    } else {
      gasRemained = 0;
    }
    receipt.AddError(NO_GAS_REMAINING_FOUND);
    return false;
  }
  try {
    gasRemained = std::min(gasRemained, boost::lexical_cast<uint64_t>(
                                            _json["gas_remaining"].asString()));
  } catch (...) {
    LOG_GENERAL(WARNING, "_amount " << _json["gas_remaining"].asString()
                                    << " is not numeric");
    return false;
  }
  LOG_GENERAL(INFO, "gasRemained: " << gasRemained);

  if (!is_library) {
    if (!_json.isMember("messages") || !_json.isMember("events")) {
      if (_json.isMember("errors")) {
        LOG_GENERAL(WARNING, "Contract creation failed");
        receipt.AddError(CREATE_CONTRACT_FAILED);
        receipt.AddException(_json["errors"]);
      } else {
        LOG_GENERAL(WARNING, "JSON output of this contract is corrupted");
        receipt.AddError(OUTPUT_ILLEGAL);
      }
      return false;
    }

    if (_json["messages"].type() == Json::nullValue &&
        _json["states"].type() == Json::arrayValue &&
        _json["events"].type() == Json::arrayValue) {
      return true;
    }

    LOG_GENERAL(WARNING,
                "Didn't get desired json output from the interpreter for "
                "create contract");
    receipt.AddError(OUTPUT_ILLEGAL);
    return false;
  }

  return true;
}

bool AccountStoreSC::ParseCallContract(uint64_t &gasRemained,
                                       const std::string &runnerPrint,
                                       TransactionReceipt &receipt,
                                       uint32_t tree_depth,
                                       uint32_t scilla_version) {
  Json::Value jsonOutput;
  if (!ParseCallContractOutput(jsonOutput, runnerPrint, receipt)) {
    return false;
  }
  return ParseCallContractJsonOutput(jsonOutput, gasRemained, receipt,
                                     tree_depth, scilla_version);
}

bool AccountStoreSC::ParseCallContractOutput(Json::Value &jsonOutput,
                                             const std::string &runnerPrint,
                                             TransactionReceipt &receipt) {
  std::chrono::system_clock::time_point tpStart;
  if (ENABLE_CHECK_PERFORMANCE_LOG) {
    tpStart = r_timer_start();
  }

  if (LOG_SC) {
    LOG_GENERAL(
        INFO,
        "Output: " << std::endl
                   << (runnerPrint.length() > MAX_SCILLA_OUTPUT_SIZE_IN_BYTES
                           ? runnerPrint.substr(
                                 0, MAX_SCILLA_OUTPUT_SIZE_IN_BYTES) +
                                 "\n ... "
                           : runnerPrint));
  }

  if (!JSONUtils::GetInstance().convertStrtoJson(runnerPrint, jsonOutput)) {
    receipt.AddError(JSON_OUTPUT_CORRUPTED);
    return false;
  }
  if (ENABLE_CHECK_PERFORMANCE_LOG) {
    LOG_GENERAL(INFO, "Parse scilla-runner output (microseconds) = "
                          << r_timer_end(tpStart));
  }

  return true;
}

bool AccountStoreSC::ParseCallContractJsonOutput(const Json::Value &_json,
                                                 uint64_t &gasRemained,
                                                 TransactionReceipt &receipt,
                                                 uint32_t tree_depth,
                                                 uint32_t pre_scilla_version) {
  std::chrono::system_clock::time_point tpStart;
  if (ENABLE_CHECK_PERFORMANCE_LOG) {
    tpStart = r_timer_start();
  }

  if (!_json.isMember("gas_remaining")) {
    LOG_GENERAL(
        WARNING,
        "The json output of this contract didn't contain gas_remaining");
    if (gasRemained > CONTRACT_INVOKE_GAS) {
      gasRemained -= CONTRACT_INVOKE_GAS;
    } else {
      gasRemained = 0;
    }
    receipt.AddError(NO_GAS_REMAINING_FOUND);
    return false;
  }
  uint64_t startGas = gasRemained;
  try {
    gasRemained = std::min(gasRemained, boost::lexical_cast<uint64_t>(
                                            _json["gas_remaining"].asString()));
  } catch (...) {
    LOG_GENERAL(WARNING, "_amount " << _json["gas_remaining"].asString()
                                    << " is not numeric");
    return false;
  }
  LOG_GENERAL(INFO, "gasRemained: " << gasRemained);

  if (!_json.isMember("messages") || !_json.isMember("events")) {
    if (_json.isMember("errors")) {
      LOG_GENERAL(WARNING, "Call contract failed");
      receipt.AddError(CALL_CONTRACT_FAILED);
      receipt.AddException(_json["errors"]);
    } else {
      LOG_GENERAL(WARNING, "JSON output of this contract is corrupted");
      receipt.AddError(OUTPUT_ILLEGAL);
    }
    return false;
  }

  if (!_json.isMember("_accepted")) {
    LOG_GENERAL(WARNING,
                "The json output of this contract doesn't contain _accepted");
    receipt.AddError(NO_ACCEPTED_FOUND);
    return false;
  }

  bool accepted = (_json["_accepted"].asString() == "true");
  if (accepted) {
    // LOG_GENERAL(INFO, "Contract accept amount transfer");
    if (!TransferBalanceAtomic(m_curSenderAddr, m_curContractAddr,
                               m_curAmount)) {
      LOG_GENERAL(WARNING, "TransferBalance Atomic failed");
      receipt.AddError(BALANCE_TRANSFER_FAILED);
      return false;
    }
  } else {
    LOG_GENERAL(WARNING, "Contract refuse amount transfer");
  }

  if (tree_depth == 0) {
    // first call in a txn
    receipt.AddAccepted(accepted);
  } else {
    if (!receipt.AddAcceptedForLastTransition(accepted)) {
      LOG_GENERAL(WARNING, "AddAcceptedForLastTransition failed");
      return false;
    }
  }

  Account *contractAccount =
      m_accountStoreAtomic->GetAccount(m_curContractAddr);
  if (contractAccount == nullptr) {
    LOG_GENERAL(WARNING, "contractAccount is null ptr");
    receipt.AddError(CONTRACT_NOT_EXIST);
    return false;
  }

  try {
    for (const auto &e : _json["events"]) {
      LogEntry entry;
      if (!entry.Install(e, m_curContractAddr)) {
        receipt.AddError(LOG_ENTRY_INSTALL_FAILED);
        return false;
      }
      receipt.AddLogEntry(entry);
    }
  } catch (const std::exception &e) {
    LOG_GENERAL(WARNING, "Exception caught: " << e.what());
    return false;
  }

  bool ret = false;

  if (_json["messages"].type() != Json::arrayValue) {
    LOG_GENERAL(INFO, "messages is not in array value");
    return false;
  }

  // If output message is null
  if (_json["messages"].empty()) {
    LOG_GENERAL(INFO,
                "empty message in scilla output when invoking a "
                "contract, transaction finished");
    m_storageRootUpdateBufferAtomic.emplace(m_curContractAddr);
    ret = true;
  }

  Address recipient;
  Account *account = nullptr;

  if (!ret) {
    // Buffer the Addr for current caller
    Address curContractAddr = m_curContractAddr;
    for (const auto &msg : _json["messages"]) {
      LOG_GENERAL(INFO, "Process new message");

      // a buffer for `ret` flag to be reset per loop
      bool t_ret = ret;

      // Non-null messages must have few mandatory fields.
      if (!msg.isMember("_tag") || !msg.isMember("_amount") ||
          !msg.isMember("params") || !msg.isMember("_recipient")) {
        LOG_GENERAL(
            WARNING,
            "The message in the json output of this contract is corrupted");
        receipt.AddError(MESSAGE_CORRUPTED);
        return false;
      }

      try {
        m_curAmount = boost::lexical_cast<uint128_t>(msg["_amount"].asString());
      } catch (...) {
        LOG_GENERAL(WARNING, "_amount " << msg["_amount"].asString()
                                        << " is not numeric");
        return false;
      }

      recipient = Address(msg["_recipient"].asString());
      if (IsNullAddress(recipient)) {
        LOG_GENERAL(WARNING, "The recipient can't be null address");
        receipt.AddError(RECEIPT_IS_NULL);
        return false;
      }

      account = m_accountStoreAtomic->GetAccount(recipient);

      if (account == nullptr) {
        AccountStoreBase::AddAccount(recipient, {0, 0});
        account = m_accountStoreAtomic->GetAccount(recipient);
      }

      // Recipient is non-contract
      if (!account->isContract()) {
        LOG_GENERAL(INFO, "The recipient is non-contract");
        if (!TransferBalanceAtomic(curContractAddr, recipient, m_curAmount)) {
          receipt.AddError(BALANCE_TRANSFER_FAILED);
          return false;
        } else {
          t_ret = true;
        }
      }

      // Recipient is contract
      // _tag field is empty
      if (msg["_tag"].asString().empty()) {
        LOG_GENERAL(INFO,
                    "_tag in the scilla output is empty when invoking a "
                    "contract, transaction finished");
        t_ret = true;
      }

      m_storageRootUpdateBufferAtomic.emplace(curContractAddr);
      receipt.AddTransition(curContractAddr, msg, tree_depth);

      if (ENABLE_CHECK_PERFORMANCE_LOG) {
        LOG_GENERAL(INFO,
                    "LDB Write (microseconds) = " << r_timer_end(tpStart));
        LOG_GENERAL(INFO, "Gas used = " << (startGas - gasRemained));
      }

      if (t_ret) {
        // return true;
        continue;
      }

      LOG_GENERAL(INFO, "Call another contract in chain");
      receipt.AddEdge();
      ++m_curEdges;

      // deduct scilla runner invoke gas
      if (gasRemained < SCILLA_RUNNER_INVOKE_GAS) {
        LOG_GENERAL(WARNING, "Not enough gas to invoke the scilla runner");
        receipt.AddError(GAS_NOT_SUFFICIENT);
        return false;
      } else {
        gasRemained -= SCILLA_RUNNER_INVOKE_GAS;
      }

      if (m_curEdges > MAX_CONTRACT_EDGES) {
        LOG_GENERAL(
            WARNING,
            "maximum contract edges reached, cannot call another contract");
        receipt.AddError(MAX_EDGES_REACHED);
        return false;
      }

      Json::Value input_message;
      input_message["_sender"] = "0x" + curContractAddr.hex();
      input_message["_origin"] = "0x" + m_originAddr.hex();
      input_message["_amount"] = msg["_amount"];
      input_message["_tag"] = msg["_tag"];
      input_message["params"] = msg["params"];

      if (account == nullptr) {
        LOG_GENERAL(WARNING, "account still null");
        receipt.AddError(INTERNAL_ERROR);
        return false;
      }

      // prepare IPC with the recipient contract address
      bool is_library;
      std::vector<Address> extlibs;
      uint32_t scilla_version;

      if (!account->GetContractAuxiliaries(is_library, scilla_version,
                                           extlibs)) {
        LOG_GENERAL(WARNING, "GetContractAuxiliaries failed");
        receipt.AddError(INTERNAL_ERROR);
        return false;
      }

      // prepare IPC with current blockchain info provider.
      m_scillaIPCServer->setBCInfoProvider(
          m_curBlockNum, m_curDSBlockNum, m_originAddr, recipient,
          account->GetStorageRoot(), scilla_version);

      if (DISABLE_SCILLA_LIB && !extlibs.empty()) {
        LOG_GENERAL(WARNING, "ScillaLib disabled");
        return false;
      }

      if (scilla_version != pre_scilla_version) {
        LOG_GENERAL(WARNING, "Scilla version inconsistent");
        receipt.AddError(VERSION_INCONSISTENT);
        return false;
      }

      if (is_library) {
        // Scilla should be invoked for message sent to library so that the GAS
        // is charged
        LOG_GENERAL(WARNING, "Library being called");
        // receipt.AddError(LIBRARY_AS_RECIPIENT);
        // return false;
      }

      std::map<Address, std::pair<std::string, std::string>> extlibs_exports;
      if (!PopulateExtlibsExports(scilla_version, extlibs, extlibs_exports)) {
        LOG_GENERAL(WARNING, "PopulateExtlibsExports");
        receipt.AddError(LIBRARY_EXTRACTION_FAILED);
        return false;
      }

      if (!ExportCallContractFiles(*account, input_message, scilla_version,
                                   extlibs_exports)) {
        LOG_GENERAL(WARNING, "ExportCallContractFiles failed");
        receipt.AddError(PREPARATION_FAILED);
        return false;
      }

      // prepare IPC with current blockchain info provider.
      m_scillaIPCServer->setBCInfoProvider(
          m_curBlockNum, m_curDSBlockNum, m_originAddr, recipient,
          account->GetStorageRoot(), scilla_version);

      std::string runnerPrint;
      bool result = true;

      InvokeInterpreter(RUNNER_CALL, runnerPrint, scilla_version, is_library,
                        gasRemained, account->GetBalance(), result, receipt);

      if (ENABLE_CHECK_PERFORMANCE_LOG) {
        LOG_GENERAL(INFO, "Executed " << input_message["_tag"] << " in "
                                      << r_timer_end(tpStart)
                                      << " microseconds");
      }

      if (!result) {
        return false;
      }

      m_curSenderAddr = curContractAddr;
      m_curContractAddr = recipient;
      if (!ParseCallContract(gasRemained, runnerPrint, receipt, tree_depth + 1,
                             scilla_version)) {
        LOG_GENERAL(WARNING, "ParseCallContract failed of calling contract: "
                                 << recipient);
        return false;
      }

      if (!this->IncreaseNonce(curContractAddr)) {
        return false;
      }
    }
  }

  return true;
}

void AccountStoreSC::ProcessStorageRootUpdateBuffer() {
  LOG_MARKER();
  {
    std::lock_guard<std::mutex> g(m_mutexUpdateAccounts);
    for (const auto &addr : m_storageRootUpdateBuffer) {
      Account *account = this->GetAccount(addr);
      if (account == nullptr) {
        continue;
      }
      LOG_GENERAL(INFO, "Address: " << addr.hex());

      // *** IMPORTANT ***
      // Setting storageRoot to empty to represent the states get changed
      account->SetStorageRoot(dev::h256());
    }
  }
  CleanStorageRootUpdateBuffer();
}

void AccountStoreSC::CleanStorageRootUpdateBuffer() {
  std::lock_guard<std::mutex> g(m_mutexUpdateAccounts);
  m_storageRootUpdateBuffer.clear();
}

bool AccountStoreSC::TransferBalanceAtomic(const Address &from,
                                           const Address &to,
                                           const uint128_t &delta) {
  // LOG_MARKER();
  LOG_GENERAL(WARNING,
              "AccountStoreSC::TransferBalanceAtomicTransferBalanceAtomic from "
                  << from << ", to: " << to << ", value: " << delta);
  return m_accountStoreAtomic->TransferBalance(from, to, delta);
}

void AccountStoreSC::CommitAtomics() {
  LOG_MARKER();
  for (const auto &entry : *m_accountStoreAtomic->GetAddressToAccount()) {
    Account *account = this->GetAccount(entry.first);
    if (account != nullptr) {
      *account = entry.second;
    } else {
      // this->m_addressToAccount.emplace(std::make_pair(entry.first,
      // entry.second));
      this->AddAccount(entry.first, entry.second);
    }
  }
}

void AccountStoreSC::DiscardAtomics() {
  LOG_MARKER();
  m_accountStoreAtomic->Init();
}

void AccountStoreSC::NotifyTimeout() {
  LOG_MARKER();
  m_txnProcessTimeout = true;
  m_CallContractConditionVariable.notify_all();
}

Account *AccountStoreSC::GetAccountAtomic(const dev::h160 &addr) {
  return m_accountStoreAtomic->GetAccount(addr);
}

void AccountStoreSC::SetScillaIPCServer(
    std::shared_ptr<ScillaIPCServer> scillaIPCServer) {
  LOG_MARKER();
  m_scillaIPCServer = std::move(scillaIPCServer);
}

void AccountStoreSC::CleanNewLibrariesCache() {
  for (const auto &addr : m_newLibrariesCreated) {
    std::filesystem::remove(addr.hex() + LIBRARY_CODE_EXTENSION);
    std::filesystem::remove(addr.hex() + ".json");
  }
  m_newLibrariesCreated.clear();
}<|MERGE_RESOLUTION|>--- conflicted
+++ resolved
@@ -16,10 +16,6 @@
  */
 #include <chrono>
 
-<<<<<<< HEAD
-
-=======
->>>>>>> 0bff414d
 #include <unordered_map>
 #include <vector>
 
