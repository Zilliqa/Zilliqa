--- conflicted
+++ resolved
@@ -772,11 +772,7 @@
     return Messenger::SetDSDSBlockAnnouncement(
         dst, offset, consensusID, blockNumber, blockHash, leaderID, leaderKey,
         *m_pendingDSBlock, m_shards, m_DSReceivers, m_shardReceivers,
-<<<<<<< HEAD
-        m_shardSenders, m_allPoWs, messageToCosign);
-=======
         m_shardSenders, m_allPoWs, dsWinnerPoWs, messageToCosign);
->>>>>>> 0821435f
   };
 
   cl->StartConsensus(announcementGeneratorFunc, BROADCAST_GOSSIP_MODE);
@@ -851,23 +847,14 @@
 
   m_pendingDSBlock.reset(new DSBlock);
 
-<<<<<<< HEAD
-  MapOfPubKeyPoW allPoWsFromTheLeader;
-=======
   MapOfPubKeyPoW allPoWsFromLeader;
   MapOfPubKeyPoW dsWinnerPoWsFromLeader;
->>>>>>> 0821435f
 
   if (!Messenger::GetDSDSBlockAnnouncement(
           message, offset, consensusID, blockNumber, blockHash, leaderID,
           leaderKey, *m_pendingDSBlock, m_tempShards, m_tempDSReceivers,
-<<<<<<< HEAD
-          m_tempShardReceivers, m_tempShardSenders, allPoWsFromTheLeader,
-          messageToCosign)) {
-=======
           m_tempShardReceivers, m_tempShardSenders, allPoWsFromLeader,
           dsWinnerPoWsFromLeader, messageToCosign)) {
->>>>>>> 0821435f
     LOG_EPOCH(WARNING, to_string(m_mediator.m_currentEpochNum).c_str(),
               "Messenger::GetDSDSBlockAnnouncement failed.");
     return false;
@@ -957,13 +944,8 @@
     return false;
   }
 
-<<<<<<< HEAD
-  if (!VerifyPoWOrdering(m_tempShards, allPoWsFromTheLeader)) {
-    LOG_GENERAL(INFO, "Failed to verify ordering");
-=======
   if (!VerifyPoWOrdering(m_tempShards, allPoWsFromLeader)) {
     LOG_GENERAL(WARNING, "Failed to verify ordering");
->>>>>>> 0821435f
     return false;
   }
 
