--- conflicted
+++ resolved
@@ -282,15 +282,9 @@
         {
             //View change.
             //TODO: This is a simplified version and will be review again.
-<<<<<<< HEAD
-            LOG_MESSAGE2(to_string(m_mediator.m_currentEpochNum).c_str(),
-                         "Initiated DS block view change. ");
-            RunConsensusOnViewChange();
-=======
             LOG_EPOCH(INFO, to_string(m_mediator.m_currentEpochNum).c_str(),
                       "Initiated DS block view change. ");
-            InitViewChange();
->>>>>>> e569af59
+            RunConsensusOnViewChange();
         }
     }
 }
