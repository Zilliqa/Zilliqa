--- conflicted
+++ resolved
@@ -71,15 +71,8 @@
         difficulty = lastBlock.GetHeader().GetDifficulty();
     }
 
-<<<<<<< HEAD
-    LOG_MESSAGE("Composing new block with vc count at " << m_viewChangeCounter);
-=======
     LOG_GENERAL(INFO,
                 "Composing new block with vc count at " << m_viewChangeCounter);
-    DSBlockHeader newHeader(difficulty, prevHash, winnerNonce, winnerKey,
-                            m_mediator.m_selfKey.second, blockNum,
-                            get_time_as_int(), m_viewChangeCounter);
->>>>>>> a0d6296d
 
     // Assemble DS block
     {
