--- conflicted
+++ resolved
@@ -434,10 +434,7 @@
     // Add the oldest DS committee member to m_allPoWs and m_allPoWConns so it gets included in sharding structure
     sortedPoWSolns.emplace_back(array<unsigned char, 32>(),
                                 m_mediator.m_DSCommittee->back().first);
-<<<<<<< HEAD
-    if(m_mediator.m_
-    m_allPoWConns.emplace(m_mediator.m_DSCommittee->back());
-=======
+
 
     if (m_mediator.m_DSCommittee->back().first == m_mediator.m_selfKey.second)
     {
@@ -448,7 +445,6 @@
     {
         m_allPoWConns.emplace(m_mediator.m_DSCommittee->back());
     }
->>>>>>> ff44579f
 
     const auto& winnerPeer
         = m_allPoWConns.find(m_pendingDSBlock->GetHeader().GetMinerPubKey());
