--- conflicted
+++ resolved
@@ -157,17 +157,11 @@
 
     if (m_allPoWConns.find(m_pendingDSBlock->GetHeader().GetMinerPubKey()) == m_allPoWConns.end())
     {
-<<<<<<< HEAD
-        LOG_MESSAGE2(to_string(m_mediator.m_currentEpochNum).c_str(), "To-do: Winning node of " <<
-                     "PoW1 not inside m_allPoWConns - should do another round of consensus!");
-        throw exception();
-    }
-=======
-        LOG_MESSAGE2(to_string(m_mediator.m_currentEpochNum).c_str(), "Winning node of PoW1 not inside m_allPoWConns! Getting from ds leader");
+        LOG_MESSAGE2(to_string(m_mediator.m_currentEpochNum).c_str(), 
+                     "Winning node of PoW1 not inside m_allPoWConns! Getting from ds leader");
         
         m_hasAllPoWconns = false; 
         std::unique_lock<std::mutex> lk(m_MutexCVAllPowConn);
->>>>>>> 54962e7f
 
         RequestAllPoWConn(); 
         while (!m_hasAllPoWconns)
