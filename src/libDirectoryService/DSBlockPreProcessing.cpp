/*
 * Copyright (c) 2018 Zilliqa
 * This source code is being disclosed to you solely for the purpose of your
 * participation in testing Zilliqa. You may view, compile and run the code for
 * that purpose and pursuant to the protocols and algorithms that are programmed
 * into, and intended by, the code. You may not do anything else with the code
 * without express permission from Zilliqa Research Pte. Ltd., including
 * modifying or publishing the code (or any part of it), and developing or
 * forming another public or private blockchain network. This source code is
 * provided 'as is' and no warranties are given as to title or non-infringement,
 * merchantability or fitness for purpose and, to the extent permitted by law,
 * all liability for your use of the code is disclaimed. Some programs in this
 * code are governed by the GNU General Public License v3.0 (available at
 * https://www.gnu.org/licenses/gpl-3.0.en.html) ('GPLv3'). The programs that
 * are governed by GPLv3.0 are those programs that are located in the folders
 * src/depends and tests/depends and which include a reference to GPLv3 in their
 * program files.
 */

#include <algorithm>
#include <chrono>
#include <thread>

#include "DirectoryService.h"
#include "common/Constants.h"
#include "common/Messages.h"
#include "common/Serializable.h"
#include "depends/common/RLP.h"
#include "depends/libDatabase/MemoryDB.h"
#include "depends/libTrie/TrieDB.h"
#include "depends/libTrie/TrieHash.h"
#include "libCrypto/Sha2.h"
#include "libMediator/Mediator.h"
#include "libMessage/Messenger.h"
#include "libNetwork/P2PComm.h"
#include "libUtils/DataConversion.h"
#include "libUtils/DetachedFunction.h"
#include "libUtils/HashUtils.h"
#include "libUtils/Logger.h"
#include "libUtils/SanityChecks.h"
#include "libUtils/UpgradeManager.h"

using namespace std;
using namespace boost::multiprecision;

unsigned int DirectoryService::ComputeDSBlockParameters(
    const VectorOfPoWSoln& sortedDSPoWSolns, VectorOfPoWSoln& sortedPoWSolns,
    map<PubKey, Peer>& powDSWinners, uint8_t& dsDifficulty, uint8_t& difficulty,
    uint64_t& blockNum, BlockHash& prevHash) {
  LOG_MARKER();

  if (LOOKUP_NODE_MODE) {
    LOG_GENERAL(WARNING,
                "DirectoryService::ComputeDSBlockParameters not expected to be "
                "called from LookUp node.");
    return 0;
  }

  // Assemble DS block header
  unsigned int numOfElectedDSMembers =
      min(sortedDSPoWSolns.size(), (size_t)NUM_DS_ELECTION);
  unsigned int counter = 0;
  for (const auto& submitter : sortedDSPoWSolns) {
    if (counter >= numOfElectedDSMembers) {
      break;
    }
    powDSWinners[submitter.second] = m_allPoWConns[submitter.second];
    sortedPoWSolns.erase(
        remove(sortedPoWSolns.begin(), sortedPoWSolns.end(), submitter),
        sortedPoWSolns.end());
    counter++;
  }
  if (sortedDSPoWSolns.size() == 0) {
    LOG_GENERAL(WARNING, "No soln met the DS difficulty level");
    // TODO: To handle if no PoW soln can meet DS difficulty level.
  }

  blockNum = 0;
  dsDifficulty = DS_POW_DIFFICULTY;
  difficulty = POW_DIFFICULTY;
  if (m_mediator.m_dsBlockChain.GetBlockCount() > 0) {
    DSBlock lastBlock = m_mediator.m_dsBlockChain.GetLastBlock();
    blockNum = lastBlock.GetHeader().GetBlockNum() + 1;
    prevHash = lastBlock.GetBlockHash();

    LOG_EPOCH(INFO, to_string(m_mediator.m_currentEpochNum).c_str(),
              "Prev DS block hash as per leader " << prevHash.hex());
  }

  // Start to adjust difficulty from second DS block.
  if (blockNum > 1) {
    dsDifficulty = CalculateNewDSDifficulty(
        m_mediator.m_dsBlockChain.GetLastBlock().GetHeader().GetDSDifficulty());
    LOG_EPOCH(INFO, to_string(m_mediator.m_currentEpochNum).c_str(),
              "Current DS difficulty "
                  << std::to_string(m_mediator.m_dsBlockChain.GetLastBlock()
                                        .GetHeader()
                                        .GetDSDifficulty())
                  << ", new DS difficulty " << std::to_string(dsDifficulty));

    difficulty = CalculateNewDifficulty(
        m_mediator.m_dsBlockChain.GetLastBlock().GetHeader().GetDifficulty());
    LOG_EPOCH(INFO, to_string(m_mediator.m_currentEpochNum).c_str(),
              "Current difficulty "
                  << std::to_string(m_mediator.m_dsBlockChain.GetLastBlock()
                                        .GetHeader()
                                        .GetDifficulty())
                  << ", new difficulty " << std::to_string(difficulty));
  }

  if (UpgradeManager::GetInstance().HasNewSW()) {
    if (UpgradeManager::GetInstance().DownloadSW()) {
      lock_guard<mutex> g(m_mediator.m_mutexCurSWInfo);
      m_mediator.m_curSWInfo = *UpgradeManager::GetInstance().GetLatestSWInfo();
    }
  }

  return numOfElectedDSMembers;
}

void DirectoryService::ComputeSharding(const VectorOfPoWSoln& sortedPoWSolns) {
  if (LOOKUP_NODE_MODE) {
    LOG_GENERAL(WARNING,
                "DirectoryService::ComputeSharding not expected to be "
                "called from LookUp node.");
    return;
  }

  LOG_MARKER();

  m_shards.clear();
  m_publicKeyToshardIdMap.clear();

  if (sortedPoWSolns.size() < m_mediator.GetShardSize(false)) {
    LOG_GENERAL(WARNING, "PoWs recvd less than one shard size");
  }

  std::set<PubKey> setTopPriorityNodes;
  if (sortedPoWSolns.size() > MAX_SHARD_NODE_NUM) {
    LOG_GENERAL(INFO, "PoWs recvd " << sortedPoWSolns.size()
                                    << " more than max node number "
                                    << MAX_SHARD_NODE_NUM);
    setTopPriorityNodes = FindTopPriorityNodes();
  }

  auto numShardNodes = sortedPoWSolns.size() > MAX_SHARD_NODE_NUM
                           ? MAX_SHARD_NODE_NUM
                           : sortedPoWSolns.size();

  uint32_t numOfComms = numShardNodes / m_mediator.GetShardSize(false);
  uint32_t max_shard = numOfComms - 1;

  if (numOfComms == 0) {
    LOG_GENERAL(WARNING, "Cannot form even one committee "
                             << " number of Pows " << sortedPoWSolns.size()
                             << " Setting numOfcomms to be 1");
    numOfComms = 1;
    max_shard = 0;
  }

  for (unsigned int i = 0; i < numOfComms; i++) {
    m_shards.emplace_back();
  }
  map<array<unsigned char, BLOCK_HASH_SIZE>, PubKey> sortedPoWs;
  vector<unsigned char> lastBlockHash(BLOCK_HASH_SIZE);

  if (m_mediator.m_currentEpochNum > 1) {
    lastBlockHash =
        m_mediator.m_txBlockChain.GetLastBlock().GetBlockHash().asBytes();
  }

  vector<unsigned char> hashVec(BLOCK_HASH_SIZE + POW_SIZE);
  copy(lastBlockHash.begin(), lastBlockHash.end(), hashVec.begin());

  for (const auto& kv : sortedPoWSolns) {
    const PubKey& key = kv.second;
    if (!setTopPriorityNodes.empty() &&
        setTopPriorityNodes.find(key) == setTopPriorityNodes.end()) {
      LOG_GENERAL(INFO, "Node "
                            << key
                            << " failed to join because priority not enough.");
      continue;
    }

    const auto& powHash = kv.first;
    // sort all PoW submissions according to H(last_block_hash, pow_hash)
    copy(powHash.begin(), powHash.end(), hashVec.begin() + BLOCK_HASH_SIZE);

    const vector<unsigned char>& sortHashVec = HashUtils::BytesToHash(hashVec);
    array<unsigned char, BLOCK_HASH_SIZE> sortHash;
    copy(sortHashVec.begin(), sortHashVec.end(), sortHash.begin());
    sortedPoWs.emplace(sortHash, key);
  }

  unsigned int i = 0;

  for (const auto& kv : sortedPoWs) {
    LOG_GENERAL(INFO, "[DSSORT] " << kv.second << " "
                                  << DataConversion::charArrToHexStr(kv.first)
                                  << endl);
    const PubKey& key = kv.second;
    auto& shard =
        m_shards.at(min(i / m_mediator.GetShardSize(false), max_shard));
    shard.emplace_back(key, m_allPoWConns.at(key), m_mapNodeReputation[key]);
    m_publicKeyToshardIdMap.emplace(
        key, min(i / m_mediator.GetShardSize(false), max_shard));
    i++;
  }
}

void DirectoryService::InjectPoWForDSNode(VectorOfPoWSoln& sortedPoWSolns,
                                          unsigned int numOfProposedDSMembers) {
  // Add the oldest n DS committee member to m_allPoWs and m_allPoWConns so it
  // gets included in sharding structure
  if (numOfProposedDSMembers > m_mediator.m_DSCommittee->size()) {
    LOG_GENERAL(FATAL,
                "number of proposed ds member is larger than current ds "
                "committee. numOfProposedDSMembers: "
                    << numOfProposedDSMembers << " m_DSCommittee size: "
                    << m_mediator.m_DSCommittee->size());
  }

  SHA2<HASH_TYPE::HASH_VARIANT_256> sha2;
  vector<unsigned char> serializedPubK;
  for (unsigned int i = 0; i < numOfProposedDSMembers; i++) {
    // TODO: Revise this as this is rather ad hoc. Currently, it is SHA2(PubK)
    // to act as the PoW soln
    // TODO: To determine how to include kicked out ds member (who did not do
    // PoW) back into the shardding strcture
    PubKey nodePubKey =
        m_mediator.m_DSCommittee->at(m_mediator.m_DSCommittee->size() - 1 - i)
            .first;
    nodePubKey.Serialize(serializedPubK, 0);
    sha2.Update(serializedPubK);
    vector<unsigned char> PubKeyHash;
    PubKeyHash = sha2.Finalize();
    array<unsigned char, 32> PubKeyHashArr;

    // Injecting into sorted PoWs
    copy(PubKeyHash.begin(), PubKeyHash.end(), PubKeyHashArr.begin());
    sortedPoWSolns.emplace_back(PubKeyHashArr, nodePubKey);
    sha2.Reset();
    serializedPubK.clear();

    // Injecting into Pow Connections information
    LOG_GENERAL(INFO, "Injecting into Pow Connections");
    if (m_mediator.m_DSCommittee->at(m_mediator.m_DSCommittee->size() - 1 - i)
            .second == Peer()) {
      m_allPoWConns.emplace(m_mediator.m_selfKey.second, m_mediator.m_selfPeer);
      LOG_GENERAL(INFO, m_mediator.m_selfPeer);
    } else {
      m_allPoWConns.emplace(m_mediator.m_DSCommittee->at(
          m_mediator.m_DSCommittee->size() - 1 - i));
      LOG_GENERAL(INFO, m_mediator.m_DSCommittee
                            ->at(m_mediator.m_DSCommittee->size() - 1 - i)
                            .second);
    }
  }
}

bool DirectoryService::VerifyDifficulty() {
  auto remoteDSDifficulty = m_pendingDSBlock->GetHeader().GetDSDifficulty();
  auto localDSDifficulty = CalculateNewDSDifficulty(
      m_mediator.m_dsBlockChain.GetLastBlock().GetHeader().GetDSDifficulty());
  constexpr uint8_t DIFFICULTY_TOL = 1;
  if (remoteDSDifficulty < localDSDifficulty ||
      (remoteDSDifficulty - localDSDifficulty > DIFFICULTY_TOL)) {
    LOG_EPOCH(WARNING, to_string(m_mediator.m_currentEpochNum).c_str(),
              "WARNING: The ds difficulty "
                  << std::to_string(remoteDSDifficulty)
                  << " from leader not match with local calculated "
                     "result "
                  << std::to_string(localDSDifficulty));
    return false;
  }

  auto remoteDifficulty = m_pendingDSBlock->GetHeader().GetDifficulty();
  auto localDifficulty = CalculateNewDifficulty(
      m_mediator.m_dsBlockChain.GetLastBlock().GetHeader().GetDifficulty());
  if (remoteDifficulty < localDifficulty ||
      (remoteDifficulty - localDifficulty > DIFFICULTY_TOL)) {
    LOG_EPOCH(WARNING, to_string(m_mediator.m_currentEpochNum).c_str(),
              "WARNING: The difficulty "
                  << std::to_string(remoteDifficulty)
                  << " from leader not match with local calculated "
                     "result "
                  << std::to_string(localDifficulty));
    return false;
  }
  return true;
}

bool DirectoryService::VerifyPoWOrdering(const DequeOfShard& shards) {
  // Requires mutex for m_shards
  vector<unsigned char> lastBlockHash(BLOCK_HASH_SIZE, 0);
  set<PubKey> keyset;

  if (m_mediator.m_currentEpochNum > 1) {
    lastBlockHash =
        m_mediator.m_txBlockChain.GetLastBlock().GetBlockHash().asBytes();
  }

  constexpr float MISORDER_TOLERENCE = 0.02f;  // 2 Percent tolerance
  const uint32_t MAX_MISORDER_NODE =
      std::ceil(m_allPoWs.size() * MISORDER_TOLERENCE);

  auto sortedPoWSolns = SortPoWSoln(m_allPoWs);
  InjectPoWForDSNode(sortedPoWSolns,
                     m_pendingDSBlock->GetHeader().GetDSPoWWinners().size());
  if (DEBUG_LEVEL >= 5) {
    for (const auto& pairPoWKey : sortedPoWSolns) {
      LOG_GENERAL(INFO, "[POWS]"
                            << DataConversion::charArrToHexStr(pairPoWKey.first)
                            << " " << pairPoWKey.second);
    }
  }

  vector<unsigned char> hashVec(BLOCK_HASH_SIZE + BLOCK_HASH_SIZE);
  std::copy(lastBlockHash.begin(), lastBlockHash.end(), hashVec.begin());
  bool ret = true;
  vector<unsigned char> vec(BLOCK_HASH_SIZE), preVec(BLOCK_HASH_SIZE);
  uint32_t misorderNodes = 0;
  for (const auto& shard : shards) {
    for (const auto& shardNode : shard) {
      const PubKey& toFind = std::get<SHARD_NODE_PUBKEY>(shardNode);
      auto it = std::find_if(
          sortedPoWSolns.cbegin(), sortedPoWSolns.cend(),
          [&toFind](
              const std::pair<std::array<unsigned char, 32>, PubKey>& item) {
            return item.second == toFind;
          });

      if (it == sortedPoWSolns.cend()) {
        LOG_GENERAL(WARNING, "Failed to find key in the PoW ordering "
                                 << toFind << " " << sortedPoWSolns.size());
        ret = false;
        break;
      }

      auto r = keyset.insert(std::get<SHARD_NODE_PUBKEY>(shardNode));
      if (!r.second) {
        LOG_GENERAL(WARNING, "The key is not unique in the sharding structure "
                                 << std::get<SHARD_NODE_PUBKEY>(shardNode));
        ret = false;
        break;
      }

      copy(it->first.begin(), it->first.end(),
           hashVec.begin() + BLOCK_HASH_SIZE);
      const vector<unsigned char>& sortHashVec =
          HashUtils::BytesToHash(hashVec);
      LOG_GENERAL(INFO, "[DSSORT]"
                            << DataConversion::Uint8VecToHexStr(sortHashVec)
                            << " " << std::get<SHARD_NODE_PUBKEY>(shardNode));
      if (sortHashVec < vec) {
        LOG_GENERAL(WARNING,
                    "Bad PoW ordering found: "
                        << DataConversion::Uint8VecToHexStr(vec) << " "
                        << DataConversion::Uint8VecToHexStr(sortHashVec));
        ++misorderNodes;
        // If there is one PoW ordering fail, then vec is assigned to a big
        // mismatch hash already, need to revert it to previous result and
        // continue the comparison.
        vec = preVec;
        continue;
      }
      preVec = vec;
      vec = sortHashVec;
    }
    if (!ret) {
      break;
    }
  }

  if (misorderNodes > MAX_MISORDER_NODE) {
    LOG_EPOCH(WARNING, to_string(m_mediator.m_currentEpochNum).c_str(),
              "Failed to Verify due to bad PoW ordering count "
                  << misorderNodes << " "
                  << "exceed limit " << MAX_MISORDER_NODE);
    return false;
  }
  return ret;
}

bool DirectoryService::VerifyNodePriority(const DequeOfShard& shards) {
  // If the PoW submissions less than the max number of nodes, then all nodes
  // can join, no need to verify.
  if (m_allPoWs.size() <= MAX_SHARD_NODE_NUM) {
    return true;
  }

  uint32_t numOutOfMyPriorityList = 0;
  auto setTopPriorityNodes = FindTopPriorityNodes();
  for (const auto& shard : shards) {
    for (const auto& shardNode : shard) {
      const PubKey& toFind = std::get<SHARD_NODE_PUBKEY>(shardNode);
      if (setTopPriorityNodes.find(toFind) == setTopPriorityNodes.end()) {
        ++numOutOfMyPriorityList;
        LOG_GENERAL(WARNING,
                    "Node " << toFind << " is not in my top priority list");
      }
    }
  }

  constexpr float tolerance = 0.02f;
  const uint32_t MAX_NODE_OUT_OF_LIST =
      std::ceil(MAX_SHARD_NODE_NUM * tolerance);
  if (numOutOfMyPriorityList > MAX_NODE_OUT_OF_LIST) {
    LOG_GENERAL(WARNING, "Number of node not in my priority "
                             << numOutOfMyPriorityList << " exceed tolerance "
                             << MAX_NODE_OUT_OF_LIST);
    return false;
  }
  return true;
}

void DirectoryService::ComputeTxnSharingAssignments(
    const vector<Peer>& proposedDSMembers) {
  if (LOOKUP_NODE_MODE) {
    LOG_GENERAL(WARNING,
                "DirectoryService::ComputeTxnSharingAssignments not "
                "expected to be called from LookUp node.");
    return;
  }

  LOG_MARKER();

  // PART 1
  // First version: We just take the first X nodes in DS committee
  // Take note that this is the OLD DS committee -> we must consider that
  // winnerpeer is the new DS member (and the last node in the committee will no
  // longer be a DS node)

  m_DSReceivers.clear();

  uint32_t num_ds_nodes =
      (m_mediator.m_DSCommittee->size() < TX_SHARING_CLUSTER_SIZE)
          ? m_mediator.m_DSCommittee->size()
          : TX_SHARING_CLUSTER_SIZE;

  // Add the new DS leader first
  for (const auto& proposedMember : proposedDSMembers) {
    m_DSReceivers.emplace_back(proposedMember);
  }

  m_mediator.m_node->m_txnSharingIAmSender = true;
  num_ds_nodes--;

  // Add the rest from the current DS committee
  for (unsigned int i = 0; i < num_ds_nodes; i++) {
    if (i != m_consensusMyID) {
      m_DSReceivers.emplace_back(m_mediator.m_DSCommittee->at(i).second);
    } else {
      // when i == m_consensusMyID use m_mediator.m_selfPeer since IP/ port in
      // m_mediator.m_DSCommittee->at(m_consensusMyID).second is zeroed out
      m_DSReceivers.emplace_back(m_mediator.m_selfPeer);
    }
  }

  // PART 2 and 3
  // First version: We just take the first X nodes for receiving and next X
  // nodes for sending

  m_shardReceivers.clear();
  m_shardSenders.clear();

  for (const auto& shard : m_shards) {
    // PART 2

    m_shardReceivers.emplace_back();

    uint32_t nodes_recv_lo = 0;
    uint32_t nodes_recv_hi = nodes_recv_lo + TX_SHARING_CLUSTER_SIZE - 1;

    if (nodes_recv_hi >= shard.size()) {
      nodes_recv_hi = shard.size() - 1;
    }

    unsigned int num_nodes = nodes_recv_hi - nodes_recv_lo + 1;

    auto node_peer = shard.begin();
    for (unsigned int j = 0; j < num_nodes; j++) {
      m_shardReceivers.back().emplace_back(
          std::get<SHARD_NODE_PEER>(*node_peer));
      node_peer++;
    }

    // PART 3

    m_shardSenders.emplace_back();

    uint32_t nodes_send_lo = 0;
    uint32_t nodes_send_hi = 0;

    if (shard.size() <= TX_SHARING_CLUSTER_SIZE) {
      nodes_send_lo = nodes_recv_lo;
      nodes_send_hi = nodes_recv_hi;
    } else if (shard.size() < (2 * TX_SHARING_CLUSTER_SIZE)) {
      nodes_send_lo = shard.size() - TX_SHARING_CLUSTER_SIZE;
      nodes_send_hi = nodes_send_lo + TX_SHARING_CLUSTER_SIZE - 1;
    } else {
      nodes_send_lo = TX_SHARING_CLUSTER_SIZE;
      nodes_send_hi = nodes_send_lo + TX_SHARING_CLUSTER_SIZE - 1;
    }

    num_nodes = nodes_send_hi - nodes_send_lo + 1;

    node_peer = shard.begin();
    advance(node_peer, nodes_send_lo);

    for (unsigned int j = 0; j < num_nodes; j++) {
      m_shardSenders.back().emplace_back(std::get<SHARD_NODE_PEER>(*node_peer));
      node_peer++;
    }
  }
}

VectorOfPoWSoln DirectoryService::SortPoWSoln(const MapOfPubKeyPoW& mapOfPoWs) {
  std::map<array<unsigned char, 32>, PubKey> PoWOrderSorter;
  for (const auto& powsoln : mapOfPoWs) {
    PoWOrderSorter[powsoln.second] = powsoln.first;
  }

  // Put it back to vector for easy manipilation and adjustment of the ordering
  VectorOfPoWSoln sortedPoWSolns;
  for (const auto& kv : PoWOrderSorter) {
    sortedPoWSolns.emplace_back(kv);
  }
  return sortedPoWSolns;
}

bool DirectoryService::RunConsensusOnDSBlockWhenDSPrimary() {
  LOG_MARKER();

  if (LOOKUP_NODE_MODE) {
    LOG_GENERAL(WARNING,
                "DirectoryService::RunConsensusOnDSBlockWhenDSPrimary not "
                "expected to be called from LookUp node.");
    return true;
  }

  LOG_EPOCH(INFO, to_string(m_mediator.m_currentEpochNum).c_str(),
            "I am the leader DS node. Creating DS block.");

  lock(m_mutexPendingDSBlock, m_mutexAllPoWConns);
  lock_guard<mutex> g(m_mutexPendingDSBlock, adopt_lock);
  lock_guard<mutex> g2(m_mutexAllPoWConns, adopt_lock);

  auto sortedDSPoWSolns = SortPoWSoln(m_allDSPoWs);
  auto sortedPoWSolns = SortPoWSoln(m_allPoWs);

  map<PubKey, Peer> powDSWinners;
  uint8_t dsDifficulty = 0;
  uint8_t difficulty = 0;
  uint64_t blockNum = 0;
  BlockHash prevHash;

  unsigned int numOfProposedDSMembers =
      ComputeDSBlockParameters(sortedDSPoWSolns, sortedPoWSolns, powDSWinners,
                               dsDifficulty, difficulty, blockNum, prevHash);

  InjectPoWForDSNode(sortedPoWSolns, numOfProposedDSMembers);
  if (DEBUG_LEVEL >= 5) {
    for (const auto& pairPoWKey : sortedPoWSolns) {
      LOG_GENERAL(INFO, "[POWS]"
                            << DataConversion::charArrToHexStr(pairPoWKey.first)
                            << " " << pairPoWKey.second);
    }
  }

  ClearReputationOfNodeWithoutPoW();
  ComputeSharding(sortedPoWSolns);

  vector<Peer> proposedDSMembersInfo;
  for (const auto& proposedMember : sortedDSPoWSolns) {
    proposedDSMembersInfo.emplace_back(m_allPoWConns[proposedMember.second]);
  }

  ComputeTxnSharingAssignments(proposedDSMembersInfo);

  // Compute the DSBlockHashSet member of the DSBlockHeader
  DSBlockHashSet dsBlockHashSet;
  if (!Messenger::GetShardingStructureHash(m_shards,
                                           dsBlockHashSet.m_shardingHash)) {
    LOG_EPOCH(WARNING, to_string(m_mediator.m_currentEpochNum).c_str(),
              "Messenger::GetShardingStructureHash failed.");
    return false;
  }
  if (!Messenger::GetTxSharingAssignmentsHash(m_DSReceivers, m_shardReceivers,
                                              m_shardSenders,
                                              dsBlockHashSet.m_txSharingHash)) {
    LOG_EPOCH(WARNING, to_string(m_mediator.m_currentEpochNum).c_str(),
              "Messenger::GetTxSharingAssignmentsHash failed.");
    return false;
  }

  // Compute the CommitteeHash member of the BlockHeaderBase
  CommitteeHash committeeHash;
  if (!Messenger::GetDSCommitteeHash(*m_mediator.m_DSCommittee,
                                     committeeHash)) {
    LOG_EPOCH(WARNING, to_string(m_mediator.m_currentEpochNum).c_str(),
              "Messenger::GetDSCommitteeHash failed.");
    return false;
  }

  // Assemble DS block
  // To-do: Handle exceptions.
  // TODO: Revise DS block structure
  {
    lock_guard<mutex> g(m_mediator.m_mutexCurSWInfo);
    m_pendingDSBlock.reset(new DSBlock(
        DSBlockHeader(dsDifficulty, difficulty, prevHash,
                      m_mediator.m_selfKey.second, blockNum, get_time_as_int(),
                      SWInfo(), powDSWinners, dsBlockHashSet, committeeHash),
        CoSignatures(m_mediator.m_DSCommittee->size())));
    m_pendingDSBlock->SetBlockHash(m_pendingDSBlock->GetHeader().GetMyHash());
  }

  LOG_EPOCH(INFO, to_string(m_mediator.m_currentEpochNum).c_str(),
            "New DSBlock created with ds difficulty "
                << std::to_string(dsDifficulty) << " and difficulty "
                << std::to_string(difficulty));

  // Create new consensus object
  uint32_t consensusID = 0;
  m_consensusBlockHash =
      m_mediator.m_dsBlockChain.GetLastBlock().GetBlockHash().asBytes();

<<<<<<< HEAD
  // kill first ds leader (used for view change testing)
  // Either do killing of ds leader or make ds leader do nothing.
  /*if (m_consensusMyID == 0 && m_viewChangeCounter < 1)
  {
      LOG_GENERAL(INFO, "I am killing/suspending myself to test view change");
      // throw exception();
      return false;
  }*/

=======
>>>>>>> aa236802
  m_consensusObject.reset(new ConsensusLeader(
      consensusID, m_mediator.m_currentEpochNum, m_consensusBlockHash,
      m_consensusMyID, m_mediator.m_selfKey.first, *m_mediator.m_DSCommittee,
      static_cast<unsigned char>(DIRECTORY),
      static_cast<unsigned char>(DSBLOCKCONSENSUS),
      NodeCommitFailureHandlerFunc(), ShardCommitFailureHandlerFunc()));

  if (m_consensusObject == nullptr) {
    LOG_EPOCH(WARNING, to_string(m_mediator.m_currentEpochNum).c_str(),
              "WARNING: Unable to create consensus object");
    return false;
  }

  ConsensusLeader* cl = dynamic_cast<ConsensusLeader*>(m_consensusObject.get());

  LOG_STATE(
      "[DSCON]["
      << std::setw(15) << std::left
      << m_mediator.m_selfPeer.GetPrintableIPAddress() << "]["
      << m_mediator.m_txBlockChain.GetLastBlock().GetHeader().GetBlockNum() + 1
      << "] BGIN");

  auto announcementGeneratorFunc =
      [this](vector<unsigned char>& dst, unsigned int offset,
             const uint32_t consensusID, const uint64_t blockNumber,
             const vector<unsigned char>& blockHash, const uint16_t leaderID,
             const pair<PrivKey, PubKey>& leaderKey,
             vector<unsigned char>& messageToCosign) mutable -> bool {
    return Messenger::SetDSDSBlockAnnouncement(
        dst, offset, consensusID, blockNumber, blockHash, leaderID, leaderKey,
        *m_pendingDSBlock, m_shards, m_DSReceivers, m_shardReceivers,
        m_shardSenders, messageToCosign);
  };

  cl->StartConsensus(announcementGeneratorFunc, BROADCAST_GOSSIP_MODE);
  return true;
}

void DirectoryService::ProcessTxnBodySharingAssignment() {
  if (LOOKUP_NODE_MODE) {
    LOG_GENERAL(WARNING,
                "DirectoryService::ProcessTxnBodySharingAssignment not "
                "expected to be called from LookUp node.");
    return;
  }

  bool i_am_forwarder = false;
  for (const auto& receiver : m_DSReceivers) {
    if (receiver == m_mediator.m_selfPeer) {
      m_mediator.m_node->m_txnSharingIAmSender = true;
      i_am_forwarder = true;
      break;
    }
  }

  unsigned int num_ds_nodes = m_DSReceivers.size();

  m_sharingAssignment.clear();

  if ((i_am_forwarder) && (m_mediator.m_DSCommittee->size() > num_ds_nodes)) {
    for (const auto& ds : *m_mediator.m_DSCommittee) {
      bool is_a_receiver = false;

      if (num_ds_nodes > 0) {
        for (const auto& receiver : m_DSReceivers) {
          if (ds.second == receiver) {
            is_a_receiver = true;
            break;
          }
        }
        num_ds_nodes--;
      }

      if (!is_a_receiver) {
        m_sharingAssignment.emplace_back(ds.second);
      }
    }
  }
}

bool DirectoryService::DSBlockValidator(
    const vector<unsigned char>& message, unsigned int offset,
    [[gnu::unused]] vector<unsigned char>& errorMsg, const uint32_t consensusID,
    const uint64_t blockNumber, const vector<unsigned char>& blockHash,
    const uint16_t leaderID, const PubKey& leaderKey,
    vector<unsigned char>& messageToCosign) {
  LOG_MARKER();

  if (LOOKUP_NODE_MODE) {
    LOG_GENERAL(WARNING,
                "DirectoryService::DSBlockValidator not "
                "expected to be called from LookUp node.");
    return true;
  }

  m_tempDSReceivers.clear();
  m_tempShardReceivers.clear();
  m_tempShardSenders.clear();
  m_tempShards.clear();

  lock(m_mutexPendingDSBlock, m_mutexAllPoWConns);
  lock_guard<mutex> g(m_mutexPendingDSBlock, adopt_lock);
  lock_guard<mutex> g2(m_mutexAllPoWConns, adopt_lock);

  m_pendingDSBlock.reset(new DSBlock);

  if (!Messenger::GetDSDSBlockAnnouncement(
          message, offset, consensusID, blockNumber, blockHash, leaderID,
          leaderKey, *m_pendingDSBlock, m_tempShards, m_tempDSReceivers,
          m_tempShardReceivers, m_tempShardSenders, messageToCosign)) {
    LOG_EPOCH(WARNING, to_string(m_mediator.m_currentEpochNum).c_str(),
              "Messenger::GetDSDSBlockAnnouncement failed.");
    return false;
  }

  // To-do: Put in the logic here for checking the proposed DS block
  const map<PubKey, Peer> NewDSMembers =
      m_mediator.m_dsBlockChain.GetLastBlock().GetHeader().GetDSPoWWinners();
  for (const auto& DSPowWinner : NewDSMembers) {
    if (m_allPoWConns.find(DSPowWinner.first) != m_allPoWConns.end()) {
      if (m_allPoWConns.at(DSPowWinner.first) != DSPowWinner.second) {
        LOG_EPOCH(WARNING, to_string(m_mediator.m_currentEpochNum).c_str(),
                  "WARNING: Why is the IP of the winner different from "
                  "what I have in m_allPoWConns???");
        return false;
      }
    } else {
      // I don't know the winner -> store the IP given by the leader
      m_allPoWConns.emplace(DSPowWinner.first, DSPowWinner.second);
    }
  }

  BlockHash temp_blockHash = m_pendingDSBlock->GetHeader().GetMyHash();
  if (temp_blockHash != m_pendingDSBlock->GetBlockHash()) {
    LOG_GENERAL(WARNING,
                "Block Hash in Newly received DS Block doesn't match. "
                "Calculated: "
                    << temp_blockHash
                    << " Received: " << m_pendingDSBlock->GetBlockHash().hex());
    return false;
  }

  // Verify the DSBlockHashSet member of the DSBlockHeader
  ShardingHash shardingHash;
  if (!Messenger::GetShardingStructureHash(m_tempShards, shardingHash)) {
    LOG_EPOCH(WARNING, to_string(m_mediator.m_currentEpochNum).c_str(),
              "Messenger::GetShardingStructureHash failed.");
    return false;
  }
  if (shardingHash != m_pendingDSBlock->GetHeader().GetShardingHash()) {
    LOG_GENERAL(WARNING,
                "Sharding structure hash in newly received DS Block doesn't "
                "match. Calculated: "
                    << shardingHash << " Received: "
                    << m_pendingDSBlock->GetHeader().GetShardingHash());
    return false;
  }
  TxSharingHash txSharingHash;
  if (!Messenger::GetTxSharingAssignmentsHash(
          m_tempDSReceivers, m_tempShardReceivers, m_tempShardSenders,
          txSharingHash)) {
    LOG_EPOCH(WARNING, to_string(m_mediator.m_currentEpochNum).c_str(),
              "Messenger::GetTxSharingAssignmentsHash failed.");
    return false;
  }
  if (txSharingHash != m_pendingDSBlock->GetHeader().GetTxSharingHash()) {
    LOG_GENERAL(WARNING,
                "Tx sharing structure hash in newly received DS Block doesn't "
                "match. Calculated: "
                    << txSharingHash << " Received: "
                    << m_pendingDSBlock->GetHeader().GetTxSharingHash());
    return false;
  }

  // Verify the CommitteeHash member of the BlockHeaderBase
  CommitteeHash committeeHash;
  if (!Messenger::GetDSCommitteeHash(*m_mediator.m_DSCommittee,
                                     committeeHash)) {
    LOG_EPOCH(WARNING, to_string(m_mediator.m_currentEpochNum).c_str(),
              "Messenger::GetDSCommitteeHash failed.");
    return false;
  }
  if (committeeHash != m_pendingDSBlock->GetHeader().GetCommitteeHash()) {
    LOG_GENERAL(WARNING,
                "DS committee hash in newly received DS Block doesn't match. "
                "Calculated: "
                    << committeeHash << " Received: "
                    << m_pendingDSBlock->GetHeader().GetCommitteeHash());
    return false;
  }

  // Start to verify difficulty from DS block number 2.
  if (m_pendingDSBlock->GetHeader().GetBlockNum() > 1) {
    if (!VerifyDifficulty()) {
      return false;
    }
  }

  if (!ProcessShardingStructure(m_tempShards, m_tempPublicKeyToshardIdMap,
                                m_tempMapNodeReputation)) {
    return false;
  }

  if (!VerifyPoWOrdering(m_tempShards)) {
    LOG_GENERAL(INFO, "Failed to verify ordering");
    return false;
  }

  ClearReputationOfNodeWithoutPoW();
  if (!VerifyNodePriority(m_tempShards)) {
    LOG_GENERAL(WARNING, "Failed to verify node priority");
    return false;
  }
  // ProcessTxnBodySharingAssignment();

  auto func = [this]() mutable -> void {
    lock_guard<mutex> g(m_mediator.m_mutexCurSWInfo);
    if (m_mediator.m_curSWInfo != m_pendingDSBlock->GetHeader().GetSWInfo()) {
      if (UpgradeManager::GetInstance().DownloadSW()) {
        m_mediator.m_curSWInfo =
            *UpgradeManager::GetInstance().GetLatestSWInfo();
      }
    }
  };
  DetachedFunction(1, func);

  return true;
}

bool DirectoryService::RunConsensusOnDSBlockWhenDSBackup() {
  LOG_MARKER();

  if (LOOKUP_NODE_MODE) {
    LOG_GENERAL(WARNING,
                "DirectoryService::RunConsensusOnDSBlockWhenDSBackup not "
                "expected to be called from LookUp node.");
    return true;
  }

  LOG_EPOCH(INFO, to_string(m_mediator.m_currentEpochNum).c_str(),
            "I am a backup DS node. Waiting for DS block announcement. "
            "Leader is at index  "
                << m_consensusLeaderID << " "
                << m_mediator.m_DSCommittee->at(m_consensusLeaderID).second);

  // Dummy values for now
  uint32_t consensusID = 0x0;
  m_consensusBlockHash =
      m_mediator.m_dsBlockChain.GetLastBlock().GetBlockHash().asBytes();

  auto func = [this](const vector<unsigned char>& input, unsigned int offset,
                     vector<unsigned char>& errorMsg,
                     const uint32_t consensusID, const uint64_t blockNumber,
                     const vector<unsigned char>& blockHash,
                     const uint16_t leaderID, const PubKey& leaderKey,
                     vector<unsigned char>& messageToCosign) mutable -> bool {
    return DSBlockValidator(input, offset, errorMsg, consensusID, blockNumber,
                            blockHash, leaderID, leaderKey, messageToCosign);
  };

  m_consensusObject.reset(new ConsensusBackup(
      consensusID, m_mediator.m_currentEpochNum, m_consensusBlockHash,
      m_consensusMyID, m_consensusLeaderID, m_mediator.m_selfKey.first,
      *m_mediator.m_DSCommittee, static_cast<unsigned char>(DIRECTORY),
      static_cast<unsigned char>(DSBLOCKCONSENSUS), func));

  if (m_consensusObject == nullptr) {
    LOG_EPOCH(WARNING, to_string(m_mediator.m_currentEpochNum).c_str(),
              "Unable to create consensus object");
    return false;
  }

  return true;
}

bool DirectoryService::ProcessShardingStructure(
    const DequeOfShard& shards,
    std::map<PubKey, uint32_t>& publicKeyToshardIdMap,
    std::map<PubKey, uint16_t>& mapNodeReputation) {
  if (LOOKUP_NODE_MODE) {
    LOG_GENERAL(WARNING,
                "DirectoryService::ProcessShardingStructure not "
                "expected to be called from LookUp node.");
    return true;
  }

  publicKeyToshardIdMap.clear();
  mapNodeReputation.clear();

  for (unsigned int i = 0; i < shards.size(); i++) {
    for (const auto& shardNode : shards.at(i)) {
      const auto& pubKey = std::get<SHARD_NODE_PUBKEY>(shardNode);

      mapNodeReputation[pubKey] = std::get<SHARD_NODE_REP>(shardNode);

      auto storedMember = m_allPoWConns.find(pubKey);

      // I know the member but the member IP given by the leader is different!
      if (storedMember != m_allPoWConns.end()) {
        if (storedMember->second != std::get<SHARD_NODE_PEER>(shardNode)) {
          LOG_EPOCH(WARNING, to_string(m_mediator.m_currentEpochNum).c_str(),
                    "IP of the member different "
                    "from what was in m_allPoWConns???");
          LOG_GENERAL(WARNING, "Stored  "
                                   << storedMember->second << " Received"
                                   << std::get<SHARD_NODE_PEER>(shardNode));
          return false;
        }
      }
      // I don't know the member -> store the IP given by the leader
      else {
        m_allPoWConns.emplace(std::get<SHARD_NODE_PUBKEY>(shardNode),
                              std::get<SHARD_NODE_PEER>(shardNode));
      }

      publicKeyToshardIdMap.emplace(std::get<SHARD_NODE_PUBKEY>(shardNode), i);
    }
  }

  return true;
}

void DirectoryService::RunConsensusOnDSBlock(bool isRejoin) {
  if (LOOKUP_NODE_MODE) {
    LOG_GENERAL(WARNING,
                "DirectoryService::RunConsensusOnDSBlock not "
                "expected to be called from LookUp node.");
    return;
  }

  LOG_EPOCH(INFO, to_string(m_mediator.m_currentEpochNum).c_str(),
            "Number of PoW recvd: " << m_allPoWs.size() << ", DS PoW recvd: "
                                    << m_allDSPoWs.size());

  LOG_MARKER();
  SetState(DSBLOCK_CONSENSUS_PREP);

  {
    lock_guard<mutex> g(m_mutexAllPOW);
    LOG_STATE("[POWR][" << std::setw(15) << std::left
                        << m_mediator.m_selfPeer.GetPrintableIPAddress() << "]["
                        << m_allPoWs.size() << "] ");

    if (m_allPoWs.size() == 0) {
      LOG_EPOCH(WARNING, to_string(m_mediator.m_currentEpochNum).c_str(),
                "To-do: Code up the logic for if we didn't get any "
                "submissions at all");
      // throw exception();
      if (!isRejoin) {
        return;
      }
    }
  }

  m_mediator.m_node->m_txnSharingIAmSender = false;

  // Upon consensus object creation failure, one should not return from the
  // function, but rather wait for view change.
  bool ConsensusObjCreation = true;
  if (m_mode == PRIMARY_DS) {
    ConsensusObjCreation = RunConsensusOnDSBlockWhenDSPrimary();
    if (!ConsensusObjCreation) {
      LOG_GENERAL(WARNING, "Error after RunConsensusOnDSBlockWhenDSPrimary");
    }
  } else {
    ConsensusObjCreation = RunConsensusOnDSBlockWhenDSBackup();
    if (!ConsensusObjCreation) {
      LOG_GENERAL(WARNING, "Error after RunConsensusOnDSBlockWhenDSBackup");
    }
  }

  if (ConsensusObjCreation) {
    SetState(DSBLOCK_CONSENSUS);
    cv_DSBlockConsensusObject.notify_all();
  }

  // View change will wait for timeout. If conditional variable is notified
  // before timeout, the thread will return without triggering view change.
  std::unique_lock<std::mutex> cv_lk(m_MutexCVViewChangeDSBlock);
  if (cv_viewChangeDSBlock.wait_for(cv_lk,
                                    std::chrono::seconds(VIEWCHANGE_TIME)) ==
      std::cv_status::timeout) {
    LOG_EPOCH(INFO, to_string(m_mediator.m_currentEpochNum).c_str(),
              "Initiated DS block view change. ");
    auto func = [this]() -> void { RunConsensusOnViewChange(); };
    DetachedFunction(1, func);
  }
}<|MERGE_RESOLUTION|>--- conflicted
+++ resolved
@@ -626,7 +626,6 @@
   m_consensusBlockHash =
       m_mediator.m_dsBlockChain.GetLastBlock().GetBlockHash().asBytes();
 
-<<<<<<< HEAD
   // kill first ds leader (used for view change testing)
   // Either do killing of ds leader or make ds leader do nothing.
   /*if (m_consensusMyID == 0 && m_viewChangeCounter < 1)
@@ -636,8 +635,6 @@
       return false;
   }*/
 
-=======
->>>>>>> aa236802
   m_consensusObject.reset(new ConsensusLeader(
       consensusID, m_mediator.m_currentEpochNum, m_consensusBlockHash,
       m_consensusMyID, m_mediator.m_selfKey.first, *m_mediator.m_DSCommittee,
