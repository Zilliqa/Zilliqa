--- conflicted
+++ resolved
@@ -126,11 +126,9 @@
     Synchronizer m_synchronizer;
 
     //Coinbase
-#ifndef IS_LOOKUP_NODE
     std::map<uint64_t, std::unordered_map<int32_t, std::vector<Address>>>
         m_coinbaseRewardees;
     std::mutex m_mutexCoinbaseRewardees;
-#endif //IS_LOOKUP_NODE
 
     const uint32_t RESHUFFLE_INTERVAL = 500;
 
@@ -373,8 +371,6 @@
 
     /// Post processing after the DS node successfully synchronized with the network
     bool FinishRejoinAsDS();
-<<<<<<< HEAD
-=======
 
     void RunConsensusOnFinalBlock(bool revertStateDelta = false);
 
@@ -386,8 +382,6 @@
     template<class Container>
     bool SaveCoinbaseCore(const vector<bool>& b1, const vector<bool>& b2,
                           const Container& shard, const uint32_t& shard_id);
-#endif // IS_LOOKUP_NODE
->>>>>>> baf189fd
 
     /// Implements the Execute function inherited from Executable.
     bool Execute(const std::vector<unsigned char>& message, unsigned int offset,
