/**
* Copyright (c) 2018 Zilliqa 
* This source code is being disclosed to you solely for the purpose of your participation in 
* testing Zilliqa. You may view, compile and run the code for that purpose and pursuant to 
* the protocols and algorithms that are programmed into, and intended by, the code. You may 
* not do anything else with the code without express permission from Zilliqa Research Pte. Ltd., 
* including modifying or publishing the code (or any part of it), and developing or forming 
* another public or private blockchain network. This source code is provided ‘as is’ and no 
* warranties are given as to title or non-infringement, merchantability or fitness for purpose 
* and, to the extent permitted by law, all liability for your use of the code is disclaimed. 
* Some programs in this code are governed by the GNU General Public License v3.0 (available at 
* https://www.gnu.org/licenses/gpl-3.0.en.html) (‘GPLv3’). The programs that are governed by 
* GPLv3.0 are those programs that are located in the folders src/depends and tests/depends 
* and which include a reference to GPLv3 in their program files.
**/

#ifndef __DIRECTORYSERVICE_H__
#define __DIRECTORYSERVICE_H__

#include <array>
#include <boost/multiprecision/cpp_int.hpp>
#include <condition_variable>
#include <deque>
#include <libCrypto/Sha2.h>
#include <list>
#include <map>
#include <set>
#include <shared_mutex>
#include <vector>

#include "common/Broadcastable.h"
#include "common/Executable.h"
#include "libConsensus/Consensus.h"
#include "libData/BlockData/Block.h"
#include "libData/BlockData/BlockHeader/BlockHashSet.h"
#include "libLookup/Synchronizer.h"
#include "libNetwork/P2PComm.h"
#include "libNetwork/PeerStore.h"
#include "libPOW/pow.h"
#include "libPersistence/BlockStorage.h"
#include "libUtils/TimeUtils.h"

class Mediator;

/// Implements Directory Service functionality including PoW verification, DS, Tx Block Consensus and sharding management.
class DirectoryService : public Executable, public Broadcastable
{
    std::chrono::system_clock::time_point m_timespec;

    enum Action
    {
        PROCESS_POWSUBMISSION = 0x00,
        VERIFYPOW,
        PROCESS_DSBLOCKCONSENSUS,
        PROCESS_POW2SUBMISSION,
        VERIFYPOW2,
        PROCESS_SHARDINGCONSENSUS,
        PROCESS_MICROBLOCKSUBMISSION,
        PROCESS_FINALBLOCKCONSENSUS,
        PROCESS_VIEWCHANGECONSENSUS
    };

    std::atomic<bool> m_requesting_last_ds_block;
    unsigned int BUFFER_TIME_BEFORE_DS_BLOCK_REQUEST = 5;

    std::mutex m_mutexConsensus;

    bool m_hasAllPoWconns = true;
    std::condition_variable cv_allPowConns;
    std::mutex m_MutexCVAllPowConn;

    // Sharding committee members
    std::vector<std::map<PubKey, Peer>> m_shards;
    std::map<PubKey, uint32_t> m_publicKeyToShardIdMap;

    // Transaction sharing assignments
    std::vector<unsigned char> m_txnSharingMessage;

    std::mutex m_MutexScheduleFinalBlockConsensus;
    std::condition_variable cv_scheduleFinalBlockConsensus;

    // PoW common variables
    std::mutex m_mutexAllPoWs;
    std::map<PubKey, Peer> m_allPoWConns;
    std::mutex m_mutexAllPoWConns;

    // Consensus variables
    std::shared_ptr<ConsensusCommon> m_consensusObject;
    std::vector<unsigned char> m_consensusBlockHash;

    // PoW (DS block) consensus variables
    std::shared_ptr<DSBlock> m_pendingDSBlock;
    std::mutex m_mutexPendingDSBlock;
    std::mutex m_mutexDSBlockConsensus;
    std::vector<std::pair<PubKey, boost::multiprecision::uint256_t>> m_allPoWs;
    std::mutex m_mutexAllPOW;

    // PoW2 (sharding) consensus variables
    std::map<PubKey, boost::multiprecision::uint256_t> m_allPoW2s;
    std::mutex m_mutexAllPOW2;
    std::map<std::array<unsigned char, BLOCK_HASH_SIZE>, PubKey> m_sortedPoW2s;

    // Final block consensus variables
    std::set<MicroBlock> m_microBlocks;
    std::mutex m_mutexMicroBlocks;
    std::shared_ptr<TxBlock> m_finalBlock;
    std::vector<unsigned char> m_finalBlockMessage;
    std::vector<Peer> m_sharingAssignment;

    // View Change
    std::atomic<uint32_t> m_viewChangeCounter;
    Peer m_candidateLeader;
    std::shared_ptr<VCBlock> m_pendingVCBlock;
    std::mutex m_mutexPendingVCBlock;
    std::condition_variable cv_ViewChangeConsensusObj;
    std::mutex m_MutexCVViewChangeConsensusObj;

    std::condition_variable cv_viewChangeDSBlock;
    std::mutex m_MutexCVViewChangeDSBlock;
    std::condition_variable cv_viewChangeSharding;
    std::mutex m_MutexCVViewChangeSharding;
    std::condition_variable cv_viewChangeFinalBlock;
    std::mutex m_MutexCVViewChangeFinalBlock;
    std::condition_variable cv_ViewChangeVCBlock;
    std::mutex m_MutexCVViewChangeVCBlock;

    // Consensus and consensus object
    std::condition_variable cv_DSBlockConsensus;
    std::mutex m_MutexCVDSBlockConsensus;
    std::condition_variable cv_DSBlockConsensusObject;
    std::mutex m_MutexCVDSBlockConsensusObject;
    std::condition_variable cv_shardingConsensus;
    std::mutex m_MutexCVShardingConsensus;
    std::condition_variable cv_shardingConsensusObject;
    std::mutex m_MutexCVShardingConsensusObject;
    std::condition_variable cv_finalBlockConsensusObject;
    std::mutex m_MutexCVFinalBlockConsensusObject;
    std::condition_variable cv_POWSubmission;
    std::mutex m_MutexCVPOWSubmission;
    std::condition_variable cv_POW2Submission;
    std::mutex m_MutexCVPOW2Submission;
    std::mutex m_mutexProcessConsensusMessage;
    std::condition_variable cv_processConsensusMessage;
    // TO Remove
    Mediator& m_mediator;

    Synchronizer m_synchronizer;

    const uint32_t RESHUFFLE_INTERVAL = 500;

    // Message handlers
    bool ProcessSetPrimary(const std::vector<unsigned char>& message,
                           unsigned int offset, const Peer& from);
    bool ProcessPoWSubmission(const std::vector<unsigned char>& message,
                              unsigned int offset, const Peer& from);
    bool ProcessDSBlockConsensus(const std::vector<unsigned char>& message,
                                 unsigned int offset, const Peer& from);
    bool ProcessPoW2Submission(const std::vector<unsigned char>& message,
                               unsigned int offset, const Peer& from);
    bool ProcessShardingConsensus(const std::vector<unsigned char>& message,
                                  unsigned int offset, const Peer& from);
    bool ProcessMicroblockSubmission(const std::vector<unsigned char>& message,
                                     unsigned int offset, const Peer& from);
    bool ProcessFinalBlockConsensus(const std::vector<unsigned char>& message,
                                    unsigned int offset, const Peer& from);
    bool ProcessAllPoWConnRequest(const vector<unsigned char>& message,
                                  unsigned int offset, const Peer& from);
    bool ProcessAllPoWConnResponse(const vector<unsigned char>& message,
                                   unsigned int offset, const Peer& from);
    bool ProcessViewChangeConsensus(const vector<unsigned char>& message,
                                    unsigned int offset, const Peer& from);
    // To block certain types of incoming message for certain states
    bool ToBlockMessage(unsigned char ins_byte);

#ifndef IS_LOOKUP_NODE
    bool CheckState(Action action);
    bool VerifyPOW2(const vector<unsigned char>& message, unsigned int offset,
                    const Peer& from);

    void NotifySelfToStartPOW2(const vector<unsigned char>& message,
                               unsigned int offset);
    void
    SetupMulticastConfigForShardingStructure(unsigned int& my_DS_cluster_num,
                                             unsigned int& my_shards_lo,
                                             unsigned int& my_shards_hi);
    void SendingShardingStructureToShard(
        vector<std::map<PubKey, Peer>>::iterator& p);

    // PoW (DS block) consensus functions
    void RunConsensusOnDSBlock(bool isRejoin = false);
    void ComposeDSBlock();

    // internal calls from RunConsensusOnSharding
    void
    SerializeShardingStructure(vector<unsigned char>& sharding_structure) const;
    bool RunConsensusOnShardingWhenDSPrimary();
    bool RunConsensusOnShardingWhenDSBackup();

    // internal calls from ProcessShardingConsensus
    unsigned int
    SerializeEntireShardingStructure(vector<unsigned char>& sharding_message,
                                     unsigned int curr_offset);
    bool SendEntireShardingStructureToLookupNodes();

    // PoW2 (sharding) consensus functions
    void RunConsensusOnSharding();
    void ComputeSharding();

    // internal calls from RunConsensusOnDSBlock
    bool RunConsensusOnDSBlockWhenDSPrimary();
    bool RunConsensusOnDSBlockWhenDSBackup();

    // internal calls from ProcessDSBlockConsensus
    void StoreDSBlockToStorage(); // To further refactor
    bool SendDSBlockToLookupNodes(DSBlock& lastDSBlock, Peer& winnerpeer);
    void
    DetermineNodesToSendDSBlockTo(const Peer& winnerpeer,
                                  unsigned int& my_DS_cluster_num,
                                  unsigned int& my_pownodes_cluster_lo,
                                  unsigned int& my_pownodes_cluster_hi) const;
    void SendDSBlockToCluster(const Peer& winnerpeer,
                              unsigned int my_pownodes_cluster_lo,
                              unsigned int my_pownodes_cluster_hi);
    void UpdateMyDSModeAndConsensusId();
    void UpdateDSCommiteeComposition(const Peer& winnerpeer); //TODO: Refactor

    void ProcessDSBlockConsensusWhenDone(const vector<unsigned char>& message,
                                         unsigned int offset);

    // internal calls from ProcessFinalBlockConsensus
    bool SendFinalBlockToLookupNodes();
    void ProcessFinalBlockConsensusWhenDone();

    void DetermineShardsToSendFinalBlockTo(unsigned int& my_DS_cluster_num,
                                           unsigned int& my_shards_lo,
                                           unsigned int& my_shards_hi) const;
    void SendFinalBlockToShardNodes(unsigned int my_DS_cluster_num,
                                    unsigned int my_shards_lo,
                                    unsigned int my_shards_hi);

    // Final Block functions
    void RunConsensusOnFinalBlock();
    bool RunConsensusOnFinalBlockWhenDSPrimary();
    bool RunConsensusOnFinalBlockWhenDSBackup();
    void ComposeFinalBlockCore();
    vector<unsigned char> ComposeFinalBlockMessage();
    bool ParseMessageAndVerifyPOW(const vector<unsigned char>& message,
                                  unsigned int offset, const Peer& from);
    void AppendSharingSetupToShardingStructure(
        vector<unsigned char>& finalBlockMessage, unsigned int curr_offset);
    bool CheckWhetherDSBlockIsFresh(const uint64_t dsblock_num);
    bool CheckWhetherMaxSubmissionsReceived(Peer peer, PubKey key);
<<<<<<< HEAD
    bool VerifyPoW1Submission(const vector<unsigned char>& message,
                              const Peer& from, PubKey& key,
                              unsigned int curr_offset, uint32_t& portNo,
                              uint64_t& nonce, array<unsigned char, 32>& rand1,
                              array<unsigned char, 32>& rand2,
                              unsigned int& difficulty, uint64_t& block_num);
=======
    bool VerifyPoWSubmission(const vector<unsigned char>& message,
                             const Peer& from, PubKey& key,
                             unsigned int curr_offset, uint32_t& portNo,
                             uint64_t& nonce, array<unsigned char, 32>& rand1,
                             array<unsigned char, 32>& rand2,
                             unsigned int& difficulty,
                             boost::multiprecision::uint256_t& block_num);
>>>>>>> ebc3d336
    void ExtractDataFromMicroblocks(
        TxnHash& microblockTxnTrieRoot, StateHash& microblockDeltaTrieRoot,
        std::vector<MicroBlockHashSet>& microblockHashes,
        std::vector<uint32_t>& shardIDs,
        boost::multiprecision::uint256_t& allGasLimit,
        boost::multiprecision::uint256_t& allGasUsed, uint32_t& numTxs,
        std::vector<bool>& isMicroBlockEmpty, uint32_t& numMicroBlocks) const;
    bool VerifyMicroBlockCoSignature(const MicroBlock& microBlock,
                                     uint32_t shardId);

    // FinalBlockValidator functions
    bool CheckFinalBlockValidity();
    bool CheckBlockTypeIsFinal();
    bool CheckFinalBlockVersion();
    bool CheckPreviousFinalBlockHash();
    bool CheckFinalBlockNumber();
    bool CheckFinalBlockTimestamp();
    bool CheckMicroBlockHashes();
    bool CheckMicroBlockHashRoot();
    bool CheckIsMicroBlockEmpty();
    bool CheckStateRoot();
    void LoadUnavailableMicroBlocks();
    void SaveTxnBodySharingAssignment(
        const vector<unsigned char>& sharding_structure,
        unsigned int curr_offset);
    // Redundant code
    // bool WaitForTxnBodies();

    // DS block consensus validator function
    bool DSBlockValidator(const std::vector<unsigned char>& dsblock,
                          std::vector<unsigned char>& errorMsg);

    // Sharding consensus validator function
    bool ShardingValidator(const std::vector<unsigned char>& sharding_structure,
                           std::vector<unsigned char>& errorMsg);

    // Final block consensus validator function
    bool FinalBlockValidator(const std::vector<unsigned char>& finalblock,
                             std::vector<unsigned char>& errorMsg);

    void StoreFinalBlockToDisk();

    // void StoreMicroBlocksToDisk();

    // Used to reconsile view of m_AllPowConn is different.
    void RequestAllPoWConn();
    void LastDSBlockRequest();

    bool ProcessLastDSBlockRequest(const vector<unsigned char>& message,
                                   unsigned int offset, const Peer& from);
    bool ProcessLastDSBlockResponse(const vector<unsigned char>& message,
                                    unsigned int offset, const Peer& from);

    // View change
    void RunConsensusOnViewChange();
    void ScheduleViewChangeTimeout();
    void ComputeNewCandidateLeader();
    bool ViewChangeValidator(const vector<unsigned char>& vcBlock,
                             std::vector<unsigned char>& errorMsg);
    bool RunConsensusOnViewChangeWhenCandidateLeader();
    bool RunConsensusOnViewChangeWhenNotCandidateLeader();
    void ProcessViewChangeConsensusWhenDone();
    void ProcessNextConsensus(unsigned char viewChangeState);
    void DetermineShardsToSendVCBlockTo(unsigned int& my_DS_cluster_num,
                                        unsigned int& my_shards_lo,
                                        unsigned int& my_shards_hi) const;
    void SendVCBlockToShardNodes(unsigned int my_DS_cluster_num,
                                 unsigned int my_shards_lo,
                                 unsigned int my_shards_hi,
                                 vector<unsigned char>& vcblock_message);

    // Rejoin the network as a DS node in case of failure happens in protocol
    void RejoinAsDS();

    // Reset certain variables to the initial state
    bool CleanVariables();
#endif // IS_LOOKUP_NODE

public:
    enum Mode : unsigned char
    {
        IDLE = 0x00,
        PRIMARY_DS,
        BACKUP_DS
    };

    enum DirState : unsigned char
    {
        POW_SUBMISSION = 0x00,
        DSBLOCK_CONSENSUS_PREP,
        DSBLOCK_CONSENSUS,
        POW2_SUBMISSION,
        SHARDING_CONSENSUS_PREP,
        SHARDING_CONSENSUS,
        MICROBLOCK_SUBMISSION,
        FINALBLOCK_CONSENSUS_PREP,
        FINALBLOCK_CONSENSUS,
        VIEWCHANGE_CONSENSUS_PREP,
        VIEWCHANGE_CONSENSUS,
        ERROR
    };

    uint32_t m_consensusID;
    uint16_t m_consensusLeaderID;

    /// The current role of this Zilliqa instance within the directory service committee.
    std::atomic<Mode> m_mode;

    /// The current internal state of this DirectoryService instance.
    std::atomic<DirState> m_state;

    /// The state (before view change) of this DirectoryService instance.
    std::atomic<DirState> m_viewChangestate;

    /// The ID number of this Zilliqa instance for use with consensus operations.
    uint16_t m_consensusMyID;

    /// The epoch number when DS tries doing Rejoin
    uint64_t m_latestActiveDSBlockNum = 0;

    /// Constructor. Requires mediator reference to access Node and other global members.
    DirectoryService(Mediator& mediator);

    /// Destructor.
    ~DirectoryService();

#ifndef IS_LOOKUP_NODE
    /// Sets the value of m_state.
    void SetState(DirState state);

    /// Start synchronization with lookup as a DS node
    void StartSynchronization();

    /// Implements the GetBroadcastList function inherited from Broadcastable.
    std::vector<Peer> GetBroadcastList(unsigned char ins_type,
                                       const Peer& broadcast_originator);

    /// Launches separate thread to execute sharding consensus after wait_window seconds.
    void ScheduleShardingConsensus(const unsigned int wait_window);

    /// Post processing after the DS node successfully synchronized with the network
    bool FinishRejoinAsDS();
#endif // IS_LOOKUP_NODE

    /// Implements the Execute function inherited from Executable.
    bool Execute(const std::vector<unsigned char>& message, unsigned int offset,
                 const Peer& from);

    /// Notify POW2 submission to DirectoryService::ProcessPoW2Submission()
    void NotifyPOW2Submission() { cv_POW2Submission.notify_all(); }

private:
    static std::map<DirState, std::string> DirStateStrings;
    std::string GetStateString() const;
    static std::map<Action, std::string> ActionStrings;
    std::string GetActionString(Action action) const;
};

#endif // __DIRECTORYSERVICE_H__<|MERGE_RESOLUTION|>--- conflicted
+++ resolved
@@ -250,22 +250,12 @@
         vector<unsigned char>& finalBlockMessage, unsigned int curr_offset);
     bool CheckWhetherDSBlockIsFresh(const uint64_t dsblock_num);
     bool CheckWhetherMaxSubmissionsReceived(Peer peer, PubKey key);
-<<<<<<< HEAD
-    bool VerifyPoW1Submission(const vector<unsigned char>& message,
-                              const Peer& from, PubKey& key,
-                              unsigned int curr_offset, uint32_t& portNo,
-                              uint64_t& nonce, array<unsigned char, 32>& rand1,
-                              array<unsigned char, 32>& rand2,
-                              unsigned int& difficulty, uint64_t& block_num);
-=======
     bool VerifyPoWSubmission(const vector<unsigned char>& message,
                              const Peer& from, PubKey& key,
                              unsigned int curr_offset, uint32_t& portNo,
                              uint64_t& nonce, array<unsigned char, 32>& rand1,
                              array<unsigned char, 32>& rand2,
-                             unsigned int& difficulty,
-                             boost::multiprecision::uint256_t& block_num);
->>>>>>> ebc3d336
+                             unsigned int& difficulty, uint64_t& block_num);
     void ExtractDataFromMicroblocks(
         TxnHash& microblockTxnTrieRoot, StateHash& microblockDeltaTrieRoot,
         std::vector<MicroBlockHashSet>& microblockHashes,
