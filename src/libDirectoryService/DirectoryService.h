--- conflicted
+++ resolved
@@ -89,16 +89,6 @@
     // PoW (DS block) consensus variables
     std::shared_ptr<DSBlock> m_pendingDSBlock;
     std::mutex m_mutexPendingDSBlock;
-<<<<<<< HEAD
-    std::mutex m_mutexDSBlockConsensus;
-    //nonce + winning hash pair
-    std::vector<std::pair<
-        PubKey,
-        pair<boost::multiprecision::uint256_t, std::array<unsigned char, 32>>>>
-        m_allPoWs;
-    std::mutex m_mutexAllPOW;
-=======
->>>>>>> 263317a7
 
     // Final block consensus variables
     std::shared_ptr<TxBlock> m_finalBlock;
@@ -228,16 +218,11 @@
                              unsigned int curr_offset, uint32_t& portNo,
                              uint64_t& nonce, array<unsigned char, 32>& rand1,
                              array<unsigned char, 32>& rand2,
-<<<<<<< HEAD
-                             unsigned int& difficulty, uint64_t& block_num,
-                             std::string&);
-=======
                              uint8_t& difficulty, uint64_t& block_num,
                              string& winning_hash);
     void CommitMBSubmissionMsgBuffer();
     bool ProcessMicroblockSubmissionCore(const vector<unsigned char>& message,
                                          unsigned int curr_offset);
->>>>>>> 263317a7
     void ExtractDataFromMicroblocks(
         TxnHash& microblockTxnTrieRoot, StateHash& microblockDeltaTrieRoot,
         TxnHash& microblockTranReceiptRoot,
