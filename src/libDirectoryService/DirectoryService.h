--- conflicted
+++ resolved
@@ -274,10 +274,7 @@
       const std::vector<unsigned char>& stateDelta);
   void ExtractDataFromMicroblocks(BlockHash& microblockTrieRoot,
                                   std::vector<BlockHash>& microblockHashes,
-<<<<<<< HEAD
-=======
                                   std::vector<uint32_t>& shardIds,
->>>>>>> d9718494
                                   boost::multiprecision::uint256_t& allGasLimit,
                                   boost::multiprecision::uint256_t& allGasUsed,
                                   boost::multiprecision::uint256_t& allRewards,
