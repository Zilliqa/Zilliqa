--- conflicted
+++ resolved
@@ -59,20 +59,13 @@
 
     std::mutex m_mutexConsensus;
 
-<<<<<<< HEAD
-    // Transaction sharing assignments
-    std::vector<Peer> m_DSReceivers;
-    std::vector<std::vector<Peer>> m_shardReceivers;
-    std::vector<std::vector<Peer>> m_shardSenders;
-=======
     // Temporary buffers for sharding committee members and transaction sharing assignments during DSBlock consensus
     std::vector<Peer> m_tempDSReceivers;
     std::vector<std::vector<Peer>> m_tempShardReceivers;
     std::vector<std::vector<Peer>> m_tempShardSenders;
-    VectorOfShard m_tempShards; //vector<vector<pair<PubKey, Peer>>>;
+    DequeOfShard m_tempShards; //vector<vector<pair<PubKey, Peer>>>;
     std::map<PubKey, uint32_t> m_tempPublicKeyToShardIdMap;
     std::map<PubKey, uint16_t> m_tempMapNodeReputation;
->>>>>>> 568c8149
 
     // PoW common variables
     std::mutex m_mutexAllPoWConns;
@@ -205,8 +198,8 @@
         const std::vector<std::pair<std::array<unsigned char, 32>, PubKey>>&
             sortedPoWSolns);
     void ComputeTxnSharingAssignments(const Peer& winnerpeer);
-    bool VerifyPoWOrdering(const VectorOfShard& shards);
-    bool VerifyNodePriority(const VectorOfShard& shards);
+    bool VerifyPoWOrdering(const DequeOfShard& shards);
+    bool VerifyNodePriority(const DequeOfShard& shards);
 
     // internal calls from RunConsensusOnDSBlock
     bool RunConsensusOnDSBlockWhenDSPrimary();
@@ -338,16 +331,6 @@
     bool RunConsensusOnViewChangeWhenNotCandidateLeader();
     void ProcessViewChangeConsensusWhenDone();
     void ProcessNextConsensus(unsigned char viewChangeState);
-<<<<<<< HEAD
-=======
-    void DetermineShardsToSendVCBlockTo(unsigned int& my_DS_cluster_num,
-                                        unsigned int& my_shards_lo,
-                                        unsigned int& my_shards_hi) const;
-    void SendVCBlockToShardNodes(unsigned int my_DS_cluster_num,
-                                 unsigned int my_shards_lo,
-                                 unsigned int my_shards_hi,
-                                 std::vector<unsigned char>& vcblock_message);
->>>>>>> 568c8149
 
     // Rejoin the network as a DS node in case of failure happens in protocol
     void RejoinAsDS();
@@ -393,28 +376,24 @@
         MISSINGMICROBLOCK = 0x01
     };
 
+    /// Sharing assignment for state delta
+    std::vector<Peer> m_sharingAssignment;
+
+    uint32_t m_consensusID;
+    uint16_t m_consensusLeaderID;
+
+    std::mutex m_MutexScheduleDSMicroBlockConsensus;
+    std::condition_variable cv_scheduleDSMicroBlockConsensus;
+
+    std::mutex m_MutexScheduleFinalBlockConsensus;
+    std::condition_variable cv_scheduleFinalBlockConsensus;
+
+    /// The current role of this Zilliqa instance within the directory service committee.
+    std::atomic<Mode> m_mode;
+
     // Sharding committee members
     std::mutex m_mutexShards;
-    std::deque<std::map<PubKey, Peer>> m_shards;
-    std::map<PubKey, uint32_t> m_publicKeyToShardIdMap;
-
-    /// Sharing assignment for state delta
-    std::vector<Peer> m_sharingAssignment;
-
-    uint32_t m_consensusID;
-    uint16_t m_consensusLeaderID;
-
-    std::mutex m_MutexScheduleDSMicroBlockConsensus;
-    std::condition_variable cv_scheduleDSMicroBlockConsensus;
-
-    std::mutex m_MutexScheduleFinalBlockConsensus;
-    std::condition_variable cv_scheduleFinalBlockConsensus;
-
-    /// The current role of this Zilliqa instance within the directory service committee.
-    std::atomic<Mode> m_mode;
-
-    // Sharding committee members
-    VectorOfShard m_shards;
+    DequeOfShard m_shards;
     std::map<PubKey, uint32_t> m_publicKeyToShardIdMap;
 
     // Proof of Reputation(PoR) variables.
@@ -489,7 +468,7 @@
 
     /// Used by PoW winner to configure sharding variables as the next DS leader
     bool
-    ProcessShardingStructure(const VectorOfShard& shards,
+    ProcessShardingStructure(const DequeOfShard& shards,
                              std::map<PubKey, uint32_t>& publicKeyToShardIdMap,
                              std::map<PubKey, uint16_t>& mapNodeReputation);
 
@@ -499,18 +478,17 @@
     /// Used by PoW winner to finish setup as the next DS leader
     void StartFirstTxEpoch();
 
-<<<<<<< HEAD
     void DetermineShardsToSendBlockTo(unsigned int& my_DS_cluster_num,
                                       unsigned int& my_shards_lo,
                                       unsigned int& my_shards_hi);
     void SendBlockToShardNodes(unsigned int my_DS_cluster_num,
                                unsigned int my_shards_lo,
                                unsigned int my_shards_hi,
-                               vector<unsigned char>& block_message);
+                               std::vector<unsigned char>& block_message);
 
     /// Begin next round of DS consensus
     void StartNewDSEpochConsensus(bool fromFallback = false);
-=======
+
     static uint8_t CalculateNewDifficultyCore(
         uint8_t currentDifficulty, uint8_t minDifficulty, int64_t currentNodes,
         int64_t powSubmissions, int64_t expectedNodes,
@@ -519,7 +497,6 @@
 
     /// Calculate node priority to determine which node has the priority to join the network.
     static uint8_t CalculateNodePriority(uint16_t reputation);
->>>>>>> 568c8149
 
 private:
     static std::map<DirState, std::string> DirStateStrings;
