--- conflicted
+++ resolved
@@ -64,10 +64,8 @@
     std::mutex m_mutexConsensus;
 
     // Sharding committee members
-<<<<<<< HEAD
     VectorOfShard m_shards; //vector<vector<pair<PubKey, Peer>>>;
-=======
->>>>>>> 5e3529e2
+
     std::map<PubKey, uint32_t> m_publicKeyToShardIdMap;
 
     // PoW common variables
