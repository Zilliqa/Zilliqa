/**
* Copyright (c) 2018 Zilliqa 
* This source code is being disclosed to you solely for the purpose of your participation in 
* testing Zilliqa. You may view, compile and run the code for that purpose and pursuant to 
* the protocols and algorithms that are programmed into, and intended by, the code. You may 
* not do anything else with the code without express permission from Zilliqa Research Pte. Ltd., 
* including modifying or publishing the code (or any part of it), and developing or forming 
* another public or private blockchain network. This source code is provided ‘as is’ and no 
* warranties are given as to title or non-infringement, merchantability or fitness for purpose 
* and, to the extent permitted by law, all liability for your use of the code is disclaimed. 
* Some programs in this code are governed by the GNU General Public License v3.0 (available at 
* https://www.gnu.org/licenses/gpl-3.0.en.html) (‘GPLv3’). The programs that are governed by 
* GPLv3.0 are those programs that are located in the folders src/depends and tests/depends 
* and which include a reference to GPLv3 in their program files.
**/

#ifndef __DIRECTORYSERVICE_H__
#define __DIRECTORYSERVICE_H__

#include <array>
#include <boost/multiprecision/cpp_int.hpp>
#include <condition_variable>
#include <deque>
#include <libCrypto/Sha2.h>
#include <list>
#include <map>
#include <set>
#include <shared_mutex>
#include <vector>

#include "common/Broadcastable.h"
#include "common/Executable.h"
#include "libConsensus/Consensus.h"
#include "libData/BlockData/Block.h"
#include "libData/BlockData/BlockHeader/BlockHashSet.h"
#include "libLookup/Synchronizer.h"
#include "libNetwork/P2PComm.h"
#include "libNetwork/PeerStore.h"
#include "libPOW/pow.h"
#include "libPersistence/BlockStorage.h"
#include "libUtils/TimeUtils.h"

class Mediator;

/// Implements Directory Service functionality including PoW verification, DS, Tx Block Consensus and sharding management.
class DirectoryService : public Executable, public Broadcastable
{
    std::chrono::system_clock::time_point m_timespec;

    enum Action
    {
        PROCESS_POW1SUBMISSION = 0x00,
        VERIFYPOW1,
        PROCESS_DSBLOCKCONSENSUS,
        PROCESS_SHARDINGCONSENSUS,
        PROCESS_MICROBLOCKSUBMISSION,
        PROCESS_FINALBLOCKCONSENSUS,
        PROCESS_VIEWCHANGECONSENSUS
    };

    string ActionString(enum Action action)
    {
        switch (action)
        {
        case PROCESS_POW1SUBMISSION:
            return "PROCESS_POW1SUBMISSION";
        case VERIFYPOW1:
            return "VERIFYPOW1";
        case PROCESS_DSBLOCKCONSENSUS:
            return "PROCESS_DSBLOCKCONSENSUS";
        case PROCESS_SHARDINGCONSENSUS:
            return "PROCESS_SHARDINGCONSENSUS";
        case PROCESS_MICROBLOCKSUBMISSION:
            return "PROCESS_MICROBLOCKSUBMISSION";
        case PROCESS_FINALBLOCKCONSENSUS:
            return "PROCESS_FINALBLOCKCONSENSUS";
        case PROCESS_VIEWCHANGECONSENSUS:
            return "PROCESS_VIEWCHANGECONSENSUS";
        }
        return "Unknown Action";
    }
    std::atomic<bool> m_requesting_last_ds_block;
    unsigned int BUFFER_TIME_BEFORE_DS_BLOCK_REQUEST = 5;

    std::mutex m_mutexConsensus;

    bool m_hasAllPoWconns = true;
    std::condition_variable cv_allPowConns;
    std::mutex m_MutexCVAllPowConn;

    // Sharding committee members
    std::vector<std::map<PubKey, Peer>> m_shards;
    std::map<PubKey, uint32_t> m_publicKeyToShardIdMap;

    std::mutex m_MutexScheduleFinalBlockConsensus;
    std::condition_variable cv_scheduleFinalBlockConsensus;

    // PoW common variables
    std::mutex m_mutexAllPoWs;

    // Consensus variables
    std::shared_ptr<ConsensusCommon> m_consensusObject;
    std::vector<unsigned char> m_consensusBlockHash;

    // PoW1 (DS block) consensus variables
    std::shared_ptr<DSBlock> m_pendingDSBlock;
    std::mutex m_mutexPendingDSBlock;
    std::mutex m_mutexDSBlockConsensus;

    // PoW2 (sharding) consensus variables
    std::map<std::array<unsigned char, BLOCK_HASH_SIZE>, PubKey> m_sortedPoW2s;

    // Final block consensus variables
    std::set<MicroBlock> m_microBlocks;
    std::mutex m_mutexMicroBlocks;
    std::shared_ptr<TxBlock> m_finalBlock;
    std::vector<unsigned char> m_finalBlockMessage;
    std::vector<Peer> m_sharingAssignment;

    // View Change
    std::atomic<uint32_t> m_viewChangeCounter;
    Peer m_candidateLeader;
    std::shared_ptr<VCBlock> m_pendingVCBlock;
    std::mutex m_mutexPendingVCBlock;
    std::condition_variable cv_ViewChangeConsensusObj;
    std::mutex m_MutexCVViewChangeConsensusObj;

    std::condition_variable cv_viewChangeDSBlock;
    std::mutex m_MutexCVViewChangeDSBlock;
    std::condition_variable cv_viewChangeSharding;
    std::mutex m_MutexCVViewChangeSharding;
    std::condition_variable cv_viewChangeFinalBlock;
    std::mutex m_MutexCVViewChangeFinalBlock;
    std::condition_variable cv_ViewChangeVCBlock;
    std::mutex m_MutexCVViewChangeVCBlock;

    // Consensus and consensus object
    std::condition_variable cv_DSBlockConsensus;
    std::mutex m_MutexCVDSBlockConsensus;
    std::condition_variable cv_DSBlockConsensusObject;
    std::mutex m_MutexCVDSBlockConsensusObject;
    std::condition_variable cv_shardingConsensus;
    std::mutex m_MutexCVShardingConsensus;
    std::condition_variable cv_shardingConsensusObject;
    std::mutex m_MutexCVShardingConsensusObject;
    std::condition_variable cv_finalBlockConsensusObject;
    std::mutex m_MutexCVFinalBlockConsensusObject;
    std::condition_variable cv_POW1Submission;
    std::mutex m_MutexCVPOW1Submission;
    // TO Remove
    Mediator& m_mediator;

    Synchronizer m_synchronizer;

    const uint32_t RESHUFFLE_INTERVAL = 500;

    // Message handlers
    bool ProcessSetPrimary(const std::vector<unsigned char>& message,
                           unsigned int offset, const Peer& from);
    bool ProcessPoW1Submission(const std::vector<unsigned char>& message,
                               unsigned int offset, const Peer& from);
    bool ProcessDSBlockConsensus(const std::vector<unsigned char>& message,
                                 unsigned int offset, const Peer& from);
    bool ProcessShardingConsensus(const std::vector<unsigned char>& message,
                                  unsigned int offset, const Peer& from);
    bool ProcessMicroblockSubmission(const std::vector<unsigned char>& message,
                                     unsigned int offset, const Peer& from);
    bool ProcessFinalBlockConsensus(const std::vector<unsigned char>& message,
                                    unsigned int offset, const Peer& from);
    bool ProcessAllPoWConnRequest(const vector<unsigned char>& message,
                                  unsigned int offset, const Peer& from);
    bool ProcessAllPoWConnResponse(const vector<unsigned char>& message,
                                   unsigned int offset, const Peer& from);
    bool ProcessViewChangeConsensus(const vector<unsigned char>& message,
                                    unsigned int offset, const Peer& from);
    bool ProcessAllPoW2Request(const vector<unsigned char>& message,
                               unsigned int offset, const Peer& from);
    bool ProcessAllPoW2Response(const vector<unsigned char>& message,
                                unsigned int offset, const Peer& from);
    // To block certain types of incoming message for certain states
    bool ToBlockMessage(unsigned char ins_byte);

#ifndef IS_LOOKUP_NODE
    bool CheckState(Action action);
    void NotifySelfToStartPOW2(const vector<unsigned char>& message,
                               unsigned int offset);
    void
    SetupMulticastConfigForShardingStructure(unsigned int& my_DS_cluster_num,
                                             unsigned int& my_shards_lo,
                                             unsigned int& my_shards_hi);
    void SendingShardingStructureToShard(
        vector<std::map<PubKey, Peer>>::iterator& p);

    // PoW1 (DS block) consensus functions
    void RunConsensusOnDSBlock(bool isRejoin = false);
    void ComposeDSBlock();

    // internal calls from RunConsensusOnSharding
    void
    SerializeShardingStructure(vector<unsigned char>& sharding_structure) const;
    bool RunConsensusOnShardingWhenDSPrimary();
    bool RunConsensusOnShardingWhenDSBackup();

    // internal calls from ProcessShardingConsensus
    unsigned int
    SerializeEntireShardingStructure(vector<unsigned char>& sharding_message,
                                     unsigned int curr_offset);
    bool SendEntireShardingStructureToLookupNodes();

    // PoW2 (sharding) consensus functions
    void RunConsensusOnSharding();
    void ComputeSharding();

    // internal calls from RunConsensusOnDSBlock
    bool RunConsensusOnDSBlockWhenDSPrimary();
    bool RunConsensusOnDSBlockWhenDSBackup();

    // internal calls from ProcessDSBlockConsensus
    void StoreDSBlockToStorage(); // To further refactor
    bool SendDSBlockToLookupNodes(DSBlock& lastDSBlock, Peer& winnerpeer);
    void
    DetermineNodesToSendDSBlockTo(const Peer& winnerpeer,
                                  unsigned int& my_DS_cluster_num,
                                  unsigned int& my_pow1nodes_cluster_lo,
                                  unsigned int& my_pow1nodes_cluster_hi) const;
    void SendDSBlockToCluster(const Peer& winnerpeer,
                              unsigned int my_pow1nodes_cluster_lo,
                              unsigned int my_pow1nodes_cluster_hi);
    void UpdateMyDSModeAndConsensusId();
    void UpdateDSCommiteeComposition(const Peer& winnerpeer); //TODO: Refactor

    void ProcessDSBlockConsensusWhenDone(const vector<unsigned char>& message,
                                         unsigned int offset);

    // internal calls from ProcessFinalBlockConsensus
    bool SendFinalBlockToLookupNodes();
    void ProcessFinalBlockConsensusWhenDone();

    void DetermineShardsToSendFinalBlockTo(unsigned int& my_DS_cluster_num,
                                           unsigned int& my_shards_lo,
                                           unsigned int& my_shards_hi) const;
    void SendFinalBlockToShardNodes(unsigned int my_DS_cluster_num,
                                    unsigned int my_shards_lo,
                                    unsigned int my_shards_hi);

    // Final Block functions
    void RunConsensusOnFinalBlock();
    bool RunConsensusOnFinalBlockWhenDSPrimary();
    bool RunConsensusOnFinalBlockWhenDSBackup();
    void ComposeFinalBlockCore();
    vector<unsigned char> ComposeFinalBlockMessage();
    bool ParseMessageAndVerifyPOW1(const vector<unsigned char>& message,
                                   unsigned int offset, const Peer& from);
    void AppendSharingSetupToFinalBlockMessage(
        vector<unsigned char>& finalBlockMessage, unsigned int curr_offset);
    bool CheckWhetherDSBlockIsFresh(
        const boost::multiprecision::uint256_t dsblock_num);
    bool VerifyPoW1Submission(const vector<unsigned char>& message,
                              const Peer& from, PubKey& key,
                              unsigned int curr_offset, uint32_t& portNo,
                              uint64_t& nonce, array<unsigned char, 32>& rand1,
                              array<unsigned char, 32>& rand2,
                              unsigned int& difficulty,
                              boost::multiprecision::uint256_t& block_num);
    void ExtractDataFromMicroblocks(
        TxnHash& microblockTxnTrieRoot, StateHash& microblockDeltaTrieRoot,
        std::vector<MicroBlockHashSet>& microblockHashes,
        std::vector<uint32_t>& shardIDs,
        boost::multiprecision::uint256_t& allGasLimit,
        boost::multiprecision::uint256_t& allGasUsed, uint32_t& numTxs,
        std::vector<bool>& isMicroBlockEmpty, uint32_t& numMicroBlocks) const;
    bool VerifyMicroBlockCoSignature(const MicroBlock& microBlock,
                                     uint32_t shardId);

    // FinalBlockValidator functions
    bool CheckFinalBlockValidity();
    bool CheckBlockTypeIsFinal();
    bool CheckFinalBlockVersion();
    bool CheckPreviousFinalBlockHash();
    bool CheckFinalBlockNumber();
    bool CheckFinalBlockTimestamp();
    bool CheckMicroBlockHashes();
    bool CheckMicroBlockHashRoot();
    bool CheckIsMicroBlockEmpty();
    bool CheckStateRoot();
    void LoadUnavailableMicroBlocks();
    void SaveTxnBodySharingAssignment(const vector<unsigned char>& finalblock,
                                      unsigned int& curr_offset);
    // Redundant code
    // bool WaitForTxnBodies();

    // DS block consensus validator function
    bool DSBlockValidator(const std::vector<unsigned char>& dsblock,
                          std::vector<unsigned char>& errorMsg);

    // Sharding consensus validator function
    bool ShardingValidator(const std::vector<unsigned char>& sharding_structure,
                           std::vector<unsigned char>& errorMsg);

    // Final block consensus validator function
    bool FinalBlockValidator(const std::vector<unsigned char>& finalblock,
                             std::vector<unsigned char>& errorMsg);

    void StoreFinalBlockToDisk();

    // void StoreMicroBlocksToDisk();

    void LastDSBlockRequest();

    bool ProcessLastDSBlockRequest(const vector<unsigned char>& message,
                                   unsigned int offset, const Peer& from);
    bool ProcessLastDSBlockResponse(const vector<unsigned char>& message,
                                    unsigned int offset, const Peer& from);

    // View change
    void RunConsensusOnViewChange();
    void ScheduleViewChangeTimeout();
    void ComputeNewCandidateLeader();
    bool ViewChangeValidator(const vector<unsigned char>& vcBlock,
                             std::vector<unsigned char>& errorMsg);
    bool RunConsensusOnViewChangeWhenCandidateLeader();
    bool RunConsensusOnViewChangeWhenNotCandidateLeader();
    void ProcessViewChangeConsensusWhenDone();
    void ProcessNextConsensus(unsigned char viewChangeState);
    void DetermineShardsToSendVCBlockTo(unsigned int& my_DS_cluster_num,
                                        unsigned int& my_shards_lo,
                                        unsigned int& my_shards_hi) const;
    void SendVCBlockToShardNodes(unsigned int my_DS_cluster_num,
                                 unsigned int my_shards_lo,
                                 unsigned int my_shards_hi,
                                 vector<unsigned char>& vcblock_message);

    // Rejoin the network as a DS node in case of failure happens in protocol
    void RejoinAsDS();

    // Reset certain variables to the initial state
    bool CleanVariables();
#endif // IS_LOOKUP_NODE

public:
    enum Mode : unsigned char
    {
        IDLE = 0x00,
        PRIMARY_DS,
        BACKUP_DS
    };

    enum DirState : unsigned char
    {
        POW1_SUBMISSION = 0x00,
        DSBLOCK_CONSENSUS_PREP,
        DSBLOCK_CONSENSUS,
        SHARDING_CONSENSUS_PREP,
        SHARDING_CONSENSUS,
        MICROBLOCK_SUBMISSION,
        FINALBLOCK_CONSENSUS_PREP,
        FINALBLOCK_CONSENSUS,
        VIEWCHANGE_CONSENSUS_PREP,
        VIEWCHANGE_CONSENSUS,
        ERROR
    };

    uint32_t m_consensusID;
    uint16_t m_consensusLeaderID;

    /// The current role of this Zilliqa instance within the directory service committee.
    std::atomic<Mode> m_mode;

    /// The current internal state of this DirectoryService instance.
    std::atomic<DirState> m_state;

    /// The state (before view change) of this DirectoryService instance.
    std::atomic<DirState> m_viewChangestate;

    /// The ID number of this Zilliqa instance for use with consensus operations.
    uint16_t m_consensusMyID;

<<<<<<< HEAD
    std::vector<std::pair<PubKey, boost::multiprecision::uint256_t>> m_allPoW1s;
    std::mutex m_mutexAllPOW1;
    std::map<PubKey, Peer> m_allPoWConns;
    std::mutex m_mutexAllPoWConns;
    std::map<PubKey, boost::multiprecision::uint256_t> m_allPoW2s;
    std::mutex m_mutexAllPOW2;
=======
    /// The epoch number when DS tries doing Rejoin
    uint64_t m_latestActiveDSBlockNum = 0;
>>>>>>> 64a1dcb0

    /// Constructor. Requires mediator reference to access Node and other global members.
    DirectoryService(Mediator& mediator);

    /// Destructor.
    ~DirectoryService();

#ifndef IS_LOOKUP_NODE
    /// Sets the value of m_state.
    void SetState(DirState state);

    /// Start synchronization with lookup as a DS node
    void StartSynchronization();

    /// Implements the GetBroadcastList function inherited from Broadcastable.
    std::vector<Peer> GetBroadcastList(unsigned char ins_type,
                                       const Peer& broadcast_originator);

    /// Launches separate thread to execute sharding consensus after wait_window seconds.
    void ScheduleShardingConsensus(const unsigned int wait_window);

    /// Post processing after the DS node successfully synchronized with the network
    bool FinishRejoinAsDS();
#endif // IS_LOOKUP_NODE

    /// Implements the Execute function inherited from Executable.
    bool Execute(const std::vector<unsigned char>& message, unsigned int offset,
                 const Peer& from);

    // Used to reconsile view of m_AllPowConn is different.
    void RequestAllPoWConn();
    void RequestAllPoW2();
};

#endif // __DIRECTORYSERVICE_H__<|MERGE_RESOLUTION|>--- conflicted
+++ resolved
@@ -375,17 +375,15 @@
     /// The ID number of this Zilliqa instance for use with consensus operations.
     uint16_t m_consensusMyID;
 
-<<<<<<< HEAD
     std::vector<std::pair<PubKey, boost::multiprecision::uint256_t>> m_allPoW1s;
     std::mutex m_mutexAllPOW1;
     std::map<PubKey, Peer> m_allPoWConns;
     std::mutex m_mutexAllPoWConns;
     std::map<PubKey, boost::multiprecision::uint256_t> m_allPoW2s;
     std::mutex m_mutexAllPOW2;
-=======
+
     /// The epoch number when DS tries doing Rejoin
     uint64_t m_latestActiveDSBlockNum = 0;
->>>>>>> 64a1dcb0
 
     /// Constructor. Requires mediator reference to access Node and other global members.
     DirectoryService(Mediator& mediator);
