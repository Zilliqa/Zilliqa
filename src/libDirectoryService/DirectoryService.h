--- conflicted
+++ resolved
@@ -213,15 +213,11 @@
                              unsigned int curr_offset, uint32_t& portNo,
                              uint64_t& nonce, array<unsigned char, 32>& rand1,
                              array<unsigned char, 32>& rand2,
-<<<<<<< HEAD
                              unsigned int& difficulty, uint64_t& block_num,
-                             std::string&);
-=======
-                             unsigned int& difficulty, uint64_t& block_num);
+                             std::string&);                           
     void CommitMBSubmissionMsgBuffer();
     bool ProcessMicroblockSubmissionCore(const vector<unsigned char>& message,
                                          unsigned int curr_offset);
->>>>>>> baf189fd
     void ExtractDataFromMicroblocks(
         TxnHash& microblockTxnTrieRoot, StateHash& microblockDeltaTrieRoot,
         std::vector<MicroBlockHashSet>& microblockHashes,
