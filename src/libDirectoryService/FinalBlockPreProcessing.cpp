--- conflicted
+++ resolved
@@ -700,11 +700,6 @@
                 && microBlockIter->GetHeader().GetStateDeltaHash()
                     == missingMicroBlocks[i].second.m_stateDeltaHash)
             {
-<<<<<<< HEAD
-                cur_offset += microBlock.SerializeCore(mb_message, cur_offset);
-                numOfMicroblocksSent++;
-=======
->>>>>>> 896b642e
                 found = true;
                 break;
             }
@@ -717,10 +712,7 @@
                             << missingMicroBlocks[i].second);
             continue;
         }
-<<<<<<< HEAD
-=======
         microBlocksSent.emplace_back(*microBlockIter);
->>>>>>> 896b642e
     }
 
     // Final state delta
