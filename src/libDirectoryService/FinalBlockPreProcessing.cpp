--- conflicted
+++ resolved
@@ -238,15 +238,11 @@
 
   // No other shards exists, then allow additional time for txns distribution.
   if (m_mediator.m_ds->m_mode != DirectoryService::Mode::IDLE &&
-<<<<<<< HEAD
-      m_mediator.m_node->m_myshardId == 0 && !m_mediator.GetIsVacuousEpoch()) {
-=======
       m_mediator.m_node->m_myshardId == DEFAULT_SHARD_ID &&
       !m_mediator.GetIsVacuousEpoch()) {
     LOG_GENERAL(WARNING, "BZ RunConsensusOnFinalBlockWhenDSPrimary giving: "
                              << EXTRA_TX_DISTRIBUTE_TIME_IN_MS
                              << " before really starting");
->>>>>>> a4bf6d1e
     std::this_thread::sleep_for(
         chrono::milliseconds(EXTRA_TX_DISTRIBUTE_TIME_IN_MS));
   }
@@ -1230,14 +1226,10 @@
 
   // No other shards exists, then allow additional time for txns distribution.
   if (m_mediator.m_ds->m_mode != DirectoryService::Mode::IDLE &&
-<<<<<<< HEAD
-      m_mediator.m_node->m_myshardId == 0 && !m_mediator.GetIsVacuousEpoch()) {
-=======
       m_mediator.m_node->m_myshardId == DEFAULT_SHARD_ID &&
       !m_mediator.GetIsVacuousEpoch()) {
     LOG_GENERAL(WARNING, "BZ Giving " << EXTRA_TX_DISTRIBUTE_TIME_IN_MS
                                       << " for txns to come to shard");
->>>>>>> a4bf6d1e
     std::this_thread::sleep_for(
         chrono::milliseconds(EXTRA_TX_DISTRIBUTE_TIME_IN_MS));
   }
