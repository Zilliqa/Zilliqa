/**
* Copyright (c) 2018 Zilliqa 
* This source code is being disclosed to you solely for the purpose of your participation in 
* testing Zilliqa. You may view, compile and run the code for that purpose and pursuant to 
* the protocols and algorithms that are programmed into, and intended by, the code. You may 
* not do anything else with the code without express permission from Zilliqa Research Pte. Ltd., 
* including modifying or publishing the code (or any part of it), and developing or forming 
* another public or private blockchain network. This source code is provided ‘as is’ and no 
* warranties are given as to title or non-infringement, merchantability or fitness for purpose 
* and, to the extent permitted by law, all liability for your use of the code is disclaimed. 
* Some programs in this code are governed by the GNU General Public License v3.0 (available at 
* https://www.gnu.org/licenses/gpl-3.0.en.html) (‘GPLv3’). The programs that are governed by 
* GPLv3.0 are those programs that are located in the folders src/depends and tests/depends 
* and which include a reference to GPLv3 in their program files.
**/

#include <algorithm>
#include <chrono>
#include <thread>

#include "DirectoryService.h"
#include "common/Constants.h"
#include "common/Messages.h"
#include "common/Serializable.h"
#include "depends/common/RLP.h"
#include "depends/libDatabase/MemoryDB.h"
#include "depends/libTrie/TrieDB.h"
#include "depends/libTrie/TrieHash.h"
#include "libCrypto/Sha2.h"
#include "libMediator/Mediator.h"
#include "libMessage/Messenger.h"
#include "libNetwork/P2PComm.h"
#include "libUtils/DataConversion.h"
#include "libUtils/DetachedFunction.h"
#include "libUtils/Logger.h"
#include "libUtils/SanityChecks.h"
#include "libUtils/TxnRootComputation.h"

using namespace std;
using namespace boost::multiprecision;

void DirectoryService::ExtractDataFromMicroblocks(
    TxnHash& microblockTxnTrieRoot, StateHash& microblockDeltaTrieRoot,
    TxnHash& microblockTranReceiptRoot,
    std::vector<MicroBlockHashSet>& microblockHashes,
    std::vector<uint32_t>& shardIDs, uint256_t& allGasLimit,
    uint256_t& allGasUsed, uint32_t& numTxs,
    std::vector<bool>& isMicroBlockEmpty, uint32_t& numMicroBlocks)
{
    if (LOOKUP_NODE_MODE)
    {
        LOG_GENERAL(WARNING,
                    "DirectoryService::ExtractDataFromMicroblocks not expected "
                    "to be called from LookUp node.");
        return;
    }

    LOG_MARKER();

    bool isVacuousEpoch = (m_mediator.m_consensusID
                           >= (NUM_FINAL_BLOCK_PER_POW - NUM_VACUOUS_EPOCHS));
    auto blockNum
        = m_mediator.m_txBlockChain.GetLastBlock().GetHeader().GetBlockNum()
        + 1;
    unsigned int i = 1;

    {
        lock_guard<mutex> g(m_mutexMicroBlocks);

        auto& microBlocks = m_microBlocks[m_mediator.m_currentEpochNum];
        for (auto& microBlock : microBlocks)
        {
            LOG_STATE("[STATS]["
                      << std::setw(15) << std::left
                      << m_mediator.m_selfPeer.GetPrintableIPAddress() << "]["
                      << i << "    ][" << microBlock.GetHeader().GetNumTxs()
                      << "] PROPOSED");

            i++;

            LOG_GENERAL(INFO,
                        "Pushback microblock shard ID: "
                            << microBlock.GetHeader().GetShardID() << endl
                            << "TxnRoot hash: "
                            << microBlock.GetHeader().GetTxRootHash() << endl
                            << "StateDelta hash: "
                            << microBlock.GetHeader().GetStateDeltaHash()
                            << endl
                            << "TxnReceipt hash: "
                            << microBlock.GetHeader().GetStateDeltaHash());

            microblockHashes.push_back(
                {microBlock.GetHeader().GetTxRootHash(),
                 microBlock.GetHeader().GetStateDeltaHash(),
                 microBlock.GetHeader().GetTranReceiptHash()});
            shardIDs.push_back(microBlock.GetHeader().GetShardID());
            allGasLimit += microBlock.GetHeader().GetGasLimit();
            allGasUsed += microBlock.GetHeader().GetGasUsed();
            numTxs += microBlock.GetHeader().GetNumTxs();

            ++numMicroBlocks;

            bool isEmpty = microBlock.GetHeader().GetNumTxs() == 0
                && microBlock.GetHeader().GetStateDeltaHash() == StateHash();

            bool isEmptyTxn = (microBlock.GetHeader().GetNumTxs() == 0);

            if (!isVacuousEpoch && !isEmpty)
            {
                m_mediator.m_node->m_unavailableMicroBlocks[blockNum].insert(
                    {{{microBlock.GetHeader().GetTxRootHash(),
                       microBlock.GetHeader().GetStateDeltaHash(),
                       microBlock.GetHeader().GetTranReceiptHash()},
                      microBlock.GetHeader().GetShardID()},
                     {false, true}});

                LOG_EPOCH(INFO, to_string(m_mediator.m_currentEpochNum).c_str(),
                          "Added " << microBlock.GetHeader().GetTxRootHash()
                                   << " "
                                   << microBlock.GetHeader().GetStateDeltaHash()
                                   << " for unavailable"
                                   << " MicroBlock " << blockNum);
            }

            isMicroBlockEmpty.push_back(isEmptyTxn);
        }
    }

    // if (m_mediator.m_node->m_unavailableMicroBlocks.find(blockNum)
    //         != m_mediator.m_node->m_unavailableMicroBlocks.end()
    //     && m_mediator.m_node->m_unavailableMicroBlocks[blockNum].size() > 0)
    // {
    //     unique_lock<mutex> g(m_mediator.m_node->m_mutexAllMicroBlocksRecvd);
    //     m_mediator.m_node->m_allMicroBlocksRecvd = false;
    // }

    microblockTxnTrieRoot = ComputeTransactionsRoot(microblockHashes);
    microblockDeltaTrieRoot = ComputeDeltasRoot(microblockHashes);
    microblockTranReceiptRoot = ComputeTranReceiptsRoot(microblockHashes);

    LOG_EPOCH(
        INFO, to_string(m_mediator.m_currentEpochNum).c_str(),
        "Proposed FinalBlock TxnTrieRootHash : "
            << microblockTxnTrieRoot.hex() << endl
            << " DeltaTrieRootHash: " << microblockDeltaTrieRoot.hex() << endl
            << " TranReceiptRootHash: " << microblockTranReceiptRoot.hex());
}

void DirectoryService::ComposeFinalBlock()
{
    LOG_MARKER();

    if (LOOKUP_NODE_MODE)
    {
        LOG_GENERAL(WARNING,
                    "DirectoryService::ComposeFinalBlock not expected to "
                    "be called from LookUp node.");
        return;
    }

    TxnHash microblockTxnTrieRoot;
    StateHash microblockDeltaTrieRoot;
    TxnHash microblockTranReceiptRoot;
    std::vector<MicroBlockHashSet> microBlockHashes;
    std::vector<uint32_t> shardIDs;
    uint8_t type = TXBLOCKTYPE::FINAL;
    uint32_t version = BLOCKVERSION::VERSION1;
    uint256_t allGasLimit = 0;
    uint256_t allGasUsed = 0;
    uint32_t numTxs = 0;
    std::vector<bool> isMicroBlockEmpty;
    uint32_t numMicroBlocks = 0;
    StateHash stateDeltaHash = AccountStore::GetInstance().GetStateDeltaHash();

    ExtractDataFromMicroblocks(microblockTxnTrieRoot, microblockDeltaTrieRoot,
                               microblockTranReceiptRoot, microBlockHashes,
                               shardIDs, allGasLimit, allGasUsed, numTxs,
                               isMicroBlockEmpty, numMicroBlocks);

    BlockHash prevHash;
    uint256_t timestamp = get_time_as_int();

    uint64_t blockNum = 0;
    if (m_mediator.m_txBlockChain.GetBlockCount() > 0)
    {
        TxBlock lastBlock = m_mediator.m_txBlockChain.GetLastBlock();
        SHA2<HASH_TYPE::HASH_VARIANT_256> sha2;
        vector<unsigned char> vec;
        lastBlock.GetHeader().Serialize(vec, 0);
        sha2.Update(vec);
        vector<unsigned char> hashVec = sha2.Finalize();
        copy(hashVec.begin(), hashVec.end(), prevHash.asArray().begin());
        LOG_EPOCH(INFO, to_string(m_mediator.m_currentEpochNum).c_str(),
                  "Prev block hash as per leader "
                      << prevHash.hex() << endl
                      << "TxBlockHeader: " << lastBlock.GetHeader());
        blockNum = lastBlock.GetHeader().GetBlockNum() + 1;
    }

    if (m_mediator.m_dsBlockChain.GetBlockCount() <= 0)
    {
        LOG_GENERAL(WARNING,
                    "assertion failed (" << __FILE__ << ":" << __LINE__ << ": "
                                         << __FUNCTION__ << ")");
    }

    DSBlock lastDSBlock = m_mediator.m_dsBlockChain.GetLastBlock();
    uint64_t lastDSBlockNum = lastDSBlock.GetHeader().GetBlockNum();
    SHA2<HASH_TYPE::HASH_VARIANT_256> sha2;
    vector<unsigned char> vec;
    lastDSBlock.GetHeader().Serialize(vec, 0);
    sha2.Update(vec);
    vector<unsigned char> hashVec = sha2.Finalize();
    BlockHash dsBlockHeader;
    copy(hashVec.begin(), hashVec.end(), dsBlockHeader.asArray().begin());

    StateHash stateRoot = StateHash();

    bool isVacuousEpoch = (m_mediator.m_consensusID
                           >= (NUM_FINAL_BLOCK_PER_POW - NUM_VACUOUS_EPOCHS));
    if (isVacuousEpoch)
    {
        AccountStore::GetInstance().UpdateStateTrieAll();
        stateRoot = AccountStore::GetInstance().GetStateRootHash();
    }

    m_finalBlock.reset(new TxBlock(
        TxBlockHeader(type, version, allGasLimit, allGasUsed, prevHash,
                      blockNum, timestamp, microblockTxnTrieRoot, stateRoot,
                      microblockDeltaTrieRoot, stateDeltaHash,
                      microblockTranReceiptRoot, numTxs, numMicroBlocks,
                      m_mediator.m_selfKey.second, lastDSBlockNum,
                      dsBlockHeader),
        vector<bool>(isMicroBlockEmpty),
        vector<MicroBlockHashSet>(microBlockHashes), vector<uint32_t>(shardIDs),
        CoSignatures(m_mediator.m_DSCommittee->size())));

    LOG_STATE(
        "[STATS]["
        << std::setw(15) << std::left
        << m_mediator.m_selfPeer.GetPrintableIPAddress() << "]["
        << m_mediator.m_txBlockChain.GetLastBlock().GetHeader().GetBlockNum()
            + 1
        << "][" << m_finalBlock->GetHeader().GetNumTxs() << "] FINAL");

    LOG_EPOCH(INFO, to_string(m_mediator.m_currentEpochNum).c_str(),
              "Final block proposed with "
                  << m_finalBlock->GetHeader().GetNumTxs() << " transactions.");
}

bool DirectoryService::RunConsensusOnFinalBlockWhenDSPrimary()
{
    LOG_MARKER();

    if (LOOKUP_NODE_MODE)
    {
        LOG_GENERAL(WARNING,
                    "DirectoryService::RunConsensusOnFinalBlockWhenDSPrimary "
                    "not expected to be called from LookUp node.");
        return true;
    }

    // Compose the final block from all the microblocks
    // I guess only the leader has to do this
    LOG_EPOCH(INFO, to_string(m_mediator.m_currentEpochNum).c_str(),
              "I am the leader DS node. Creating final block.");

    ComposeFinalBlock(); // stores it in m_finalBlock

    // kill first ds leader (used for view change testing)
    /**
    if (m_consensusMyID == 0 && m_viewChangeCounter < 1)
    {
        LOG_GENERAL(INFO, "I am killing/suspending myself to test view change");
        // throw exception();
        return false;
    }
    **/

    // Create new consensus object
    // Dummy values for now
    //uint32_t consensusID = 0x0;
    m_consensusBlockHash.resize(BLOCK_HASH_SIZE);
    fill(m_consensusBlockHash.begin(), m_consensusBlockHash.end(), 0x77);

    auto nodeMissingMicroBlocksFunc
        = [this](const vector<unsigned char>& errorMsg,
                 const Peer& from) mutable -> bool {
        return OnNodeMissingMicroBlocks(errorMsg, from);
    };

    m_consensusObject.reset(new ConsensusLeader(
        m_mediator.m_consensusID, m_consensusBlockHash, m_consensusMyID,
        m_mediator.m_selfKey.first, *m_mediator.m_DSCommittee,
        static_cast<unsigned char>(DIRECTORY),
        static_cast<unsigned char>(FINALBLOCKCONSENSUS),
        nodeMissingMicroBlocksFunc, ShardCommitFailureHandlerFunc()));

    if (m_consensusObject == nullptr)
    {
        LOG_EPOCH(WARNING, to_string(m_mediator.m_currentEpochNum).c_str(),
                  "Unable to create consensus object");
        return false;
    }

    ConsensusLeader* cl
        = dynamic_cast<ConsensusLeader*>(m_consensusObject.get());

    if (m_mode == PRIMARY_DS)
    {
        LOG_STATE("[FBCON][" << setw(15) << left
                             << m_mediator.m_selfPeer.GetPrintableIPAddress()
                             << "]["
                             << m_mediator.m_txBlockChain.GetLastBlock()
                                    .GetHeader()
                                    .GetBlockNum()
                      + 1 << "] BGIN");
    }

    auto announcementGeneratorFunc =
        [this](vector<unsigned char>& dst, unsigned int offset,
               const uint32_t consensusID,
               const vector<unsigned char>& blockHash, const uint16_t leaderID,
               const pair<PrivKey, PubKey>& leaderKey,
               vector<unsigned char>& messageToCosign) mutable -> bool {
        return Messenger::SetDSFinalBlockAnnouncement(
            dst, offset, consensusID, blockHash, leaderID, leaderKey,
            *m_finalBlock, messageToCosign);
    };

    cl->StartConsensus(announcementGeneratorFunc);

    return true;
}

// Check type (must be final block type)
bool DirectoryService::CheckBlockTypeIsFinal()
{
    if (LOOKUP_NODE_MODE)
    {
        LOG_GENERAL(WARNING,
                    "DirectoryService::CheckBlockTypeIsFinal not expected to "
                    "be called from LookUp node.");
        return true;
    }

    LOG_MARKER();

    if (m_finalBlock->GetHeader().GetType() != TXBLOCKTYPE::FINAL)
    {
        LOG_GENERAL(WARNING,
                    "Type check failed. Expected: "
                        << (unsigned int)TXBLOCKTYPE::FINAL << " Actual: "
                        << (unsigned int)m_finalBlock->GetHeader().GetType());

        m_consensusObject->SetConsensusErrorCode(
            ConsensusCommon::INVALID_FINALBLOCK);

        return false;
    }

    return true;
}

// Check version (must be most current version)
bool DirectoryService::CheckFinalBlockVersion()
{
    if (LOOKUP_NODE_MODE)
    {
        LOG_GENERAL(WARNING,
                    "DirectoryService::CheckFinalBlockVersion not expected to "
                    "be called from LookUp node.");
        return true;
    }

    LOG_MARKER();

    if (m_finalBlock->GetHeader().GetVersion() != BLOCKVERSION::VERSION1)
    {
        LOG_GENERAL(
            WARNING,
            "Version check failed. Expected: "
                << (unsigned int)BLOCKVERSION::VERSION1 << " Actual: "
                << (unsigned int)m_finalBlock->GetHeader().GetVersion());

        m_consensusObject->SetConsensusErrorCode(
            ConsensusCommon::INVALID_FINALBLOCK_VERSION);

        return false;
    }

    return true;
}

// Check block number (must be = 1 + block number of last Tx block header in the Tx blockchain)
bool DirectoryService::CheckFinalBlockNumber()
{
    if (LOOKUP_NODE_MODE)
    {
        LOG_GENERAL(WARNING,
                    "DirectoryService::CheckFinalBlockNumber not expected to "
                    "be called from LookUp node.");
        return true;
    }

    LOG_MARKER();

    const uint64_t& finalblockBlocknum
        = m_finalBlock->GetHeader().GetBlockNum();
    uint64_t expectedBlocknum = 0;
    if (m_mediator.m_txBlockChain.GetBlockCount() > 0)
    {
        expectedBlocknum
            = m_mediator.m_txBlockChain.GetLastBlock().GetHeader().GetBlockNum()
            + 1;
    }
    if (finalblockBlocknum != expectedBlocknum)
    {
        LOG_GENERAL(WARNING,
                    "Block number check failed. Expected: "
                        << expectedBlocknum
                        << " Actual: " << finalblockBlocknum);

        m_consensusObject->SetConsensusErrorCode(
            ConsensusCommon::INVALID_FINALBLOCK_NUMBER);

        return false;
    }
    else
    {
        LOG_GENERAL(
            INFO,
            "finalblockBlocknum = expectedBlocknum = " << expectedBlocknum);
    }

    return true;
}

// Check previous hash (must be = sha2-256 digest of last Tx block header in the Tx blockchain)
bool DirectoryService::CheckPreviousFinalBlockHash()
{
    if (LOOKUP_NODE_MODE)
    {
        LOG_GENERAL(WARNING,
                    "DirectoryService::CheckPreviousFinalBlockHash not "
                    "expected to be called from LookUp node.");
        return true;
    }

    LOG_MARKER();

    const BlockHash& finalblockPrevHash
        = m_finalBlock->GetHeader().GetPrevHash();
    BlockHash expectedPrevHash;

    if (m_mediator.m_txBlockChain.GetBlockCount() > 0)
    {
        SHA2<HASH_TYPE::HASH_VARIANT_256> sha2;
        vector<unsigned char> vec;
        m_mediator.m_txBlockChain.GetLastBlock().GetHeader().Serialize(vec, 0);
        sha2.Update(vec);
        vector<unsigned char> hashVec = sha2.Finalize();
        copy(hashVec.begin(), hashVec.end(),
             expectedPrevHash.asArray().begin());
        LOG_EPOCH(INFO, to_string(m_mediator.m_currentEpochNum).c_str(),
                  "m_mediator.m_txBlockChain.GetLastBlock().GetHeader():"
                      << m_mediator.m_txBlockChain.GetLastBlock().GetHeader());
    }

    LOG_EPOCH(INFO, to_string(m_mediator.m_currentEpochNum).c_str(),
              "Prev block hash recvd: "
                  << finalblockPrevHash.hex() << endl
                  << "Prev block hash expected: " << expectedPrevHash.hex()
                  << endl
                  << "TxBlockHeader: "
                  << m_mediator.m_txBlockChain.GetLastBlock().GetHeader());

    if (finalblockPrevHash != expectedPrevHash)
    {
        LOG_GENERAL(WARNING, "Previous hash check failed.");

        m_consensusObject->SetConsensusErrorCode(
            ConsensusCommon::INVALID_PREV_FINALBLOCK_HASH);

        return false;
    }

    return true;
}

// Check timestamp (must be greater than timestamp of last Tx block header in the Tx blockchain)
bool DirectoryService::CheckFinalBlockTimestamp()
{
    if (LOOKUP_NODE_MODE)
    {
        LOG_GENERAL(WARNING,
                    "DirectoryService::CheckFinalBlockTimestamp not expected "
                    "to be called from LookUp node.");
        return true;
    }

    LOG_MARKER();

    if (m_mediator.m_txBlockChain.GetBlockCount() > 0)
    {
        const TxBlock& lastTxBlock = m_mediator.m_txBlockChain.GetLastBlock();
        uint256_t finalblockTimestamp
            = m_finalBlock->GetHeader().GetTimestamp();
        uint256_t lastTxBlockTimestamp = lastTxBlock.GetHeader().GetTimestamp();
        if (finalblockTimestamp <= lastTxBlockTimestamp)
        {
            LOG_GENERAL(WARNING,
                        "Timestamp check failed. Last Tx Block: "
                            << lastTxBlockTimestamp
                            << " Final block: " << finalblockTimestamp);

            m_consensusObject->SetConsensusErrorCode(
                ConsensusCommon::INVALID_TIMESTAMP);

            return false;
        }
    }

    return true;
}

// Check microblock hashes
bool DirectoryService::CheckMicroBlocks(std::vector<unsigned char>& errorMsg)
{
    if (LOOKUP_NODE_MODE)
    {
        LOG_GENERAL(WARNING,
                    "DirectoryService::CheckMicroBlocks not expected to "
                    "be called from LookUp node.");
        return true;
    }

    LOG_MARKER();

    std::vector<std::pair<uint32_t, MicroBlockHashSet>> missingMicroBlocks;

    {
        lock_guard<mutex> g(m_mutexMicroBlocks);
        // O(n^2) might be fine since number of shards is low
        // If its slow on benchmarking, may be first populate an unordered_set and then std::find
        auto& hashesInMicroBlocks = m_finalBlock->GetMicroBlockHashes();
        auto& shardIDsInMicroBlocks = m_finalBlock->GetShardIDs();

        for (unsigned int i = 0;
             i < m_finalBlock->GetHeader().GetNumMicroBlockHashes(); i++)
        {
            LOG_GENERAL(INFO,
                        "shardID: " << shardIDsInMicroBlocks[i] << endl
                                    << "hashes: " << hashesInMicroBlocks[i]);
            bool found = false;
            auto& microBlocks = m_microBlocks[m_mediator.m_currentEpochNum];
            for (auto& microBlock : microBlocks)
            {
                if (microBlock.GetHeader().GetShardID()
                        == shardIDsInMicroBlocks[i]
                    && microBlock.GetHeader().GetTxRootHash()
                        == hashesInMicroBlocks[i].m_txRootHash
                    && microBlock.GetHeader().GetStateDeltaHash()
                        == hashesInMicroBlocks[i].m_stateDeltaHash
                    && microBlock.GetHeader().GetTranReceiptHash()
                        == hashesInMicroBlocks[i].m_tranReceiptHash)
                {
                    found = true;
                    break;
                }
            }

            if (!found)
            {
                LOG_GENERAL(WARNING,
                            "cannot find microblock with shard id: "
                                << shardIDsInMicroBlocks[i] << endl
                                << "hashes: " << hashesInMicroBlocks[i]);
                missingMicroBlocks.push_back(
                    {shardIDsInMicroBlocks[i], hashesInMicroBlocks[i]});
            }
        }
    }

    m_numOfAbsentMicroBlocks = 0;
    int offset = 0;

    if (!missingMicroBlocks.empty())
    {
        for (auto const& mb : missingMicroBlocks)
        {
            if (errorMsg.empty())
            {
                errorMsg.resize(sizeof(uint32_t) + sizeof(uint64_t)
                                + sizeof(uint32_t) + mb.second.size());
                offset += (sizeof(uint32_t) + sizeof(uint64_t));
            }
            else
            {
                errorMsg.resize(offset + sizeof(uint32_t) + mb.second.size());
            }
            Serializable::SetNumber<uint32_t>(errorMsg, offset, mb.first,
                                              sizeof(uint32_t));
            offset += sizeof(uint32_t);
            offset = mb.second.Serialize(errorMsg, offset);

            m_numOfAbsentMicroBlocks++;
        }

        if (m_numOfAbsentMicroBlocks > 0)
        {
            Serializable::SetNumber<uint32_t>(
                errorMsg, 0, m_numOfAbsentMicroBlocks, sizeof(uint32_t));
            Serializable::SetNumber<uint64_t>(errorMsg, sizeof(uint32_t),
                                              m_mediator.m_currentEpochNum,
                                              sizeof(uint64_t));
        }

        LOG_PAYLOAD(INFO, "ErrorMsg generated:", errorMsg, 200);

        // AccountStore::GetInstance().InitTemp();
        // LOG_GENERAL(WARNING, "Got missing microblocks, revert state delta");
        // AccountStore::GetInstance().DeserializeDeltaTemp(
        //     m_mediator.m_ds->m_stateDeltaFromShards, 0);

        m_consensusObject->SetConsensusErrorCode(
            ConsensusCommon::FINALBLOCK_MISSING_MICROBLOCKS);

        return false;
    }

    return true;
}

bool DirectoryService::OnNodeMissingMicroBlocks(
    const std::vector<unsigned char>& errorMsg, const Peer& from)
{
    LOG_MARKER();

    unsigned int offset = 0;

    if (errorMsg.size() < sizeof(uint32_t) + sizeof(uint64_t) + offset)
    {
        LOG_GENERAL(WARNING, "Malformed Message");
        LOG_PAYLOAD(INFO, "errorMsg from " << from, errorMsg, 200);
        LOG_GENERAL(INFO,
                    "MsgSize: "
                        << errorMsg.size() << " expected size: "
                        << sizeof(uint32_t) + sizeof(uint64_t) + offset);

        return false;
    }

    uint32_t numOfAbsentHashes
        = Serializable::GetNumber<uint32_t>(errorMsg, offset, sizeof(uint32_t));
    offset += sizeof(uint32_t);

    uint64_t blockNum
        = Serializable::GetNumber<uint64_t>(errorMsg, offset, sizeof(uint64_t));
    offset += sizeof(uint64_t);

    vector<std::pair<uint32_t, MicroBlockHashSet>> missingMicroBlocks;

    for (uint32_t i = 0; i < numOfAbsentHashes; i++)
    {
        uint32_t shard_id = Serializable::GetNumber<uint32_t>(errorMsg, offset,
                                                              sizeof(uint32_t));
        offset += sizeof(uint32_t);

        MicroBlockHashSet mbHash;
        if (mbHash.Deserialize(errorMsg, offset) != 0)
        {
            LOG_GENERAL(WARNING, "Unable to deserialize MicroBlockHashSet");
            return false;
        }
        offset += mbHash.size();

        missingMicroBlocks.push_back({shard_id, mbHash});
    }

    uint32_t portNo
        = Serializable::GetNumber<uint32_t>(errorMsg, offset, sizeof(uint32_t));

    uint128_t ipAddr = from.m_ipAddress;
    Peer peer(ipAddr, portNo);

    lock_guard<mutex> g(m_mutexMicroBlocks);

    auto& microBlocks = m_microBlocks[blockNum];

    vector<MicroBlock> microBlocksSent;

    for (uint32_t i = 0; i < numOfAbsentHashes; i++)
    {
        bool found = false;
        // O(n^2) might be fine since number of shards is low
        // If its slow on benchmarking, may be first populate an unordered_set and then std::find
        auto microBlockIter = microBlocks.begin();
        for (; microBlockIter != microBlocks.end(); microBlockIter++)
        {
            if (microBlockIter->GetHeader().GetShardID()
                    == missingMicroBlocks[i].first
                && microBlockIter->GetHeader().GetTxRootHash()
                    == missingMicroBlocks[i].second.m_txRootHash
                && microBlockIter->GetHeader().GetStateDeltaHash()
                    == missingMicroBlocks[i].second.m_stateDeltaHash)
            {
                found = true;
                break;
            }
        }
        if (!found)
        {
            LOG_GENERAL(WARNING,
                        "cannot find missing microblock: (shardID)"
                            << missingMicroBlocks[i].first << " (hashes)"
                            << missingMicroBlocks[i].second);
            continue;
        }
        microBlocksSent.emplace_back(*microBlockIter);
    }

    // Final state delta
    vector<unsigned char> stateDelta;
    if (m_finalBlock->GetHeader().GetStateDeltaHash() != StateHash())
    {
        AccountStore::GetInstance().GetSerializedDelta(stateDelta);
    }
    else
    {
        LOG_GENERAL(
            INFO, "State Delta Hash is empty, skip sharing final state delta");
    }

    vector<unsigned char> mb_message
        = {MessageType::DIRECTORY, DSInstructionType::MICROBLOCKSUBMISSION};

    if (!Messenger::SetDSMicroBlockSubmission(
            mb_message, MessageOffset::BODY,
            DirectoryService::SUBMITMICROBLOCKTYPE::MISSINGMICROBLOCK, blockNum,
            microBlocksSent, stateDelta))
    {
        LOG_EPOCH(WARNING, to_string(m_mediator.m_currentEpochNum).c_str(),
                  "Messenger::SetDSMicroBlockSubmission failed.");
        return false;
    }

    P2PComm::GetInstance().SendMessage(peer, mb_message);

    return true;
}

// Check microblock hashes root
bool DirectoryService::CheckMicroBlockHashRoot()
{
    if (LOOKUP_NODE_MODE)
    {
        LOG_GENERAL(WARNING,
                    "DirectoryService::CheckMicroBlockHashRoot not expected to "
                    "be called from LookUp node.");
        return true;
    }

    LOG_MARKER();

    LOG_GENERAL(INFO, "Microblock hashes: ")

    for (const auto& i : m_finalBlock->GetMicroBlockHashes())
    {
        LOG_GENERAL(INFO, i);
    }

    TxnHash microBlocksTxnRoot
        = ComputeTransactionsRoot(m_finalBlock->GetMicroBlockHashes());

    StateHash microBlocksDeltaRoot
        = ComputeDeltasRoot(m_finalBlock->GetMicroBlockHashes());

    TxnHash microBlockTranReceiptsRoot
        = ComputeTranReceiptsRoot(m_finalBlock->GetMicroBlockHashes());

    LOG_EPOCH(INFO, to_string(m_mediator.m_currentEpochNum).c_str(),
              "Expected FinalBlock txnRoot : "
                  << microBlocksTxnRoot.hex() << endl
                  << "stateDeltaRoot : " << microBlocksDeltaRoot.hex() << endl
                  << "tranReceiptRoot : " << microBlockTranReceiptsRoot.hex());

    if (m_finalBlock->GetHeader().GetTxRootHash() != microBlocksTxnRoot
        || m_finalBlock->GetHeader().GetDeltaRootHash() != microBlocksDeltaRoot
        || m_finalBlock->GetHeader().GetTranReceiptRootHash()
            != microBlockTranReceiptsRoot)
    {
        LOG_GENERAL(WARNING,
                    "Microblock root hash in proposed final block by "
                    "leader is incorrect");

        LOG_EPOCH(
            INFO, to_string(m_mediator.m_currentEpochNum).c_str(),
            "Received FinalBlock txnRoot : "
                << m_finalBlock->GetHeader().GetTxRootHash().hex() << endl
                << "stateDeltaRoot : "
                << m_finalBlock->GetHeader().GetDeltaRootHash().hex() << endl
                << "tranReceiptRoot : "
                << m_finalBlock->GetHeader().GetTranReceiptRootHash().hex());

        m_consensusObject->SetConsensusErrorCode(
            ConsensusCommon::FINALBLOCK_INVALID_MICROBLOCK_ROOT_HASH);

        return false;
    }

    return true;
}

bool DirectoryService::CheckIsMicroBlockEmpty()
{
    if (LOOKUP_NODE_MODE)
    {
        LOG_GENERAL(WARNING,
                    "DirectoryService::CheckIsMicroBlockEmpty not expected to "
                    "be called from LookUp node.");
        return true;
    }

    LOG_MARKER();

    auto& hashesInMicroBlocks = m_finalBlock->GetMicroBlockHashes();

    for (unsigned int i = 0; i < hashesInMicroBlocks.size(); i++)
    {
        LOG_GENERAL(INFO,
                    "Microblock"
                        << i << ";" << hashesInMicroBlocks[i]
                        << ";IsMicroBlockEmpty:"
                        << m_finalBlock->GetIsMicroBlockEmpty().size());
        auto& microBlocks = m_microBlocks[m_mediator.m_currentEpochNum];
        for (auto& microBlock : microBlocks)
        {
            LOG_GENERAL(INFO,
                        "Checking " << microBlock.GetHeader().GetTxRootHash());
            if (microBlock.GetHeader().GetTxRootHash()
                == hashesInMicroBlocks[i].m_txRootHash)
            {
                if (m_finalBlock->GetIsMicroBlockEmpty()[i]
                    != (microBlock.GetHeader().GetNumTxs() == 0))

                {
                    LOG_GENERAL(WARNING,
                                "IsMicroBlockEmpty in proposed final "
                                "block is incorrect "
                                    << i << " Expected: "
                                    << (microBlock.GetHeader().GetNumTxs() == 0)
                                    << " Received: "
                                    << m_finalBlock->GetIsMicroBlockEmpty()[i]);

                    m_consensusObject->SetConsensusErrorCode(
                        ConsensusCommon::FINALBLOCK_MICROBLOCK_EMPTY_ERROR);

                    return false;
                }
                break;
            }
        }
    }

    return true;
}

// Check state root
bool DirectoryService::CheckStateRoot()
{
    if (LOOKUP_NODE_MODE)
    {
        LOG_GENERAL(WARNING,
                    "DirectoryService::CheckStateRoot not expected to be "
                    "called from LookUp node.");
        return true;
    }

    LOG_MARKER();

    StateHash stateRoot = StateHash();

    bool isVacuousEpoch = (m_mediator.m_consensusID
                           >= (NUM_FINAL_BLOCK_PER_POW - NUM_VACUOUS_EPOCHS));
    if (isVacuousEpoch)
    {
        // AccountStore::GetInstance().PrintAccountState();
        stateRoot = AccountStore::GetInstance().GetStateRootHash();
    }

    if (stateRoot != m_finalBlock->GetHeader().GetStateRootHash())
    {
        LOG_GENERAL(WARNING,
                    "State root doesn't match. Expected = "
                        << stateRoot << ". "
                        << "Received = "
                        << m_finalBlock->GetHeader().GetStateRootHash());

        m_consensusObject->SetConsensusErrorCode(
            ConsensusCommon::INVALID_FINALBLOCK_STATE_ROOT);

        return false;
    }

    LOG_EPOCH(INFO, to_string(m_mediator.m_currentEpochNum).c_str(),
              "State root matched "
                  << m_finalBlock->GetHeader().GetStateRootHash());

    return true;
}

bool DirectoryService::CheckStateDeltaHash()
{
    if (LOOKUP_NODE_MODE)
    {
        LOG_GENERAL(WARNING,
                    "DirectoryService::CheckStateDeltaHash not expected to be "
                    "called from LookUp node.");
        return true;
    }

    LOG_MARKER();

    StateHash stateRootHash = AccountStore::GetInstance().GetStateDeltaHash();

    if (stateRootHash != m_finalBlock->GetHeader().GetStateDeltaHash())
    {
        LOG_GENERAL(WARNING,
                    "State delta hash doesn't match. Expected = "
                        << stateRootHash << ". "
                        << "Received = "
                        << m_finalBlock->GetHeader().GetStateDeltaHash());

        m_consensusObject->SetConsensusErrorCode(
            ConsensusCommon::INVALID_FINALBLOCK_STATE_DELTA_HASH);

        return false;
    }

    LOG_EPOCH(INFO, to_string(m_mediator.m_currentEpochNum).c_str(),
              "State delta hash matched "
                  << m_finalBlock->GetHeader().GetStateDeltaHash());

    return true;
}

bool DirectoryService::CheckFinalBlockValidity(vector<unsigned char>& errorMsg)
{
    LOG_MARKER();

    if (LOOKUP_NODE_MODE)
    {
        LOG_GENERAL(WARNING,
                    "DirectoryService::CheckFinalBlockValidity not expected to "
                    "be called from LookUp node.");
        return true;
    }

    if (!CheckBlockTypeIsFinal() || !CheckFinalBlockVersion()
        || !CheckFinalBlockNumber() || !CheckPreviousFinalBlockHash()
        || !CheckFinalBlockTimestamp() || !CheckMicroBlocks(errorMsg)
        || !CheckMicroBlockHashRoot() || !CheckIsMicroBlockEmpty()
        || !CheckStateRoot() || !CheckStateDeltaHash())
    {
        Serializable::SetNumber<uint32_t>(
            errorMsg, errorMsg.size(), m_mediator.m_selfPeer.m_listenPortHost,
            sizeof(uint32_t));
        return false;
    }

    // TODO: Check gas limit (must satisfy some equations)
    // TODO: Check gas used (must be <= gas limit)
    // TODO: Check pubkey (must be valid and = shard leader)
    // TODO: Check parent DS hash (must be = digest of last DS block header in the DS blockchain)
    // TODO: Check parent DS block number (must be = block number of last DS block header in the DS blockchain)

    return true;
}

/** To remove. Redundant code. 

bool DirectoryService::WaitForTxnBodies()
{
    LOG_MARKER();

    bool isVacuousEpoch
        = (m_mediator.m_consensusID >= (NUM_FINAL_BLOCK_PER_POW - NUM_VACUOUS_EPOCHS));

    {
        unique_lock<mutex> g(m_mediator.m_node->m_mutexUnavailableMicroBlocks,
                             defer_lock);
        unique_lock<mutex> g2(m_mediator.m_node->m_mutexAllMicroBlocksRecvd,
                              defer_lock);
        lock(g, g2);

        if (isVacuousEpoch && !m_mediator.m_node->m_allMicroBlocksRecvd)
        {
            LOG_EPOCH(
                INFO, to_string(m_mediator.m_currentEpochNum).c_str(),
                "Waiting for microblocks before verifying final block. Count: "
                    << m_mediator.m_node->m_unavailableMicroBlocks.size());
            for (auto it : m_mediator.m_node->m_unavailableMicroBlocks)
            {
                LOG_EPOCH(INFO, to_string(m_mediator.m_currentEpochNum).c_str(),
                          "Waiting for finalblock " << it.first << ". Count "
                                                    << it.second.size());
                for (auto it2 : it.second)
                {
                    LOG_EPOCH(INFO,
                              to_string(m_mediator.m_currentEpochNum).c_str(),
                              it2.first);
                }
            }

            m_mediator.m_node->m_cvAllMicroBlocksRecvd.wait(
                g, [this] { return m_mediator.m_node->m_allMicroBlocksRecvd; });
            LOG_EPOCH(INFO, to_string(m_mediator.m_currentEpochNum).c_str(),
                      "All microblocks recvd, moving to verify final block");
        }
    }

    return true;
}
**/

// void DirectoryService::LoadUnavailableMicroBlocks()
// {
//     LOG_MARKER();

//     auto blockNum = m_finalBlock->GetHeader().GetBlockNum();
//     auto& hashesInMicroBlocks = m_finalBlock->GetMicroBlockHashes();
//     lock_guard<mutex> g(m_mediator.m_node->m_mutexUnavailableMicroBlocks);
//     for (auto& microBlockHash : hashesInMicroBlocks)
//     {
//         for (auto& microBlock : m_microBlocks)
//         {
//             if (microBlock.GetHeader().GetTxRootHash()
//                     == microBlockHash.m_txRootHash
//                 && microBlock.GetHeader().GetStateDeltaHash()
//                     == microBlockHash.m_stateDeltaHash
//                 && (microBlock.GetHeader().GetNumTxs() > 0
//                     || microBlock.GetHeader().GetStateDeltaHash()
//                         != StateHash()))
//             {
//                 // bool b = microBlock.GetHeader().GetNumTxs() > 0;
//                 m_mediator.m_node->m_unavailableMicroBlocks[blockNum].insert(
//                     // {microBlockHash, {b, true}});
//                     {{microBlockHash, microBlock.GetHeader().GetShardID()},
//                      {false, true}});
//                 break;
//             }
//         }
//     }

//     // if (m_mediator.m_node->m_unavailableMicroBlocks.find(blockNum)
//     //         != m_mediator.m_node->m_unavailableMicroBlocks.end()
//     //     && m_mediator.m_node->m_unavailableMicroBlocks[blockNum].size() > 0)
//     // {
//     //     LOG_EPOCH(INFO, to_string(m_mediator.m_currentEpochNum).c_str(),
//     //               "setting false for unavailable microblock " << m_mediator.m_consensusID);
//     //     unique_lock<mutex> g(m_mediator.m_node->m_mutexAllMicroBlocksRecvd);
//     //     m_mediator.m_node->m_allMicroBlocksRecvd = false;
//     // }
// }

bool DirectoryService::FinalBlockValidator(
    const vector<unsigned char>& message, unsigned int offset,
    [[gnu::unused]] vector<unsigned char>& errorMsg, const uint32_t consensusID,
    const vector<unsigned char>& blockHash, const uint16_t leaderID,
    const PubKey& leaderKey, vector<unsigned char>& messageToCosign)
{
    LOG_MARKER();

    if (LOOKUP_NODE_MODE)
    {
        LOG_GENERAL(WARNING,
                    "DirectoryService::FinalBlockValidator not expected to be "
                    "called from LookUp node.");
        return true;
    }

    m_finalBlock.reset(new TxBlock);

    if (!Messenger::GetDSFinalBlockAnnouncement(message, offset, consensusID,
                                                blockHash, leaderID, leaderKey,
                                                *m_finalBlock, messageToCosign))
    {
        LOG_EPOCH(WARNING, to_string(m_mediator.m_currentEpochNum).c_str(),
                  "Messenger::GetDSFinalBlockAnnouncement failed.");
        return false;
    }

    // WaitForTxnBodies();

    bool isVacuousEpoch = (m_mediator.m_consensusID
                           >= (NUM_FINAL_BLOCK_PER_POW - NUM_VACUOUS_EPOCHS));

    if (isVacuousEpoch)
    {
        AccountStore::GetInstance().UpdateStateTrieAll();
    }

    if (!CheckFinalBlockValidity(errorMsg))
    {
        LOG_GENERAL(WARNING,
                    "To-do: What to do if proposed finalblock is not valid?");
        // throw exception();
        // TODO: microblock is invalid
        return false;
    }

    // if (!isVacuousEpoch)
    // {
    //     LoadUnavailableMicroBlocks();
    // }

    LOG_EPOCH(INFO, to_string(m_mediator.m_currentEpochNum).c_str(),
              "Final block "
                  << m_finalBlock->GetHeader().GetBlockNum()
                  << " received with prevhash 0x"
                  << DataConversion::charArrToHexStr(
                         m_finalBlock->GetHeader().GetPrevHash().asArray()));

    return true;
}

bool DirectoryService::RunConsensusOnFinalBlockWhenDSBackup()
{
    LOG_MARKER();

    if (LOOKUP_NODE_MODE)
    {
        LOG_GENERAL(WARNING,
                    "DirectoryService::RunConsensusOnFinalBlockWhenDSBackup "
                    "not expected to be called from LookUp node.");
        return true;
    }

    LOG_EPOCH(INFO, to_string(m_mediator.m_currentEpochNum).c_str(),
              "I am a backup DS node. Waiting for final block announcement. "
              "Leader is at index  "
                  << m_consensusLeaderID << " "
                  << m_mediator.m_DSCommittee->at(m_consensusLeaderID).second);
    // Create new consensus object

    // Dummy values for now
    m_consensusBlockHash.resize(BLOCK_HASH_SIZE);
    fill(m_consensusBlockHash.begin(), m_consensusBlockHash.end(), 0x77);

    auto func
        = [this](const vector<unsigned char>& input, unsigned int offset,
                 vector<unsigned char>& errorMsg, const uint32_t consensusID,
                 const vector<unsigned char>& blockHash,
                 const uint16_t leaderID, const PubKey& leaderKey,
                 vector<unsigned char>& messageToCosign) mutable -> bool {
        return FinalBlockValidator(input, offset, errorMsg, consensusID,
                                   blockHash, leaderID, leaderKey,
                                   messageToCosign);
    };

    m_consensusObject.reset(new ConsensusBackup(
        m_mediator.m_consensusID, m_consensusBlockHash, m_consensusMyID,
        m_consensusLeaderID, m_mediator.m_selfKey.first,
        *m_mediator.m_DSCommittee, static_cast<unsigned char>(DIRECTORY),
        static_cast<unsigned char>(FINALBLOCKCONSENSUS), func));

    if (m_consensusObject == nullptr)
    {
        LOG_EPOCH(WARNING, to_string(m_mediator.m_currentEpochNum).c_str(),
                  "Unable to create consensus object");
        return false;
    }

    return true;
}

void DirectoryService::RunConsensusOnFinalBlock(bool revertStateDelta)
{
    if (LOOKUP_NODE_MODE)
    {
        LOG_GENERAL(WARNING,
                    "DirectoryService::RunConsensusOnFinalBlock not expected "
                    "to be called from LookUp node.");
        return;
    }

    {
        lock_guard<mutex> g(m_mutexRunConsensusOnFinalBlock);

        if (CheckState(PROCESS_FINALBLOCKCONSENSUS))
        {
            return;
        }
        else
        {
            LOG_GENERAL(INFO,
                        "The above CheckState failed as expected, don't panic");
        }

        LOG_MARKER();

<<<<<<< HEAD
        m_mediator.m_node->PrepareGoodStateForFinalBlock();

=======
        m_mediator.m_node->SetState(Node::WAITING_FINALBLOCK);
>>>>>>> 81e4b495
        SetState(FINALBLOCK_CONSENSUS_PREP);

        if (revertStateDelta)
        {
            LOG_GENERAL(WARNING,
                        "Failed DS microblock consensus, revert state delta");
            AccountStore::GetInstance().InitTemp();
            AccountStore::GetInstance().DeserializeDeltaTemp(
                m_stateDeltaFromShards, 0);
        }

        AccountStore::GetInstance().SerializeDelta();

        // Upon consensus object creation failure, one should not return from the function, but rather wait for view change.
        bool ConsensusObjCreation = true;
        if (m_mode == PRIMARY_DS)
        {
            this_thread::sleep_for(
                chrono::milliseconds(FINALBLOCK_DELAY_IN_MS));
            ConsensusObjCreation = RunConsensusOnFinalBlockWhenDSPrimary();
            if (!ConsensusObjCreation)
            {
                LOG_GENERAL(WARNING,
                            "Consensus failed at "
                            "RunConsensusOnFinalBlockWhenDSPrimary");
            }
        }
        else
        {
            ConsensusObjCreation = RunConsensusOnFinalBlockWhenDSBackup();
            if (!ConsensusObjCreation)
            {
                LOG_GENERAL(WARNING,
                            "Consensus failed at "
                            "RunConsensusOnFinalBlockWhenDSBackup");
            }
        }

        if (ConsensusObjCreation)
        {
            SetState(FINALBLOCK_CONSENSUS);
        }

        m_startedRunFinalblockConsensus = true;

        auto func1 = [this]() -> void { CommitFinalBlockConsensusBuffer(); };

        DetachedFunction(1, func1);
    }

    // View change will wait for timeout. If conditional variable is notified before timeout, the thread will return
    // without triggering view change.
    std::unique_lock<std::mutex> cv_lk(m_MutexCVViewChangeFinalBlock);
    if (cv_viewChangeFinalBlock.wait_for(cv_lk,
                                         std::chrono::seconds(VIEWCHANGE_TIME))
        == std::cv_status::timeout)
    {
        LOG_EPOCH(INFO, to_string(m_mediator.m_currentEpochNum).c_str(),
                  "Initiated final block view change. ");
        auto func = [this]() -> void { RunConsensusOnViewChange(); };
        DetachedFunction(1, func);
    }
}<|MERGE_RESOLUTION|>--- conflicted
+++ resolved
@@ -1200,12 +1200,8 @@
 
         LOG_MARKER();
 
-<<<<<<< HEAD
         m_mediator.m_node->PrepareGoodStateForFinalBlock();
 
-=======
-        m_mediator.m_node->SetState(Node::WAITING_FINALBLOCK);
->>>>>>> 81e4b495
         SetState(FINALBLOCK_CONSENSUS_PREP);
 
         if (revertStateDelta)
