--- conflicted
+++ resolved
@@ -1301,7 +1301,6 @@
     m_mediator.m_node->PrepareGoodStateForFinalBlock();
 
     switch (options) {
-<<<<<<< HEAD
       case NORMAL: {
         LOG_GENERAL(INFO, "RunConsensusOnFinalBlock NORMAL");
         m_needCheckMicroBlock = true;
@@ -1319,28 +1318,13 @@
           AccountStore::GetInstance().GetSerializedDelta(
               m_mediator.m_ds->m_stateDeltaWhenRunDSMB);
         }
-=======
-      case NORMAL:
-        if (!AccountStore::GetInstance().SerializeDelta()) {
-          LOG_GENERAL(WARNING, "AccountStore::SerializeDelta failed.");
-        }
-        AccountStore::GetInstance().CommitTempReversible();
->>>>>>> c119f803
         break;
       }
       case SKIP_DSMICROBLOCK: {
         LOG_GENERAL(INFO, "RunConsensusOnFinalBlock SKIP_DSMICROBLOCK");
         LOG_GENERAL(WARNING,
                     "Failed DS microblock consensus, revert state delta");
-<<<<<<< HEAD
         SkipDSMicroBlock();
-=======
-        AccountStore::GetInstance().InitTemp();
-        if (!AccountStore::GetInstance().DeserializeDeltaTemp(
-                m_stateDeltaFromShards, 0)) {
-          LOG_GENERAL(WARNING, "AccountStore::DeserializeDeltaTemp failed.");
-        }
->>>>>>> c119f803
         break;
       }
       case FROM_VIEWCHANGE: {
