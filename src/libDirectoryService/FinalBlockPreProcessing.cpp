/**
* Copyright (c) 2018 Zilliqa 
* This source code is being disclosed to you solely for the purpose of your participation in 
* testing Zilliqa. You may view, compile and run the code for that purpose and pursuant to 
* the protocols and algorithms that are programmed into, and intended by, the code. You may 
* not do anything else with the code without express permission from Zilliqa Research Pte. Ltd., 
* including modifying or publishing the code (or any part of it), and developing or forming 
* another public or private blockchain network. This source code is provided ‘as is’ and no 
* warranties are given as to title or non-infringement, merchantability or fitness for purpose 
* and, to the extent permitted by law, all liability for your use of the code is disclaimed. 
* Some programs in this code are governed by the GNU General Public License v3.0 (available at 
* https://www.gnu.org/licenses/gpl-3.0.en.html) (‘GPLv3’). The programs that are governed by 
* GPLv3.0 are those programs that are located in the folders src/depends and tests/depends 
* and which include a reference to GPLv3 in their program files.
**/

#include <algorithm>
#include <chrono>
#include <thread>

#include "DirectoryService.h"
#include "common/Constants.h"
#include "common/Messages.h"
#include "common/Serializable.h"
#include "depends/common/RLP.h"
#include "depends/libDatabase/MemoryDB.h"
#include "depends/libTrie/TrieDB.h"
#include "depends/libTrie/TrieHash.h"
#include "libCrypto/Sha2.h"
#include "libMediator/Mediator.h"
#include "libNetwork/P2PComm.h"
#include "libUtils/DataConversion.h"
#include "libUtils/DetachedFunction.h"
#include "libUtils/Logger.h"
#include "libUtils/SanityChecks.h"
#include "libUtils/TxnRootComputation.h"

using namespace std;
using namespace boost::multiprecision;

#ifndef IS_LOOKUP_NODE
void DirectoryService::ExtractDataFromMicroblocks(
    TxnHash& microblockTxnTrieRoot, StateHash& microblockDeltaTrieRoot,
    std::vector<MicroBlockHashSet>& microblockHashes,
    std::vector<uint32_t>& shardIDs, uint256_t& allGasLimit,
    uint256_t& allGasUsed, uint32_t& numTxs,
    std::vector<bool>& isMicroBlockEmpty, uint32_t& numMicroBlocks) const
{
    LOG_MARKER();

    bool isVacuousEpoch
        = (m_consensusID >= (NUM_FINAL_BLOCK_PER_POW - NUM_VACUOUS_EPOCHS));
    auto blockNum
        = m_mediator.m_txBlockChain.GetLastBlock().GetHeader().GetBlockNum()
        + 1;
    unsigned int i = 1;

    for (auto& microBlock : m_microBlocks)
    {
        LOG_EPOCH(INFO, to_string(m_mediator.m_currentEpochNum).c_str(),
                  "Micro block " << i << " has "
                                 << microBlock.GetHeader().GetNumTxs()
                                 << " transactions.");

        LOG_STATE("[STATS][" << std::setw(15) << std::left
                             << m_mediator.m_selfPeer.GetPrintableIPAddress()
                             << "][" << i << "    ]["
                             << microBlock.GetHeader().GetNumTxs()
                             << "] PROPOSED");

        i++;

        microblockHashes.push_back(
            {microBlock.GetHeader().GetTxRootHash(),
             microBlock.GetHeader().GetStateDeltaHash()});
        shardIDs.emplace_back(microBlock.GetHeader().GetShardID());
        allGasLimit += microBlock.GetHeader().GetGasLimit();
        allGasUsed += microBlock.GetHeader().GetGasUsed();
        numTxs += microBlock.GetHeader().GetNumTxs();

        ++numMicroBlocks;

        bool isEmpty = microBlock.GetHeader().GetNumTxs() == 0
            && microBlock.GetHeader().GetStateDeltaHash() == StateHash();

        bool isEmptyTxn = (microBlock.GetHeader().GetNumTxs() == 0);

        if (!isVacuousEpoch && !isEmpty)
        {
            m_mediator.m_node->m_unavailableMicroBlocks[blockNum].insert(
                {{{microBlock.GetHeader().GetTxRootHash(),
                   microBlock.GetHeader().GetStateDeltaHash()},
                  microBlock.GetHeader().GetShardID()},
                 // {!isEmptyTxn, true}});
                 {false, true}});

            LOG_EPOCH(INFO, to_string(m_mediator.m_currentEpochNum).c_str(),
                      "Added " << microBlock.GetHeader().GetTxRootHash() << " "
                               << microBlock.GetHeader().GetStateDeltaHash()
                               << " for unavailable"
                               << " MicroBlock " << blockNum);
        }

        isMicroBlockEmpty.push_back(isEmptyTxn);
    }

    if (m_mediator.m_node->m_unavailableMicroBlocks.find(blockNum)
            != m_mediator.m_node->m_unavailableMicroBlocks.end()
        && m_mediator.m_node->m_unavailableMicroBlocks[blockNum].size() > 0)
    {
        unique_lock<mutex> g(m_mediator.m_node->m_mutexAllMicroBlocksRecvd);
        m_mediator.m_node->m_allMicroBlocksRecvd = false;
    }

    microblockTxnTrieRoot = ComputeTransactionsRoot(microblockHashes);
    microblockDeltaTrieRoot = ComputeDeltasRoot(microblockHashes);

    LOG_EPOCH(
        INFO, to_string(m_mediator.m_currentEpochNum).c_str(),
        "Proposed FinalBlock TxnTrieRootHash : "
            << DataConversion::charArrToHexStr(microblockTxnTrieRoot.asArray())
            << endl
            << " DeltaTrieRootHash: "
            << DataConversion::charArrToHexStr(
                   microblockDeltaTrieRoot.asArray()));
}

void DirectoryService::ComposeFinalBlockCore()
{
    LOG_MARKER();

    TxnHash microblockTxnTrieRoot;
    StateHash microblockDeltaTrieRoot;
    std::vector<MicroBlockHashSet> microBlockHashes;
    std::vector<uint32_t> shardIDs;
    uint8_t type = TXBLOCKTYPE::FINAL;
    uint32_t version = BLOCKVERSION::VERSION1;
    uint256_t allGasLimit = 0;
    uint256_t allGasUsed = 0;
    uint32_t numTxs = 0;
    std::vector<bool> isMicroBlockEmpty;
    uint32_t numMicroBlocks = 0;

    ExtractDataFromMicroblocks(microblockTxnTrieRoot, microblockDeltaTrieRoot,
                               microBlockHashes, shardIDs, allGasLimit,
                               allGasUsed, numTxs, isMicroBlockEmpty,
                               numMicroBlocks);

    m_microBlocks.clear();

    BlockHash prevHash;
    uint256_t timestamp = get_time_as_int();

    uint256_t blockNum = 0;
    if (m_mediator.m_txBlockChain.GetBlockCount() > 0)
    {
        TxBlock lastBlock = m_mediator.m_txBlockChain.GetLastBlock();
        SHA2<HASH_TYPE::HASH_VARIANT_256> sha2;
        vector<unsigned char> vec;
        lastBlock.GetHeader().Serialize(vec, 0);
        sha2.Update(vec);
        vector<unsigned char> hashVec = sha2.Finalize();
        copy(hashVec.begin(), hashVec.end(), prevHash.asArray().begin());
        LOG_EPOCH(INFO, to_string(m_mediator.m_currentEpochNum).c_str(),
                  "Prev block hash as per leader "
                      << prevHash.hex() << endl
                      << "TxBlockHeader: " << lastBlock.GetHeader());
        blockNum = lastBlock.GetHeader().GetBlockNum() + 1;
    }

    if (m_mediator.m_dsBlockChain.GetBlockCount() <= 0)
    {
        LOG_GENERAL(WARNING,
                    "assertion failed (" << __FILE__ << ":" << __LINE__ << ": "
                                         << __FUNCTION__ << ")");
    }

    DSBlock lastDSBlock = m_mediator.m_dsBlockChain.GetLastBlock();
    uint256_t lastDSBlockNum = lastDSBlock.GetHeader().GetBlockNum();
    SHA2<HASH_TYPE::HASH_VARIANT_256> sha2;
    vector<unsigned char> vec;
    lastDSBlock.GetHeader().Serialize(vec, 0);
    sha2.Update(vec);
    vector<unsigned char> hashVec = sha2.Finalize();
    BlockHash dsBlockHeader;
    copy(hashVec.begin(), hashVec.end(), dsBlockHeader.asArray().begin());

    StateHash stateRoot = StateHash();

    bool isVacuousEpoch
        = (m_consensusID >= (NUM_FINAL_BLOCK_PER_POW - NUM_VACUOUS_EPOCHS));
    if (isVacuousEpoch)
    {
        AccountStore::GetInstance().UpdateStateTrieAll();
        stateRoot = AccountStore::GetInstance().GetStateRootHash();
    }

    // Make sure signature placeholders are of the expected size (in particular, the bitmaps)
    // This is because backups will save the final block before consensus inside m_finalBlockMessage
    // Then, m_finalBlockMessage will be updated after consensus (for the cosig values)
    m_finalBlock.reset(new TxBlock(
        TxBlockHeader(type, version, allGasLimit, allGasUsed, prevHash,
                      blockNum, timestamp, microblockTxnTrieRoot, stateRoot,
                      microblockDeltaTrieRoot, numTxs, numMicroBlocks,
                      m_mediator.m_selfKey.second, lastDSBlockNum,
                      dsBlockHeader),
        vector<bool>(isMicroBlockEmpty),
        vector<MicroBlockHashSet>(microBlockHashes), vector<uint32_t>(shardIDs),
        CoSignatures(m_mediator.m_DSCommittee.size())));

    LOG_STATE("[STATS][" << std::setw(15) << std::left
                         << m_mediator.m_selfPeer.GetPrintableIPAddress()
                         << "][" << m_mediator.m_txBlockChain.GetBlockCount()
                         << "][" << m_finalBlock->GetHeader().GetNumTxs()
                         << "] FINAL");

    LOG_EPOCH(INFO, to_string(m_mediator.m_currentEpochNum).c_str(),
              "Final block proposed with "
                  << m_finalBlock->GetHeader().GetNumTxs() << " transactions.");
}

<<<<<<< HEAD
void DirectoryService::AppendSharingSetupToFinalBlockMessage(
    vector<unsigned char>& finalBlockMessage, unsigned int curr_offset)
{
    // Transaction body sharing setup
    // Everyone (DS and non-DS) needs to remember their sharing assignments for this particular block

    // Transaction body sharing assignments:
    // PART 1. Select X random nodes from DS committee for receiving Tx bodies and broadcasting to other DS nodes
    // PART 2. Select X random nodes per shard for receiving Tx bodies and broadcasting to other nodes in the shard
    // PART 3. Select X random nodes per shard for sending Tx bodies to the receiving nodes in other committees (DS and shards)

    // Message format:
    // [4-byte num of DS nodes]
    //   [16-byte IP] [4-byte port]
    //   [16-byte IP] [4-byte port]
    //   ...
    // [4-byte num of committees]
    // [4-byte num of committee receiving nodes]
    //   [16-byte IP] [4-byte port]
    //   [16-byte IP] [4-byte port]
    //   ...
    // [4-byte num of committee sending nodes]
    //   [16-byte IP] [4-byte port]
    //   [16-byte IP] [4-byte port]
    //   ...
    // [4-byte num of committee receiving nodes]
    //   [16-byte IP] [4-byte port]
    //   [16-byte IP] [4-byte port]
    //   ...
    // [4-byte num of committee sending nodes]
    //   [16-byte IP] [4-byte port]
    //   [16-byte IP] [4-byte port]
    //   ...
    // ...

    // PART 1
    // First version: We just take the first X nodes in DS committee
    LOG_MARKER();
    LOG_EPOCH(INFO, to_string(m_mediator.m_currentEpochNum).c_str(),
              "debug " << m_mediator.m_DSCommittee.size() << " "
                       << TX_SHARING_CLUSTER_SIZE);

    uint32_t num_ds_nodes
        = (m_mediator.m_DSCommittee.size() < TX_SHARING_CLUSTER_SIZE)
        ? m_mediator.m_DSCommittee.size()
        : TX_SHARING_CLUSTER_SIZE;
    Serializable::SetNumber<uint32_t>(finalBlockMessage, curr_offset,
                                      num_ds_nodes, sizeof(uint32_t));
    curr_offset += sizeof(uint32_t);
    LOG_EPOCH(INFO, to_string(m_mediator.m_currentEpochNum).c_str(),
              "Forwarders inside the DS committee (" << num_ds_nodes << "):");

    for (unsigned int i = 0; i < m_consensusMyID; i++)
    {
        m_mediator.m_DSCommittee.at(i).second.Serialize(finalBlockMessage,
                                                        curr_offset);
        LOG_EPOCH(INFO, to_string(m_mediator.m_currentEpochNum).c_str(),
                  m_mediator.m_DSCommittee.at(i).second);
        curr_offset += IP_SIZE + PORT_SIZE;
    }

    // when i == m_consensusMyID use m_mediator.m_selfPeer since IP/ port in
    // m_mediator.m_DSCommitteeNetworkInfo.at(m_consensusMyID) is zeroed out
    m_mediator.m_selfPeer.Serialize(finalBlockMessage, curr_offset);
    LOG_EPOCH(INFO, to_string(m_mediator.m_currentEpochNum).c_str(),
              m_mediator.m_selfPeer);
    curr_offset += IP_SIZE + PORT_SIZE;

    for (unsigned int i = m_consensusMyID + 1; i < num_ds_nodes; i++)
    {
        m_mediator.m_DSCommittee.at(i).second.Serialize(finalBlockMessage,
                                                        curr_offset);
        LOG_EPOCH(INFO, to_string(m_mediator.m_currentEpochNum).c_str(),
                  m_mediator.m_DSCommittee.at(i).second);
        curr_offset += IP_SIZE + PORT_SIZE;
    }
    LOG_EPOCH(INFO, to_string(m_mediator.m_currentEpochNum).c_str(),
              "Number of shards: " << m_shards.size());

    Serializable::SetNumber<uint32_t>(finalBlockMessage, curr_offset,
                                      (uint32_t)m_shards.size(),
                                      sizeof(uint32_t));
    curr_offset += sizeof(uint32_t);

    // PART 2 and 3
    // First version: We just take the first X nodes for receiving and next X nodes for sending
    for (unsigned int i = 0; i < m_shards.size(); i++)
    {
        const map<PubKey, Peer>& shard = m_shards.at(i);

        LOG_EPOCH(INFO, to_string(m_mediator.m_currentEpochNum).c_str(),
                  "Shard " << i << " forwarders:");

        // PART 2
        uint32_t nodes_recv_lo = 0;
        uint32_t nodes_recv_hi = nodes_recv_lo + TX_SHARING_CLUSTER_SIZE - 1;
        if (nodes_recv_hi >= shard.size())
        {
            nodes_recv_hi = shard.size() - 1;
        }

        unsigned int num_nodes = nodes_recv_hi - nodes_recv_lo + 1;

        Serializable::SetNumber<uint32_t>(finalBlockMessage, curr_offset,
                                          num_nodes, sizeof(uint32_t));
        curr_offset += sizeof(uint32_t);

        map<PubKey, Peer>::const_iterator node_peer = shard.begin();
        for (unsigned int j = 0; j < num_nodes; j++)
        {
            node_peer->second.Serialize(finalBlockMessage, curr_offset);
            curr_offset += IP_SIZE + PORT_SIZE;

            LOG_EPOCH(INFO, to_string(m_mediator.m_currentEpochNum).c_str(),
                      node_peer->second);

            node_peer++;
        }

        LOG_EPOCH(INFO, to_string(m_mediator.m_currentEpochNum).c_str(),
                  "Shard " << i << " senders:");

        // PART 3
        uint32_t nodes_send_lo = 0;
        uint32_t nodes_send_hi = 0;

        if (shard.size() <= TX_SHARING_CLUSTER_SIZE)
        {
            nodes_send_lo = nodes_recv_lo;
            nodes_send_hi = nodes_recv_hi;
        }
        else if (shard.size() < (2 * TX_SHARING_CLUSTER_SIZE))
        {
            nodes_send_lo = shard.size() - TX_SHARING_CLUSTER_SIZE;
            nodes_send_hi = nodes_send_lo + TX_SHARING_CLUSTER_SIZE - 1;
        }
        else
        {
            nodes_send_lo = TX_SHARING_CLUSTER_SIZE;
            nodes_send_hi = nodes_send_lo + TX_SHARING_CLUSTER_SIZE - 1;
        }

        num_nodes = nodes_send_hi - nodes_send_lo + 1;

        LOG_EPOCH(INFO, to_string(m_mediator.m_currentEpochNum).c_str(),
                  "DEBUG lo " << nodes_send_lo);
        LOG_EPOCH(INFO, to_string(m_mediator.m_currentEpochNum).c_str(),
                  "DEBUG hi " << nodes_send_hi);
        LOG_EPOCH(INFO, to_string(m_mediator.m_currentEpochNum).c_str(),
                  "DEBUG num_nodes " << num_nodes);

        Serializable::SetNumber<uint32_t>(finalBlockMessage, curr_offset,
                                          num_nodes, sizeof(uint32_t));
        curr_offset += sizeof(uint32_t);

        node_peer = shard.begin();
        advance(node_peer, nodes_send_lo);

        for (unsigned int j = 0; j < num_nodes; j++)
        {
            node_peer->second.Serialize(finalBlockMessage, curr_offset);
            curr_offset += IP_SIZE + PORT_SIZE;

            LOG_EPOCH(INFO, to_string(m_mediator.m_currentEpochNum).c_str(),
                      node_peer->second);

            node_peer++;
        }
    }

    // For this version, DS leader is part of the X nodes to receive and share Tx bodies
    if (true)
    {
        m_sharingAssignment.clear();

        for (unsigned int i = num_ds_nodes; i < m_mediator.m_DSCommittee.size();
             i++)
        {
            m_sharingAssignment.push_back(
                m_mediator.m_DSCommittee.at(i).second);
        }
    }
}

=======
>>>>>>> 22074017
vector<unsigned char> DirectoryService::ComposeFinalBlockMessage()
{
    LOG_MARKER();

    vector<unsigned char> finalBlockMessage;
    unsigned int curr_offset = 0;
    /** To remove. Redundant code. 

    bool isVacuousEpoch
        = (m_consensusID >= (NUM_FINAL_BLOCK_PER_POW - NUM_VACUOUS_EPOCHS));

    {
        unique_lock<mutex> g(m_mediator.m_node->m_mutexUnavailableMicroBlocks,
                             defer_lock);
        unique_lock<mutex> g2(m_mediator.m_node->m_mutexAllMicroBlocksRecvd,
                              defer_lock);
        lock(g, g2);

        if (isVacuousEpoch && !m_mediator.m_node->m_allMicroBlocksRecvd)
        {
            LOG_EPOCH(
                INFO, to_string(m_mediator.m_currentEpochNum).c_str(),
                "Waiting for microblocks before composing final block. Count: "
                    << m_mediator.m_node->m_unavailableMicroBlocks.size());
            for (auto it : m_mediator.m_node->m_unavailableMicroBlocks)
            {
                LOG_EPOCH(INFO, to_string(m_mediator.m_currentEpochNum).c_str(),
                          "Waiting for finalblock " << it.first << ". Count "
                                                    << it.second.size());
                for (auto it2 : it.second)
                {
                    LOG_EPOCH(INFO,
                              to_string(m_mediator.m_currentEpochNum).c_str(),
                              it2.first);
                }
            }

            m_mediator.m_node->m_cvAllMicroBlocksRecvd.wait(
                g, [this] { return m_mediator.m_node->m_allMicroBlocksRecvd; });
            LOG_EPOCH(INFO, to_string(m_mediator.m_currentEpochNum).c_str(),
                      "All microblocks recvd, moving to compose final block");
        }
    }
    **/

    ComposeFinalBlockCore(); // stores it in m_finalBlock

    m_finalBlock->Serialize(finalBlockMessage, curr_offset);

    // At this point, cosigs are still not updated inside m_finalBlockMessage
    // Update will be done in ProcessFinalBlockConsensusWhenDone
    m_finalBlockMessage = finalBlockMessage;
    return finalBlockMessage;
}

bool DirectoryService::RunConsensusOnFinalBlockWhenDSPrimary()
{
    LOG_MARKER();

    // Compose the final block from all the microblocks
    // I guess only the leader has to do this
    LOG_EPOCH(INFO, to_string(m_mediator.m_currentEpochNum).c_str(),
              "I am the leader DS node. Creating final block.");

    // finalBlockMessage = serialized final block + tx-body sharing setup
    vector<unsigned char> finalBlockMessage = ComposeFinalBlockMessage();

    // kill first ds leader (used for view change testing)
    /**
    if (m_consensusMyID == 0 && m_viewChangeCounter < 1)
    {
        LOG_EPOCH(INFO, to_string(m_mediator.m_currentEpochNum).c_str(),
                  "I am killing myself to test view change");
        throw exception();
    }
    **/

    // Create new consensus object
    // Dummy values for now
    //uint32_t consensusID = 0x0;
    m_consensusBlockHash.resize(BLOCK_HASH_SIZE);
    fill(m_consensusBlockHash.begin(), m_consensusBlockHash.end(), 0x77);

    m_consensusObject.reset(new ConsensusLeader(
        m_consensusID, m_consensusBlockHash, m_consensusMyID,
        m_mediator.m_selfKey.first, m_mediator.m_DSCommittee,
        static_cast<unsigned char>(DIRECTORY),
        static_cast<unsigned char>(FINALBLOCKCONSENSUS),
        std::function<bool(const vector<unsigned char>&, unsigned int,
                           const Peer&)>(),
        std::function<bool(map<unsigned int, std::vector<unsigned char>>)>()));

    if (m_consensusObject == nullptr)
    {
        LOG_EPOCH(WARNING, to_string(m_mediator.m_currentEpochNum).c_str(),
                  "Unable to create consensus object");
        return false;
    }

    ConsensusLeader* cl
        = dynamic_cast<ConsensusLeader*>(m_consensusObject.get());

    if (m_mode == PRIMARY_DS)
    {
        LOG_STATE("[FBCON]["
                  << setw(15) << left
                  << m_mediator.m_selfPeer.GetPrintableIPAddress() << "]["
                  << m_mediator.m_txBlockChain.GetBlockCount() << "] BGIN");
    }

    cl->StartConsensus(finalBlockMessage, TxBlockHeader::SIZE);

    return true;
}

// Check type (must be final block type)
bool DirectoryService::CheckBlockTypeIsFinal()
{
    LOG_MARKER();

    if (m_finalBlock->GetHeader().GetType() != TXBLOCKTYPE::FINAL)
    {
        LOG_GENERAL(WARNING,
                    "Type check failed. Expected: "
                        << (unsigned int)TXBLOCKTYPE::FINAL << " Actual: "
                        << (unsigned int)m_finalBlock->GetHeader().GetType());

        m_consensusObject->SetConsensusErrorCode(
            ConsensusCommon::INVALID_FINALBLOCK);

        return false;
    }

    return true;
}

// Check version (must be most current version)
bool DirectoryService::CheckFinalBlockVersion()
{
    LOG_MARKER();

    if (m_finalBlock->GetHeader().GetVersion() != BLOCKVERSION::VERSION1)
    {
        LOG_GENERAL(
            WARNING,
            "Version check failed. Expected: "
                << (unsigned int)BLOCKVERSION::VERSION1 << " Actual: "
                << (unsigned int)m_finalBlock->GetHeader().GetVersion());

        m_consensusObject->SetConsensusErrorCode(
            ConsensusCommon::INVALID_FINALBLOCK_VERSION);

        return false;
    }

    return true;
}

// Check block number (must be = 1 + block number of last Tx block header in the Tx blockchain)
bool DirectoryService::CheckFinalBlockNumber()
{
    LOG_MARKER();

    const uint256_t& finalblockBlocknum
        = m_finalBlock->GetHeader().GetBlockNum();
    uint256_t expectedBlocknum = 0;
    if (m_mediator.m_txBlockChain.GetBlockCount() > 0)
    {
        expectedBlocknum
            = m_mediator.m_txBlockChain.GetLastBlock().GetHeader().GetBlockNum()
            + 1;
    }
    if (finalblockBlocknum != expectedBlocknum)
    {
        LOG_GENERAL(WARNING,
                    "Block number check failed. Expected: "
                        << expectedBlocknum
                        << " Actual: " << finalblockBlocknum);

        m_consensusObject->SetConsensusErrorCode(
            ConsensusCommon::INVALID_FINALBLOCK_NUMBER);

        return false;
    }
    else
    {
        LOG_GENERAL(
            INFO,
            "finalblockBlocknum = expectedBlocknum = " << expectedBlocknum);
    }

    return true;
}

// Check previous hash (must be = sha2-256 digest of last Tx block header in the Tx blockchain)
bool DirectoryService::CheckPreviousFinalBlockHash()
{
    LOG_MARKER();

    const BlockHash& finalblockPrevHash
        = m_finalBlock->GetHeader().GetPrevHash();
    BlockHash expectedPrevHash;

    if (m_mediator.m_txBlockChain.GetBlockCount() > 0)
    {
        SHA2<HASH_TYPE::HASH_VARIANT_256> sha2;
        vector<unsigned char> vec;
        m_mediator.m_txBlockChain.GetLastBlock().GetHeader().Serialize(vec, 0);
        sha2.Update(vec);
        vector<unsigned char> hashVec = sha2.Finalize();
        copy(hashVec.begin(), hashVec.end(),
             expectedPrevHash.asArray().begin());
        LOG_EPOCH(INFO, to_string(m_mediator.m_currentEpochNum).c_str(),
                  "m_mediator.m_txBlockChain.GetLastBlock().GetHeader():"
                      << m_mediator.m_txBlockChain.GetLastBlock().GetHeader());
    }

    LOG_EPOCH(INFO, to_string(m_mediator.m_currentEpochNum).c_str(),
              "Prev block hash recvd: "
                  << finalblockPrevHash.hex() << endl
                  << "Prev block hash expected: " << expectedPrevHash.hex()
                  << endl
                  << "TxBlockHeader: "
                  << m_mediator.m_txBlockChain.GetLastBlock().GetHeader());

    if (finalblockPrevHash != expectedPrevHash)
    {
        LOG_GENERAL(WARNING, "Previous hash check failed.");

        m_consensusObject->SetConsensusErrorCode(
            ConsensusCommon::INVALID_PREV_FINALBLOCK_HASH);

        return false;
    }

    return true;
}

// Check timestamp (must be greater than timestamp of last Tx block header in the Tx blockchain)
bool DirectoryService::CheckFinalBlockTimestamp()
{
    LOG_MARKER();

    if (m_mediator.m_txBlockChain.GetBlockCount() > 0)
    {
        const TxBlock& lastTxBlock = m_mediator.m_txBlockChain.GetLastBlock();
        uint256_t finalblockTimestamp
            = m_finalBlock->GetHeader().GetTimestamp();
        uint256_t lastTxBlockTimestamp = lastTxBlock.GetHeader().GetTimestamp();
        if (finalblockTimestamp <= lastTxBlockTimestamp)
        {
            LOG_GENERAL(WARNING,
                        "Timestamp check failed. Last Tx Block: "
                            << lastTxBlockTimestamp
                            << " Final block: " << finalblockTimestamp);

            m_consensusObject->SetConsensusErrorCode(
                ConsensusCommon::INVALID_TIMESTAMP);

            return false;
        }
    }

    return true;
}

// Check microblock hashes
bool DirectoryService::CheckMicroBlockHashes()
{
    LOG_MARKER();

    auto& hashesInMicroBlocks = m_finalBlock->GetMicroBlockHashes();

    // O(n^2) might be fine since number of shards is low
    // If its slow on benchmarking, may be first populate an unordered_set and then std::find
    for (auto& microBlockHash : hashesInMicroBlocks)
    {
        bool found = false;
        for (auto& microBlock : m_microBlocks)
        {
            if (microBlock.GetHeader().GetTxRootHash()
                    == microBlockHash.m_txRootHash
                && microBlock.GetHeader().GetStateDeltaHash()
                    == microBlockHash.m_stateDeltaHash)
            {
                found = true;
                break;
            }
        }
        if (!found)
        {
            LOG_GENERAL(WARNING, "cannot find hashes. " << microBlockHash)

            m_consensusObject->SetConsensusErrorCode(
                ConsensusCommon::FINALBLOCK_MISSING_HASH);

            return false;
        }
    }
    return true;
}

// Check microblock hashes root
bool DirectoryService::CheckMicroBlockHashRoot()
{
    LOG_MARKER();

    TxnHash microBlocksTxnHash
        = ComputeTransactionsRoot(m_finalBlock->GetMicroBlockHashes());

    StateHash microBlocksDeltaHash
        = ComputeDeltasRoot(m_finalBlock->GetMicroBlockHashes());

    LOG_EPOCH(
        INFO, to_string(m_mediator.m_currentEpochNum).c_str(),
        "Expected FinalBlock txnHash : "
            << DataConversion::charArrToHexStr(microBlocksTxnHash.asArray())
            << endl
            << "stateDeltaHash : "
            << DataConversion::charArrToHexStr(microBlocksDeltaHash.asArray()));

    if (m_finalBlock->GetHeader().GetTxRootHash() != microBlocksTxnHash
        || m_finalBlock->GetHeader().GetDeltaRootHash() != microBlocksDeltaHash)
    {
        LOG_GENERAL(WARNING,
                    "Microblock root hash in proposed final block by "
                    "leader is incorrect");

        m_consensusObject->SetConsensusErrorCode(
            ConsensusCommon::FINALBLOCK_INVALID_MICROBLOCK_ROOT_HASH);

        return false;
    }

    return true;
}

bool DirectoryService::CheckIsMicroBlockEmpty()
{
    LOG_MARKER();

    auto& hashesInMicroBlocks = m_finalBlock->GetMicroBlockHashes();

    for (unsigned int i = 0; i < hashesInMicroBlocks.size(); i++)
    {
        LOG_GENERAL(INFO,
                    "Microblock"
                        << i << ";" << hashesInMicroBlocks[i]
                        << ";IsMicroBlockEmpty:"
                        << m_finalBlock->GetIsMicroBlockEmpty().size());
        for (auto& microBlock : m_microBlocks)
        {
            LOG_GENERAL(INFO,
                        "Checking " << microBlock.GetHeader().GetTxRootHash());
            if (microBlock.GetHeader().GetTxRootHash()
                == hashesInMicroBlocks[i].m_txRootHash)
            {
                if (m_finalBlock->GetIsMicroBlockEmpty()[i]
                    != (microBlock.GetHeader().GetNumTxs() == 0))

                {
                    LOG_GENERAL(WARNING,
                                "IsMicroBlockEmpty in proposed final "
                                "block is incorrect "
                                    << i << " Expected: "
                                    << (microBlock.GetHeader().GetNumTxs() == 0)
                                    << " Received: "
                                    << m_finalBlock->GetIsMicroBlockEmpty()[i]);

                    m_consensusObject->SetConsensusErrorCode(
                        ConsensusCommon::FINALBLOCK_MICROBLOCK_EMPTY_ERROR);

                    return false;
                }
                break;
            }
        }
    }

    return true;
}

// Check state root
bool DirectoryService::CheckStateRoot()
{
    LOG_MARKER();

    StateHash stateRoot = StateHash();

    bool isVacuousEpoch
        = (m_consensusID >= (NUM_FINAL_BLOCK_PER_POW - NUM_VACUOUS_EPOCHS));
    if (isVacuousEpoch)
    {
        AccountStore::GetInstance().PrintAccountState();
        stateRoot = AccountStore::GetInstance().GetStateRootHash();
    }

    if (stateRoot != m_finalBlock->GetHeader().GetStateRootHash())
    {
        LOG_GENERAL(WARNING,
                    "State root doesn't match. Expected = "
                        << stateRoot << ". "
                        << "Received = "
                        << m_finalBlock->GetHeader().GetStateRootHash());

        m_consensusObject->SetConsensusErrorCode(
            ConsensusCommon::INVALID_FINALBLOCK_STATE_ROOT);

        return false;
    }

    LOG_EPOCH(INFO, to_string(m_mediator.m_currentEpochNum).c_str(),
              "State root matched "
                  << m_finalBlock->GetHeader().GetStateRootHash());

    return true;
}

bool DirectoryService::CheckFinalBlockValidity()
{
    LOG_MARKER();

    if (!CheckBlockTypeIsFinal() || !CheckFinalBlockVersion()
        || !CheckFinalBlockNumber() || !CheckPreviousFinalBlockHash()
        || !CheckFinalBlockTimestamp() || !CheckMicroBlockHashes()
        || !CheckMicroBlockHashRoot() || !CheckIsMicroBlockEmpty()
        || !CheckStateRoot())
    {
        return false;
    }

    // TODO: Check gas limit (must satisfy some equations)
    // TODO: Check gas used (must be <= gas limit)
    // TODO: Check pubkey (must be valid and = shard leader)
    // TODO: Check parent DS hash (must be = digest of last DS block header in the DS blockchain)
    // TODO: Check parent DS block number (must be = block number of last DS block header in the DS blockchain)

    return true;
}

<<<<<<< HEAD
void DirectoryService::SaveTxnBodySharingAssignment(
    const vector<unsigned char>& finalblock, unsigned int& curr_offset)
{
    // Transaction body sharing setup
    // Everyone (DS and non-DS) needs to remember their sharing assignments for this particular block

    // Transaction body sharing assignments:
    // PART 1. Select X random nodes from DS committee for receiving Tx bodies and broadcasting to other DS nodes
    // PART 2. Select X random nodes per shard for receiving Tx bodies and broadcasting to other nodes in the shard
    // PART 3. Select X random nodes per shard for sending Tx bodies to the receiving nodes in other committees (DS and shards)

    // Message format:
    // [4-byte num of DS nodes]
    //   [16-byte IP] [4-byte port]
    //   [16-byte IP] [4-byte port]
    //   ...
    // [4-byte num of committees]
    // [4-byte num of committee receiving nodes]
    //   [16-byte IP] [4-byte port]
    //   [16-byte IP] [4-byte port]
    //   ...
    // [4-byte num of committee sending nodes]
    //   [16-byte IP] [4-byte port]
    //   [16-byte IP] [4-byte port]
    //   ...
    // [4-byte num of committee receiving nodes]
    //   [16-byte IP] [4-byte port]
    //   [16-byte IP] [4-byte port]
    //   ...
    // [4-byte num of committee sending nodes]
    //   [16-byte IP] [4-byte port]
    //   [16-byte IP] [4-byte port]
    //   ...
    // ...

    // To-do: Put in the logic here for checking the sharing configuration

    uint32_t num_ds_nodes = Serializable::GetNumber<uint32_t>(
        finalblock, curr_offset, sizeof(uint32_t));
    curr_offset += sizeof(uint32_t);

    LOG_EPOCH(INFO, to_string(m_mediator.m_currentEpochNum).c_str(),
              "Forwarders inside the DS committee (" << num_ds_nodes << "):");

    vector<Peer> ds_receivers;

    bool i_am_forwarder = false;
    for (uint32_t i = 0; i < num_ds_nodes; i++)
    {
        // TODO: Handle exceptions
        ds_receivers.push_back(Peer(finalblock, curr_offset));
        curr_offset += IP_SIZE + PORT_SIZE;

        LOG_EPOCH(INFO, to_string(m_mediator.m_currentEpochNum).c_str(),
                  "  IP: " << ds_receivers.back().GetPrintableIPAddress()
                           << " Port: "
                           << ds_receivers.back().m_listenPortHost);

        if (ds_receivers.back() == m_mediator.m_selfPeer)
        {
            i_am_forwarder = true;
        }
    }

    m_sharingAssignment.clear();

    if ((i_am_forwarder == true)
        && (m_mediator.m_DSCommittee.size() > num_ds_nodes))
    {
        for (unsigned int i = 0; i < m_mediator.m_DSCommittee.size(); i++)
        {
            bool is_a_receiver = false;

            if (num_ds_nodes > 0)
            {
                for (unsigned int j = 0; j < ds_receivers.size(); j++)
                {
                    if (m_mediator.m_DSCommittee.at(i).second
                        == ds_receivers.at(j))
                    {
                        is_a_receiver = true;
                        break;
                    }
                }
                num_ds_nodes--;
            }

            if (is_a_receiver == false)
            {
                m_sharingAssignment.push_back(
                    m_mediator.m_DSCommittee.at(i).second);
            }
        }
    }
}

=======
>>>>>>> 22074017
/** To remove. Redundant code. 

bool DirectoryService::WaitForTxnBodies()
{
    LOG_MARKER();

    bool isVacuousEpoch
        = (m_consensusID >= (NUM_FINAL_BLOCK_PER_POW - NUM_VACUOUS_EPOCHS));

    {
        unique_lock<mutex> g(m_mediator.m_node->m_mutexUnavailableMicroBlocks,
                             defer_lock);
        unique_lock<mutex> g2(m_mediator.m_node->m_mutexAllMicroBlocksRecvd,
                              defer_lock);
        lock(g, g2);

        if (isVacuousEpoch && !m_mediator.m_node->m_allMicroBlocksRecvd)
        {
            LOG_EPOCH(
                INFO, to_string(m_mediator.m_currentEpochNum).c_str(),
                "Waiting for microblocks before verifying final block. Count: "
                    << m_mediator.m_node->m_unavailableMicroBlocks.size());
            for (auto it : m_mediator.m_node->m_unavailableMicroBlocks)
            {
                LOG_EPOCH(INFO, to_string(m_mediator.m_currentEpochNum).c_str(),
                          "Waiting for finalblock " << it.first << ". Count "
                                                    << it.second.size());
                for (auto it2 : it.second)
                {
                    LOG_EPOCH(INFO,
                              to_string(m_mediator.m_currentEpochNum).c_str(),
                              it2.first);
                }
            }

            m_mediator.m_node->m_cvAllMicroBlocksRecvd.wait(
                g, [this] { return m_mediator.m_node->m_allMicroBlocksRecvd; });
            LOG_EPOCH(INFO, to_string(m_mediator.m_currentEpochNum).c_str(),
                      "All microblocks recvd, moving to verify final block");
        }
    }

    return true;
}
**/

void DirectoryService::LoadUnavailableMicroBlocks()
{
    LOG_MARKER();

    auto blockNum = m_finalBlock->GetHeader().GetBlockNum();
    auto& hashesInMicroBlocks = m_finalBlock->GetMicroBlockHashes();
    lock_guard<mutex> g(m_mediator.m_node->m_mutexUnavailableMicroBlocks);
    for (auto& microBlockHash : hashesInMicroBlocks)
    {
        for (auto& microBlock : m_microBlocks)
        {
            if (microBlock.GetHeader().GetTxRootHash()
                    == microBlockHash.m_txRootHash
                && microBlock.GetHeader().GetStateDeltaHash()
                    == microBlockHash.m_stateDeltaHash
                && (microBlock.GetHeader().GetNumTxs() > 0
                    || microBlock.GetHeader().GetStateDeltaHash()
                        != StateHash()))
            {
                // bool b = microBlock.GetHeader().GetNumTxs() > 0;
                m_mediator.m_node->m_unavailableMicroBlocks[blockNum].insert(
                    // {microBlockHash, {b, true}});
                    {{microBlockHash, microBlock.GetHeader().GetShardID()},
                     {false, true}});
                break;
            }
        }
    }

    if (m_mediator.m_node->m_unavailableMicroBlocks.find(blockNum)
            != m_mediator.m_node->m_unavailableMicroBlocks.end()
        && m_mediator.m_node->m_unavailableMicroBlocks[blockNum].size() > 0)
    {
        LOG_EPOCH(INFO, to_string(m_mediator.m_currentEpochNum).c_str(),
                  "setting false for unavailable microblock " << m_consensusID);
        unique_lock<mutex> g(m_mediator.m_node->m_mutexAllMicroBlocksRecvd);
        m_mediator.m_node->m_allMicroBlocksRecvd = false;
    }
}

bool DirectoryService::FinalBlockValidator(
    const vector<unsigned char>& finalblock, vector<unsigned char>& errorMsg)
{
    LOG_MARKER();

    unsigned int curr_offset = 0;

    m_finalBlock.reset(new TxBlock(finalblock, curr_offset));
    curr_offset += m_finalBlock->GetSerializedSize();

    // WaitForTxnBodies();

    bool isVacuousEpoch
        = (m_consensusID >= (NUM_FINAL_BLOCK_PER_POW - NUM_VACUOUS_EPOCHS));

    if (isVacuousEpoch)
    {
        AccountStore::GetInstance().UpdateStateTrieAll();
    }

    if (!CheckFinalBlockValidity())
    {
        LOG_GENERAL(WARNING,
                    "To-do: What to do if proposed finalblock is not valid?");
        // throw exception();
        // TODO: microblock is invalid
        return false;
    }

    if (!isVacuousEpoch)
    {
        LoadUnavailableMicroBlocks();
    }

    LOG_EPOCH(INFO, to_string(m_mediator.m_currentEpochNum).c_str(),
              "Final block "
                  << m_finalBlock->GetHeader().GetBlockNum()
                  << " received with prevhash 0x"
                  << DataConversion::charArrToHexStr(
                         m_finalBlock->GetHeader().GetPrevHash().asArray()));

    m_microBlocks.clear();

    m_finalBlockMessage = finalblock;

    return true;
}

bool DirectoryService::RunConsensusOnFinalBlockWhenDSBackup()
{
    LOG_MARKER();

    LOG_EPOCH(INFO, to_string(m_mediator.m_currentEpochNum).c_str(),
              "I am a backup DS node. Waiting for final block announcement.");

    // Create new consensus object

    // Dummy values for now
    m_consensusBlockHash.resize(BLOCK_HASH_SIZE);
    fill(m_consensusBlockHash.begin(), m_consensusBlockHash.end(), 0x77);

    auto func = [this](const vector<unsigned char>& message,
                       vector<unsigned char>& errorMsg) mutable -> bool {
        return FinalBlockValidator(message, errorMsg);
    };

    m_consensusObject.reset(new ConsensusBackup(
        m_consensusID, m_consensusBlockHash, m_consensusMyID,
        m_consensusLeaderID, m_mediator.m_selfKey.first,
        m_mediator.m_DSCommittee, static_cast<unsigned char>(DIRECTORY),
        static_cast<unsigned char>(FINALBLOCKCONSENSUS), func));

    if (m_consensusObject == nullptr)
    {
        LOG_EPOCH(WARNING, to_string(m_mediator.m_currentEpochNum).c_str(),
                  "Unable to create consensus object");
        return false;
    }

    return true;
}

void DirectoryService::RunConsensusOnFinalBlock()
{
    LOG_MARKER();

    SetState(FINALBLOCK_CONSENSUS_PREP);

    if (m_mode == PRIMARY_DS)
    {
        if (!RunConsensusOnFinalBlockWhenDSPrimary())
        {
            LOG_GENERAL(WARNING,
                        "Consensus failed at "
                        "RunConsensusOnFinalBlockWhenDSPrimary");
            // throw exception();
            return;
        }
    }
    else
    {
        if (!RunConsensusOnFinalBlockWhenDSBackup())
        {
            LOG_GENERAL(WARNING,
                        "Consensus failed at "
                        "RunConsensusOnFinalBlockWhenDSBackup");
            // throw exception();
            return;
        }
    }

    SetState(FINALBLOCK_CONSENSUS);
    cv_finalBlockConsensusObject.notify_all();

    std::unique_lock<std::mutex> cv_lk(m_MutexCVViewChangeFinalBlock);
    if (cv_viewChangeFinalBlock.wait_for(cv_lk,
                                         std::chrono::seconds(VIEWCHANGE_TIME))
        == std::cv_status::timeout)
    {
        LOG_EPOCH(INFO, to_string(m_mediator.m_currentEpochNum).c_str(),
                  "Initiated final block view change. ");
        RunConsensusOnViewChange();
    }
}
#endif // IS_LOOKUP_NODE<|MERGE_RESOLUTION|>--- conflicted
+++ resolved
@@ -219,193 +219,6 @@
                   << m_finalBlock->GetHeader().GetNumTxs() << " transactions.");
 }
 
-<<<<<<< HEAD
-void DirectoryService::AppendSharingSetupToFinalBlockMessage(
-    vector<unsigned char>& finalBlockMessage, unsigned int curr_offset)
-{
-    // Transaction body sharing setup
-    // Everyone (DS and non-DS) needs to remember their sharing assignments for this particular block
-
-    // Transaction body sharing assignments:
-    // PART 1. Select X random nodes from DS committee for receiving Tx bodies and broadcasting to other DS nodes
-    // PART 2. Select X random nodes per shard for receiving Tx bodies and broadcasting to other nodes in the shard
-    // PART 3. Select X random nodes per shard for sending Tx bodies to the receiving nodes in other committees (DS and shards)
-
-    // Message format:
-    // [4-byte num of DS nodes]
-    //   [16-byte IP] [4-byte port]
-    //   [16-byte IP] [4-byte port]
-    //   ...
-    // [4-byte num of committees]
-    // [4-byte num of committee receiving nodes]
-    //   [16-byte IP] [4-byte port]
-    //   [16-byte IP] [4-byte port]
-    //   ...
-    // [4-byte num of committee sending nodes]
-    //   [16-byte IP] [4-byte port]
-    //   [16-byte IP] [4-byte port]
-    //   ...
-    // [4-byte num of committee receiving nodes]
-    //   [16-byte IP] [4-byte port]
-    //   [16-byte IP] [4-byte port]
-    //   ...
-    // [4-byte num of committee sending nodes]
-    //   [16-byte IP] [4-byte port]
-    //   [16-byte IP] [4-byte port]
-    //   ...
-    // ...
-
-    // PART 1
-    // First version: We just take the first X nodes in DS committee
-    LOG_MARKER();
-    LOG_EPOCH(INFO, to_string(m_mediator.m_currentEpochNum).c_str(),
-              "debug " << m_mediator.m_DSCommittee.size() << " "
-                       << TX_SHARING_CLUSTER_SIZE);
-
-    uint32_t num_ds_nodes
-        = (m_mediator.m_DSCommittee.size() < TX_SHARING_CLUSTER_SIZE)
-        ? m_mediator.m_DSCommittee.size()
-        : TX_SHARING_CLUSTER_SIZE;
-    Serializable::SetNumber<uint32_t>(finalBlockMessage, curr_offset,
-                                      num_ds_nodes, sizeof(uint32_t));
-    curr_offset += sizeof(uint32_t);
-    LOG_EPOCH(INFO, to_string(m_mediator.m_currentEpochNum).c_str(),
-              "Forwarders inside the DS committee (" << num_ds_nodes << "):");
-
-    for (unsigned int i = 0; i < m_consensusMyID; i++)
-    {
-        m_mediator.m_DSCommittee.at(i).second.Serialize(finalBlockMessage,
-                                                        curr_offset);
-        LOG_EPOCH(INFO, to_string(m_mediator.m_currentEpochNum).c_str(),
-                  m_mediator.m_DSCommittee.at(i).second);
-        curr_offset += IP_SIZE + PORT_SIZE;
-    }
-
-    // when i == m_consensusMyID use m_mediator.m_selfPeer since IP/ port in
-    // m_mediator.m_DSCommitteeNetworkInfo.at(m_consensusMyID) is zeroed out
-    m_mediator.m_selfPeer.Serialize(finalBlockMessage, curr_offset);
-    LOG_EPOCH(INFO, to_string(m_mediator.m_currentEpochNum).c_str(),
-              m_mediator.m_selfPeer);
-    curr_offset += IP_SIZE + PORT_SIZE;
-
-    for (unsigned int i = m_consensusMyID + 1; i < num_ds_nodes; i++)
-    {
-        m_mediator.m_DSCommittee.at(i).second.Serialize(finalBlockMessage,
-                                                        curr_offset);
-        LOG_EPOCH(INFO, to_string(m_mediator.m_currentEpochNum).c_str(),
-                  m_mediator.m_DSCommittee.at(i).second);
-        curr_offset += IP_SIZE + PORT_SIZE;
-    }
-    LOG_EPOCH(INFO, to_string(m_mediator.m_currentEpochNum).c_str(),
-              "Number of shards: " << m_shards.size());
-
-    Serializable::SetNumber<uint32_t>(finalBlockMessage, curr_offset,
-                                      (uint32_t)m_shards.size(),
-                                      sizeof(uint32_t));
-    curr_offset += sizeof(uint32_t);
-
-    // PART 2 and 3
-    // First version: We just take the first X nodes for receiving and next X nodes for sending
-    for (unsigned int i = 0; i < m_shards.size(); i++)
-    {
-        const map<PubKey, Peer>& shard = m_shards.at(i);
-
-        LOG_EPOCH(INFO, to_string(m_mediator.m_currentEpochNum).c_str(),
-                  "Shard " << i << " forwarders:");
-
-        // PART 2
-        uint32_t nodes_recv_lo = 0;
-        uint32_t nodes_recv_hi = nodes_recv_lo + TX_SHARING_CLUSTER_SIZE - 1;
-        if (nodes_recv_hi >= shard.size())
-        {
-            nodes_recv_hi = shard.size() - 1;
-        }
-
-        unsigned int num_nodes = nodes_recv_hi - nodes_recv_lo + 1;
-
-        Serializable::SetNumber<uint32_t>(finalBlockMessage, curr_offset,
-                                          num_nodes, sizeof(uint32_t));
-        curr_offset += sizeof(uint32_t);
-
-        map<PubKey, Peer>::const_iterator node_peer = shard.begin();
-        for (unsigned int j = 0; j < num_nodes; j++)
-        {
-            node_peer->second.Serialize(finalBlockMessage, curr_offset);
-            curr_offset += IP_SIZE + PORT_SIZE;
-
-            LOG_EPOCH(INFO, to_string(m_mediator.m_currentEpochNum).c_str(),
-                      node_peer->second);
-
-            node_peer++;
-        }
-
-        LOG_EPOCH(INFO, to_string(m_mediator.m_currentEpochNum).c_str(),
-                  "Shard " << i << " senders:");
-
-        // PART 3
-        uint32_t nodes_send_lo = 0;
-        uint32_t nodes_send_hi = 0;
-
-        if (shard.size() <= TX_SHARING_CLUSTER_SIZE)
-        {
-            nodes_send_lo = nodes_recv_lo;
-            nodes_send_hi = nodes_recv_hi;
-        }
-        else if (shard.size() < (2 * TX_SHARING_CLUSTER_SIZE))
-        {
-            nodes_send_lo = shard.size() - TX_SHARING_CLUSTER_SIZE;
-            nodes_send_hi = nodes_send_lo + TX_SHARING_CLUSTER_SIZE - 1;
-        }
-        else
-        {
-            nodes_send_lo = TX_SHARING_CLUSTER_SIZE;
-            nodes_send_hi = nodes_send_lo + TX_SHARING_CLUSTER_SIZE - 1;
-        }
-
-        num_nodes = nodes_send_hi - nodes_send_lo + 1;
-
-        LOG_EPOCH(INFO, to_string(m_mediator.m_currentEpochNum).c_str(),
-                  "DEBUG lo " << nodes_send_lo);
-        LOG_EPOCH(INFO, to_string(m_mediator.m_currentEpochNum).c_str(),
-                  "DEBUG hi " << nodes_send_hi);
-        LOG_EPOCH(INFO, to_string(m_mediator.m_currentEpochNum).c_str(),
-                  "DEBUG num_nodes " << num_nodes);
-
-        Serializable::SetNumber<uint32_t>(finalBlockMessage, curr_offset,
-                                          num_nodes, sizeof(uint32_t));
-        curr_offset += sizeof(uint32_t);
-
-        node_peer = shard.begin();
-        advance(node_peer, nodes_send_lo);
-
-        for (unsigned int j = 0; j < num_nodes; j++)
-        {
-            node_peer->second.Serialize(finalBlockMessage, curr_offset);
-            curr_offset += IP_SIZE + PORT_SIZE;
-
-            LOG_EPOCH(INFO, to_string(m_mediator.m_currentEpochNum).c_str(),
-                      node_peer->second);
-
-            node_peer++;
-        }
-    }
-
-    // For this version, DS leader is part of the X nodes to receive and share Tx bodies
-    if (true)
-    {
-        m_sharingAssignment.clear();
-
-        for (unsigned int i = num_ds_nodes; i < m_mediator.m_DSCommittee.size();
-             i++)
-        {
-            m_sharingAssignment.push_back(
-                m_mediator.m_DSCommittee.at(i).second);
-        }
-    }
-}
-
-=======
->>>>>>> 22074017
 vector<unsigned char> DirectoryService::ComposeFinalBlockMessage()
 {
     LOG_MARKER();
@@ -846,105 +659,6 @@
     return true;
 }
 
-<<<<<<< HEAD
-void DirectoryService::SaveTxnBodySharingAssignment(
-    const vector<unsigned char>& finalblock, unsigned int& curr_offset)
-{
-    // Transaction body sharing setup
-    // Everyone (DS and non-DS) needs to remember their sharing assignments for this particular block
-
-    // Transaction body sharing assignments:
-    // PART 1. Select X random nodes from DS committee for receiving Tx bodies and broadcasting to other DS nodes
-    // PART 2. Select X random nodes per shard for receiving Tx bodies and broadcasting to other nodes in the shard
-    // PART 3. Select X random nodes per shard for sending Tx bodies to the receiving nodes in other committees (DS and shards)
-
-    // Message format:
-    // [4-byte num of DS nodes]
-    //   [16-byte IP] [4-byte port]
-    //   [16-byte IP] [4-byte port]
-    //   ...
-    // [4-byte num of committees]
-    // [4-byte num of committee receiving nodes]
-    //   [16-byte IP] [4-byte port]
-    //   [16-byte IP] [4-byte port]
-    //   ...
-    // [4-byte num of committee sending nodes]
-    //   [16-byte IP] [4-byte port]
-    //   [16-byte IP] [4-byte port]
-    //   ...
-    // [4-byte num of committee receiving nodes]
-    //   [16-byte IP] [4-byte port]
-    //   [16-byte IP] [4-byte port]
-    //   ...
-    // [4-byte num of committee sending nodes]
-    //   [16-byte IP] [4-byte port]
-    //   [16-byte IP] [4-byte port]
-    //   ...
-    // ...
-
-    // To-do: Put in the logic here for checking the sharing configuration
-
-    uint32_t num_ds_nodes = Serializable::GetNumber<uint32_t>(
-        finalblock, curr_offset, sizeof(uint32_t));
-    curr_offset += sizeof(uint32_t);
-
-    LOG_EPOCH(INFO, to_string(m_mediator.m_currentEpochNum).c_str(),
-              "Forwarders inside the DS committee (" << num_ds_nodes << "):");
-
-    vector<Peer> ds_receivers;
-
-    bool i_am_forwarder = false;
-    for (uint32_t i = 0; i < num_ds_nodes; i++)
-    {
-        // TODO: Handle exceptions
-        ds_receivers.push_back(Peer(finalblock, curr_offset));
-        curr_offset += IP_SIZE + PORT_SIZE;
-
-        LOG_EPOCH(INFO, to_string(m_mediator.m_currentEpochNum).c_str(),
-                  "  IP: " << ds_receivers.back().GetPrintableIPAddress()
-                           << " Port: "
-                           << ds_receivers.back().m_listenPortHost);
-
-        if (ds_receivers.back() == m_mediator.m_selfPeer)
-        {
-            i_am_forwarder = true;
-        }
-    }
-
-    m_sharingAssignment.clear();
-
-    if ((i_am_forwarder == true)
-        && (m_mediator.m_DSCommittee.size() > num_ds_nodes))
-    {
-        for (unsigned int i = 0; i < m_mediator.m_DSCommittee.size(); i++)
-        {
-            bool is_a_receiver = false;
-
-            if (num_ds_nodes > 0)
-            {
-                for (unsigned int j = 0; j < ds_receivers.size(); j++)
-                {
-                    if (m_mediator.m_DSCommittee.at(i).second
-                        == ds_receivers.at(j))
-                    {
-                        is_a_receiver = true;
-                        break;
-                    }
-                }
-                num_ds_nodes--;
-            }
-
-            if (is_a_receiver == false)
-            {
-                m_sharingAssignment.push_back(
-                    m_mediator.m_DSCommittee.at(i).second);
-            }
-        }
-    }
-}
-
-=======
->>>>>>> 22074017
 /** To remove. Redundant code. 
 
 bool DirectoryService::WaitForTxnBodies()
