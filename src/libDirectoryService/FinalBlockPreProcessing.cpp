--- conflicted
+++ resolved
@@ -75,22 +75,12 @@
                       << i << "    ][" << microBlock.GetHeader().GetNumTxs()
                       << "] PROPOSED");
 
-<<<<<<< HEAD
             i++;
-=======
-        microblockHashes.push_back(
-            {microBlock.GetHeader().GetTxRootHash(),
-             microBlock.GetHeader().GetStateDeltaHash(),
-             microBlock.GetHeader().GetTranReceiptHash()});
-        shardIDs.push_back(microBlock.GetHeader().GetShardID());
-        allGasLimit += microBlock.GetHeader().GetGasLimit();
-        allGasUsed += microBlock.GetHeader().GetGasUsed();
-        numTxs += microBlock.GetHeader().GetNumTxs();
->>>>>>> 4c9f2fa0
 
             microblockHashes.push_back(
                 {microBlock.GetHeader().GetTxRootHash(),
-                 microBlock.GetHeader().GetStateDeltaHash()});
+                 microBlock.GetHeader().GetStateDeltaHash(),
+                 microBlock.GetHeader().GetTranReceiptHash()});
             shardIDs.push_back(microBlock.GetHeader().GetShardID());
             allGasLimit += microBlock.GetHeader().GetGasLimit();
             allGasUsed += microBlock.GetHeader().GetGasUsed();
@@ -101,24 +91,14 @@
             bool isEmpty = microBlock.GetHeader().GetNumTxs() == 0
                 && microBlock.GetHeader().GetStateDeltaHash() == StateHash();
 
-<<<<<<< HEAD
             bool isEmptyTxn = (microBlock.GetHeader().GetNumTxs() == 0);
-=======
-        if (!isVacuousEpoch && !isEmpty)
-        {
-            m_mediator.m_node->m_unavailableMicroBlocks[blockNum].insert(
-                {{{microBlock.GetHeader().GetTxRootHash(),
-                   microBlock.GetHeader().GetStateDeltaHash(),
-                   microBlock.GetHeader().GetTranReceiptHash()},
-                  microBlock.GetHeader().GetShardID()},
-                 {false, true}});
->>>>>>> 4c9f2fa0
 
             if (!isVacuousEpoch && !isEmpty)
             {
                 m_mediator.m_node->m_unavailableMicroBlocks[blockNum].insert(
                     {{{microBlock.GetHeader().GetTxRootHash(),
-                       microBlock.GetHeader().GetStateDeltaHash()},
+                       microBlock.GetHeader().GetStateDeltaHash(),
+                       microBlock.GetHeader().GetTranReceiptHash()},
                       microBlock.GetHeader().GetShardID()},
                      {false, true}});
 
