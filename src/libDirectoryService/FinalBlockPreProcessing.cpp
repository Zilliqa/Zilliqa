--- conflicted
+++ resolved
@@ -195,21 +195,13 @@
     // Then, m_finalBlockMessage will be updated after consensus (for the cosig values)
     m_finalBlock.reset(new TxBlock(
         TxBlockHeader(type, version, allGasLimit, allGasUsed, prevHash,
-<<<<<<< HEAD
-                      blockNum, timestamp, microblockTrieRoot, stateRoot,
-                      numTxs, numMicroBlocks, m_mediator.m_selfKey.second,
-                      lastDSBlockNum, dsBlockHeader),
-        vector<bool>(isMicroBlockEmpty), vector<TxnHash>(microBlockTxHashes),
-        CoSignatures(m_mediator.m_DSCommittee.size())));
-=======
                       blockNum, timestamp, microblockTxnTrieRoot, stateRoot,
                       microblockDeltaTrieRoot, numTxs, numMicroBlocks,
                       m_mediator.m_selfKey.second, lastDSBlockNum,
                       dsBlockHeader),
         vector<bool>(isMicroBlockEmpty),
         vector<MicroBlockHashSet>(microBlockHashes),
-        CoSignatures(m_mediator.m_DSCommitteePubKeys.size())));
->>>>>>> f7e018ca
+        CoSignatures(m_mediator.m_DSCommittee.size())));
 
     LOG_STATE("[STATS][" << std::setw(15) << std::left
                          << m_mediator.m_selfPeer.GetPrintableIPAddress()
