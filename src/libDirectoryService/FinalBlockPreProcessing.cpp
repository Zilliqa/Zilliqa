--- conflicted
+++ resolved
@@ -1098,15 +1098,13 @@
         {
             //View change.
             //TODO: This is a simplified version and will be review again.
-<<<<<<< HEAD
-            LOG_MESSAGE2(to_string(m_mediator.m_currentEpochNum).c_str(),
-                         "Initiated final block view change. ");
+            LOG_EPOCH(INFO, to_string(m_mediator.m_currentEpochNum).c_str(),
+                      "Initiated final block view change. ");
             RunConsensusOnViewChange();
-=======
+
             LOG_EPOCH(INFO, to_string(m_mediator.m_currentEpochNum).c_str(),
                       "Initiated final block view change. ");
             InitViewChange();
->>>>>>> e569af59
         }
     }
 }
