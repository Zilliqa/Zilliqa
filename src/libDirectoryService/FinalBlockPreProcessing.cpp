/*
 * Copyright (c) 2018 Zilliqa
 * This source code is being disclosed to you solely for the purpose of your
 * participation in testing Zilliqa. You may view, compile and run the code for
 * that purpose and pursuant to the protocols and algorithms that are programmed
 * into, and intended by, the code. You may not do anything else with the code
 * without express permission from Zilliqa Research Pte. Ltd., including
 * modifying or publishing the code (or any part of it), and developing or
 * forming another public or private blockchain network. This source code is
 * provided 'as is' and no warranties are given as to title or non-infringement,
 * merchantability or fitness for purpose and, to the extent permitted by law,
 * all liability for your use of the code is disclaimed. Some programs in this
 * code are governed by the GNU General Public License v3.0 (available at
 * https://www.gnu.org/licenses/gpl-3.0.en.html) ('GPLv3'). The programs that
 * are governed by GPLv3.0 are those programs that are located in the folders
 * src/depends and tests/depends and which include a reference to GPLv3 in their
 * program files.
 */

#include <algorithm>
#include <chrono>
#include <thread>

#include "DirectoryService.h"
#include "common/Constants.h"
#include "common/Messages.h"
#include "common/Serializable.h"
#include "depends/common/RLP.h"
#include "depends/libTrie/TrieDB.h"
#include "depends/libTrie/TrieHash.h"
#include "libCrypto/Sha2.h"
#include "libMediator/Mediator.h"
#include "libMessage/Messenger.h"
#include "libNetwork/P2PComm.h"
#include "libUtils/DataConversion.h"
#include "libUtils/DetachedFunction.h"
#include "libUtils/Logger.h"
#include "libUtils/RootComputation.h"
#include "libUtils/SanityChecks.h"

using namespace std;
using namespace boost::multiprecision;

void DirectoryService::ExtractDataFromMicroblocks(
    BlockHash& microblockTrieRoot, std::vector<BlockHash>& microblockHashes,
<<<<<<< HEAD
    std::vector<uint32_t>& shardIds, uint64_t& allGasLimit,
    uint64_t& allGasUsed, uint128_t& allRewards, uint32_t& numTxs,
    std::vector<bool>& isMicroBlockEmpty, uint32_t& numMicroBlocks) {
=======
    std::vector<uint32_t>& shardIds, uint256_t& allGasLimit,
    uint256_t& allGasUsed, uint256_t& allRewards, uint32_t& numTxs,
    std::vector<bool>& isMicroBlockEmpty) {
>>>>>>> be133f5f
  if (LOOKUP_NODE_MODE) {
    LOG_GENERAL(WARNING,
                "DirectoryService::ExtractDataFromMicroblocks not expected "
                "to be called from LookUp node.");
    return;
  }

  LOG_MARKER();

  unsigned int i = 1;

  {
    lock_guard<mutex> g(m_mutexMicroBlocks);

    auto& microBlocks = m_microBlocks[m_mediator.m_currentEpochNum];

    for (auto& microBlock : microBlocks) {
      LOG_STATE("[STATS][" << std::setw(15) << std::left
                           << m_mediator.m_selfPeer.GetPrintableIPAddress()
                           << "][" << i << "    ]["
                           << microBlock.GetHeader().GetNumTxs()
                           << "] PROPOSED");

      i++;

      LOG_GENERAL(INFO, "Pushback microblock shard ID: "
                            << microBlock.GetHeader().GetShardId() << endl
                            << "hash: " << microBlock.GetHeader().GetHashes());

      microblockHashes.push_back(microBlock.GetBlockHash());
      shardIds.push_back(microBlock.GetHeader().GetShardId());

      uint64_t tmpGasLimit = allGasLimit, tmpGasUsed = allGasUsed;
      uint128_t tmpRewards = allRewards;

      bool flag = true;
      if (!SafeMath<uint64_t>::add(
              allGasLimit, microBlock.GetHeader().GetGasLimit(), allGasLimit)) {
        flag = false;
      }
      if (flag &&
          !SafeMath<uint64_t>::add(
              allGasUsed, microBlock.GetHeader().GetGasUsed(), allGasUsed)) {
        flag = false;
      }
      if (flag &&
          !SafeMath<uint128_t>::add(
              allRewards, microBlock.GetHeader().GetRewards(), allRewards)) {
        flag = false;
      }
      if (!flag) {
        allGasLimit = tmpGasLimit;
        allGasUsed = tmpGasUsed;
        allRewards = tmpRewards;
      }

      numTxs += microBlock.GetHeader().GetNumTxs();

      bool isEmptyTxn = (microBlock.GetHeader().GetNumTxs() == 0);

      isMicroBlockEmpty.push_back(isEmptyTxn);
    }
  }

  microblockTrieRoot = ComputeRoot(microblockHashes);

  LOG_EPOCH(INFO, to_string(m_mediator.m_currentEpochNum).c_str(),
            "Proposed FinalBlock MicroBlockTrieRootHash: "
                << microblockTrieRoot.hex());
}

bool DirectoryService::ComposeFinalBlock() {
  LOG_MARKER();

  if (LOOKUP_NODE_MODE) {
    LOG_GENERAL(WARNING,
                "DirectoryService::ComposeFinalBlock not expected to "
                "be called from LookUp node.");
    return true;
  }

  BlockHash microblockTrieRoot;
  std::vector<BlockHash> microBlockHashes;
  std::vector<uint32_t> shardIds;
  uint8_t type = TXBLOCKTYPE::FINAL;
  uint32_t version = BLOCKVERSION::VERSION1;
  uint64_t allGasLimit = 0;
  uint64_t allGasUsed = 0;
  uint128_t allRewards = 0;
  uint32_t numTxs = 0;
  std::vector<bool> isMicroBlockEmpty;
  StateHash stateDeltaHash = AccountStore::GetInstance().GetStateDeltaHash();

  ExtractDataFromMicroblocks(microblockTrieRoot, microBlockHashes, shardIds,
                             allGasLimit, allGasUsed, allRewards, numTxs,
                             isMicroBlockEmpty);

  // Compute the MBInfoHash of the extra MicroBlock information
  MBInfoHash mbInfoHash;
  if (!Messenger::GetExtraMbInfoHash(isMicroBlockEmpty, shardIds, mbInfoHash)) {
    LOG_EPOCH(WARNING, to_string(m_mediator.m_currentEpochNum).c_str(),
              "Messenger::GetExtraMbInfoHash failed.");
    return false;
  }

  BlockHash prevHash;
  uint64_t timestamp = get_time_as_int();

  uint64_t blockNum = 0;
  if (m_mediator.m_txBlockChain.GetBlockCount() > 0) {
    TxBlock lastBlock = m_mediator.m_txBlockChain.GetLastBlock();
    prevHash = lastBlock.GetBlockHash();

    LOG_EPOCH(INFO, to_string(m_mediator.m_currentEpochNum).c_str(),
              "Prev block hash as per leader "
                  << prevHash.hex() << endl
                  << "TxBlockHeader: " << lastBlock.GetHeader());
    blockNum = lastBlock.GetHeader().GetBlockNum() + 1;
  }

  if (m_mediator.m_dsBlockChain.GetBlockCount() <= 0) {
    LOG_GENERAL(WARNING, "assertion failed (" << __FILE__ << ":" << __LINE__
                                              << ": " << __FUNCTION__ << ")");
    return false;
  }

  StateHash stateRoot = AccountStore::GetInstance().GetStateRootHash();

#ifdef DM_TEST_DM_BAD_ANNOUNCE
  if (m_viewChangeCounter == 0) {
    LOG_GENERAL(WARNING,
                "Leader compose wrong state root (DM_TEST_DM_BAD_ANNOUNCE)");
    stateRoot = StateHash();
  }
#endif  // DM_TEST_DM_BAD_ANNOUNCE

  // Compute the CommitteeHash member of the BlockHeaderBase
  CommitteeHash committeeHash;
  if (!Messenger::GetDSCommitteeHash(*m_mediator.m_DSCommittee,
                                     committeeHash)) {
    LOG_EPOCH(WARNING, to_string(m_mediator.m_currentEpochNum).c_str(),
              "Messenger::GetDSCommitteeHash failed.");
    return false;
  }

  m_finalBlock.reset(new TxBlock(
      TxBlockHeader(
          type, version, allGasLimit, allGasUsed, allRewards, prevHash,
          blockNum, timestamp,
          {microblockTrieRoot, stateRoot, stateDeltaHash, mbInfoHash}, numTxs,
          m_mediator.m_selfKey.second,
          m_mediator.m_dsBlockChain.GetLastBlock().GetHeader().GetBlockNum(),
          committeeHash),
      isMicroBlockEmpty, microBlockHashes, shardIds,
      CoSignatures(m_mediator.m_DSCommittee->size())));
  m_finalBlock->SetBlockHash(m_finalBlock->GetHeader().GetMyHash());

  LOG_STATE(
      "[STATS]["
      << std::setw(15) << std::left
      << m_mediator.m_selfPeer.GetPrintableIPAddress() << "]["
      << m_mediator.m_txBlockChain.GetLastBlock().GetHeader().GetBlockNum() + 1
      << "][" << m_finalBlock->GetHeader().GetNumTxs() << "] FINAL");

  LOG_EPOCH(INFO, to_string(m_mediator.m_currentEpochNum).c_str(),
            "Final block proposed with "
                << m_finalBlock->GetHeader().GetNumTxs() << " transactions.");

  return true;
}

bool DirectoryService::RunConsensusOnFinalBlockWhenDSPrimary(
    const RunFinalBlockConsensusOptions& options) {
  LOG_MARKER();

  if (LOOKUP_NODE_MODE) {
    LOG_GENERAL(WARNING,
                "DirectoryService::RunConsensusOnFinalBlockWhenDSPrimary "
                "not expected to be called from LookUp node.");
    return true;
  }

  // Compose the final block from all the microblocks
  // I guess only the leader has to do this
  LOG_EPOCH(INFO, to_string(m_mediator.m_currentEpochNum).c_str(),
            "I am the leader DS node. Creating final block.");

  if (options == NORMAL ||
      (options == FROM_VIEWCHANGE && m_needCheckMicroBlock)) {
    m_skippedDSMB = false;
    m_needCheckMicroBlock = false;

    if (!m_mediator.GetIsVacuousEpoch()) {
      m_mediator.m_node->ProcessTransactionWhenShardLeader();
      AccountStore::GetInstance().SerializeDelta();
    }
    AccountStore::GetInstance().CommitTempReversible();

    if (!m_mediator.m_node->ComposeMicroBlock()) {
      LOG_GENERAL(WARNING, "DS ComposeMicroBlock Failed");
      m_mediator.m_node->m_microblock = nullptr;
    } else {
      m_microBlocks[m_mediator.m_currentEpochNum].emplace(
          *(m_mediator.m_node->m_microblock));
    }
  } else if (options == SKIP_DSMICROBLOCK) {
    if (m_mediator.m_node->m_microblock != nullptr) {
      auto iter = m_microBlocks[m_mediator.m_currentEpochNum].find(
          *(m_mediator.m_node->m_microblock));
      if (iter != m_microBlocks[m_mediator.m_currentEpochNum].end()) {
        m_microBlocks[m_mediator.m_currentEpochNum].erase(iter);
      }
      m_mediator.m_node->m_microblock = nullptr;
    }
  }

  // stores it in m_finalBlock
  if (!ComposeFinalBlock()) {
    LOG_EPOCH(WARNING, to_string(m_mediator.m_currentEpochNum).c_str(),
              "DirectoryService::RunConsensusOnFinalBlockWhenDSPrimary failed");
    return false;
  }

#ifdef VC_TEST_FB_SUSPEND_1
  if (m_mode == PRIMARY_DS && m_viewChangeCounter < 1) {
    LOG_EPOCH(
        WARNING, to_string(m_mediator.m_currentEpochNum).c_str(),
        "I am suspending myself to test viewchange (VC_TEST_FB_SUSPEND_1)");
    return false;
  }
#endif  // VC_TEST_FB_SUSPEND_1

#ifdef VC_TEST_FB_SUSPEND_3
  if (m_mode == PRIMARY_DS && m_viewChangeCounter < 3) {
    LOG_EPOCH(
        WARNING, to_string(m_mediator.m_currentEpochNum).c_str(),
        "I am suspending myself to test viewchange (VC_TEST_FB_SUSPEND_3)");
    return false;
  }
#endif  // VC_TEST_FB_SUSPEND_3

  // Create new consensus object
  m_consensusBlockHash =
      m_mediator.m_txBlockChain.GetLastBlock().GetBlockHash().asBytes();

  auto commitErrorFunc = [this](const vector<unsigned char>& errorMsg,
                                const Peer& from) mutable -> bool {
    return OnNodeFinalConsensusError(errorMsg, from);
  };

  m_numForDSMBConsFail = 0;

  auto commitFailureFunc =
      [this]([[gnu::unused]] const map<unsigned int, vector<unsigned char>>&
                 m) mutable -> bool {
    lock_guard<mutex> g(m_mutexCommitFailure);
    if (m_numForDSMBConsFail >=
            m_consensusObject->GetNumForConsensusFailure() &&
        !m_skippedDSMB) {
      // Enough failure received due to ds microblock
      // Rerun Finalblock without ds microblock
      LOG_EPOCH(WARNING, to_string(m_mediator.m_currentEpochNum).c_str(),
                "Enough error commit for ds microblock received, skip ds block "
                "and rerun finalblock consensus");
      m_skippedDSMB = true;
      this_thread::sleep_for(chrono::milliseconds(FINALBLOCK_DELAY_IN_MS));
      RunConsensusOnFinalBlock(SKIP_DSMICROBLOCK);
    }

    return true;
  };

  m_consensusObject.reset(new ConsensusLeader(
      m_mediator.m_consensusID, m_mediator.m_currentEpochNum,
      m_consensusBlockHash, m_consensusMyID, m_mediator.m_selfKey.first,
      *m_mediator.m_DSCommittee, static_cast<unsigned char>(DIRECTORY),
      static_cast<unsigned char>(FINALBLOCKCONSENSUS), commitErrorFunc,
      (options == SKIP_DSMICROBLOCK) ? ShardCommitFailureHandlerFunc()
                                     : commitFailureFunc));

  if (m_consensusObject == nullptr) {
    LOG_EPOCH(WARNING, to_string(m_mediator.m_currentEpochNum).c_str(),
              "Unable to create consensus object");
    return false;
  }

  ConsensusLeader* cl = dynamic_cast<ConsensusLeader*>(m_consensusObject.get());

  if (m_mode == PRIMARY_DS) {
    LOG_STATE(
        "[FBCON]["
        << setw(15) << left << m_mediator.m_selfPeer.GetPrintableIPAddress()
        << "]["
        << m_mediator.m_txBlockChain.GetLastBlock().GetHeader().GetBlockNum() +
               1
        << "] BGIN");
  }

  auto announcementGeneratorFunc =
      [this](vector<unsigned char>& dst, unsigned int offset,
             const uint32_t consensusID, const uint64_t blockNumber,
             const vector<unsigned char>& blockHash, const uint16_t leaderID,
             const pair<PrivKey, PubKey>& leaderKey,
             vector<unsigned char>& messageToCosign) mutable -> bool {
    return Messenger::SetDSFinalBlockAnnouncement(
        dst, offset, consensusID, blockNumber, blockHash, leaderID, leaderKey,
        *m_finalBlock, m_mediator.m_node->m_microblock, messageToCosign);
  };

  cl->StartConsensus(announcementGeneratorFunc, BROADCAST_GOSSIP_MODE);

  return true;
}

// Check type (must be final block type)
bool DirectoryService::CheckBlockTypeIsFinal() {
  if (LOOKUP_NODE_MODE) {
    LOG_GENERAL(WARNING,
                "DirectoryService::CheckBlockTypeIsFinal not expected to "
                "be called from LookUp node.");
    return true;
  }

  LOG_MARKER();

  if (m_finalBlock->GetHeader().GetType() != TXBLOCKTYPE::FINAL) {
    LOG_GENERAL(WARNING,
                "Type check failed. Expected: "
                    << (unsigned int)TXBLOCKTYPE::FINAL << " Actual: "
                    << (unsigned int)m_finalBlock->GetHeader().GetType());

    m_consensusObject->SetConsensusErrorCode(
        ConsensusCommon::INVALID_FINALBLOCK);

    return false;
  }

  return true;
}

// Check version (must be most current version)
bool DirectoryService::CheckFinalBlockVersion() {
  if (LOOKUP_NODE_MODE) {
    LOG_GENERAL(WARNING,
                "DirectoryService::CheckFinalBlockVersion not expected to "
                "be called from LookUp node.");
    return true;
  }

  LOG_MARKER();

  if (m_finalBlock->GetHeader().GetVersion() != BLOCKVERSION::VERSION1) {
    LOG_GENERAL(WARNING,
                "Version check failed. Expected: "
                    << (unsigned int)BLOCKVERSION::VERSION1 << " Actual: "
                    << (unsigned int)m_finalBlock->GetHeader().GetVersion());

    m_consensusObject->SetConsensusErrorCode(
        ConsensusCommon::INVALID_FINALBLOCK_VERSION);

    return false;
  }

  return true;
}

// Check block number (must be = 1 + block number of last Tx block header in the
// Tx blockchain)
bool DirectoryService::CheckFinalBlockNumber() {
  if (LOOKUP_NODE_MODE) {
    LOG_GENERAL(WARNING,
                "DirectoryService::CheckFinalBlockNumber not expected to "
                "be called from LookUp node.");
    return true;
  }

  LOG_MARKER();

  // Check block number
  if (!m_mediator.CheckWhetherBlockIsLatest(
          m_finalBlock->GetHeader().GetDSBlockNum() + 1,
          m_finalBlock->GetHeader().GetBlockNum())) {
    LOG_GENERAL(WARNING, "CheckWhetherBlockIsLatest failed");
    return false;
  }

  return true;
}

// Check previous hash (must be = sha2-256 digest of last Tx block header in the
// Tx blockchain)
bool DirectoryService::CheckPreviousFinalBlockHash() {
  if (LOOKUP_NODE_MODE) {
    LOG_GENERAL(WARNING,
                "DirectoryService::CheckPreviousFinalBlockHash not "
                "expected to be called from LookUp node.");
    return true;
  }

  LOG_MARKER();

  const BlockHash& finalblockPrevHash = m_finalBlock->GetHeader().GetPrevHash();
  BlockHash expectedPrevHash =
      m_mediator.m_txBlockChain.GetLastBlock().GetBlockHash();

  LOG_EPOCH(INFO, to_string(m_mediator.m_currentEpochNum).c_str(),
            "Prev block hash recvd: "
                << finalblockPrevHash.hex() << endl
                << "Prev block hash expected: " << expectedPrevHash.hex()
                << endl
                << "TxBlockHeader: "
                << m_mediator.m_txBlockChain.GetLastBlock().GetHeader());

  if (finalblockPrevHash != expectedPrevHash) {
    LOG_GENERAL(WARNING, "Previous hash check failed.");

    m_consensusObject->SetConsensusErrorCode(
        ConsensusCommon::INVALID_PREV_FINALBLOCK_HASH);

    return false;
  }

  return true;
}

// Check timestamp (must be greater than timestamp of last Tx block header in
// the Tx blockchain)
bool DirectoryService::CheckFinalBlockTimestamp() {
  if (LOOKUP_NODE_MODE) {
    LOG_GENERAL(WARNING,
                "DirectoryService::CheckFinalBlockTimestamp not expected "
                "to be called from LookUp node.");
    return true;
  }

  LOG_MARKER();

  if (m_mediator.m_txBlockChain.GetBlockCount() > 0) {
    const TxBlock& lastTxBlock = m_mediator.m_txBlockChain.GetLastBlock();
    uint64_t finalblockTimestamp = m_finalBlock->GetHeader().GetTimestamp();
    uint64_t lastTxBlockTimestamp = lastTxBlock.GetHeader().GetTimestamp();
    if (finalblockTimestamp <= lastTxBlockTimestamp) {
      LOG_GENERAL(WARNING, "Timestamp check failed. Last Tx Block: "
                               << lastTxBlockTimestamp
                               << " Final block: " << finalblockTimestamp);

      m_consensusObject->SetConsensusErrorCode(
          ConsensusCommon::INVALID_TIMESTAMP);

      return false;
    }
  }

  return true;
}

// Check microblock hashes
bool DirectoryService::CheckMicroBlocks(std::vector<unsigned char>& errorMsg,
                                        bool fromShards) {
  if (LOOKUP_NODE_MODE) {
    LOG_GENERAL(WARNING,
                "DirectoryService::CheckMicroBlocks not expected to "
                "be called from LookUp node.");
    return true;
  }

  LOG_MARKER();

  {
    lock_guard<mutex> g(m_mutexMicroBlocks);

    m_missingMicroBlocks[m_mediator.m_currentEpochNum].clear();
    // O(n^2) might be fine since number of shards is low
    // If its slow on benchmarking, may be first populate an unordered_set and
    // then std::find
    for (unsigned int i = 0; i < m_finalBlock->GetShardIds().size(); ++i) {
      if (m_finalBlock->GetShardIds().at(i) == m_shards.size()) {
        continue;
      }

      BlockHash hash = m_finalBlock->GetMicroBlockHashes().at(i);
      LOG_GENERAL(INFO, "MicroBlock hash: " << hash);
      bool found = false;
      auto& microBlocks = m_microBlocks[m_mediator.m_currentEpochNum];
      for (auto& microBlock : microBlocks) {
        if (microBlock.GetBlockHash() == hash) {
          found = true;
          break;
        }
      }

      if (!found) {
        LOG_GENERAL(WARNING, "cannot find microblock with hash: " << hash);
        m_missingMicroBlocks[m_mediator.m_currentEpochNum].emplace_back(hash);
      }
    }
  }

  m_numOfAbsentMicroBlocks = 0;
  int offset = 0;

  if (!m_missingMicroBlocks[m_mediator.m_currentEpochNum].empty()) {
    if (fromShards) {
      LOG_GENERAL(INFO, "Only check for microblocks from shards, failed");
      return false;
    }

    for (auto const& hash :
         m_missingMicroBlocks[m_mediator.m_currentEpochNum]) {
      if (errorMsg.empty()) {
        errorMsg.resize(sizeof(uint32_t) + sizeof(uint64_t) + BLOCK_HASH_SIZE);
        offset += (sizeof(uint32_t) + sizeof(uint64_t));
      } else {
        errorMsg.resize(offset + BLOCK_HASH_SIZE);
      }
      copy(hash.asArray().begin(), hash.asArray().end(),
           errorMsg.begin() + offset);
      offset += BLOCK_HASH_SIZE;

      m_numOfAbsentMicroBlocks++;
    }

    if (m_numOfAbsentMicroBlocks > 0) {
      Serializable::SetNumber<uint32_t>(errorMsg, 0, m_numOfAbsentMicroBlocks,
                                        sizeof(uint32_t));
      Serializable::SetNumber<uint64_t>(errorMsg, sizeof(uint32_t),
                                        m_mediator.m_currentEpochNum,
                                        sizeof(uint64_t));
    }

    LOG_PAYLOAD(INFO, "ErrorMsg generated:", errorMsg, 200);

    // AccountStore::GetInstance().InitTemp();
    // LOG_GENERAL(WARNING, "Got missing microblocks, revert state delta");
    // AccountStore::GetInstance().DeserializeDeltaTemp(
    //     m_mediator.m_ds->m_stateDeltaFromShards, 0);

    m_consensusObject->SetConsensusErrorCode(
        ConsensusCommon::FINALBLOCK_MISSING_MICROBLOCKS);

    return false;
  }

  return true;
}

bool DirectoryService::CheckLegitimacyOfMicroBlocks() {
  if (LOOKUP_NODE_MODE) {
    LOG_GENERAL(WARNING,
                "DirectoryService::CheckLegitimacyOfMicroBlocks not expected "
                "to be called from LookUp node.");
    return true;
  }

  LOG_MARKER();

  uint64_t allGasLimit = 0;
  uint64_t allGasUsed = 0;
  uint128_t allRewards = 0;
  uint32_t allNumTxns = 0;
  uint32_t allNumMicroBlockHashes = 0;

  {
    lock_guard<mutex> g(m_mutexMicroBlocks);

    auto& microBlocks = m_microBlocks[m_mediator.m_currentEpochNum];
    for (auto& microBlock : microBlocks) {
      uint64_t tmpGasLimit = allGasLimit, tmpGasUsed = allGasUsed;
      uint128_t tmpRewards = allRewards;

      bool flag = true;
      if (!SafeMath<uint64_t>::add(
              allGasLimit, microBlock.GetHeader().GetGasLimit(), allGasLimit)) {
        flag = false;
      }
      if (flag &&
          !SafeMath<uint64_t>::add(
              allGasUsed, microBlock.GetHeader().GetGasUsed(), allGasUsed)) {
        flag = false;
      }
      if (flag &&
          !SafeMath<uint128_t>::add(
              allRewards, microBlock.GetHeader().GetRewards(), allRewards)) {
        flag = false;
      }
      if (!flag) {
        allGasLimit = tmpGasLimit;
        allGasUsed = tmpGasUsed;
        allRewards = tmpRewards;
      }

      allNumTxns += microBlock.GetHeader().GetNumTxs();
      ++allNumMicroBlockHashes;
    }
  }

  bool ret = true;

  if (allGasLimit != m_finalBlock->GetHeader().GetGasLimit()) {
    LOG_GENERAL(WARNING, "Gas limit mismatched, expected: "
                             << allGasLimit << " received: "
                             << m_finalBlock->GetHeader().GetGasLimit());
    // m_consensusObject->SetConsensusErrorCode(
    //     ConsensusCommon::FINALBLOCK_GASLIMIT_MISMATCH);
    // return false;
    ret = false;
  }

  if (ret && allGasUsed != m_finalBlock->GetHeader().GetGasUsed()) {
    LOG_GENERAL(WARNING, "Gas used mismatched, expected: "
                             << allGasUsed << " received: "
                             << m_finalBlock->GetHeader().GetGasUsed());
    // m_consensusObject->SetConsensusErrorCode(
    //     ConsensusCommon::FINALBLOCK_GASUSED_MISMATCH);
    // return false;
    ret = false;
  }

  if (ret && allRewards != m_finalBlock->GetHeader().GetRewards()) {
    LOG_GENERAL(WARNING, "Rewards mismatched, expected: "
                             << allRewards << " received: "
                             << m_finalBlock->GetHeader().GetRewards());
    // m_consensusObject->SetConsensusErrorCode(
    //     ConsensusCommon::FINALBLOCK_REWARDS_MISMATCH);
    // return false;
    ret = false;
  }

  if (ret && allNumTxns != m_finalBlock->GetHeader().GetNumTxs()) {
    LOG_GENERAL(WARNING, "Txn num mismatched, expected: "
                             << allNumTxns << " received: "
                             << m_finalBlock->GetHeader().GetNumTxs());
    // m_consensusObject->SetConsensusErrorCode(
    //     ConsensusCommon::FINALBLOCK_NUMTXNS_MISMATCH);
    // return false;
    ret = false;
  }

  if (ret &&
      allNumMicroBlockHashes != m_finalBlock->GetMicroBlockHashes().size()) {
    LOG_GENERAL(WARNING, "Num of MB hashes mismatched, expected: "
                             << allNumMicroBlockHashes << " received: "
                             << m_finalBlock->GetMicroBlockHashes().size());
    // m_consensusObject->SetConsensusErrorCode(
    //     ConsensusCommon::FINALBLOCK_MBNUM_MISMATCH);
    // return false;
    ret = false;
  }

  if (!ret) {
    m_consensusObject->SetConsensusErrorCode(
        ConsensusCommon::FINALBLOCK_MBS_LEGITIMACY_ERROR);
  }

  return ret;
}

bool DirectoryService::OnNodeFinalConsensusError(
    const vector<unsigned char>& errorMsg, const Peer& from) {
  if (LOOKUP_NODE_MODE) {
    LOG_GENERAL(WARNING,
                "DirectoryService::OnNodeFailFinalConsensus not expected "
                "to be called from LookUp node.");
    return true;
  }

  LOG_MARKER();

  unsigned int offset = 0;

  if (errorMsg.size() < sizeof(unsigned char)) {
    LOG_GENERAL(WARNING, "Malformed Message");
    LOG_PAYLOAD(INFO, "errorMsg from " << from, errorMsg, 200);
    LOG_GENERAL(INFO, "MsgSize: " << errorMsg.size() << " expected size: "
                                  << sizeof(unsigned char) + offset);
    return false;
  }

  unsigned char type = errorMsg[0];
  offset += sizeof(unsigned char);

  vector<unsigned char> t_errorMsg;
  std::copy(errorMsg.begin() + offset, errorMsg.end(),
            back_inserter(t_errorMsg));

  switch (type) {
    case FINALCONSENSUSERRORTYPE::CHECKMICROBLOCK: {
      LOG_GENERAL(INFO, "ErrorType: " << CHECKMICROBLOCK);
      ++m_numForDSMBConsFail;
      return true;
    }
    case FINALCONSENSUSERRORTYPE::DSMBMISSINGTXN: {
      LOG_GENERAL(INFO, "ErrorType: " << CHECKMICROBLOCK);
      return m_mediator.m_node->OnNodeMissingTxns(t_errorMsg, from);
    }
    case FINALCONSENSUSERRORTYPE::CHECKFINALBLOCK: {
      LOG_GENERAL(INFO, "ErrorType: " << CHECKMICROBLOCK);
      return true;
    }
    case FINALCONSENSUSERRORTYPE::DSFBMISSINGMB: {
      LOG_GENERAL(INFO, "ErrorType: " << CHECKMICROBLOCK);
      return OnNodeMissingMicroBlocks(t_errorMsg, from);
    }
    default:
      LOG_GENERAL(WARNING, "Wrong Consensus Error Type: " << type);
      return false;
  }
}

bool DirectoryService::OnNodeMissingMicroBlocks(
    const std::vector<unsigned char>& errorMsg, const Peer& from) {
  if (LOOKUP_NODE_MODE) {
    LOG_GENERAL(WARNING,
                "DirectoryService::OnNodeMissingMicroBlocks not expected "
                "to be called from LookUp node.");
    return true;
  }

  LOG_MARKER();

  unsigned int offset = 0;

  if (errorMsg.size() < sizeof(uint32_t) + sizeof(uint64_t) + offset) {
    LOG_GENERAL(WARNING, "Malformed Message");
    LOG_PAYLOAD(INFO, "errorMsg from " << from, errorMsg, 200);
    LOG_GENERAL(INFO,
                "MsgSize: " << errorMsg.size() << " expected size: "
                            << sizeof(uint32_t) + sizeof(uint64_t) + offset);

    return false;
  }

  uint32_t numOfAbsentHashes =
      Serializable::GetNumber<uint32_t>(errorMsg, offset, sizeof(uint32_t));
  offset += sizeof(uint32_t);

  uint64_t epochNum =
      Serializable::GetNumber<uint64_t>(errorMsg, offset, sizeof(uint64_t));
  offset += sizeof(uint64_t);

  vector<BlockHash> missingMicroBlocks;

  for (uint32_t i = 0; i < numOfAbsentHashes; i++) {
    BlockHash hash;
    copy(errorMsg.begin() + offset, errorMsg.begin() + offset + BLOCK_HASH_SIZE,
         hash.asArray().begin());
    offset += BLOCK_HASH_SIZE;

    missingMicroBlocks.emplace_back(hash);
  }

  uint32_t portNo =
      Serializable::GetNumber<uint32_t>(errorMsg, offset, sizeof(uint32_t));

  uint128_t ipAddr = from.m_ipAddress;
  Peer peer(ipAddr, portNo);

  lock_guard<mutex> g(m_mutexMicroBlocks);

  auto& microBlocks = m_microBlocks[epochNum];

  vector<MicroBlock> microBlocksSent;
  vector<vector<unsigned char>> stateDeltasSent;

  for (uint32_t i = 0; i < numOfAbsentHashes; i++) {
    bool found = false;
    // O(n^2) might be fine since number of shards is low
    // If its slow on benchmarking, may be first populate an unordered_set and
    // then std::find
    auto microBlockIter = microBlocks.begin();
    for (; microBlockIter != microBlocks.end(); microBlockIter++) {
      if (microBlockIter->GetBlockHash() == missingMicroBlocks[i]) {
        found = true;
        break;
      }
    }

    if (microBlockIter->GetHeader().GetShardId() == m_shards.size()) {
      LOG_GENERAL(WARNING, "Ignore the fetching of DS microblock");
      continue;
    }

    if (!found) {
      LOG_GENERAL(WARNING, "cannot find missing microblock: (hash)"
                               << missingMicroBlocks[i].hex());
      continue;
    }

    auto found_delta =
        m_microBlockStateDeltas[epochNum].find(microBlockIter->GetBlockHash());
    if (found_delta != m_microBlockStateDeltas[epochNum].end()) {
      stateDeltasSent.emplace_back(found_delta->second);
    } else {
      stateDeltasSent.push_back({});
    }

    microBlocksSent.emplace_back(*microBlockIter);
  }

  // // Final state delta
  // vector<unsigned char> stateDelta;
  // if (m_finalBlock->GetHeader().GetStateDeltaHash() != StateHash()) {
  //   AccountStore::GetInstance().GetSerializedDelta(stateDelta);
  // } else {
  //   LOG_GENERAL(INFO,
  //               "State Delta Hash is empty, skip sharing final state delta");
  // }

  vector<unsigned char> mb_message = {MessageType::DIRECTORY,
                                      DSInstructionType::MICROBLOCKSUBMISSION};

  if (!Messenger::SetDSMicroBlockSubmission(
          mb_message, MessageOffset::BODY,
          DirectoryService::SUBMITMICROBLOCKTYPE::MISSINGMICROBLOCK, epochNum,
          microBlocksSent, stateDeltasSent)) {
    LOG_EPOCH(WARNING, to_string(m_mediator.m_currentEpochNum).c_str(),
              "Messenger::SetDSMicroBlockSubmission failed.");
    return false;
  }

  P2PComm::GetInstance().SendMessage(peer, mb_message);

  return true;
}

// Check microblock hashes root
bool DirectoryService::CheckMicroBlockHashRoot() {
  if (LOOKUP_NODE_MODE) {
    LOG_GENERAL(WARNING,
                "DirectoryService::CheckMicroBlockHashRoot not expected to "
                "be called from LookUp node.");
    return true;
  }

  LOG_MARKER();

  LOG_GENERAL(INFO, "Microblock hashes: ")

  for (const auto& i : m_finalBlock->GetMicroBlockHashes()) {
    LOG_GENERAL(INFO, i);
  }

  vector<BlockHash> blockHashes;
  for (const auto& mb : m_microBlocks[m_mediator.m_currentEpochNum]) {
    blockHashes.emplace_back(mb.GetBlockHash());
  }

  BlockHash microBlocksRoot = ComputeRoot(blockHashes);

  if (m_finalBlock->GetHeader().GetMbRootHash() != microBlocksRoot) {
    LOG_EPOCH(
        WARNING, to_string(m_mediator.m_currentEpochNum).c_str(),
        "Microblocks root hash in proposed final block by "
        "leader is incorrect"
            << endl
            << "expected: " << microBlocksRoot.hex() << endl
            << "received: " << m_finalBlock->GetHeader().GetMbRootHash().hex());

    m_consensusObject->SetConsensusErrorCode(
        ConsensusCommon::FINALBLOCK_INVALID_MICROBLOCK_ROOT_HASH);

    return false;
  }

  return true;
}

bool DirectoryService::CheckExtraMicroBlockInfo() {
  if (LOOKUP_NODE_MODE) {
    LOG_GENERAL(WARNING,
                "DirectoryService::CheckIsMicroBlockEmpty not expected to "
                "be called from LookUp node.");
    return true;
  }

  LOG_MARKER();

  const auto& microBlockHashes = m_finalBlock->GetMicroBlockHashes();

  LOG_GENERAL(INFO, "Total num of microblocks to check isEmpty: "
                        << m_finalBlock->GetIsMicroBlockEmpty().size())

  vector<uint32_t> shardIds;
  vector<bool> isMicroBlockEmpty;

  for (unsigned int i = 0; i < microBlockHashes.size(); i++) {
    // LOG_GENERAL(INFO,
    //             "Microblock" << i
    //                 << "; shardId: " << shardIdsInMicroBlocks[i]
    //                 << "; hashes: " << hashesInMicroBlocks[i]
    //                 << "; IsMicroBlockEmpty: "
    //                 << m_finalBlock->GetIsMicroBlockEmpty()[i]);
    auto& microBlocks = m_microBlocks[m_mediator.m_currentEpochNum];
    for (auto& microBlock : microBlocks) {
      if (microBlock.GetBlockHash() == microBlockHashes[i]) {
        if (m_finalBlock->GetIsMicroBlockEmpty()[i] !=
            (microBlock.GetHeader().GetNumTxs() == 0)) {
          LOG_GENERAL(
              WARNING,
              "IsMicroBlockEmpty in proposed final block is incorrect"
                  << endl
                  << "MB Hash: " << microBlockHashes[i] << endl
                  << "Expected: " << (microBlock.GetHeader().GetNumTxs() == 0)
                  << " Received: " << m_finalBlock->GetIsMicroBlockEmpty()[i]);

          m_consensusObject->SetConsensusErrorCode(
              ConsensusCommon::FINALBLOCK_MICROBLOCK_EMPTY_ERROR);

          return false;
        } else if (m_finalBlock->GetShardIds()[i] !=
                   microBlock.GetHeader().GetShardId()) {
          LOG_GENERAL(
              WARNING,
              "ShardIds in proposed final block is incorrect"
                  << endl
                  << "MB Hash: " << microBlockHashes[i] << endl
                  << "Expected: " << (microBlock.GetHeader().GetShardId() == 0)
                  << " Received: " << m_finalBlock->GetShardIds()[i]);
          return false;
        }
        shardIds.emplace_back(microBlock.GetHeader().GetShardId());
        isMicroBlockEmpty.emplace_back(microBlock.GetHeader().GetNumTxs() == 0);
        break;
      }
    }
  }

  // Compute the MBInfoHash of the extra MicroBlock information
  MBInfoHash mbInfoHash;
  if (!Messenger::GetExtraMbInfoHash(isMicroBlockEmpty, shardIds, mbInfoHash)) {
    LOG_EPOCH(WARNING, to_string(m_mediator.m_currentEpochNum).c_str(),
              "Messenger::GetExtraMbInfoHash failed.");
    return false;
  }

  return mbInfoHash == m_finalBlock->GetHeader().GetMbInfoHash();
}

// Check state root
bool DirectoryService::CheckStateRoot() {
  if (LOOKUP_NODE_MODE) {
    LOG_GENERAL(WARNING,
                "DirectoryService::CheckStateRoot not expected to be "
                "called from LookUp node.");
    return true;
  }

  LOG_MARKER();

  StateHash stateRoot = AccountStore::GetInstance().GetStateRootHash();

  if (stateRoot != m_finalBlock->GetHeader().GetStateRootHash()) {
    LOG_GENERAL(WARNING, "State root doesn't match. Expected = "
                             << stateRoot << ". "
                             << "Received = "
                             << m_finalBlock->GetHeader().GetStateRootHash());

    m_consensusObject->SetConsensusErrorCode(
        ConsensusCommon::INVALID_FINALBLOCK_STATE_ROOT);

    return false;
  }

  LOG_EPOCH(
      INFO, to_string(m_mediator.m_currentEpochNum).c_str(),
      "State root matched " << m_finalBlock->GetHeader().GetStateRootHash());

  return true;
}

bool DirectoryService::CheckStateDeltaHash() {
  if (LOOKUP_NODE_MODE) {
    LOG_GENERAL(WARNING,
                "DirectoryService::CheckStateDeltaHash not expected to be "
                "called from LookUp node.");
    return true;
  }

  LOG_MARKER();

  StateHash stateRootHash = AccountStore::GetInstance().GetStateDeltaHash();

  if (stateRootHash != m_finalBlock->GetHeader().GetStateDeltaHash()) {
    LOG_GENERAL(WARNING, "State delta hash doesn't match. Expected = "
                             << stateRootHash << ". "
                             << "Received = "
                             << m_finalBlock->GetHeader().GetStateDeltaHash());

    m_consensusObject->SetConsensusErrorCode(
        ConsensusCommon::INVALID_FINALBLOCK_STATE_DELTA_HASH);

    return false;
  }

  LOG_EPOCH(INFO, to_string(m_mediator.m_currentEpochNum).c_str(),
            "State delta hash matched "
                << m_finalBlock->GetHeader().GetStateDeltaHash());

  return true;
}

bool DirectoryService::CheckBlockHash() {
  if (LOOKUP_NODE_MODE) {
    LOG_GENERAL(WARNING,
                "DirectoryService::CheckBlockHash not expected to be "
                "called from LookUp node.");
    return true;
  }

  LOG_MARKER();

  BlockHash temp_blockHash = m_finalBlock->GetHeader().GetMyHash();
  if (temp_blockHash != m_finalBlock->GetBlockHash()) {
    LOG_GENERAL(WARNING,
                "Block Hash in Newly received Tx Block doesn't match. "
                "Calculated: "
                    << temp_blockHash
                    << " Received: " << m_finalBlock->GetBlockHash().hex());
    return false;
  }

  // Verify the CommitteeHash member of the BlockHeaderBase
  CommitteeHash committeeHash;
  if (!Messenger::GetDSCommitteeHash(*m_mediator.m_DSCommittee,
                                     committeeHash)) {
    LOG_EPOCH(WARNING, to_string(m_mediator.m_currentEpochNum).c_str(),
              "Messenger::GetDSCommitteeHash failed.");
    return false;
  }
  if (committeeHash != m_finalBlock->GetHeader().GetCommitteeHash()) {
    LOG_GENERAL(WARNING,
                "DS committee hash in newly received Tx Block doesn't match. "
                "Calculated: "
                    << committeeHash << " Received: "
                    << m_finalBlock->GetHeader().GetCommitteeHash());
    return false;
  }

  return true;
}

bool DirectoryService::CheckFinalBlockValidity(
    vector<unsigned char>& errorMsg) {
  LOG_MARKER();

  if (LOOKUP_NODE_MODE) {
    LOG_GENERAL(WARNING,
                "DirectoryService::CheckFinalBlockValidity not expected to "
                "be called from LookUp node.");
    return true;
  }

  if (CheckBlockHash() && CheckBlockTypeIsFinal() && CheckFinalBlockVersion() &&
      CheckFinalBlockNumber() && CheckPreviousFinalBlockHash() &&
      CheckFinalBlockTimestamp() && CheckMicroBlocks(errorMsg) &&
      CheckLegitimacyOfMicroBlocks() && CheckMicroBlockHashRoot() &&
      CheckExtraMicroBlockInfo() && CheckStateRoot() && CheckStateDeltaHash()) {
    return true;
  }

  // TODO: Check gas limit (must satisfy some equations)
  // TODO: Check gas used (must be <= gas limit)
  // TODO: Check pubkey (must be valid and = shard leader)
  // TODO: Check parent DS hash (must be = digest of last DS block header in the
  // DS blockchain)
  // TODO: Check parent DS block number (must be = block number of last DS block
  // header in the DS blockchain)

  Serializable::SetNumber<uint32_t>(errorMsg, errorMsg.size(),
                                    m_mediator.m_selfPeer.m_listenPortHost,
                                    sizeof(uint32_t));
  return false;
}

bool DirectoryService::CheckMicroBlockValidity(
    vector<unsigned char>& errorMsg) {
  if (LOOKUP_NODE_MODE) {
    LOG_GENERAL(WARNING,
                "DirectoryService::CheckMicroBlockValidity not expected to "
                "be called from LookUp node.");
    return true;
  }

  LOG_MARKER();

  bool ret = true;

  // Check whether microblock is in TxBlock
  if (m_finalBlock->GetMicroBlockHashes().end() ==
      std::find(m_finalBlock->GetMicroBlockHashes().begin(),
                m_finalBlock->GetMicroBlockHashes().end(),
                m_mediator.m_node->m_microblock->GetBlockHash())) {
    LOG_GENERAL(WARNING, "Microblock attached is not found in finalblock");
    ret = false;
  }

  if (ret && !m_mediator.m_node->CheckMicroBlockValidity(errorMsg)) {
    LOG_GENERAL(WARNING, "Microblock validation failed");
    ret = false;
  }

  if (!ret) {
    m_mediator.m_node->m_microblock = nullptr;
    Serializable::SetNumber<uint32_t>(errorMsg, errorMsg.size(),
                                      m_mediator.m_selfPeer.m_listenPortHost,
                                      sizeof(uint32_t));
  } else {
    m_microBlocks[m_mediator.m_currentEpochNum].emplace(
        *(m_mediator.m_node->m_microblock));
  }

  return ret;
}

bool DirectoryService::FinalBlockValidator(
    const vector<unsigned char>& message, unsigned int offset,
    vector<unsigned char>& errorMsg, const uint32_t consensusID,
    const uint64_t blockNumber, const vector<unsigned char>& blockHash,
    const uint16_t leaderID, const PubKey& leaderKey,
    vector<unsigned char>& messageToCosign) {
  if (LOOKUP_NODE_MODE) {
    LOG_GENERAL(WARNING,
                "DirectoryService::FinalBlockValidator not expected to be "
                "called from LookUp node.");
    return true;
  }

  LOG_MARKER();

  m_finalBlock.reset(new TxBlock);

  m_mediator.m_node->m_microblock.reset(new MicroBlock());

  if (!Messenger::GetDSFinalBlockAnnouncement(
          message, offset, consensusID, blockNumber, blockHash, leaderID,
          leaderKey, *m_finalBlock, m_mediator.m_node->m_microblock,
          messageToCosign)) {
    LOG_EPOCH(WARNING, to_string(m_mediator.m_currentEpochNum).c_str(),
              "Messenger::GetDSFinalBlockAnnouncement failed.");
    m_mediator.m_node->m_microblock = nullptr;
    return false;
  }

  if (m_finalBlock->GetShardIds().size() !=
      m_finalBlock->GetMicroBlockHashes().size()) {
    LOG_GENERAL(
        WARNING,
        "size of ShardIds "
            << m_finalBlock->GetShardIds().size()
            << " in finalblock is not equal to size of MicroBlockHashes "
            << m_finalBlock->GetMicroBlockHashes().size());
    return false;
  }

  vector<unsigned char> t_errorMsg;
  if (CheckMicroBlocks(t_errorMsg, true)) {  // Firstly check whether the leader
                                             // has any mb that I don't have
    if (m_mediator.m_node->m_microblock != nullptr && m_needCheckMicroBlock) {
      if (!CheckMicroBlockValidity(errorMsg)) {
        LOG_GENERAL(WARNING,
                    "TODO: DS CheckMicroBlockValidity Failed, what to do?");
        if (m_consensusObject->GetConsensusErrorCode() ==
            ConsensusCommon::MISSING_TXN) {
          errorMsg.insert(errorMsg.begin(), DSMBMISSINGTXN);
        } else {
          m_consensusObject->SetConsensusErrorCode(
              ConsensusCommon::INVALID_DS_MICROBLOCK);
          errorMsg.insert(errorMsg.begin(), CHECKMICROBLOCK);
        }
        return false;
      }
      m_needCheckMicroBlock = false;
      AccountStore::GetInstance().SerializeDelta();
      AccountStore::GetInstance().CommitTempReversible();
    }
  } else {
    m_mediator.m_node->m_microblock = nullptr;
    AccountStore::GetInstance().InitTemp();
    AccountStore::GetInstance().DeserializeDeltaTemp(m_stateDeltaFromShards, 0);
    AccountStore::GetInstance().SerializeDelta();
  }

  if (!CheckFinalBlockValidity(errorMsg)) {
    LOG_GENERAL(WARNING,
                "To-do: What to do if proposed finalblock is not valid?");
    if (m_consensusObject->GetConsensusErrorCode() ==
        ConsensusCommon::FINALBLOCK_MISSING_MICROBLOCKS) {
      errorMsg.insert(errorMsg.begin(), DSFBMISSINGMB);
    } else {
      errorMsg.insert(errorMsg.begin(), CHECKFINALBLOCK);
    }
    // throw exception();
    // TODO: finalblock is invalid
    return false;
  }

  // if (!isVacuousEpoch)
  // {
  //     LoadUnavailableMicroBlocks();
  // }

  LOG_EPOCH(
      INFO, to_string(m_mediator.m_currentEpochNum).c_str(),
      "Final block " << m_finalBlock->GetHeader().GetBlockNum()
                     << " received with prevhash 0x"
                     << DataConversion::charArrToHexStr(
                            m_finalBlock->GetHeader().GetPrevHash().asArray()));

  return true;
}

bool DirectoryService::RunConsensusOnFinalBlockWhenDSBackup() {
  LOG_MARKER();

  if (LOOKUP_NODE_MODE) {
    LOG_GENERAL(WARNING,
                "DirectoryService::RunConsensusOnFinalBlockWhenDSBackup "
                "not expected to be called from LookUp node.");
    return true;
  }

#ifdef VC_TEST_VC_PRECHECK_2
  if (m_consensusMyID == 3) {
    LOG_EPOCH(
        WARNING, to_string(m_mediator.m_currentEpochNum).c_str(),
        "I am suspending myself to test viewchange (VC_TEST_VC_PRECHECK_2)");
    this_thread::sleep_for(chrono::seconds(45));
    return false;
  }
#endif  // VC_TEST_VC_PRECHECK_2

  LOG_EPOCH(INFO, to_string(m_mediator.m_currentEpochNum).c_str(),
            "I am a backup DS node. Waiting for final block announcement. "
            "Leader is at index  "
                << m_consensusLeaderID << " "
                << m_mediator.m_DSCommittee->at(m_consensusLeaderID).second
                << " my consensus id is " << m_consensusMyID);

  // Create new consensus object
  m_consensusBlockHash =
      m_mediator.m_txBlockChain.GetLastBlock().GetBlockHash().asBytes();

  auto func = [this](const vector<unsigned char>& input, unsigned int offset,
                     vector<unsigned char>& errorMsg,
                     const uint32_t consensusID, const uint64_t blockNumber,
                     const vector<unsigned char>& blockHash,
                     const uint16_t leaderID, const PubKey& leaderKey,
                     vector<unsigned char>& messageToCosign) mutable -> bool {
    return FinalBlockValidator(input, offset, errorMsg, consensusID,
                               blockNumber, blockHash, leaderID, leaderKey,
                               messageToCosign);
  };

  m_consensusObject.reset(new ConsensusBackup(
      m_mediator.m_consensusID, m_mediator.m_currentEpochNum,
      m_consensusBlockHash, m_consensusMyID, m_consensusLeaderID,
      m_mediator.m_selfKey.first, *m_mediator.m_DSCommittee,
      static_cast<unsigned char>(DIRECTORY),
      static_cast<unsigned char>(FINALBLOCKCONSENSUS), func));

  m_mediator.m_node->m_consensusObject = m_consensusObject;

  if (m_consensusObject == nullptr) {
    LOG_EPOCH(WARNING, to_string(m_mediator.m_currentEpochNum).c_str(),
              "Unable to create consensus object");
    return false;
  }

  return true;
}

void DirectoryService::SkipDSMicroBlock() {
  if (LOOKUP_NODE_MODE) {
    LOG_GENERAL(WARNING,
                "DirectoryService::SkipDSMicroBlock not expected "
                "to be called from LookUp node.");
    return;
  }

  LOG_MARKER();

  LOG_GENERAL(WARNING, "Failed DS microblock consensus, revert state delta");

  AccountStore::GetInstance().RevertCommitTemp();
  AccountStore::GetInstance().InitTemp();
  AccountStore::GetInstance().DeserializeDeltaTemp(m_stateDeltaFromShards, 0);
  AccountStore::GetInstance().SerializeDelta();
  AccountStore::GetInstance().CommitTempReversible();
}

void DirectoryService::PrepareRunConsensusOnFinalBlockNormal() {
  if (LOOKUP_NODE_MODE) {
    LOG_GENERAL(WARNING,
                "DirectoryService::SkipDSMicroBlock not expected "
                "to be called from LookUp node.");
    return;
  }

  LOG_MARKER();
  m_needCheckMicroBlock = true;

  if (m_mediator.GetIsVacuousEpoch()) {
    LOG_EPOCH(
        INFO, to_string(m_mediator.m_currentEpochNum).c_str(),
        "Vacuous epoch: Skipping submit transactions, and start InitCoinBase");
    m_mediator.m_node->CleanCreatedTransaction();
    // Coinbase
    LOG_EPOCH(INFO, to_string(m_mediator.m_currentEpochNum).c_str(), "[CNBSE]");

    InitCoinbase();
    AccountStore::GetInstance().SerializeDelta();
  }
}

void DirectoryService::RunConsensusOnFinalBlock(
    RunFinalBlockConsensusOptions options) {
  LOG_MARKER();

  if (LOOKUP_NODE_MODE) {
    LOG_GENERAL(WARNING,
                "DirectoryService::RunConsensusOnFinalBlock not expected "
                "to be called from LookUp node.");
    return;
  }

  {
    lock_guard<mutex> g(m_mutexRunConsensusOnFinalBlock);

    if (!((options == SKIP_DSMICROBLOCK &&
           CheckState(PROCESS_FINALBLOCKCONSENSUS)) ||
          m_state == VIEWCHANGE_CONSENSUS ||
          m_state == MICROBLOCK_SUBMISSION)) {
      LOG_GENERAL(WARNING,
                  "DirectoryService::RunConsensusOnFinalBlock "
                  "is not allowed in current state "
                      << m_state);
      return;
    }

#ifdef FALLBACK_TEST
    if (m_mediator.m_currentEpochNum == FALLBACK_TEST_EPOCH &&
        m_mediator.m_consensusID > 1) {
      LOG_GENERAL(INFO, "Stop DS for testing fallback");
      return;
    }
#endif  // FALLBACK_TEST

    SetState(FINALBLOCK_CONSENSUS_PREP);

    m_mediator.m_node->PrepareGoodStateForFinalBlock();

    switch (options) {
      case NORMAL: {
        LOG_GENERAL(INFO, "RunConsensusOnFinalBlock NORMAL");
        PrepareRunConsensusOnFinalBlockNormal();
        break;
      }
      case SKIP_DSMICROBLOCK: {
        LOG_GENERAL(INFO, "RunConsensusOnFinalBlock SKIP_DSMICROBLOCK");
        SkipDSMicroBlock();
        break;
      }
      case FROM_VIEWCHANGE:
      default:
        break;
    }

    // Upon consensus object creation failure, one should not return from the
    // function, but rather wait for view change.
    bool ConsensusObjCreation = true;
    if (m_mode == PRIMARY_DS) {
      this_thread::sleep_for(chrono::milliseconds(FINALBLOCK_DELAY_IN_MS));
      ConsensusObjCreation = RunConsensusOnFinalBlockWhenDSPrimary(options);
      if (!ConsensusObjCreation) {
        LOG_GENERAL(WARNING,
                    "Consensus failed at "
                    "RunConsensusOnFinalBlockWhenDSPrimary");
      }
    } else {
      ConsensusObjCreation = RunConsensusOnFinalBlockWhenDSBackup();
      if (!ConsensusObjCreation) {
        LOG_GENERAL(WARNING,
                    "Consensus failed at "
                    "RunConsensusOnFinalBlockWhenDSBackup");
      }
    }

    if (ConsensusObjCreation) {
      SetState(FINALBLOCK_CONSENSUS);
    }

    m_startedRunFinalblockConsensus = true;

    auto func1 = [this]() -> void { CommitFinalBlockConsensusBuffer(); };

    DetachedFunction(1, func1);
  }

  if (SKIP_DSMICROBLOCK) {
    cv_viewChangeFinalBlock.notify_all();
  }

  auto func1 = [this]() -> void {
    // View change will wait for timeout. If conditional variable is notified
    // before timeout, the thread will return without triggering view change.
    std::unique_lock<std::mutex> cv_lk(m_MutexCVViewChangeFinalBlock);
    if (cv_viewChangeFinalBlock.wait_for(
            cv_lk, std::chrono::seconds(VIEWCHANGE_TIME)) ==
        std::cv_status::timeout) {
      LOG_EPOCH(INFO, to_string(m_mediator.m_currentEpochNum).c_str(),
                "Initiated final block view change. ");
      auto func2 = [this]() -> void { RunConsensusOnViewChange(); };
      DetachedFunction(1, func2);
    }
  };

  DetachedFunction(1, func1);
}<|MERGE_RESOLUTION|>--- conflicted
+++ resolved
@@ -43,15 +43,9 @@
 
 void DirectoryService::ExtractDataFromMicroblocks(
     BlockHash& microblockTrieRoot, std::vector<BlockHash>& microblockHashes,
-<<<<<<< HEAD
     std::vector<uint32_t>& shardIds, uint64_t& allGasLimit,
     uint64_t& allGasUsed, uint128_t& allRewards, uint32_t& numTxs,
-    std::vector<bool>& isMicroBlockEmpty, uint32_t& numMicroBlocks) {
-=======
-    std::vector<uint32_t>& shardIds, uint256_t& allGasLimit,
-    uint256_t& allGasUsed, uint256_t& allRewards, uint32_t& numTxs,
     std::vector<bool>& isMicroBlockEmpty) {
->>>>>>> be133f5f
   if (LOOKUP_NODE_MODE) {
     LOG_GENERAL(WARNING,
                 "DirectoryService::ExtractDataFromMicroblocks not expected "
