/**
* Copyright (c) 2018 Zilliqa 
* This source code is being disclosed to you solely for the purpose of your participation in 
* testing Zilliqa. You may view, compile and run the code for that purpose and pursuant to 
* the protocols and algorithms that are programmed into, and intended by, the code. You may 
* not do anything else with the code without express permission from Zilliqa Research Pte. Ltd., 
* including modifying or publishing the code (or any part of it), and developing or forming 
* another public or private blockchain network. This source code is provided ‘as is’ and no 
* warranties are given as to title or non-infringement, merchantability or fitness for purpose 
* and, to the extent permitted by law, all liability for your use of the code is disclaimed. 
* Some programs in this code are governed by the GNU General Public License v3.0 (available at 
* https://www.gnu.org/licenses/gpl-3.0.en.html) (‘GPLv3’). The programs that are governed by 
* GPLv3.0 are those programs that are located in the folders src/depends and tests/depends 
* and which include a reference to GPLv3 in their program files.
**/

#include <algorithm>
#include <chrono>
#include <thread>

#include "DirectoryService.h"
#include "common/Constants.h"
#include "common/Messages.h"
#include "common/Serializable.h"
#include "depends/common/RLP.h"
#include "depends/libDatabase/MemoryDB.h"
#include "depends/libTrie/TrieDB.h"
#include "depends/libTrie/TrieHash.h"
#include "libCrypto/Sha2.h"
#include "libMediator/Mediator.h"
#include "libNetwork/P2PComm.h"
#include "libNetwork/Whitelist.h"
#include "libUtils/DataConversion.h"
#include "libUtils/DetachedFunction.h"
#include "libUtils/Logger.h"
#include "libUtils/SanityChecks.h"
#include "libUtils/TxnRootComputation.h"

using namespace std;
using namespace boost::multiprecision;

DirectoryService::DirectoryService(Mediator& mediator)
    : m_mediator(mediator)
{
#ifndef IS_LOOKUP_NODE
    SetState(POW1_SUBMISSION);
    cv_POW1Submission.notify_all();
#endif // IS_LOOKUP_NODE
    m_mode = IDLE;
    m_requesting_last_ds_block = false;
    m_consensusLeaderID = 0;
    m_consensusID = 1;
    m_viewChangeCounter = 0;
}

DirectoryService::~DirectoryService() {}

#ifndef IS_LOOKUP_NODE

void DirectoryService::StartSynchronization()
{
    LOG_MARKER();

    this->CleanVariables();

    auto func = [this]() -> void {
        m_synchronizer.FetchOfflineLookups(m_mediator.m_lookup);

        {
            unique_lock<mutex> lock(
                m_mediator.m_lookup->m_mutexOfflineLookupsUpdation);
            while (!m_mediator.m_lookup->m_fetchedOfflineLookups)
            {
                if (m_mediator.m_lookup->cv_offlineLookups.wait_for(
                        lock,
                        chrono::seconds(POW1_WINDOW_IN_SECONDS
                                        + BACKUP_POW2_WINDOW_IN_SECONDS))
                    == std::cv_status::timeout)
                {
                    LOG_GENERAL(WARNING, "FetchOfflineLookups Timeout...");
                    return;
                }
            }
            m_mediator.m_lookup->m_fetchedOfflineLookups = false;
        }

        m_synchronizer.FetchDSInfo(m_mediator.m_lookup);
        while (m_mediator.m_lookup->m_syncType != SyncType::NO_SYNC)
        {
            m_synchronizer.FetchLatestDSBlocks(
                m_mediator.m_lookup, m_mediator.m_dsBlockChain.GetBlockCount());
            m_synchronizer.FetchLatestTxBlocks(
                m_mediator.m_lookup, m_mediator.m_txBlockChain.GetBlockCount());
            this_thread::sleep_for(chrono::seconds(NEW_NODE_SYNC_INTERVAL));
        }
    };

    DetachedFunction(1, func);
}

bool DirectoryService::CheckState(Action action)
{
    if (m_mode == Mode::IDLE)
    {
        LOG_EPOCH(WARNING, to_string(m_mediator.m_currentEpochNum).c_str(),
                  "I am a non-DS node now. Why am I getting this message?");
        return false;
    }

    bool result = true;

    switch (action)
    {
    case PROCESS_POW1SUBMISSION:
        switch (m_state)
        {
        case POW1_SUBMISSION:
            break;
        case DSBLOCK_CONSENSUS_PREP:
            LOG_EPOCH(WARNING, to_string(m_mediator.m_currentEpochNum).c_str(),
                      "Doing PROCESS_POW1SUBMISSION but already in "
                      "DSBLOCK_CONSENSUS_PREP");
            result = false;
            break;
        case DSBLOCK_CONSENSUS:
            LOG_EPOCH(WARNING, to_string(m_mediator.m_currentEpochNum).c_str(),
                      "Doing PROCESS_POW1SUBMISSION but already in "
                      "DSBLOCK_CONSENSUS");
            result = false;
            break;
        case SHARDING_CONSENSUS_PREP:
            LOG_EPOCH(WARNING, to_string(m_mediator.m_currentEpochNum).c_str(),
                      "Doing PROCESS_POW1SUBMISSION but already in "
                      "SHARDING_CONSENSUS_PREP");
            result = false;
            break;
        case SHARDING_CONSENSUS:
            LOG_EPOCH(WARNING, to_string(m_mediator.m_currentEpochNum).c_str(),
                      "Doing PROCESS_POW1SUBMISSION but already in "
                      "SHARDING_CONSENSUS");
            result = false;
            break;
        case MICROBLOCK_SUBMISSION:
            LOG_EPOCH(WARNING, to_string(m_mediator.m_currentEpochNum).c_str(),
                      "Doing PROCESS_POW1SUBMISSION but already in "
                      "MICROBLOCK_SUBMISSION");
            result = false;
            break;
        case FINALBLOCK_CONSENSUS_PREP:
            LOG_EPOCH(WARNING, to_string(m_mediator.m_currentEpochNum).c_str(),
                      "Doing PROCESS_POW1SUBMISSION but already in "
                      "FINALBLOCK_CONSENSUS_PREP");
            result = false;
            break;
        case FINALBLOCK_CONSENSUS:
            LOG_EPOCH(WARNING, to_string(m_mediator.m_currentEpochNum).c_str(),
                      "Doing PROCESS_POW1SUBMISSION but already in "
                      "FINALBLOCK_CONSENSUS");
            result = false;
            break;
        case VIEWCHANGE_CONSENSUS_PREP:
            LOG_EPOCH(WARNING, to_string(m_mediator.m_currentEpochNum).c_str(),
                      "Doing PROCESS_POW1SUBMISSION but already in "
                      "VIEWCHANGE_CONSENSUS_PREP");
            result = false;
            break;
        case VIEWCHANGE_CONSENSUS:
            LOG_EPOCH(WARNING, to_string(m_mediator.m_currentEpochNum).c_str(),
                      "Doing PROCESS_POW1SUBMISSION but already in "
                      "VIEWCHANGE_CONSENSUS");
            result = false;
            break;
        case ERROR:
            LOG_GENERAL(WARNING,
                        "Doing PROCESS_POW1SUBMISSION but receiving "
                        "ERROR message");
            result = false;
            break;
        default:
            LOG_EPOCH(WARNING, to_string(m_mediator.m_currentEpochNum).c_str(),
                      "Unrecognized or error state");
            result = false;
            break;
        }
        break;
    case VERIFYPOW1:
        switch (m_state)
        {
        case POW1_SUBMISSION:
            break;
        case DSBLOCK_CONSENSUS_PREP:
            LOG_EPOCH(WARNING, to_string(m_mediator.m_currentEpochNum).c_str(),
                      "Doing VERIFYPOW1 but already in "
                      "DSBLOCK_CONSENSUS_PREP");
            result = false;
            break;
        case DSBLOCK_CONSENSUS:
            LOG_EPOCH(WARNING, to_string(m_mediator.m_currentEpochNum).c_str(),
                      "Doing VERIFYPOW1 but already in DSBLOCK_CONSENSUS");
            result = false;
            break;
        case SHARDING_CONSENSUS_PREP:
            LOG_EPOCH(WARNING, to_string(m_mediator.m_currentEpochNum).c_str(),
                      "Doing VERIFYPOW1 but already in "
                      "SHARDING_CONSENSUS_PREP");
            result = false;
            break;
        case SHARDING_CONSENSUS:
            LOG_EPOCH(WARNING, to_string(m_mediator.m_currentEpochNum).c_str(),
                      "Doing VERIFYPOW1 but already in SHARDING_CONSENSUS");
            result = false;
            break;
        case MICROBLOCK_SUBMISSION:
            LOG_EPOCH(WARNING, to_string(m_mediator.m_currentEpochNum).c_str(),
                      "Doing VERIFYPOW1 but already in MICROBLOCK_SUBMISSION");
            result = false;
            break;
        case FINALBLOCK_CONSENSUS_PREP:
            LOG_EPOCH(WARNING, to_string(m_mediator.m_currentEpochNum).c_str(),
                      "Doing VERIFYPOW1 but already in "
                      "FINALBLOCK_CONSENSUS_PREP");
            result = false;
            break;
        case FINALBLOCK_CONSENSUS:
            LOG_EPOCH(WARNING, to_string(m_mediator.m_currentEpochNum).c_str(),
                      "Doing VERIFYPOW1 but already in FINALBLOCK_CONSENSUS");
            result = false;
            break;
        case VIEWCHANGE_CONSENSUS_PREP:
            LOG_EPOCH(WARNING, to_string(m_mediator.m_currentEpochNum).c_str(),
                      "Doing VERIFYPOW1 but already in "
                      "VIEWCHANGE_CONSENSUS_PREP");
            result = false;
            break;
        case VIEWCHANGE_CONSENSUS:
            LOG_EPOCH(WARNING, to_string(m_mediator.m_currentEpochNum).c_str(),
                      "Doing VERIFYPOW1 but already in "
                      "VIEWCHANGE_CONSENSUS");
            result = false;
            break;
        case ERROR:
            LOG_GENERAL(WARNING,
                        "Doing VERIFYPOW1 but receiving ERROR message");
            result = false;
            break;
        default:
            LOG_EPOCH(WARNING, to_string(m_mediator.m_currentEpochNum).c_str(),
                      "Unrecognized or error state");
            result = false;
            break;
        }
        break;
    case PROCESS_DSBLOCKCONSENSUS:
        switch (m_state)
        {
        case POW1_SUBMISSION:
            LOG_EPOCH(WARNING, to_string(m_mediator.m_currentEpochNum).c_str(),
                      "Doing PROCESS_DSBLOCKCONSENSUS but already in "
                      "POW1_SUBMISSION");
            result = false;
            break;
        case DSBLOCK_CONSENSUS_PREP:
            LOG_EPOCH(WARNING, to_string(m_mediator.m_currentEpochNum).c_str(),
                      "Doing PROCESS_DSBLOCKCONSENSUS but already in "
                      "DSBLOCK_CONSENSUS_PREP");
            result = false;
            break;
        case DSBLOCK_CONSENSUS:
            break;
        case SHARDING_CONSENSUS_PREP:
            LOG_EPOCH(WARNING, to_string(m_mediator.m_currentEpochNum).c_str(),
                      "Doing PROCESS_DSBLOCKCONSENSUS but already in "
                      "SHARDING_CONSENSUS_PREP");
            result = false;
            break;
        case SHARDING_CONSENSUS:
            LOG_EPOCH(WARNING, to_string(m_mediator.m_currentEpochNum).c_str(),
                      "Doing PROCESS_DSBLOCKCONSENSUS but already in "
                      "SHARDING_CONSENSUS");
            result = false;
            break;
        case MICROBLOCK_SUBMISSION:
            LOG_EPOCH(WARNING, to_string(m_mediator.m_currentEpochNum).c_str(),
                      "Doing PROCESS_DSBLOCKCONSENSUS but already in "
                      "MICROBLOCK_SUBMISSION");
            result = false;
            break;
        case FINALBLOCK_CONSENSUS_PREP:
            LOG_EPOCH(WARNING, to_string(m_mediator.m_currentEpochNum).c_str(),
                      "Doing PROCESS_DSBLOCKCONSENSUS but already in "
                      "FINALBLOCK_CONSENSUS_PREP");
            result = false;
            break;
        case FINALBLOCK_CONSENSUS:
            LOG_EPOCH(WARNING, to_string(m_mediator.m_currentEpochNum).c_str(),
                      "Doing PROCESS_DSBLOCKCONSENSUS but already in "
                      "FINALBLOCK_CONSENSUS");
            result = false;
            break;
        case VIEWCHANGE_CONSENSUS_PREP:
            LOG_EPOCH(WARNING, to_string(m_mediator.m_currentEpochNum).c_str(),
                      "Doing PROCESS_DSBLOCKCONSENSUS but already in "
                      "VIEWCHANGE_CONSENSUS_PREP");
            result = false;
            break;
        case VIEWCHANGE_CONSENSUS:
            LOG_EPOCH(WARNING, to_string(m_mediator.m_currentEpochNum).c_str(),
                      "Doing PROCESS_DSBLOCKCONSENSUS but already in "
                      "VIEWCHANGE_CONSENSUS");
            result = false;
            break;
        case ERROR:
            LOG_GENERAL(WARNING,
                        "Doing PROCESS_DSBLOCKCONSENSUS but receiving "
                        "ERROR message");
            result = false;
            break;
        default:
            LOG_EPOCH(WARNING, to_string(m_mediator.m_currentEpochNum).c_str(),
                      "Unrecognized or error state");
            result = false;
            break;
        }
        break;
    case PROCESS_SHARDINGCONSENSUS:
        switch (m_state)
        {
        case POW1_SUBMISSION:
            LOG_EPOCH(WARNING, to_string(m_mediator.m_currentEpochNum).c_str(),
                      "Doing PROCESS_SHARDINGCONSENSUS but already "
                      "in POW1_SUBMISSION");
            result = false;
            break;
        case DSBLOCK_CONSENSUS_PREP:
            LOG_EPOCH(WARNING, to_string(m_mediator.m_currentEpochNum).c_str(),
                      "Doing PROCESS_SHARDINGCONSENSUS but already "
                      "in DSBLOCK_CONSENSUS_PREP");
            result = false;
            break;
        case DSBLOCK_CONSENSUS:
            LOG_EPOCH(WARNING, to_string(m_mediator.m_currentEpochNum).c_str(),
                      "Doing PROCESS_SHARDINGCONSENSUS but already "
                      "in DSBLOCK_CONSENSUS");
            result = false;
            break;
        case SHARDING_CONSENSUS_PREP:
            LOG_EPOCH(WARNING, to_string(m_mediator.m_currentEpochNum).c_str(),
                      "Doing PROCESS_SHARDINGCONSENSUS but already "
                      "in SHARDING_CONSENSUS_PREP");
            result = false;
            break;
        case SHARDING_CONSENSUS:
            break;
        case MICROBLOCK_SUBMISSION:
            LOG_EPOCH(WARNING, to_string(m_mediator.m_currentEpochNum).c_str(),
                      "Doing PROCESS_SHARDINGCONSENSUS but already "
                      "in MICROBLOCK_SUBMISSION");
            result = false;
            break;
        case FINALBLOCK_CONSENSUS_PREP:
            LOG_EPOCH(WARNING, to_string(m_mediator.m_currentEpochNum).c_str(),
                      "Doing PROCESS_SHARDINGCONSENSUS but already "
                      "in FINALBLOCK_CONSENSUS_PREP");
            result = false;
            break;
        case FINALBLOCK_CONSENSUS:
            LOG_EPOCH(WARNING, to_string(m_mediator.m_currentEpochNum).c_str(),
                      "Doing PROCESS_SHARDINGCONSENSUS but already "
                      "in FINALBLOCK_CONSENSUS");
            result = false;
            break;
        case VIEWCHANGE_CONSENSUS_PREP:
            LOG_EPOCH(WARNING, to_string(m_mediator.m_currentEpochNum).c_str(),
                      "Doing PROCESS_SHARDINGCONSENSUS but already in "
                      "VIEWCHANGE_CONSENSUS_PREP");
            result = false;
            break;
        case VIEWCHANGE_CONSENSUS:
            LOG_EPOCH(WARNING, to_string(m_mediator.m_currentEpochNum).c_str(),
                      "Doing PROCESS_SHARDINGCONSENSUS but already in "
                      "VIEWCHANGE_CONSENSUS");
            result = false;
            break;
        case ERROR:
            LOG_GENERAL(WARNING,
                        "Doing PROCESS_SHARDINGCONSENSUS but receiving "
                        "ERROR message");
            result = false;
            break;
        default:
            LOG_EPOCH(WARNING, to_string(m_mediator.m_currentEpochNum).c_str(),
                      "Unrecognized or error state");
            result = false;
            break;
        }
        break;
    case PROCESS_MICROBLOCKSUBMISSION:
        switch (m_state)
        {
        case POW1_SUBMISSION:
            LOG_EPOCH(WARNING, to_string(m_mediator.m_currentEpochNum).c_str(),
                      "Doing PROCESS_MICROBLOCKSUBMISSION but "
                      "already in POW1_SUBMISSION");
            result = false;
            break;
        case DSBLOCK_CONSENSUS_PREP:
            LOG_EPOCH(WARNING, to_string(m_mediator.m_currentEpochNum).c_str(),
                      "Doing PROCESS_MICROBLOCKSUBMISSION but "
                      "already in DSBLOCK_CONSENSUS_PREP");
            result = false;
            break;
        case DSBLOCK_CONSENSUS:
            LOG_EPOCH(WARNING, to_string(m_mediator.m_currentEpochNum).c_str(),
                      "Doing PROCESS_MICROBLOCKSUBMISSION but "
                      "already in DSBLOCK_CONSENSUS");
            result = false;
            break;
        case SHARDING_CONSENSUS_PREP:
            LOG_EPOCH(WARNING, to_string(m_mediator.m_currentEpochNum).c_str(),
                      "Doing PROCESS_MICROBLOCKSUBMISSION but "
                      "already in SHARDING_CONSENSUS_PREP");
            result = false;
            break;
        case SHARDING_CONSENSUS:
            LOG_EPOCH(WARNING, to_string(m_mediator.m_currentEpochNum).c_str(),
                      "Doing PROCESS_MICROBLOCKSUBMISSION but "
                      "already in SHARDING_CONSENSUS");
            result = false;
            break;
        case MICROBLOCK_SUBMISSION:
            break;
        case FINALBLOCK_CONSENSUS_PREP:
            LOG_EPOCH(WARNING, to_string(m_mediator.m_currentEpochNum).c_str(),
                      "Doing PROCESS_MICROBLOCKSUBMISSION but "
                      "already in FINALBLOCK_CONSENSUS_PREP");
            result = false;
            break;
        case FINALBLOCK_CONSENSUS:
            LOG_EPOCH(WARNING, to_string(m_mediator.m_currentEpochNum).c_str(),
                      "Doing PROCESS_MICROBLOCKSUBMISSION but "
                      "already in FINALBLOCK_CONSENSUS");
            result = false;
            break;
        case VIEWCHANGE_CONSENSUS_PREP:
            LOG_EPOCH(WARNING, to_string(m_mediator.m_currentEpochNum).c_str(),
                      "Doing PROCESS_MICROBLOCKSUBMISSION but already in "
                      "VIEWCHANGE_CONSENSUS_PREP");
            result = false;
            break;
        case VIEWCHANGE_CONSENSUS:
            LOG_EPOCH(WARNING, to_string(m_mediator.m_currentEpochNum).c_str(),
                      "Doing PROCESS_MICROBLOCKSUBMISSION but already in "
                      "VIEWCHANGE_CONSENSUS");
            result = false;
            break;
        case ERROR:
            LOG_GENERAL(WARNING,
                        "Doing PROCESS_MICROBLOCKSUBMISSION but "
                        "receiving ERROR message");
            result = false;
            break;
        default:
            LOG_EPOCH(WARNING, to_string(m_mediator.m_currentEpochNum).c_str(),
                      "Unrecognized or error state");
            result = false;
            break;
        }
        break;
    case PROCESS_FINALBLOCKCONSENSUS:
        switch (m_state)
        {
        case POW1_SUBMISSION:
            LOG_EPOCH(WARNING, to_string(m_mediator.m_currentEpochNum).c_str(),
                      "Doing PROCESS_FINALBLOCKCONSENSUS but already "
                      "in POW1_SUBMISSION");
            result = false;
            break;
        case DSBLOCK_CONSENSUS_PREP:
            LOG_EPOCH(WARNING, to_string(m_mediator.m_currentEpochNum).c_str(),
                      "Doing PROCESS_FINALBLOCKCONSENSUS but already "
                      "in DSBLOCK_CONSENSUS_PREP");
            result = false;
            break;
        case DSBLOCK_CONSENSUS:
            LOG_EPOCH(WARNING, to_string(m_mediator.m_currentEpochNum).c_str(),
                      "Doing PROCESS_FINALBLOCKCONSENSUS but already "
                      "in DSBLOCK_CONSENSUS");
            result = false;
            break;
        case SHARDING_CONSENSUS_PREP:
            LOG_EPOCH(WARNING, to_string(m_mediator.m_currentEpochNum).c_str(),
                      "Doing PROCESS_FINALBLOCKCONSENSUS but already "
                      "in SHARDING_CONSENSUS_PREP");
            result = false;
            break;
        case SHARDING_CONSENSUS:
            LOG_EPOCH(WARNING, to_string(m_mediator.m_currentEpochNum).c_str(),
                      "Doing PROCESS_FINALBLOCKCONSENSUS but already "
                      "in SHARDING_CONSENSUS");
            result = false;
            break;
        case MICROBLOCK_SUBMISSION:
            LOG_EPOCH(WARNING, to_string(m_mediator.m_currentEpochNum).c_str(),
                      "Doing PROCESS_FINALBLOCKCONSENSUS but already "
                      "in MICROBLOCK_SUBMISSION");
            result = false;
            break;
        case FINALBLOCK_CONSENSUS_PREP:
            LOG_EPOCH(WARNING, to_string(m_mediator.m_currentEpochNum).c_str(),
                      "Doing PROCESS_FINALBLOCKCONSENSUS but already "
                      "in FINALBLOCK_CONSENSUS_PREP");
            result = false;
            break;
        case FINALBLOCK_CONSENSUS:
            break;
        case VIEWCHANGE_CONSENSUS_PREP:
            LOG_EPOCH(WARNING, to_string(m_mediator.m_currentEpochNum).c_str(),
                      "Doing PROCESS_FINALBLOCKCONSENSUS but already in "
                      "VIEWCHANGE_CONSENSUS_PREP");
            result = false;
            break;
        case VIEWCHANGE_CONSENSUS:
            LOG_EPOCH(WARNING, to_string(m_mediator.m_currentEpochNum).c_str(),
                      "Doing PROCESS_FINALBLOCKCONSENSUS but already in "
                      "VIEWCHANGE_CONSENSUS");
            result = false;
            break;
        case ERROR:
            LOG_GENERAL(WARNING,
                        "Doing PROCESS_FINALBLOCKCONSENSUS but "
                        "receiving ERROR message");
            result = false;
            break;
        default:
            LOG_EPOCH(WARNING, to_string(m_mediator.m_currentEpochNum).c_str(),
                      "Unrecognized or error state");
            result = false;
            break;
        }
        break;
    case PROCESS_VIEWCHANGECONSENSUS:
        switch (m_state)
        {
        case POW1_SUBMISSION:
            LOG_EPOCH(WARNING, to_string(m_mediator.m_currentEpochNum).c_str(),
                      "Doing PROCESS_VIEWCHANGECONSENSUS but already "
                      "in POW1_SUBMISSION");
            result = false;
            break;
        case DSBLOCK_CONSENSUS_PREP:
            LOG_EPOCH(WARNING, to_string(m_mediator.m_currentEpochNum).c_str(),
                      "Doing PROCESS_VIEWCHANGECONSENSUS but already "
                      "in DSBLOCK_CONSENSUS_PREP");
            result = false;
            break;
        case DSBLOCK_CONSENSUS:
            LOG_EPOCH(WARNING, to_string(m_mediator.m_currentEpochNum).c_str(),
                      "Doing PROCESS_VIEWCHANGECONSENSUS but already "
                      "in DSBLOCK_CONSENSUS");
            result = false;
            break;
        case SHARDING_CONSENSUS_PREP:
            LOG_EPOCH(WARNING, to_string(m_mediator.m_currentEpochNum).c_str(),
                      "Doing PROCESS_VIEWCHANGECONSENSUS but already "
                      "in SHARDING_CONSENSUS_PREP");
            result = false;
            break;
        case SHARDING_CONSENSUS:
            LOG_EPOCH(WARNING, to_string(m_mediator.m_currentEpochNum).c_str(),
                      "Doing PROCESS_VIEWCHANGECONSENSUS but already "
                      "in SHARDING_CONSENSUS");
            result = false;
            break;
        case MICROBLOCK_SUBMISSION:
            LOG_EPOCH(WARNING, to_string(m_mediator.m_currentEpochNum).c_str(),
                      "Doing PROCESS_VIEWCHANGECONSENSUS but already "
                      "in MICROBLOCK_SUBMISSION");
            result = false;
            break;
        case FINALBLOCK_CONSENSUS_PREP:
            LOG_EPOCH(WARNING, to_string(m_mediator.m_currentEpochNum).c_str(),
                      "Doing PROCESS_VIEWCHANGECONSENSUS but already "
                      "in FINALBLOCK_CONSENSUS_PREP");
            result = false;
            break;
        case FINALBLOCK_CONSENSUS:
            LOG_EPOCH(WARNING, to_string(m_mediator.m_currentEpochNum).c_str(),
                      "Doing PROCESS_VIEWCHANGECONSENSUS but already "
                      "in FINALBLOCK_CONSENSUS");
            result = false;
            break;
            ;
        case VIEWCHANGE_CONSENSUS_PREP:
            LOG_EPOCH(WARNING, to_string(m_mediator.m_currentEpochNum).c_str(),
                      "Doing PROCESS_VIEWCHANGECONSENSUS but still in "
                      "VIEWCHANGE_CONSENSUS_PREP");
            result = false;
            break;
        case VIEWCHANGE_CONSENSUS:
            break;
        case ERROR:
            LOG_GENERAL(WARNING,
                        "Doing PROCESS_VIEWCHANGECONSENSUS but "
                        "receiving ERROR message");
            result = false;
            break;
        default:
            LOG_EPOCH(WARNING, to_string(m_mediator.m_currentEpochNum).c_str(),
                      "Unrecognized or error state");
            result = false;
            break;
        }
        break;
    default:
        LOG_EPOCH(WARNING, to_string(m_mediator.m_currentEpochNum).c_str(),
                  "Unrecognized action");
        result = false;
        break;
    }

    return result;
}
#endif // IS_LOOKUP_NODE

bool DirectoryService::ProcessSetPrimary(const vector<unsigned char>& message,
                                         unsigned int offset, const Peer& from)
{
#ifndef IS_LOOKUP_NODE
    // Note: This function should only be invoked during bootstrap sequence
    // Message = [Primary node IP] [Primary node port]
    LOG_MARKER();

    // Peer primary(message, offset);
    Peer primary;
    if (primary.Deserialize(message, offset) != 0)
    {
        LOG_GENERAL(WARNING, "We failed to deserialize Peer.");
        return false;
    }

    if (primary == m_mediator.m_selfPeer)
    {
        LOG_EPOCH(INFO, to_string(m_mediator.m_currentEpochNum).c_str(),
                  "I am the DS committee leader");
        LOG_EPOCHINFO(to_string(m_mediator.m_currentEpochNum).c_str(),
                      DS_LEADER_MSG);
        m_mode = PRIMARY_DS;
    }
    else
    {
        LOG_EPOCH(INFO, to_string(m_mediator.m_currentEpochNum).c_str(),
                  "I am a DS committee backup. "
                      << m_mediator.m_selfPeer.GetPrintableIPAddress() << ":"
                      << m_mediator.m_selfPeer.m_listenPortHost);
        LOG_EPOCH(INFO, to_string(m_mediator.m_currentEpochNum).c_str(),
                  "Current DS committee leader is "
                      << primary.GetPrintableIPAddress() << " at port "
                      << primary.m_listenPortHost)
        LOG_EPOCHINFO(to_string(m_mediator.m_currentEpochNum).c_str(),
                      DS_BACKUP_MSG);
        m_mode = BACKUP_DS;
    }

    // For now, we assume the following when ProcessSetPrimary() is called:
    //  1. All peers in the peer list are my fellow DS committee members for this first epoch
    //  2. The list of DS nodes is sorted by PubKey, including my own
    //  3. The peer with the smallest PubKey is also the first leader assigned in this call to ProcessSetPrimary()

    // Let's notify lookup node of the DS committee during bootstrap
    // TODO: Refactor this code
    if (primary == m_mediator.m_selfPeer)
    {

        PeerStore& dsstore = PeerStore::GetStore();
        dsstore.AddPeer(
            m_mediator.m_selfKey.second,
            m_mediator.m_selfPeer); // Add myself, but with dummy IP info

        vector<PubKey> dsPub = dsstore.GetAllKeys();
        m_mediator.m_DSCommitteePubKeys.resize(dsPub.size());
        copy(dsPub.begin(), dsPub.end(),
             m_mediator.m_DSCommitteePubKeys
                 .begin()); // These are the sorted PubKeys

        vector<Peer> dsPeer = dsstore.GetAllPeers();
        m_mediator.m_DSCommitteeNetworkInfo.resize(dsPeer.size());
        copy(dsPeer.begin(), dsPeer.end(),
             m_mediator.m_DSCommitteeNetworkInfo
                 .begin()); // This will be sorted by PubKey

        // Message = [numDSPeers][DSPeer][DSPeer]... numDSPeers times
        vector<unsigned char> setDSBootstrapNodeMessage
            = {MessageType::LOOKUP, LookupInstructionType::SETDSINFOFROMSEED};
        unsigned int curr_offset = MessageOffset::BODY;

        Serializable::SetNumber<uint32_t>(setDSBootstrapNodeMessage,
                                          curr_offset, dsPeer.size(),
                                          sizeof(uint32_t));
        curr_offset += sizeof(uint32_t);

        for (unsigned int i = 0; i < dsPeer.size(); i++)
        {
            // PubKey
            curr_offset += dsPub.at(i).Serialize(setDSBootstrapNodeMessage,
                                                 curr_offset);
            // Peer
            curr_offset += dsPeer.at(i).Serialize(setDSBootstrapNodeMessage,
                                                  curr_offset);
        }
        m_mediator.m_lookup->SendMessageToLookupNodes(
            setDSBootstrapNodeMessage);
    }

    PeerStore& peerstore = PeerStore::GetStore();
    peerstore.AddPeer(m_mediator.m_selfKey.second,
                      Peer()); // Add myself, but with dummy IP info

    vector<Peer> tmp1 = peerstore.GetAllPeers();
    m_mediator.m_DSCommitteeNetworkInfo.resize(tmp1.size());
    copy(tmp1.begin(), tmp1.end(),
         m_mediator.m_DSCommitteeNetworkInfo
             .begin()); // This will be sorted by PubKey

    vector<PubKey> tmp2 = peerstore.GetAllKeys();
    m_mediator.m_DSCommitteePubKeys.resize(tmp2.size());
    copy(tmp2.begin(), tmp2.end(),
         m_mediator.m_DSCommitteePubKeys
             .begin()); // These are the sorted PubKeys

    peerstore.RemovePeer(m_mediator.m_selfKey.second); // Remove myself

    // Now I need to find my index in the sorted list (this will be my ID for the consensus)
    m_consensusMyID = 0;
    for (auto i = m_mediator.m_DSCommitteePubKeys.begin();
         i != m_mediator.m_DSCommitteePubKeys.end(); i++)
    {
        if (*i == m_mediator.m_selfKey.second)
        {
            LOG_EPOCH(INFO, to_string(m_mediator.m_currentEpochNum).c_str(),
                      "My node ID for this PoW1 consensus is "
                          << m_consensusMyID);
            break;
        }
        m_consensusMyID++;
    }
    m_consensusLeaderID = 0;
    LOG_EPOCH(INFO, to_string(m_mediator.m_currentEpochNum).c_str(),
              "START OF EPOCH " << m_mediator.m_dsBlockChain.GetBlockCount());

    if (primary == m_mediator.m_selfPeer)
    {
        LOG_STATE("[IDENT][" << std::setw(15) << std::left
                             << m_mediator.m_selfPeer.GetPrintableIPAddress()
                             << "][0     ] DSLD");
    }
    else
    {
        LOG_STATE("[IDENT][" << std::setw(15) << std::left
                             << m_mediator.m_selfPeer.GetPrintableIPAddress()
                             << "][" << std::setw(6) << std::left
                             << m_consensusMyID << "] DSBK");
    }

    LOG_EPOCH(INFO, to_string(m_mediator.m_currentEpochNum).c_str(),
              "Waiting " << POW1_WINDOW_IN_SECONDS
                         << " seconds, accepting PoW1 submissions...");
    this_thread::sleep_for(chrono::seconds(POW1_WINDOW_IN_SECONDS));
    LOG_EPOCH(INFO, to_string(m_mediator.m_currentEpochNum).c_str(),
              "Starting consensus on ds block");
    RunConsensusOnDSBlock();
#endif // IS_LOOKUP_NODE

    return true;
}

#ifndef IS_LOOKUP_NODE
bool DirectoryService::CheckWhetherDSBlockIsFresh(const uint256_t dsblock_num)
{
    // uint256_t latest_block_num_in_blockchain = m_mediator.m_dsBlockChain.GetLastBlock().GetHeader().GetBlockNum();
    uint256_t latest_block_num_in_blockchain
        = m_mediator.m_dsBlockChain.GetBlockCount();

    if (dsblock_num < latest_block_num_in_blockchain)
    {
        LOG_EPOCH(WARNING, to_string(m_mediator.m_currentEpochNum).c_str(),
                  "We are processing duplicated blocks");
        return false;
    }
    else if (dsblock_num > latest_block_num_in_blockchain)
    {
        LOG_EPOCH(INFO, to_string(m_mediator.m_currentEpochNum).c_str(),
                  "Warning: We are missing of some DS blocks. Cur: "
                      << dsblock_num
                      << ". New: " << latest_block_num_in_blockchain);
        // Todo: handle missing DS blocks.
        return false;
    }
    return true;
}

void DirectoryService::SetState(DirState state)
{
    m_state = state;
    LOG_EPOCH(INFO, to_string(m_mediator.m_currentEpochNum).c_str(),
              "DS State is now " << m_state);
}

vector<Peer>
DirectoryService::GetBroadcastList(unsigned char ins_type,
                                   const Peer& broadcast_originator)
{
    // LOG_MARKER();

    // Regardless of the instruction type, right now all our "broadcasts" are just redundant multicasts from DS nodes to non-DS nodes
    return vector<Peer>();
}
#endif // IS_LOOKUP_NODE

void DirectoryService::RequestAllPoWConn()
{
    LOG_MARKER();
    LOG_EPOCH(INFO, to_string(m_mediator.m_currentEpochNum).c_str(),
              "I am requeesting AllPowConn");
    // message: [listening port]

    // In this implementation, we are only requesting it from ds leader only.
    vector<unsigned char> requestAllPoWConnMsg
        = {MessageType::DIRECTORY, DSInstructionType::ALLPOWCONNREQUEST};
    unsigned int cur_offset = MessageOffset::BODY;

    Serializable::SetNumber<uint32_t>(requestAllPoWConnMsg, cur_offset,
                                      m_mediator.m_selfPeer.m_listenPortHost,
                                      sizeof(uint32_t));
    cur_offset += sizeof(uint32_t);

    P2PComm::GetInstance().SendMessage(
        m_mediator.m_DSCommitteeNetworkInfo.front(), requestAllPoWConnMsg);

    // TODO: Request from a total of 20 ds members
}

void DirectoryService::RequestAllPoW2()
{
    LOG_MARKER();
    LOG_EPOCH(INFO, to_string(m_mediator.m_currentEpochNum).c_str(),
              "I am requesting AllPow2");
    // message: [listening port]

    // In this implementation, we are only requesting it from ds leader only.
    vector<unsigned char> requestAllPoW2Msg
        = {MessageType::DIRECTORY, DSInstructionType::ALLPOW2REQUEST};
    unsigned int cur_offset = MessageOffset::BODY;

    Serializable::SetNumber<uint32_t>(requestAllPoW2Msg, cur_offset,
                                      m_mediator.m_selfPeer.m_listenPortHost,
                                      sizeof(uint32_t));
    cur_offset += sizeof(uint32_t);

    P2PComm::GetInstance().SendMessage(
        m_mediator.m_DSCommitteeNetworkInfo.front(), requestAllPoW2Msg);
}

// Current this is only used by ds. But ideally, 20 ds nodes should
bool DirectoryService::ProcessAllPoWConnRequest(
    const vector<unsigned char>& message, unsigned int offset, const Peer& from)
{
    LOG_MARKER();
    LOG_EPOCH(INFO, to_string(m_mediator.m_currentEpochNum).c_str(),
              "I am sending AllPowConn to requester");

    uint32_t requesterListeningPort
        = Serializable::GetNumber<uint32_t>(message, offset, sizeof(uint32_t));

    //  Contruct the message and send to the requester
    //  Message: [size of m_allPowConn] [pub key, peer][pub key, peer] ....
    vector<unsigned char> allPowConnMsg
        = {MessageType::DIRECTORY, DSInstructionType::ALLPOWCONNRESPONSE};
    unsigned int cur_offset = MessageOffset::BODY;

    lock_guard<mutex> g(m_mutexAllPoWConns);
    Serializable::SetNumber<uint32_t>(allPowConnMsg, cur_offset,
                                      m_allPoWConns.size(), sizeof(uint32_t));
    cur_offset += sizeof(uint32_t);

    unsigned int offset_to_increment;
    for (auto& kv : m_allPoWConns)
    {
        if (kv.first == m_mediator.m_selfKey.second)
        {
            m_mediator.m_selfKey.second.Serialize(allPowConnMsg, cur_offset);
            cur_offset += PUB_KEY_SIZE;
            offset_to_increment
                = m_mediator.m_selfPeer.Serialize(allPowConnMsg, cur_offset);
            cur_offset += offset_to_increment;
        }
        else
        {
            kv.first.Serialize(allPowConnMsg, cur_offset);
            cur_offset += PUB_KEY_SIZE;
            offset_to_increment
                = kv.second.Serialize(allPowConnMsg, cur_offset);
            cur_offset += offset_to_increment;
        }
    }

    Peer peer(from.m_ipAddress, requesterListeningPort);
    P2PComm::GetInstance().SendMessage(peer, allPowConnMsg);
    return true;
}

bool DirectoryService::ProcessAllPoWConnResponse(
    const vector<unsigned char>& message, unsigned int offset, const Peer& from)
{
    LOG_MARKER();
    LOG_EPOCH(INFO, to_string(m_mediator.m_currentEpochNum).c_str(),
              "Updating AllPowConn");

    unsigned int cur_offset = offset;
    // 32-byte block number
    uint32_t sizeeOfAllPowConn = Serializable::GetNumber<uint32_t>(
        message, cur_offset, sizeof(uint32_t));
    cur_offset += sizeof(uint32_t);

    lock_guard<mutex> g(m_mutexAllPoWConns);
    m_allPoWConns.clear();

    for (uint32_t i = 0; i < sizeeOfAllPowConn; i++)
    {
        // PubKey key(message, cur_offset);
        PubKey key;
        if (key.Deserialize(message, cur_offset) != 0)
        {
            LOG_GENERAL(WARNING, "We failed to deserialize PubKey.");
            return false;
        }
        cur_offset += PUB_KEY_SIZE;

        // Peer peer(message, cur_offset);
        Peer peer;
        if (peer.Deserialize(message, cur_offset) != 0)
        {
            LOG_GENERAL(WARNING, "We failed to deserialize Peer.");
            return false;
        }

        cur_offset += IP_SIZE + PORT_SIZE;
        LOG_EPOCH(INFO, to_string(m_mediator.m_currentEpochNum).c_str(),
                  "updating = " << peer.GetPrintableIPAddress() << ":"
                                << peer.m_listenPortHost);

        if (m_allPoWConns.find(key) == m_allPoWConns.end())
        {
            m_allPoWConns.emplace(key, peer);
        }
    }

    {
        std::unique_lock<std::mutex> lk(m_MutexCVAllPowConn);
        m_hasAllPoWconns = true;
    }
    cv_allPowConns.notify_all();

    return true;
}

// Current this is only used by ds. But ideally, 20 ds nodes should
bool DirectoryService::ProcessAllPoW2Request(
    const vector<unsigned char>& message, unsigned int offset, const Peer& from)
{
    LOG_MARKER();
    LOG_EPOCH(INFO, to_string(m_mediator.m_currentEpochNum).c_str(),
              "I am sending AllPow2 to requester");

    lock(m_mutexAllPOW1, m_mutexAllPOW2, m_mutexAllPoWConns);
    lock_guard<mutex> g(m_mutexAllPOW1, adopt_lock);
    lock_guard<mutex> g2(m_mutexAllPOW2, adopt_lock);
    lock_guard<mutex> g3(m_mutexAllPoWConns, adopt_lock);

    if (!m_allPoW1s.empty())
    {
        m_allPoW2s.clear();

        for (auto const& i : m_allPoW1s)
        {
            //Winner will become DS (leader), thus we should not put in POW2
            if (m_allPoWConns[i.first] == from)
            {
                continue;
            }

            m_allPoW2s.emplace(i.first, i.second);
        }

        //Add previous DS commitee (oldest one), because it back to normal node and should be collected
        lock(m_mediator.m_mutexDSCommitteePubKeys,
             m_mediator.m_mutexDSCommitteeNetworkInfo);
        lock_guard<mutex> g4(m_mediator.m_mutexDSCommitteePubKeys, adopt_lock);
        lock_guard<mutex> g5(m_mediator.m_mutexDSCommitteeNetworkInfo,
                             adopt_lock);
        m_allPoW2s.emplace(m_mediator.m_DSCommitteePubKeys.back(),
                           (boost::multiprecision::uint256_t){1});
        m_allPoWConns.emplace(m_mediator.m_DSCommitteePubKeys.back(),
                              m_mediator.m_DSCommitteeNetworkInfo.back());
    }
    else
    {
        //Winner will become DS (leader), thus we should not put in POW2
        for (auto const& i : m_allPoWConns)
        {
            if (i.second == from)
            {
                m_allPoW2s.erase(i.first);
                break;
            }
        }
    }

    uint32_t requesterListeningPort
        = Serializable::GetNumber<uint32_t>(message, offset, sizeof(uint32_t));

    //  Contruct the message and send to the requester
    //  Message: [size of m_allPow1] [pub key, nonce][pub key, nonce] ....
    vector<unsigned char> allPow2Msg
        = {MessageType::DIRECTORY, DSInstructionType::ALLPOW2RESPONSE};
    unsigned int cur_offset = MessageOffset::BODY;

    Serializable::SetNumber<uint32_t>(allPow2Msg, cur_offset, m_allPoW2s.size(),
                                      sizeof(uint32_t));
    cur_offset += sizeof(uint32_t);

    for (auto& kv : m_allPoW2s)
    {
        kv.first.Serialize(allPow2Msg, cur_offset);
        cur_offset += PUB_KEY_SIZE;
        Serializable::SetNumber<boost::multiprecision::uint256_t>(
            allPow2Msg, cur_offset, kv.second, UINT256_SIZE);
        cur_offset += UINT256_SIZE;
    }

    Peer peer(from.m_ipAddress, requesterListeningPort);
    P2PComm::GetInstance().SendMessage(peer, allPow2Msg);
    return true;
}

bool DirectoryService::ProcessAllPoW2Response(
    const vector<unsigned char>& message, unsigned int offset, const Peer& from)
{
    LOG_MARKER();
    LOG_EPOCH(INFO, to_string(m_mediator.m_currentEpochNum).c_str(),
              "Updating AllPow2");

    unsigned int cur_offset = offset;
    // 32-byte block number
    uint32_t sizeOfAllPow2 = Serializable::GetNumber<uint32_t>(
        message, cur_offset, sizeof(uint32_t));
    cur_offset += sizeof(uint32_t);

    lock_guard<mutex> g(m_mutexAllPOW2);
    m_allPoW2s.clear();

    for (uint32_t i = 0; i < sizeOfAllPow2; i++)
    {
        // PubKey key(message, cur_offset);
        PubKey key;

        if (key.Deserialize(message, cur_offset) != 0)
        {
            LOG_GENERAL(WARNING, "We failed to deserialize PubKey.");
            return false;
        }

        cur_offset += PUB_KEY_SIZE;
        boost::multiprecision::uint256_t nonce
            = Serializable::GetNumber<uint64_t>(message, cur_offset,
                                                UINT256_SIZE);
        cur_offset += UINT256_SIZE;
        m_allPoW2s[key] = nonce;
    }

    return true;
}

#ifndef IS_LOOKUP_NODE

void DirectoryService::LastDSBlockRequest()
{
    LOG_MARKER();
    if (m_requesting_last_ds_block)
    {
        // Already requesting for last ds block. Should re-request again.
        LOG_EPOCH(INFO, to_string(m_mediator.m_currentEpochNum).c_str(),
                  "DEBUG: I am already waiting for the last ds block from "
                  "ds leader.");
    }

    LOG_EPOCH(INFO, to_string(m_mediator.m_currentEpochNum).c_str(),
              "DEBUG: I am requesting the last ds block from ds leader.");

    // message: [listening port]
    // In this implementation, we are only requesting it from ds leader only.
    vector<unsigned char> requestAllPoWConnMsg
        = {MessageType::DIRECTORY, DSInstructionType::LASTDSBLOCKREQUEST};
    unsigned int cur_offset = MessageOffset::BODY;

    Serializable::SetNumber<uint32_t>(requestAllPoWConnMsg, cur_offset,
                                      m_mediator.m_selfPeer.m_listenPortHost,
                                      sizeof(uint32_t));
    cur_offset += sizeof(uint32_t);

    P2PComm::GetInstance().SendMessage(
        m_mediator.m_DSCommitteeNetworkInfo.front(), requestAllPoWConnMsg);

    // TODO: Request from a total of 20 ds members
}

bool DirectoryService::ProcessLastDSBlockRequest(
    const vector<unsigned char>& message, unsigned int offset, const Peer& from)
{
    LOG_MARKER();

    LOG_EPOCH(INFO, to_string(m_mediator.m_currentEpochNum).c_str(),
              "DEBUG: I am sending the last ds block to the requester.");

    // Deserialize the message and get the port
    uint32_t requesterListeningPort
        = Serializable::GetNumber<uint32_t>(message, offset, sizeof(uint32_t));

    // Craft the last block message
    vector<unsigned char> lastDSBlockMsg
        = {MessageType::DIRECTORY, DSInstructionType::LASTDSBLOCKRESPONSE};
    unsigned int cur_offset = MessageOffset::BODY;

    m_mediator.m_dsBlockChain.GetLastBlock().Serialize(lastDSBlockMsg,
                                                       cur_offset);

    Peer peer(from.m_ipAddress, requesterListeningPort);
    P2PComm::GetInstance().SendMessage(peer, lastDSBlockMsg);

    return true;
}

bool DirectoryService::ProcessLastDSBlockResponse(
    const vector<unsigned char>& message, unsigned int offset, const Peer& from)
{
    LOG_MARKER();

    if (m_state != DirectoryService::DSBLOCK_CONSENSUS
        and m_requesting_last_ds_block)
    {
        // This recovery stage is meant for nodes that may get stuck in ds block consensus only.
        // Only proceed if I still need the last ds block
        return false;
    }

    // TODO: Should check whether ds block chain contain this block or not.
    LOG_EPOCH(INFO, to_string(m_mediator.m_currentEpochNum).c_str(),
              "DEBUG: I received the last ds block from ds leader.");
    m_requesting_last_ds_block = false;
    unsigned int cur_offset = offset;

    DSBlock dsblock;
    if (dsblock.Deserialize(message, cur_offset) != 0)
    {
        LOG_GENERAL(WARNING, "We failed to deserialize dsblock.");
        return false;
    }
    int result = m_mediator.m_dsBlockChain.AddBlock(dsblock);
    LOG_EPOCH(INFO, to_string(m_mediator.m_currentEpochNum).c_str(),
              "Storing DS Block Number: "
                  << dsblock.GetHeader().GetBlockNum()
                  << " with Nonce: " << dsblock.GetHeader().GetNonce()
                  << ", Difficulty: " << dsblock.GetHeader().GetDifficulty()
                  << ", Timestamp: " << dsblock.GetHeader().GetTimestamp());

    if (result == -1)
    {
        LOG_EPOCH(WARNING, to_string(m_mediator.m_currentEpochNum).c_str(),
                  "We failed to add dsblock to dsblockchain.");
        return false;
    }

    vector<unsigned char> serializedDSBlock;
    dsblock.Serialize(serializedDSBlock, 0);
    BlockStorage::GetBlockStorage().PutDSBlock(
        dsblock.GetHeader().GetBlockNum(), serializedDSBlock);
    BlockStorage::GetBlockStorage().PushBackTxBodyDB(
        dsblock.GetHeader().GetBlockNum());
<<<<<<< HEAD
=======

    if (TEST_NET_MODE)
    {
        LOG_GENERAL(INFO, "Updating shard whitelist");
        Whitelist::GetInstance().UpdateShardWhitelist();
    }

    SetState(POW2_SUBMISSION);
    NotifyPOW2Submission();
>>>>>>> 64a1dcb0
    ScheduleShardingConsensus(BACKUP_POW2_WINDOW_IN_SECONDS
                              - BUFFER_TIME_BEFORE_DS_BLOCK_REQUEST);
    return true;
}

bool DirectoryService::CleanVariables()
{
    LOG_MARKER();
    m_requesting_last_ds_block = false;
    {
        std::lock_guard<mutex> lock(m_MutexCVAllPowConn);
        m_hasAllPoWconns = true;
    }
    m_shards.clear();
    m_publicKeyToShardIdMap.clear();
    m_allPoWConns.clear();
    m_consensusObject.reset();
    m_consensusBlockHash.clear();
    {
        std::lock_guard<mutex> lock(m_mutexPendingDSBlock);
        m_pendingDSBlock.reset();
    }
    {
        std::lock_guard<mutex> lock(m_mutexAllPOW1);
        m_allPoW1s.clear();
    }
    {
        std::lock_guard<mutex> lock(m_mutexAllPOW2);
        m_allPoW2s.clear();
        m_sortedPoW2s.clear();
    }
    {
        std::lock_guard<mutex> lock(m_mutexMicroBlocks);
        m_microBlocks.clear();
    }
    m_finalBlock.reset();
    m_finalBlockMessage.clear();
    m_sharingAssignment.clear();
    m_viewChangeCounter = 0;
    m_mode = IDLE;
    m_consensusLeaderID = 0;
    m_consensusID = 0;
    return true;
}

void DirectoryService::RejoinAsDS()
{
    LOG_MARKER();
    if (m_mediator.m_lookup->m_syncType == SyncType::NO_SYNC
        && m_mode == BACKUP_DS)
    {
        auto func = [this]() mutable -> void {
            m_mediator.m_lookup->m_syncType = SyncType::DS_SYNC;
            m_mediator.m_node->CleanVariables();
            m_mediator.m_node->Install(SyncType::DS_SYNC, true);
            this->StartSynchronization();
        };
        DetachedFunction(1, func);
    }
}

bool DirectoryService::FinishRejoinAsDS()
{
    LOG_MARKER();
    m_mode = BACKUP_DS;

    m_consensusMyID = 0;
    {
        std::lock_guard<mutex> lock(m_mediator.m_mutexDSCommitteePubKeys);
        LOG_GENERAL(INFO,
                    "m_DSCommitteePubKeys size: "
                        << m_mediator.m_DSCommitteePubKeys.size());
        for (auto i = m_mediator.m_DSCommitteePubKeys.begin();
             i != m_mediator.m_DSCommitteePubKeys.end(); i++)
        {
            LOG_GENERAL(INFO, "Loop of m_DSCommitteePubKeys");
            if (*i == m_mediator.m_selfKey.second)
            {
                LOG_EPOCH(INFO, to_string(m_mediator.m_currentEpochNum).c_str(),
                          "My node ID for this PoW1 consensus is "
                              << m_consensusMyID);
                break;
            }
            m_consensusMyID++;
        }
    }
    // in case the recovery program is under different directory
    LOG_EPOCHINFO(to_string(m_mediator.m_currentEpochNum).c_str(),
                  DS_BACKUP_MSG);
    RunConsensusOnDSBlock(true);
    return true;
}
#endif // IS_LOOKUP_NODE

bool DirectoryService::ToBlockMessage(unsigned char ins_byte)
{
    if (m_mediator.m_lookup->m_syncType != SyncType::NO_SYNC)
    {
        return true;
    }
    return false;
}

bool DirectoryService::Execute(const vector<unsigned char>& message,
                               unsigned int offset, const Peer& from)
{
    //LOG_MARKER();

    bool result = false;

    typedef bool (DirectoryService::*InstructionHandler)(
        const vector<unsigned char>&, unsigned int, const Peer&);

#ifndef IS_LOOKUP_NODE
    InstructionHandler ins_handlers[]
        = {&DirectoryService::ProcessSetPrimary,
           &DirectoryService::ProcessPoW1Submission,
           &DirectoryService::ProcessDSBlockConsensus,
           &DirectoryService::ProcessShardingConsensus,
           &DirectoryService::ProcessMicroblockSubmission,
           &DirectoryService::ProcessFinalBlockConsensus,
           &DirectoryService::ProcessAllPoWConnRequest,
           &DirectoryService::ProcessAllPoWConnResponse,
           &DirectoryService::ProcessLastDSBlockRequest,
           &DirectoryService::ProcessLastDSBlockResponse,
           &DirectoryService::ProcessViewChangeConsensus,
           &DirectoryService::ProcessAllPoW2Request,
           &DirectoryService::ProcessAllPoW2Response};
#else
    InstructionHandler ins_handlers[]
        = {&DirectoryService::ProcessSetPrimary,
           &DirectoryService::ProcessPoW1Submission,
           &DirectoryService::ProcessDSBlockConsensus,
           &DirectoryService::ProcessShardingConsensus,
           &DirectoryService::ProcessMicroblockSubmission,
           &DirectoryService::ProcessFinalBlockConsensus,
           &DirectoryService::ProcessAllPoWConnRequest,
           &DirectoryService::ProcessAllPoWConnResponse};
#endif // IS_LOOKUP_NODE

    const unsigned char ins_byte = message.at(offset);

    const unsigned int ins_handlers_count
        = sizeof(ins_handlers) / sizeof(InstructionHandler);

    if (ToBlockMessage(ins_byte))
    {
        LOG_EPOCH(WARNING, to_string(m_mediator.m_currentEpochNum).c_str(),
                  "Ignore DS message");
        return false;
    }

    if (ins_byte < ins_handlers_count)
    {
        result = (this->*ins_handlers[ins_byte])(message, offset + 1, from);

        if (result == false)
        {
            // To-do: Error recovery
        }
    }
    else
    {
        LOG_EPOCH(INFO, to_string(m_mediator.m_currentEpochNum).c_str(),
                  "Unknown instruction byte " << hex << (unsigned int)ins_byte);
    }

    return result;
}<|MERGE_RESOLUTION|>--- conflicted
+++ resolved
@@ -1185,8 +1185,6 @@
         dsblock.GetHeader().GetBlockNum(), serializedDSBlock);
     BlockStorage::GetBlockStorage().PushBackTxBodyDB(
         dsblock.GetHeader().GetBlockNum());
-<<<<<<< HEAD
-=======
 
     if (TEST_NET_MODE)
     {
@@ -1194,9 +1192,6 @@
         Whitelist::GetInstance().UpdateShardWhitelist();
     }
 
-    SetState(POW2_SUBMISSION);
-    NotifyPOW2Submission();
->>>>>>> 64a1dcb0
     ScheduleShardingConsensus(BACKUP_POW2_WINDOW_IN_SECONDS
                               - BUFFER_TIME_BEFORE_DS_BLOCK_REQUEST);
     return true;
