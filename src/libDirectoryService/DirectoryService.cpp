--- conflicted
+++ resolved
@@ -1497,14 +1497,9 @@
            &DirectoryService::ProcessAllPoWConnResponse,
            &DirectoryService::ProcessLastDSBlockRequest,
            &DirectoryService::ProcessLastDSBlockResponse,
-<<<<<<< HEAD
-           &DirectoryService::ProcessInitViewChange,
-           &DirectoryService::ProcessInitViewChangeResponse,
+           &DirectoryService::ProcessViewChangeConsensus,
            &DirectoryService::ProcessAllPoW2Request,
            &DirectoryService::ProcessAllPoW2Response};
-=======
-           &DirectoryService::ProcessViewChangeConsensus};
->>>>>>> d3e41248
 #else
     InstructionHandler ins_handlers[]
         = {&DirectoryService::ProcessSetPrimary,
