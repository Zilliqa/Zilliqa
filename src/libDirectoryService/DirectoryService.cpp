/*
 * Copyright (C) 2019 Zilliqa
 *
 * This program is free software: you can redistribute it and/or modify
 * it under the terms of the GNU General Public License as published by
 * the Free Software Foundation, either version 3 of the License, or
 * (at your option) any later version.
 *
 * This program is distributed in the hope that it will be useful,
 * but WITHOUT ANY WARRANTY; without even the implied warranty of
 * MERCHANTABILITY or FITNESS FOR A PARTICULAR PURPOSE.  See the
 * GNU General Public License for more details.
 *
 * You should have received a copy of the GNU General Public License
 * along with this program.  If not, see <https://www.gnu.org/licenses/>.
 */

#include <algorithm>
#include <chrono>
#include <thread>

#include "DirectoryService.h"
#include "common/Constants.h"
#include "common/Messages.h"
#include "common/Serializable.h"
#include "libData/AccountStore/AccountStore.h"
#include "libMediator/Mediator.h"
#include "libMessage/Messenger.h"
#include "libNetwork/Blacklist.h"
#include "libNetwork/Guard.h"
#include "libNetwork/P2P.h"
#include "libNode/Node.h"
#include "libPOW/pow.h"
#include "libUtils/DataConversion.h"
#include "libUtils/DetachedFunction.h"
#include "libUtils/Logger.h"
#include "libUtils/TimestampVerifier.h"

namespace zil {
namespace local {

class DSVariables {
  int DSState = 0;
  int isLeader = 0;

 public:
  std::unique_ptr<Z_I64GAUGE> temp;

  void SetDSState(int number) {
    Init();
    DSState = number;
  }

  void SetIsLeader(int leader) {
    Init();
    isLeader = leader;
  }

  void Init() {
    if (!temp) {
      temp = std::make_unique<Z_I64GAUGE>(Z_FL::BLOCKS,
                                          "tx.directoryservice.gauge",
                                          "DS variables", "calls", true);

      temp->SetCallback([this](auto&& result) {
        result.Set(DSState, {{"counter", "DSState"}});
        result.Set(isLeader, {{"counter", "isLeader"}});
      });
    }
  }
};

static DSVariables variables{};

}  // namespace local
}  // namespace zil

using namespace std;
using namespace boost::multiprecision;

DirectoryService::DirectoryService(Mediator& mediator) : m_mediator(mediator) {
  if (!LOOKUP_NODE_MODE) {
    SetState(POW_SUBMISSION);
    cv_POWSubmission.notify_all();
  }
  m_mode = IDLE;
  SetConsensusLeaderID(0);
  m_mediator.m_consensusID = 1;
  m_viewChangeCounter = 0;
  m_forceMulticast = false;
  zil::local::variables.SetIsLeader(int(m_mode));
}

DirectoryService::~DirectoryService() {}

void DirectoryService::StartSynchronization(bool clean) {
  if (LOOKUP_NODE_MODE) {
    LOG_GENERAL(WARNING,
                "DirectoryService::StartSynchronization not "
                "expected to be called from LookUp node.");
    return;
  }

  LOG_MARKER();

  if (clean) {
    this->CleanVariables();
    m_mediator.m_node->CleanVariables();
  } else {
    m_mediator.m_node->CleanMBConsensusAndTxnBuffers();
  }

  if (!m_mediator.m_node->GetOfflineLookups()) {
    LOG_GENERAL(WARNING, "Cannot sync currently");
    return;
  }

  // Send whitelist request to seeds, in case it was blacklisted if was
  // restarted.
  if (m_mediator.m_node->ComposeAndSendRemoveNodeFromBlacklist(Node::LOOKUP)) {
    this_thread::sleep_for(
        chrono::seconds(REMOVENODEFROMBLACKLIST_DELAY_IN_SECONDS));
  }

  auto func = [this]() -> void {
    m_mediator.m_lookup->m_fetchNextTxBlock = true;
    while (m_mediator.m_lookup->GetSyncType() != SyncType::NO_SYNC) {
      m_mediator.m_lookup->ComposeAndSendGetDirectoryBlocksFromSeed(
          m_mediator.m_blocklinkchain.GetLatestIndex() + 1);
      m_synchronizer.FetchLatestTxBlockSeed(
          m_mediator.m_lookup,
          m_mediator.m_txBlockChain.GetLastBlock().GetHeader().GetBlockNum() +
              1);
      this_thread::sleep_for(chrono::seconds(NEW_NODE_SYNC_INTERVAL));
    }
  };

  auto func2 = [this]() -> void {
    while (!m_mediator.m_lookup->GetDSInfoLoop()) {
      LOG_GENERAL(WARNING, "Unable to fetch DS info");
    }
  };
  DetachedFunction(1, func);
  DetachedFunction(1, func2);
}

bool DirectoryService::CheckState(Action action) {
  if (LOOKUP_NODE_MODE) {
    LOG_GENERAL(WARNING,
                "DirectoryService::CheckState not "
                "expected to be called from LookUp node.");
    return true;
  }

  if (m_mode == Mode::IDLE) {
    LOG_EPOCH(WARNING, m_mediator.m_currentEpochNum,
              "I am a non-DS node now. Why am I getting this message?");
    return false;
  }

  static const std::multimap<DirState, Action> ACTIONS_FOR_STATE = {
      {POW_SUBMISSION, PROCESS_POWSUBMISSION},
      {POW_SUBMISSION, VERIFYPOW},
      {DSBLOCK_CONSENSUS, PROCESS_DSBLOCKCONSENSUS},
      {MICROBLOCK_SUBMISSION, PROCESS_MICROBLOCKSUBMISSION},
      {FINALBLOCK_CONSENSUS, PROCESS_FINALBLOCKCONSENSUS},
      {VIEWCHANGE_CONSENSUS, PROCESS_VIEWCHANGECONSENSUS}};

  bool found = false;

  for (auto pos = ACTIONS_FOR_STATE.lower_bound(m_state);
       pos != ACTIONS_FOR_STATE.upper_bound(m_state); pos++) {
    if (pos->second == action) {
      found = true;
      break;
    }
  }

  if (!found) {
    LOG_EPOCH(WARNING, m_mediator.m_currentEpochNum,
              GetActionString(action)
                  << " not allowed in " << GetStateString());
    return false;
  }

  return true;
}

uint32_t DirectoryService::GetNumShards() const {
  lock_guard<mutex> g(m_mutexShards);

  return m_shards.size();
}

bool DirectoryService::ProcessSetPrimary(
    const zbytes& message, unsigned int offset,
    [[gnu::unused]] const Peer& from,
    [[gnu::unused]] const unsigned char& startByte) {
  if (LOOKUP_NODE_MODE) {
    LOG_GENERAL(WARNING,
                "DirectoryService::ProcessSetPrimary not "
                "expected to be called from LookUp node.");
    return true;
  }

  // Note: This function should only be invoked during bootstrap sequence
  // Message = [Primary node IP] [Primary node port]
  LOG_MARKER();

  if (m_mediator.m_currentEpochNum > 1) {
    // TODO: Get the IP address of who send this message, and deduct its
    // reputation.
    LOG_GENERAL(WARNING,
                "DirectoryService::ProcessSetPrimary is a bootstrap "
                "function, it shouldn't be called after blockchain "
                "started.");
    return false;
  }

  Peer primary;
  if (primary.Deserialize(message, offset) != 0) {
    LOG_GENERAL(WARNING, "We failed to deserialize Peer.");
    return false;
  }

  if (primary == m_mediator.m_selfPeer) {
    LOG_EPOCH(INFO, m_mediator.m_currentEpochNum,
              "I am the DS committee leader");
    LOG_EPOCHINFO(m_mediator.m_currentEpochNum, DS_LEADER_MSG);
    m_mode = PRIMARY_DS;
  } else {
    LOG_EPOCH(INFO, m_mediator.m_currentEpochNum,
              "I am a DS committee backup. "
                  << m_mediator.m_selfPeer.GetPrintableIPAddress() << ":"
                  << m_mediator.m_selfPeer.m_listenPortHost);
    LOG_EPOCH(INFO, m_mediator.m_currentEpochNum,
              "Current DS committee leader is "
                  << primary.GetPrintableIPAddress() << " at port "
                  << primary.m_listenPortHost)
    LOG_EPOCHINFO(m_mediator.m_currentEpochNum, DS_BACKUP_MSG);
    m_mode = BACKUP_DS;
  }

  zil::local::variables.SetIsLeader(int(m_mode));

  // When ProcessSetPrimary() is called, all peers in the peer list are my
  // fellow DS committee members for this first epoch

  // Let's notify lookup node of the DS committee during bootstrap
  if (primary == m_mediator.m_selfPeer) {
    m_mediator.m_lookup->SetDSCommitteInfo();

    zbytes setDSBootstrapNodeMessage = {
        MessageType::LOOKUP, LookupInstructionType::SETDSINFOFROMSEED};

    if (!Messenger::SetLookupSetDSInfoFromSeed(
            setDSBootstrapNodeMessage, MessageOffset::BODY,
            m_mediator.m_selfKey, DSCOMMITTEE_VERSION,
            *m_mediator.m_DSCommittee, false)) {
      LOG_EPOCH(WARNING, m_mediator.m_currentEpochNum,
                "Messenger::SetLookupSetDSInfoFromSeed failed.");
      return false;
    }

    m_mediator.m_lookup->SendMessageToLookupNodes(setDSBootstrapNodeMessage);

    // Reload the DS committee, with my own peer set to dummy
    m_mediator.m_DSCommittee->clear();
    m_mediator.m_lookup->SetDSCommitteInfo(true);
  } else {
    // Load the DS committee, with my own peer set to dummy
    m_mediator.m_lookup->SetDSCommitteInfo(true);
  }

  // Lets start the gossip as earliest as possible
  if (BROADCAST_GOSSIP_MODE) {
    VectorOfNode peers;
    std::vector<PubKey> pubKeys;
    GetEntireNetworkPeerInfo(peers, pubKeys);

    zil::p2p::GetInstance().InitializeRumorManager(peers, pubKeys);
  }

  // Now I need to find my index in the sorted list (this will be my ID for the
  // consensus)
  m_consensusMyID = 0;

  {
    lock_guard<mutex> g(m_mediator.m_mutexInitialDSCommittee);
    if (m_mediator.m_DSCommittee->size() !=
        m_mediator.m_initialDSCommittee->size()) {
      LOG_GENERAL(WARNING,
                  "The initial DS committee from file and ProcessSetPrimary "
                  "size do not match "
                      << m_mediator.m_DSCommittee->size() << " "
                      << m_mediator.m_initialDSCommittee->size());
    }
    for (unsigned int i = 0; i < m_mediator.m_initialDSCommittee->size(); i++) {
      if (!(m_mediator.m_DSCommittee->at(i).first ==
            m_mediator.m_initialDSCommittee->at(i))) {
        LOG_GENERAL(WARNING,
                    "PubKey from file and ProcessSetPrimary do not match  "
                        << m_mediator.m_DSCommittee->at(i).first << " "
                        << m_mediator.m_initialDSCommittee->at(i))
      }
    }
  }

  for (auto const& i : *m_mediator.m_DSCommittee) {
    if (i.first == m_mediator.m_selfKey.second) {
      LOG_EPOCH(INFO, m_mediator.m_currentEpochNum,
                "My node ID for this PoW consensus is " << m_consensusMyID);
      break;
    }
    m_consensusMyID++;
  }

  // Add ds guard to exclude list for ds comm at bootstrap
  {
    lock_guard<mutex> g(m_mediator.m_mutexDSCommittee);
    Guard::GetInstance().AddDSGuardToBlacklistExcludeList(
        *m_mediator.m_DSCommittee);
  }

  SetConsensusLeaderID(0);
  if (m_mediator.m_currentEpochNum > 1) {
    LOG_GENERAL(WARNING, "ProcessSetPrimary called in epoch "
                             << m_mediator.m_currentEpochNum);
    SetConsensusLeaderID(
        DataConversion::charArrTo16Bits(m_mediator.m_dsBlockChain.GetLastBlock()
                                            .GetHeader()
                                            .GetHashForRandom()
                                            .asBytes()) %
        m_mediator.m_DSCommittee->size());
  }

  LOG_EPOCH(INFO, m_mediator.m_currentEpochNum,
            "START OF EPOCH " << m_mediator.m_dsBlockChain.GetLastBlock()
                                         .GetHeader()
                                         .GetBlockNum() +
                                     1);

  if (primary == m_mediator.m_selfPeer) {
    LOG_STATE("[IDENT][" << std::setw(15) << std::left
                         << m_mediator.m_selfPeer.GetPrintableIPAddress()
                         << "][0     ] DSLD");
  } else {
    LOG_STATE("[IDENT][" << std::setw(15) << std::left
                         << m_mediator.m_selfPeer.GetPrintableIPAddress()
                         << "][" << std::setw(6) << std::left << m_consensusMyID
                         << "] DSBK");
  }

  if ((m_consensusMyID < POW_PACKET_SENDERS) ||
      (primary == m_mediator.m_selfPeer)) {
    m_powSubmissionWindowExpired = false;
    LOG_GENERAL(INFO, "m_consensusMyID: " << m_consensusMyID);
    LOG_EPOCH(INFO, m_mediator.m_currentEpochNum,
              "Waiting " << POW_WINDOW_IN_SECONDS
                         << " seconds, accepting PoW submissions...");
    this_thread::sleep_for(chrono::seconds(POW_WINDOW_IN_SECONDS));
    m_powSubmissionWindowExpired = true;

    // create and send POW submission packets
    auto func = [this]() mutable -> void {
      this->SendPoWPacketSubmissionToOtherDSComm();
    };
    DetachedFunction(1, func);

    LOG_EPOCH(INFO, m_mediator.m_currentEpochNum,
              "Waiting " << POWPACKETSUBMISSION_WINDOW_IN_SECONDS
                         << " seconds, accepting PoW submissions packet from "
                            "other DS member...");
    this_thread::sleep_for(
        chrono::seconds(POWPACKETSUBMISSION_WINDOW_IN_SECONDS));
  } else {
    LOG_GENERAL(INFO, "m_consensusMyID: " << m_consensusMyID);
    LOG_EPOCH(INFO, m_mediator.m_currentEpochNum,
              "Waiting " << POW_WINDOW_IN_SECONDS +
                                POWPACKETSUBMISSION_WINDOW_IN_SECONDS
                         << " seconds, accepting PoW submissions packets...");
    this_thread::sleep_for(chrono::seconds(
        POW_WINDOW_IN_SECONDS + POWPACKETSUBMISSION_WINDOW_IN_SECONDS));
  }

  LOG_EPOCH(INFO, m_mediator.m_currentEpochNum,
            "Starting consensus on ds block");
  RunConsensusOnDSBlock();

  {
    lock_guard<mutex> g(m_mutexPowSolution);
    m_powSolutions.clear();
  }

  return true;
}

bool DirectoryService::CheckWhetherDSBlockIsFresh(const uint64_t dsblock_num) {
  if (LOOKUP_NODE_MODE) {
    LOG_GENERAL(WARNING,
                "DirectoryService::CheckWhetherDSBlockIsFresh not expected "
                "to be called from LookUp node.");
    return true;
  }

  // uint128_t latest_block_num_in_blockchain =
  // m_mediator.m_dsBlockChain.GetLastBlock().GetHeader().GetBlockNum();
  uint64_t latest_block_num_in_blockchain =
      m_mediator.m_dsBlockChain.GetLastBlock().GetHeader().GetBlockNum();

  if (dsblock_num < latest_block_num_in_blockchain + 1) {
    LOG_EPOCH(WARNING, m_mediator.m_currentEpochNum,
              "We are processing duplicated blocks");
    return false;
  } else if (dsblock_num > latest_block_num_in_blockchain + 1) {
    LOG_EPOCH(INFO, m_mediator.m_currentEpochNum,
              "Warning: We are missing of some DS blocks. Cur: "
                  << dsblock_num
                  << ". New: " << latest_block_num_in_blockchain);
    // Todo: handle missing DS blocks.
    return false;
  }
  return true;
}

void DirectoryService::SetState(DirState state) {
  zil::local::variables.SetDSState(int(state));

  if (LOOKUP_NODE_MODE) {
    LOG_GENERAL(WARNING,
                "DirectoryService::SetState not expected to be called from "
                "LookUp node.");
    return;
  }

  m_state = state;
  LOG_EPOCH(INFO, m_mediator.m_currentEpochNum,
            "DS State = " << GetStateString());
}

// Set m_consensusMyID
void DirectoryService::SetConsensusMyID(uint16_t id) { m_consensusMyID = id; }

// Get m_consensusMyID
uint16_t DirectoryService::GetConsensusMyID() const {
  return m_consensusMyID.load();
}

// Increment m_consensusMyID
void DirectoryService::IncrementConsensusMyID() { m_consensusMyID++; }

// Set m_consensusLeaderID
void DirectoryService::SetConsensusLeaderID(uint16_t id) {
  m_consensusLeaderID = id;
  LOG_STATE("DSConsensusLeaderID = " << m_consensusLeaderID);
}

// Get m_consensusLeaderID
uint16_t DirectoryService::GetConsensusLeaderID() const {
  return m_consensusLeaderID.load();
}

bool DirectoryService::CleanVariables() {
  if (LOOKUP_NODE_MODE) {
    LOG_GENERAL(WARNING,
                "DirectoryService::CleanVariables not expected to be "
                "called from LookUp node.");
    return true;
  }

  LOG_MARKER();

  LOG_EXTRA("Shards cleared");
  m_shards.clear();
  m_publicKeyToshardIdMap.clear();
  m_allPoWConns.clear();
  {
    lock_guard<mutex> g(m_mutexMapNodeReputation);
    m_mapNodeReputation.clear();
  }

  {
    lock_guard<mutex> g(m_mediator.m_mutexDSCommittee);
    m_mediator.m_DSCommittee->clear();
  }

  m_stopRecvNewMBSubmission = false;

  {
    std::lock_guard<mutex> lock(m_mutexConsensus);
    m_consensusObject.reset();
  }

  m_consensusBlockHash.clear();
  {
    std::lock_guard<mutex> lock(m_mutexPendingDSBlock);
    m_pendingDSBlock.reset();
  }
  {
    std::lock_guard<mutex> lock(m_mutexAllPOW);
    m_allPoWs.clear();
  }

  ClearDSPoWSolns();

  ResetPoWSubmissionCounter();

  {
    std::lock_guard<mutex> lock(m_mutexMicroBlocks);
    m_microBlocks.clear();
    m_microBlockStateDeltas.clear();
    m_missingMicroBlocks.clear();
    m_totalTxnFees = 0;
  }
  CleanFinalBlockConsensusBuffer();

  m_finalBlock.reset();
  m_sharingAssignment.clear();
  m_viewChangeCounter = 0;
  m_mode = IDLE;
  SetConsensusLeaderID(0);
  m_mediator.m_consensusID = 0;

  m_forceMulticast = false;

  m_powSubmissionWindowExpired = false;

  m_dsEpochAfterUpgrade = false;

  zil::local::variables.SetIsLeader(int(m_mode));

  return true;
}

void DirectoryService::RejoinAsDS(bool modeCheck, bool fromUpperSeed) {
  if (LOOKUP_NODE_MODE) {
    LOG_GENERAL(WARNING,
                "DirectoryService::RejoinAsDS not expected to be called "
                "from LookUp node.");
    return;
  }

  LOG_MARKER();
  if (m_mediator.m_lookup->GetSyncType() == SyncType::NO_SYNC &&
      (m_mode == BACKUP_DS || !modeCheck)) {
    if (fromUpperSeed) {  // syncing via upper_seed
      LOG_GENERAL(INFO, "Syncing from upper seeds ...");
      m_mediator.m_lookup->SetSyncType(SyncType::DS_SYNC);
      auto func = [this]() mutable -> void { StartSynchronization(false); };
      DetachedFunction(1, func);
    } else {
      auto func = [this]() mutable -> void {
        while (true) {
          m_mediator.m_lookup->SetSyncType(SyncType::DS_SYNC);
          m_mediator.m_node->CleanVariables();
          this->CleanVariables();
          while (!m_mediator.m_node->DownloadPersistenceFromS3()) {
            LOG_GENERAL(
                WARNING,
                "Downloading persistence from S3 has failed. Will try again!");
            this_thread::sleep_for(chrono::seconds(RETRY_REJOINING_TIMEOUT));
          }
          if (!BlockStorage::GetBlockStorage().RefreshAll()) {
            LOG_GENERAL(WARNING, "BlockStorage::RefreshAll failed");
            return;
          }
          if (!AccountStore::GetInstance().RefreshDB()) {
            LOG_GENERAL(WARNING, "AccountStore::RefreshDB failed");
            return;
          }
          if (m_mediator.m_node->Install(SyncType::DS_SYNC, true)) {
            break;
          }
          this_thread::sleep_for(chrono::seconds(RETRY_REJOINING_TIMEOUT));
        }
        this->StartSynchronization(false);
      };
      DetachedFunction(1, func);
    }
  }
}

bool DirectoryService::FinishRejoinAsDS(bool fetchShardingStruct) {
  if (LOOKUP_NODE_MODE) {
    LOG_GENERAL(WARNING,
                "DirectoryService::FinishRejoinAsDS not expected to be "
                "called from LookUp node.");
    return true;
  }

  LOG_MARKER();
  {
    lock_guard<mutex> lock(m_mediator.m_mutexDSCommittee);
    m_consensusMyID = 0;
    bool found = false;

    for (auto& i : *m_mediator.m_DSCommittee) {
      if (i.first == m_mediator.m_selfKey.second) {
        i.second = Peer();
        found = true;
        LOG_GENERAL(INFO,
                    "Found current node to be inside ds committee. Setting it "
                    "to Peer()");
        LOG_EPOCH(INFO, m_mediator.m_currentEpochNum,
                  "My node ID for this PoW consensus is " << m_consensusMyID);
        break;
      }
      m_consensusMyID++;
    }

    if (!found) {
      LOG_GENERAL(
          WARNING,
          "Unable to find myself in ds committee, Invoke Rejoin as Normal");
      m_mediator.m_node->RejoinAsNormal();
      return false;
    }

    LOG_GENERAL(INFO, "DS committee");
    unsigned int ds_index = 0;
    for (const auto& i : *m_mediator.m_DSCommittee) {
      LOG_GENERAL(INFO, "[" << PAD(ds_index++, 3, ' ') << "] " << i.second);
    }

    if (BROADCAST_GOSSIP_MODE) {
      VectorOfNode peers;
      std::vector<PubKey> pubKeys;
      GetEntireNetworkPeerInfo(peers, pubKeys);

      zil::p2p::GetInstance().InitializeRumorManager(peers, pubKeys);
    }
  }

  if (m_awaitingToSubmitNetworkInfoUpdate && GUARD_MODE) {
    UpdateDSGuardIdentity();
    LOG_GENERAL(
        INFO,
        "Sent ds guard network information update to lookup and ds committee")
    m_dsguardPodDelete = false;
  }

  m_mode = BACKUP_DS;
  zil::local::variables.SetIsLeader(int(m_mode));
  DequeOfNode dsComm;
  {
    std::lock_guard<mutex> lock(m_mediator.m_mutexDSCommittee);
    LOG_GENERAL(INFO,
                "m_DSCommittee size: " << m_mediator.m_DSCommittee->size());
    if (m_mediator.m_DSCommittee->empty()) {
      LOG_GENERAL(WARNING, "DS committee unset, failed to rejoin");
      return false;
    }
    dsComm = *m_mediator.m_DSCommittee;
  }

  SetConsensusLeaderID(0);

  const auto& bl = m_mediator.m_blocklinkchain.GetLatestBlockLink();
  PairOfNode dsLeader;
  if (Node::GetDSLeader(bl, m_mediator.m_dsBlockChain.GetLastBlock(), dsComm,
                        dsLeader)) {
    auto iterDSLeader = std::find_if(
        dsComm.begin(), dsComm.end(), [dsLeader](const PairOfNode& pubKeyPeer) {
          return pubKeyPeer.first == dsLeader.first;
        });
    if (iterDSLeader != dsComm.end()) {
      SetConsensusLeaderID(iterDSLeader - dsComm.begin());
    } else {
      LOG_GENERAL(WARNING,
                  "Failed to find DS leader index in DS committee, Invoke "
                  "Rejoin as Normal");
      m_mediator.m_node->RejoinAsNormal();
      return false;
    }
  } else {
    LOG_GENERAL(WARNING,
                "Failed to get DS leader peer, Invoke Rejoin as Normal");
    m_mediator.m_node->RejoinAsNormal();
    return false;
  }

  m_consensusMyID = 0;
  bool found = false;

  for (auto const& i : dsComm) {
    if (i.first == m_mediator.m_selfKey.second) {
      LOG_EPOCH(INFO, m_mediator.m_currentEpochNum,
                "My node ID for this PoW consensus is " << m_consensusMyID);
      found = true;
      break;
    }
    m_consensusMyID++;
  }

  if (!found) {
    LOG_GENERAL(
        WARNING,
        "Unable to find myself in ds committee, Invoke Rejoin as Normal");
    m_mediator.m_node->RejoinAsNormal();
    return false;
  }

  if (fetchShardingStruct) {
    // Ask for the sharding structure from lookup
    {
<<<<<<< HEAD
      std::unique_lock<std::mutex> cv_lk(m_mediator.m_lookup->m_mutexShardStruct);
=======
      std::unique_lock<std::mutex> cv_lk(
          m_mediator.m_lookup->m_mutexShardStruct);
>>>>>>> 1b7f7083
      m_mediator.m_lookup->m_shardStructSignal = false;
    }
    m_mediator.m_lookup->ComposeAndSendGetShardingStructureFromSeed();
    std::unique_lock<std::mutex> cv_lk(m_mediator.m_lookup->m_mutexShardStruct);
    if (!m_mediator.m_lookup->cv_shardStruct.wait_for(
            cv_lk, std::chrono::seconds(GETSHARD_TIMEOUT_IN_SECONDS),
            [this]() { return m_mediator.m_lookup->m_shardStructSignal; })) {
      LOG_GENERAL(WARNING,
                  "Didn't receive sharding structure! Try checking next epoch");
    } else {
      m_mediator.m_node->LoadShardingStructure(true);
      lock_guard<mutex> g(m_mediator.m_ds->m_mutexMapNodeReputation);
      m_mediator.m_ds->ProcessShardingStructure(
          m_mediator.m_ds->m_shards, m_mediator.m_ds->m_publicKeyToshardIdMap,
          m_mediator.m_ds->m_mapNodeReputation);
    }
  }
  // Not vacaous
  if (m_mediator.m_txBlockChain.GetBlockCount() % NUM_FINAL_BLOCK_PER_POW !=
      0) {
    // Send whitelist request to all peers.
    m_mediator.m_node->ComposeAndSendRemoveNodeFromBlacklist(Node::PEER);
    StartNextTxEpoch();
  } else {  // vacaous epoch
    StartNewDSEpochConsensus(true);
  }

  return true;
}

void DirectoryService::StartNewDSEpochConsensus(bool isRejoin) {
  if (LOOKUP_NODE_MODE) {
    LOG_GENERAL(WARNING,
                "DirectoryService::StartNewDSEpochConsensus not "
                "expected to be called from LookUp node.");
    return;
  }

  LOG_MARKER();

  if (m_state != POW_SUBMISSION) {
    SetState(POW_SUBMISSION);
  }

  m_mediator.m_consensusID = 0;
  m_mediator.m_node->SetConsensusLeaderID(0);

  CleanFinalBlockConsensusBuffer();

  m_mediator.m_node->CleanCreatedTransaction();

  m_mediator.m_node->CleanMicroblockConsensusBuffer();

  cv_POWSubmission.notify_all();

  POW::GetInstance().EthashConfigureClient(
      m_mediator.m_dsBlockChain.GetLastBlock().GetHeader().GetBlockNum() + 1,
      FULL_DATASET_MINE);

  if (m_mode == PRIMARY_DS) {
    // New nodes poll DSInfo from the lookups every NEW_NODE_SYNC_INTERVAL
    // So let's add that to our wait time to allow new nodes to get last TxBlock
    // + DSInfo and submit a PoW
    m_powSubmissionWindowExpired = false;
    LOG_GENERAL(INFO, "m_consensusMyID: " << m_consensusMyID);
    LOG_EPOCH(INFO, m_mediator.m_currentEpochNum,
              "Waiting " << NEW_NODE_SYNC_INTERVAL + POW_WINDOW_IN_SECONDS
                         << " seconds, accepting PoW submissions...");

    this_thread::sleep_for(
        chrono::seconds(NEW_NODE_SYNC_INTERVAL + POW_WINDOW_IN_SECONDS));
    m_powSubmissionWindowExpired = true;
    // create and send POW submission packets
    auto func = [this]() mutable -> void {
      this->SendPoWPacketSubmissionToOtherDSComm();
    };
    DetachedFunction(1, func);

    LOG_EPOCH(INFO, m_mediator.m_currentEpochNum,
              "Waiting " << POWPACKETSUBMISSION_WINDOW_IN_SECONDS
                         << " seconds, accepting PoW submissions packet from "
                            "other DS member...");

    this_thread::sleep_for(
        chrono::seconds(POWPACKETSUBMISSION_WINDOW_IN_SECONDS));

    RunConsensusOnDSBlock();
  } else {
    std::unique_lock<std::mutex> cv_lk(m_MutexCVDSBlockConsensus);

    // New nodes poll DSInfo from the lookups every NEW_NODE_SYNC_INTERVAL
    // So let's add that to our wait time to allow new nodes to get last TxBlock
    // + DSInfo and submit a PoW
    m_powSubmissionWindowExpired = false;
    // TODO: cv fix
    if (cv_DSBlockConsensus.wait_for(
            cv_lk, std::chrono::seconds(
                       (isRejoin ? 0 : NEW_NODE_SYNC_INTERVAL) +
                       POW_WINDOW_IN_SECONDS)) == std::cv_status::timeout) {
      LOG_GENERAL(INFO, "Woken up from the sleep of "
                            << (isRejoin ? 0 : NEW_NODE_SYNC_INTERVAL) +
                                   POW_WINDOW_IN_SECONDS
                            << " seconds");
      m_powSubmissionWindowExpired = true;
      // if i am suppose to create pow submission packet for other DS members
      if (m_consensusMyID < POW_PACKET_SENDERS) {
        // create and send POW submission packets
        LOG_GENERAL(INFO, "m_consensusMyID: " << m_consensusMyID);
        auto func = [this]() mutable -> void {
          this->SendPoWPacketSubmissionToOtherDSComm();
        };
        DetachedFunction(1, func);
      }

      // TODO: cv fix
      if (cv_DSBlockConsensus.wait_for(
              cv_lk,
              std::chrono::seconds(POWPACKETSUBMISSION_WINDOW_IN_SECONDS)) ==
          std::cv_status::timeout) {
        LOG_GENERAL(INFO, "Woken up from the sleep of "
                              << POWPACKETSUBMISSION_WINDOW_IN_SECONDS
                              << " seconds");
      } else {
        LOG_GENERAL(INFO,
                    "Received announcement message. Time to "
                    "run consensus.");
      }
    } else {
      LOG_GENERAL(INFO,
                  "Received announcement message. Time to "
                  "run consensus.");
    }

    RunConsensusOnDSBlock();
  }
  // now that we already run DSBlock Consensus, lets clear the buffered pow
  // solutions. why not clear it at start of new ds epoch - becoz sometimes
  // node is too late to start new ds epoch and and it already receives pow
  // solution for next ds epoch. so we buffer them instead.
  {
    lock_guard<mutex> g(m_mutexPowSolution);
    m_powSolutions.clear();
  }
}

void DirectoryService::ReloadGuardedShards(DequeOfShard& shards) {
  for (const auto& shard : m_shards) {
    Shard t_shard;
    for (const auto& node : shard) {
      if (Guard::GetInstance().IsNodeInShardGuardList(
              std::get<SHARD_NODE_PUBKEY>(node))) {
        t_shard.emplace_back(node);
      }
    }
    shards.emplace_back(t_shard);
  }
}

bool DirectoryService::UpdateShardNodeNetworkInfo(
    const Peer& shardNodeNetworkInfo, const PubKey& pubKey) {
  LOG_MARKER();
  lock_guard<mutex> g(m_mutexShards);
  for (auto& shard : m_shards) {
    for (auto& node : shard) {
      if (std::get<SHARD_NODE_PUBKEY>(node) == pubKey) {
        std::get<SHARD_NODE_PEER>(node) = shardNodeNetworkInfo;
        LOG_GENERAL(INFO, "updated network info successfully!");
        return true;
      }
    }
  }
  return false;
}

bool DirectoryService::ToBlockMessage([[gnu::unused]] unsigned char ins_byte) {
  if ((m_mediator.m_lookup->GetSyncType() == SyncType::DS_SYNC ||
       m_state == SYNC) &&
      ins_byte == DSInstructionType::SETCOSIGSREWARDSFROMSEED) {
    return false;
  }
  return m_mediator.m_lookup->GetSyncType() != SyncType::NO_SYNC;
}

// This feature is only available to ds guard node. This allows guard node to
// change it's network information (IP and/or port).
// Pre-condition: Must still have access to existing public and private keypair
bool DirectoryService::UpdateDSGuardIdentity() {
  if (!GUARD_MODE) {
    LOG_GENERAL(WARNING,
                "Not in guard mode. Unable to update ds guard network info.");
    return false;
  }

  if (!Guard::GetInstance().IsNodeInDSGuardList(m_mediator.m_selfKey.second)) {
    LOG_GENERAL(
        WARNING,
        "Current node is not a ds guard node. Unable to update network info.");
    return false;
  }

  // To provide current pubkey, new IP, new Port and current timestamp
  zbytes updatedsguardidentitymessage = {MessageType::DIRECTORY,
                                         DSInstructionType::NEWDSGUARDIDENTITY};

  uint64_t curDSEpochNo =
      m_mediator.m_dsBlockChain.GetLastBlock().GetHeader().GetBlockNum() + 1;

  if (!Messenger::SetDSLookupNewDSGuardNetworkInfo(
          updatedsguardidentitymessage, MessageOffset::BODY, curDSEpochNo,
          m_mediator.m_selfPeer, get_time_as_int(), m_mediator.m_selfKey)) {
    LOG_EPOCH(WARNING, m_mediator.m_currentEpochNum,
              "Messenger::SetDSLookupNewDSGuardNetworkInfo failed.");
    return false;
  }

  // Send to all lookups
  m_mediator.m_lookup->SendMessageToLookupNodesSerial(
      updatedsguardidentitymessage);

  // Send to all upper seed nodes
  m_mediator.m_lookup->SendMessageToSeedNodes(updatedsguardidentitymessage);

  vector<Peer> peerInfo;
  {
    // Multicast to all DS committee
    lock_guard<mutex> lock(m_mediator.m_mutexDSCommittee);
    for (auto const& i : *m_mediator.m_DSCommittee) {
      if (i.second.m_listenPortHost != 0) {
        peerInfo.push_back(i.second);
      }
    }
  }

  zil::p2p::GetInstance().SendMessage(peerInfo, updatedsguardidentitymessage);

  m_awaitingToSubmitNetworkInfoUpdate = false;

  return true;
}

bool DirectoryService::ProcessNewDSGuardNetworkInfo(
    const zbytes& message, unsigned int offset,
    [[gnu::unused]] const Peer& from,
    [[gnu::unused]] const unsigned char& startByte) {
  LOG_MARKER();

  if (!GUARD_MODE) {
    LOG_GENERAL(WARNING,
                "Not in guard mode. Unable to update ds guard network info.");
    return false;
  }

  uint64_t dsEpochNumber;
  Peer dsGuardNewNetworkInfo;
  uint64_t timestamp;
  PubKey dsGuardPubkey;

  if (!Messenger::GetDSLookupNewDSGuardNetworkInfo(
          message, offset, dsEpochNumber, dsGuardNewNetworkInfo, timestamp,
          dsGuardPubkey)) {
    LOG_EPOCH(WARNING, m_mediator.m_currentEpochNum,
              "Messenger::GetDSLookupNewDSGuardNetworkInfo failed.");
    return false;
  }

  if (m_mediator.m_selfKey.second == dsGuardPubkey) {
    LOG_GENERAL(INFO,
                "[update ds guard] Node to be updated is current node. No "
                "update needed.");
    return false;
  }

  uint64_t currentDSEpochNumber =
      m_mediator.m_dsBlockChain.GetLastBlock().GetHeader().GetBlockNum() + 1;
  uint64_t loCurrentDSEpochNumber = currentDSEpochNumber - 1;
  uint64_t hiCurrentDSEpochNumber = currentDSEpochNumber + 1;

  if (!(dsEpochNumber <= hiCurrentDSEpochNumber + 1 &&
        dsEpochNumber >= loCurrentDSEpochNumber - 1)) {
    LOG_GENERAL(WARNING,
                "Update of ds guard network info failure due to not within "
                "range of expected "
                "ds epoch loCurrentDSEpochNumber: "
                    << loCurrentDSEpochNumber
                    << " hiCurrentDSEpochNumber: " << hiCurrentDSEpochNumber
                    << " dsEpochNumber: " << dsEpochNumber);
    return false;
  }

  if (!VerifyTimestamp(timestamp, WINDOW_FOR_DS_NETWORK_INFO_UPDATE)) {
    return false;
  }

  {
    // Update DS committee
    lock_guard<mutex> g(m_mediator.m_mutexDSCommittee);

    unsigned int indexOfDSGuard;
    bool foundDSGuardNode = false;
    for (indexOfDSGuard = 0;
         indexOfDSGuard < Guard::GetInstance().GetNumOfDSGuard();
         indexOfDSGuard++) {
      if (m_mediator.m_DSCommittee->at(indexOfDSGuard).first == dsGuardPubkey) {
        foundDSGuardNode = true;

        Blacklist::GetInstance().RemoveFromWhitelist(
            m_mediator.m_DSCommittee->at(indexOfDSGuard).second.m_ipAddress);
        LOG_GENERAL(INFO,
                    "Removed "
                        << m_mediator.m_DSCommittee->at(indexOfDSGuard).second
                        << " from blacklist exclude list")
        LOG_GENERAL(INFO,
                    "[update ds guard] DS guard to be updated is at index "
                        << indexOfDSGuard << " "
                        << m_mediator.m_DSCommittee->at(indexOfDSGuard).second
                        << " -> " << dsGuardNewNetworkInfo);
        m_mediator.m_DSCommittee->at(indexOfDSGuard).second =
            dsGuardNewNetworkInfo;

        if (GUARD_MODE) {
          Blacklist::GetInstance().Whitelist(dsGuardNewNetworkInfo.m_ipAddress);
          LOG_GENERAL(INFO, "Added ds guard " << dsGuardNewNetworkInfo
                                              << " to blacklist exclude list");
        }

        break;
      }
    }

    if (foundDSGuardNode && BROADCAST_GOSSIP_MODE && !LOOKUP_NODE_MODE) {
      VectorOfNode peers;
      std::vector<PubKey> pubKeys;
      GetEntireNetworkPeerInfo(peers, pubKeys);

      zil::p2p::GetInstance().InitializeRumorManager(peers, pubKeys);
    }

    // Lookup to store the info
    if (foundDSGuardNode && LOOKUP_NODE_MODE) {
      lock_guard<mutex> g1(m_mutexLookupStoreForGuardNodeUpdate);
      DSGuardUpdateStruct dsGuardNodeIden(dsGuardPubkey, dsGuardNewNetworkInfo,
                                          timestamp);
      if (m_lookupStoreForGuardNodeUpdate.find(dsEpochNumber) ==
          m_lookupStoreForGuardNodeUpdate.end()) {
        vector<DSGuardUpdateStruct> temp = {dsGuardNodeIden};
        m_lookupStoreForGuardNodeUpdate.emplace(dsEpochNumber, temp);
        LOG_EPOCH(
            WARNING, m_mediator.m_currentEpochNum,
            "[update ds guard] No existing record found for dsEpochNumber "
                << dsEpochNumber << ". Adding a new record");

      } else {
        m_lookupStoreForGuardNodeUpdate.at(dsEpochNumber)
            .emplace_back(dsGuardNodeIden);
        LOG_EPOCH(WARNING, m_mediator.m_currentEpochNum,
                  "[update ds guard] Adding new record for dsEpochNumber "
                      << dsEpochNumber);
      }
    }
    return foundDSGuardNode;
  }
}

bool DirectoryService::ProcessCosigsRewardsFromSeed(
    const zbytes& message, unsigned int offset,
    [[gnu::unused]] const Peer& from,
    [[gnu::unused]] const unsigned char& startByte) {
  LOG_MARKER();

  if (LOOKUP_NODE_MODE) {
    LOG_GENERAL(WARNING,
                "DirectoryService::ProcessCosigRewardsFromSeed not expected "
                "to be called from LookUp node.");
    return true;
  }

  lock_guard<mutex> g(m_mutexLookupStoreCosigRewards);

  PubKey lookupPubKey;
  vector<CoinbaseStruct> coinbaserewards;
  if (!Messenger::GetLookupSetCosigsRewardsFromSeed(
          message, offset, coinbaserewards, lookupPubKey)) {
    LOG_EPOCH(WARNING, m_mediator.m_currentEpochNum,
              "Messenger::GetLookupSetCosigsRewardsFromSeed failed.");
    return false;
  }

  if (!m_mediator.m_lookup->VerifySenderNode(
          m_mediator.m_lookup->GetSeedNodes(), lookupPubKey)) {
    LOG_EPOCH(WARNING, m_mediator.m_currentEpochNum,
              "The message sender pubkey: "
                  << lookupPubKey << " is not in my lookup node list.");
    return false;
  }

  // invoke SaveCoinBase for each
  for (const auto& cogsrews : coinbaserewards) {
    if (SaveCoinbase(cogsrews.GetB1(), cogsrews.GetB2(), cogsrews.GetShardId(),
                     cogsrews.GetBlockNumber()) &&
        (cogsrews.GetShardId() == CoinbaseReward::FINALBLOCK_REWARD)) {
      m_totalTxnFees += cogsrews.GetRewards();
    }
  }
  {
    lock_guard<mutex> lock(m_mediator.m_lookup->m_mutexSetCosigRewardsFromSeed);
    m_mediator.m_lookup->m_setCosigRewardsFromSeedSignal = true;
  }
  m_mediator.m_lookup->cv_setCosigRewardsFromSeed.notify_all();

  return true;
}

bool DirectoryService::ProcessGetDSLeaderTxnPool(
    const zbytes& message, unsigned int offset, const Peer& from,
    const unsigned char& /*startByte*/) {
  LOG_MARKER();

  if (LOOKUP_NODE_MODE) {
    LOG_GENERAL(WARNING,
                "DirectoryService::ProcessGetDSLeaderTxnPool not expected "
                "to be called from LookUp node.");
    return true;
  }

  PubKey lookupPubKey;
  uint32_t listenPort = 0;
  if (!Messenger::GetLookupGetDSLeaderTxnPool(message, offset, lookupPubKey,
                                              listenPort)) {
    LOG_GENERAL(WARNING, "Failed to Process ");
    return false;
  }

  // TODO reenable this verification after removing Multiplier communication
  // mode
  //  if (!m_mediator.m_lookup->VerifySenderNode(
  //          m_mediator.m_lookup->GetLookupNodes(), lookupPubKey)) {
  //    LOG_EPOCH(WARNING, m_mediator.m_currentEpochNum,
  //              "The message sender pubkey: "
  //                  << lookupPubKey << " is not in my lookup node list.");
  //    return false;
  //  }

  LOG_GENERAL(INFO,
              "Returning created transactions for " << m_mediator.m_selfPeer);
  zbytes txnPoolMessage = {MessageType::LOOKUP,
                           LookupInstructionType::SETDSLEADERTXNPOOL};

  if (!Messenger::SetLookupSetDSLeaderTxnPool(
          txnPoolMessage, MessageOffset::BODY,
          m_mediator.m_node->GetCreatedTxns())) {
    LOG_EPOCH(WARNING, m_mediator.m_currentEpochNum,
              "Messenger::SetLookupSetDSLeaderTxnPool failed.");
    return false;
  }

  Peer requestingNode(from.m_ipAddress, listenPort);
  zil::p2p::GetInstance().SendMessage(requestingNode, txnPoolMessage);
  return true;
}

void DirectoryService::GetCoinbaseRewardees(
    std::map<uint64_t, std::map<int32_t, std::vector<PubKey>>>&
        coinbase_rewardees) {
  lock_guard<mutex> g(m_mutexCoinbaseRewardees);
  coinbase_rewardees = m_coinbaseRewardees;
}

bool DirectoryService::Execute(const zbytes& message, unsigned int offset,
                               const Peer& from,
                               const unsigned char& startByte) {
  // LOG_MARKER();

  bool result = false;

  typedef bool (DirectoryService::*InstructionHandler)(
      const zbytes&, unsigned int, const Peer&, const unsigned char&);

  std::vector<InstructionHandler> ins_handlers;

  ins_handlers.insert(ins_handlers.end(),
                      {&DirectoryService::ProcessSetPrimary,
                       &DirectoryService::ProcessPoWSubmission,
                       &DirectoryService::ProcessDSBlockConsensus,
                       &DirectoryService::ProcessMicroblockSubmission,
                       &DirectoryService::ProcessFinalBlockConsensus,
                       &DirectoryService::ProcessViewChangeConsensus,
                       &DirectoryService::ProcessVCPushLatestDSTxBlock,
                       &DirectoryService::ProcessPoWPacketSubmission,
                       &DirectoryService::ProcessNewDSGuardNetworkInfo,
                       &DirectoryService::ProcessCosigsRewardsFromSeed,
                       &DirectoryService::ProcessGetDSLeaderTxnPool});

  const unsigned char ins_byte = message.at(offset);

  const unsigned int ins_handlers_count = ins_handlers.size();

  if (ToBlockMessage(ins_byte)) {
    LOG_EPOCH(WARNING, m_mediator.m_currentEpochNum, "Ignore DS message");
    return false;
  }

  if (ins_byte < ins_handlers_count) {
    result =
        (this->*ins_handlers[ins_byte])(message, offset + 1, from, startByte);

    if (!result) {
      // To-do: Error recovery
    }
  } else {
    LOG_EPOCH(WARNING, m_mediator.m_currentEpochNum,
              "Unknown instruction byte " << hex << (unsigned int)ins_byte
                                          << " from " << from);
    LOG_PAYLOAD(WARNING, "Unknown payload is ", message, message.size());
  }

  return result;
}

#define MAKE_LITERAL_PAIR(s) \
  { s, #s }

map<DirectoryService::DirState, string> DirectoryService::DirStateStrings = {
    MAKE_LITERAL_PAIR(POW_SUBMISSION),
    MAKE_LITERAL_PAIR(DSBLOCK_CONSENSUS_PREP),
    MAKE_LITERAL_PAIR(DSBLOCK_CONSENSUS),
    MAKE_LITERAL_PAIR(MICROBLOCK_SUBMISSION),
    MAKE_LITERAL_PAIR(FINALBLOCK_CONSENSUS_PREP),
    MAKE_LITERAL_PAIR(FINALBLOCK_CONSENSUS),
    MAKE_LITERAL_PAIR(VIEWCHANGE_CONSENSUS_PREP),
    MAKE_LITERAL_PAIR(VIEWCHANGE_CONSENSUS),
    MAKE_LITERAL_PAIR(ERROR),
    MAKE_LITERAL_PAIR(SYNC)};

string DirectoryService::GetStateString() const {
  return (DirStateStrings.find(m_state) == DirStateStrings.end())
             ? "Unknown"
             : DirStateStrings.at(m_state);
}

map<DirectoryService::Action, string> DirectoryService::ActionStrings = {
    MAKE_LITERAL_PAIR(PROCESS_POWSUBMISSION),
    MAKE_LITERAL_PAIR(VERIFYPOW),
    MAKE_LITERAL_PAIR(PROCESS_DSBLOCKCONSENSUS),
    MAKE_LITERAL_PAIR(PROCESS_MICROBLOCKSUBMISSION),
    MAKE_LITERAL_PAIR(PROCESS_FINALBLOCKCONSENSUS),
    MAKE_LITERAL_PAIR(PROCESS_VIEWCHANGECONSENSUS)};

std::string DirectoryService::GetActionString(Action action) const {
  return (ActionStrings.find(action) == ActionStrings.end())
             ? "Unknown"
             : ActionStrings.at(action);
}

uint8_t DirectoryService::CalculateNewDifficulty(
    const uint8_t& currentDifficulty) {
  int64_t powSubmissions = 0;
  {
    lock_guard<mutex> g(m_mutexAllPOW);
    powSubmissions = m_allPoWs.size();
  }

  LOG_EPOCH(INFO, m_mediator.m_currentEpochNum,
            "currentDifficulty "
                << std::to_string(currentDifficulty) << ", expectedNodes "
                << EXPECTED_SHARD_NODE_NUM << ", powSubmissions "
                << powSubmissions);
  return CalculateNewDifficultyCore(currentDifficulty, POW_DIFFICULTY,
                                    powSubmissions, EXPECTED_SHARD_NODE_NUM,
                                    POW_CHANGE_TO_ADJ_DIFF);
}

uint8_t DirectoryService::CalculateNewDSDifficulty(
    const uint8_t& dsDifficulty) {
  int64_t dsPowSubmissions = GetNumberOfDSPoWSolns();

  LOG_EPOCH(INFO, m_mediator.m_currentEpochNum,
            "dsDifficulty " << std::to_string(dsDifficulty)
                            << ", NUM_DS_ELECTION " << NUM_DS_ELECTION
                            << ", dsPowSubmissions " << dsPowSubmissions);

  return CalculateNewDifficultyCore(dsDifficulty, DS_POW_DIFFICULTY,
                                    dsPowSubmissions, NUM_DS_ELECTION,
                                    POW_CHANGE_TO_ADJ_DS_DIFF);
}

uint8_t DirectoryService::CalculateNewDifficultyCore(uint8_t currentDifficulty,
                                                     uint8_t minDifficulty,
                                                     int64_t powSubmissions,
                                                     int64_t expectedNodes,
                                                     uint32_t powChangeoAdj) {
  if (powChangeoAdj == 0) {
    // Special mode for developers
    return minDifficulty;
  }

  int8_t MAX_ADJUST_STEP = 2;
  if (currentDifficulty >= POW_BOUNDARY_N_DIVIDED_START) {
    minDifficulty = POW_BOUNDARY_N_DIVIDED_START - 2;
    MAX_ADJUST_STEP = POW_BOUNDARY_N_DIVIDED;
  }

  int64_t adjustment = 0;
  if (expectedNodes > 0 && expectedNodes != powSubmissions) {
    int64_t submissionsDiff;
    if (!SafeMath<int64_t>::sub(powSubmissions, expectedNodes,
                                submissionsDiff)) {
      LOG_GENERAL(WARNING, "Calculate PoW submission difference goes wrong");
      submissionsDiff = 0;
    }

    if (!SafeMath<int64_t>::div(submissionsDiff, powChangeoAdj, adjustment)) {
      LOG_GENERAL(WARNING, "Calculate difficulty adjustment goes wrong");
      adjustment = 0;
    }
  }

  // Restrict the adjustment step, prevent the difficulty jump up/down
  // dramatically.
  if (adjustment > MAX_ADJUST_STEP) {
    adjustment = MAX_ADJUST_STEP;
  } else if (adjustment < -MAX_ADJUST_STEP) {
    adjustment = -MAX_ADJUST_STEP;
  }

  int16_t newDifficulty = (int16_t)adjustment + (int16_t)currentDifficulty;
  newDifficulty =
      std::min(newDifficulty, (int16_t)std::numeric_limits<uint8_t>::max());
  return std::max((uint8_t)(newDifficulty), (uint8_t)(minDifficulty));
}

int64_t DirectoryService::GetAllPoWSize() const {
  std::lock_guard<mutex> lock(m_mutexAllPOW);
  return m_allPoWs.size();
}

void DirectoryService::GetEntireNetworkPeerInfo(VectorOfNode& peers,
                                                std::vector<PubKey>& pubKeys) {
  peers.clear();
  pubKeys.clear();

  for (const auto& i : *m_mediator.m_DSCommittee) {
    if (i.second.m_listenPortHost != 0) {
      peers.emplace_back(i);
      // Get the pubkeys for ds committee
      pubKeys.emplace_back(i.first);
    }
  }

  // Get the pubkeys for all other shard members aswell
  for (const auto& i : m_mediator.m_ds->m_publicKeyToshardIdMap) {
    pubKeys.emplace_back(i.first);
  }

  // Get the pubKeys for lookup nodes
  for (const auto& i : m_mediator.m_lookup->GetLookupNodes()) {
    pubKeys.emplace_back(i.first);
  }
}

bool DirectoryService::CheckIfDSNode(const PubKey& submitterPubKey) {
  lock_guard<mutex> g(m_mediator.m_mutexDSCommittee);

  for (const auto& dsMember : *m_mediator.m_DSCommittee) {
    if (dsMember.first == submitterPubKey) {
      return true;
    }
  }

  return false;
}

bool DirectoryService::CheckIfShardNode(const PubKey& submitterPubKey) {
  lock_guard<mutex> g(m_mutexShards);

  for (const auto& shard : m_shards) {
    for (const auto& node : shard) {
      if (std::get<SHARD_NODE_PUBKEY>(node) == submitterPubKey) {
        return true;
      }
    }
  }

  return false;
}

CoSignatures DirectoryService::ConsensusObjectToCoSig(
    const ConsensusCommon& consensusObject) {
  return CoSignatures{consensusObject.GetCS1(), consensusObject.GetB1(),
                      consensusObject.GetCS2(), consensusObject.GetB2()};
}

namespace {

bool CompareMicroBlockHeader(const MicroBlockHeader& lhs,
                             const MicroBlockHeader& rhs) {
  const auto& lhsVersion = lhs.GetVersion();
  const auto& lhsDSBlockNum = lhs.GetDSBlockNum();
  const auto& lhsEpochNum = lhs.GetEpochNum();

  const auto& rhsVersion = rhs.GetVersion();
  const auto& rhsDSBlockNum = rhs.GetDSBlockNum();
  const auto& rhsEpochNum = rhs.GetEpochNum();

  return (std::tie(lhsVersion, lhs.GetPrevHash(), lhsEpochNum, lhsDSBlockNum) ==
          std::tie(rhsVersion, rhs.GetPrevHash(), rhsEpochNum,
                   rhsDSBlockNum)) &&
         (lhs.GetShardId() < rhs.GetShardId());
}

}  // namespace

bool DirectoryService::MicroBlockCompare::operator()(
    const MicroBlock& lhs, const MicroBlock& rhs) const {
  if (CompareMicroBlockHeader(lhs.GetHeader(), rhs.GetHeader())) return true;
  if (CompareMicroBlockHeader(rhs.GetHeader(), lhs.GetHeader())) return false;
  return lhs.GetTranHashes() < rhs.GetTranHashes();
}<|MERGE_RESOLUTION|>--- conflicted
+++ resolved
@@ -703,12 +703,8 @@
   if (fetchShardingStruct) {
     // Ask for the sharding structure from lookup
     {
-<<<<<<< HEAD
-      std::unique_lock<std::mutex> cv_lk(m_mediator.m_lookup->m_mutexShardStruct);
-=======
       std::unique_lock<std::mutex> cv_lk(
           m_mediator.m_lookup->m_mutexShardStruct);
->>>>>>> 1b7f7083
       m_mediator.m_lookup->m_shardStructSignal = false;
     }
     m_mediator.m_lookup->ComposeAndSendGetShardingStructureFromSeed();
@@ -1141,15 +1137,13 @@
     return false;
   }
 
-  // TODO reenable this verification after removing Multiplier communication
-  // mode
-  //  if (!m_mediator.m_lookup->VerifySenderNode(
-  //          m_mediator.m_lookup->GetLookupNodes(), lookupPubKey)) {
-  //    LOG_EPOCH(WARNING, m_mediator.m_currentEpochNum,
-  //              "The message sender pubkey: "
-  //                  << lookupPubKey << " is not in my lookup node list.");
-  //    return false;
-  //  }
+  if (!m_mediator.m_lookup->VerifySenderNode(
+          m_mediator.m_lookup->GetLookupNodes(), lookupPubKey)) {
+    LOG_EPOCH(WARNING, m_mediator.m_currentEpochNum,
+              "The message sender pubkey: "
+                  << lookupPubKey << " is not in my lookup node list.");
+    return false;
+  }
 
   LOG_GENERAL(INFO,
               "Returning created transactions for " << m_mediator.m_selfPeer);
