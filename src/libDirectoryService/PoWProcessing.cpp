/*
 * Copyright (c) 2018 Zilliqa
 * This source code is being disclosed to you solely for the purpose of your
 * participation in testing Zilliqa. You may view, compile and run the code for
 * that purpose and pursuant to the protocols and algorithms that are programmed
 * into, and intended by, the code. You may not do anything else with the code
 * without express permission from Zilliqa Research Pte. Ltd., including
 * modifying or publishing the code (or any part of it), and developing or
 * forming another public or private blockchain network. This source code is
 * provided 'as is' and no warranties are given as to title or non-infringement,
 * merchantability or fitness for purpose and, to the extent permitted by law,
 * all liability for your use of the code is disclaimed. Some programs in this
 * code are governed by the GNU General Public License v3.0 (available at
 * https://www.gnu.org/licenses/gpl-3.0.en.html) ('GPLv3'). The programs that
 * are governed by GPLv3.0 are those programs that are located in the folders
 * src/depends and tests/depends and which include a reference to GPLv3 in their
 * program files.
 */

#include <algorithm>
#include <chrono>
#include <thread>

#include "DirectoryService.h"
#include "common/Constants.h"
#include "common/Messages.h"
#include "common/Serializable.h"
#include "depends/common/RLP.h"
#include "depends/libTrie/TrieDB.h"
#include "depends/libTrie/TrieHash.h"
#include "libCrypto/Sha2.h"
#include "libMediator/Mediator.h"
#include "libMessage/Messenger.h"
#include "libNetwork/P2PComm.h"
#include "libNetwork/Whitelist.h"
#include "libUtils/DataConversion.h"
#include "libUtils/DetachedFunction.h"
#include "libUtils/Logger.h"
#include "libUtils/SanityChecks.h"

using namespace std;
using namespace boost::multiprecision;

bool DirectoryService::ProcessPoWSubmission(
    const vector<unsigned char>& message, unsigned int offset,
    [[gnu::unused]] const Peer& from) {
  LOG_MARKER();

  if (LOOKUP_NODE_MODE) {
    LOG_GENERAL(WARNING,
                "DirectoryService::ProcessPoWSubmission not expected to be "
                "called from LookUp node.");
    return true;
  }

  if (m_state == FINALBLOCK_CONSENSUS) {
    std::unique_lock<std::mutex> cv_lk(m_MutexCVPOWSubmission);

    if (cv_POWSubmission.wait_for(
            cv_lk, std::chrono::seconds(POW_SUBMISSION_TIMEOUT)) ==
        std::cv_status::timeout) {
      LOG_EPOCH(WARNING, to_string(m_mediator.m_currentEpochNum).c_str(),
                "Time out while waiting for state transition ");
    }

    LOG_EPOCH(INFO, to_string(m_mediator.m_currentEpochNum).c_str(),
              "State transition is completed. (check for timeout)");
  }

  if (!CheckState(PROCESS_POWSUBMISSION)) {
    LOG_EPOCH(INFO, to_string(m_mediator.m_currentEpochNum).c_str(),
              "Not at POW_SUBMISSION. Current state is " << m_state);
    return false;
  }
  uint8_t difficultyLevel = 0;
  uint64_t blockNumber = 0;
  Peer submitterPeer;
  PubKey submitterPubKey;
  uint64_t nonce = 0;
  string resultingHash;
  string mixHash;
  uint256_t gasPrice;
  Signature signature;
  uint32_t lookupId, gasPrice;

  if (!Messenger::GetDSPoWSubmission(message, offset, blockNumber,
                                     difficultyLevel, submitterPeer,
                                     submitterPubKey, nonce, resultingHash,
<<<<<<< HEAD
                                     mixHash, gasPrice, signature)) {
=======
                                     mixHash, signature, lookupId, gasPrice)) {
>>>>>>> de2dc438
    LOG_EPOCH(WARNING, to_string(m_mediator.m_currentEpochNum).c_str(),
              "Messenger::GetDSPoWSubmission failed.");
    return false;
  }

  // Check block number
  if (!CheckWhetherDSBlockIsFresh(blockNumber)) {
    return false;
  }

  if (TEST_NET_MODE && not Whitelist::GetInstance().IsNodeInDSWhiteList(
                           submitterPeer, submitterPubKey)) {
    LOG_EPOCH(WARNING, to_string(m_mediator.m_currentEpochNum).c_str(),
              "Submitted PoW but node is not in DS whitelist. Hence, "
              "not accepted!");
  }

  // Todo: Reject PoW submissions from existing members of DS committee

  if (!CheckState(VERIFYPOW)) {
    LOG_EPOCH(INFO, to_string(m_mediator.m_currentEpochNum).c_str(),
              "Too late - current state is "
                  << m_state
                  << ". Don't verify cause I have other work to do. "
                     "Assume true as it has no impact.");
    return true;
  }

  if (!Whitelist::GetInstance().IsValidIP(submitterPeer.m_ipAddress)) {
    LOG_GENERAL(WARNING,
                "IP belong to private ip subnet or is a broadcast address");
    return false;
  }

  if (CheckPoWSubmissionExceedsLimitsForNode(submitterPubKey)) {
    LOG_GENERAL(WARNING, submitterPeer << " has exceeded max pow submission");
    return false;
  }

  // Log all values
  LOG_EPOCH(INFO, to_string(m_mediator.m_currentEpochNum).c_str(),
            "Winner Public_key             = 0x"
                << DataConversion::SerializableToHexStr(submitterPubKey));
  LOG_EPOCH(INFO, to_string(m_mediator.m_currentEpochNum).c_str(),
            "Winner Peer ip addr           = " << submitterPeer);

  // Define the PoW parameters
  array<unsigned char, 32> rand1 = m_mediator.m_dsBlockRand;
  array<unsigned char, 32> rand2 = m_mediator.m_txBlockRand;

  LOG_EPOCH(INFO, to_string(m_mediator.m_currentEpochNum).c_str(),
            "dsblock_num            = " << blockNumber);

  uint8_t expectedDSDiff = DS_POW_DIFFICULTY;
  uint8_t expectedDiff = POW_DIFFICULTY;

  // Non-genesis block
  if (blockNumber > 1) {
    expectedDSDiff =
        m_mediator.m_dsBlockChain.GetLastBlock().GetHeader().GetDSDifficulty();
    expectedDiff =
        m_mediator.m_dsBlockChain.GetLastBlock().GetHeader().GetDifficulty();
  }

  if (difficultyLevel != expectedDSDiff && difficultyLevel != expectedDiff) {
    LOG_GENERAL(WARNING, "Difficulty level is invalid. difficultyLevel: "
                             << to_string(difficultyLevel)
                             << " Expected: " << to_string(expectedDSDiff)
                             << " or " << to_string(expectedDiff));

    // TODO: penalise sender in reputation manager
    return false;
  }

  m_timespec = r_timer_start();

  bool result = POW::GetInstance().PoWVerify(
      blockNumber, difficultyLevel, rand1, rand2, submitterPeer.m_ipAddress,
      submitterPubKey, lookupId, gasPrice, false, nonce, resultingHash,
      mixHash);

  LOG_EPOCH(INFO, to_string(m_mediator.m_currentEpochNum).c_str(),
            "[POWSTAT] pow verify (microsec): " << r_timer_end(m_timespec));

  if (result) {
    // Do another check on the state before accessing m_allPoWs
    // Accept slightly late entries as we need to multicast the DSBLOCK to
    // everyone if ((m_state != POW_SUBMISSION) && (m_state !=
    // DSBLOCK_CONSENSUS_PREP))
    if (!CheckState(VERIFYPOW)) {
      LOG_EPOCH(INFO, to_string(m_mediator.m_currentEpochNum).c_str(),
                "Too late - current state is " << m_state);
    } else {
      LOG_EPOCH(INFO, to_string(m_mediator.m_currentEpochNum).c_str(),
                "POW verification passed");
      lock(m_mutexAllPOW, m_mutexAllPoWConns);
      lock_guard<mutex> g(m_mutexAllPOW, adopt_lock);
      lock_guard<mutex> g2(m_mutexAllPoWConns, adopt_lock);

      PoWSolution soln(nonce, DataConversion::HexStrToStdArray(resultingHash),
<<<<<<< HEAD
                       DataConversion::HexStrToStdArray(mixHash), gasPrice);
=======
                       DataConversion::HexStrToStdArray(mixHash), lookupId,
                       gasPrice);
>>>>>>> de2dc438

      m_allPoWConns.emplace(submitterPubKey, submitterPeer);
      if (m_allPoWs.find(submitterPubKey) == m_allPoWs.end()) {
        m_allPoWs[submitterPubKey] = soln;
      } else if (m_allPoWs[submitterPubKey].result > soln.result) {
        LOG_EPOCH(INFO, std::to_string(m_mediator.m_currentEpochNum).c_str(),
                  "Harder PoW result: "
                      << DataConversion::charArrToHexStr(soln.result)
                      << " overwrite the old PoW: "
                      << DataConversion::charArrToHexStr(
                             m_allPoWs[submitterPubKey].result));
        m_allPoWs[submitterPubKey] = soln;
      }

      uint8_t expectedDSDiff = DS_POW_DIFFICULTY;
      if (blockNumber > 1) {
        expectedDSDiff = m_mediator.m_dsBlockChain.GetLastBlock()
                             .GetHeader()
                             .GetDSDifficulty();
      }

      if (difficultyLevel == expectedDSDiff) {
        AddDSPoWs(submitterPubKey, soln);
      }

      UpdatePoWSubmissionCounterforNode(submitterPubKey);
    }
  } else {
    LOG_EPOCH(INFO, to_string(m_mediator.m_currentEpochNum).c_str(),
              "Invalid PoW submission"
                  << "\n"
                  << "blockNum: " << blockNumber
                  << " Difficulty: " << to_string(difficultyLevel)
                  << " nonce: " << nonce << " ip: " << submitterPeer
                  << " rand1: " << DataConversion::charArrToHexStr(rand1)
                  << " rand2: " << DataConversion::charArrToHexStr(rand2));
  }

  return result;
}

bool DirectoryService::CheckPoWSubmissionExceedsLimitsForNode(
    const PubKey& key) {
  lock_guard<mutex> g(m_mutexAllPoWCounter);
  if (m_AllPoWCounter.find(key) == m_AllPoWCounter.end()) {
    return false;
  } else if (m_AllPoWCounter[key] < POW_SUBMISSION_LIMIT) {
    return false;
  }
  return true;
}

void DirectoryService::UpdatePoWSubmissionCounterforNode(const PubKey& key) {
  lock_guard<mutex> g(m_mutexAllPoWCounter);

  if (m_AllPoWCounter.find(key) == m_AllPoWCounter.end()) {
    m_AllPoWCounter.emplace(key, 1);
  } else {
    m_AllPoWCounter[key] = m_AllPoWCounter[key] + 1;
  }
}

void DirectoryService::ResetPoWSubmissionCounter() {
  lock_guard<mutex> g(m_mutexAllPoWCounter);
  m_AllPoWCounter.clear();
}

void DirectoryService::AddDSPoWs(PubKey Pubk, const PoWSolution& DSPOWSoln) {
  lock_guard<mutex> g(m_mutexAllDSPOWs);
  m_allDSPoWs[Pubk] = DSPOWSoln;
}

MapOfPubKeyPoW DirectoryService::GetAllDSPoWs() {
  lock_guard<mutex> g(m_mutexAllDSPOWs);
  return m_allDSPoWs;
}

void DirectoryService::ClearDSPoWSolns() {
  lock_guard<mutex> g(m_mutexAllDSPOWs);
  m_allDSPoWs.clear();
}

std::array<unsigned char, 32> DirectoryService::GetDSPoWSoln(PubKey Pubk) {
  lock_guard<mutex> g(m_mutexAllDSPOWs);
  if (m_allDSPoWs.find(Pubk) != m_allDSPoWs.end()) {
    return m_allDSPoWs[Pubk].result;
  } else {
    LOG_GENERAL(WARNING, "No such element in m_allDSPoWs");
    return array<unsigned char, 32>();
  }
}

bool DirectoryService::IsNodeSubmittedDSPoWSoln(PubKey Pubk) {
  lock_guard<mutex> g(m_mutexAllDSPOWs);
  return m_allDSPoWs.find(Pubk) != m_allDSPoWs.end();
}

uint32_t DirectoryService::GetNumberOfDSPoWSolns() {
  lock_guard<mutex> g(m_mutexAllDSPOWs);
  return m_allDSPoWs.size();
}

/// Calculate node priority to determine which node has the priority to join the
/// network.
uint8_t DirectoryService::CalculateNodePriority(uint16_t reputation) {
  if (0 == reputation) {
    return 0;
  }
  return log2(reputation);
}

void DirectoryService::ClearReputationOfNodeWithoutPoW() {
  for (auto& kv : m_mapNodeReputation) {
    if (m_allPoWs.find(kv.first) == m_allPoWs.end()) {
      kv.second = 0;
    }
  }
}

std::set<PubKey> DirectoryService::FindTopPriorityNodes() {
  std::vector<std::pair<PubKey, uint8_t>> vecNodePriority;
  vecNodePriority.reserve(m_allPoWs.size());
  for (const auto& kv : m_allPoWs) {
    const auto& pubKey = kv.first;
    auto reputation = m_mapNodeReputation[pubKey];
    auto priority = CalculateNodePriority(reputation);
    vecNodePriority.emplace_back(pubKey, priority);
    LOG_GENERAL(INFO, "Node " << pubKey << " reputation " << reputation
                              << " priority " << std::to_string(priority));
  }

  std::sort(vecNodePriority.begin(), vecNodePriority.end(),
            [](const std::pair<PubKey, uint8_t>& kv1,
               const std::pair<PubKey, uint8_t>& kv2) {
              return kv1.second > kv2.second;
            });

  std::set<PubKey> setTopPriorityNodes;
  for (size_t i = 0; i < MAX_SHARD_NODE_NUM && i < vecNodePriority.size();
       ++i) {
    setTopPriorityNodes.insert(vecNodePriority[i].first);
  }

  // Because the oldest DS commitee member still need to keep in the network as
  // shard node even it didn't do PoW, so also put it into the priority node
  // list.
  setTopPriorityNodes.insert(m_mediator.m_DSCommittee->back().first);
  return setTopPriorityNodes;
}<|MERGE_RESOLUTION|>--- conflicted
+++ resolved
@@ -79,18 +79,14 @@
   uint64_t nonce = 0;
   string resultingHash;
   string mixHash;
+  Signature signature;
+  uint32_t lookupId;
   uint256_t gasPrice;
-  Signature signature;
-  uint32_t lookupId, gasPrice;
 
   if (!Messenger::GetDSPoWSubmission(message, offset, blockNumber,
                                      difficultyLevel, submitterPeer,
                                      submitterPubKey, nonce, resultingHash,
-<<<<<<< HEAD
-                                     mixHash, gasPrice, signature)) {
-=======
                                      mixHash, signature, lookupId, gasPrice)) {
->>>>>>> de2dc438
     LOG_EPOCH(WARNING, to_string(m_mediator.m_currentEpochNum).c_str(),
               "Messenger::GetDSPoWSubmission failed.");
     return false;
@@ -160,7 +156,6 @@
                              << to_string(difficultyLevel)
                              << " Expected: " << to_string(expectedDSDiff)
                              << " or " << to_string(expectedDiff));
-
     // TODO: penalise sender in reputation manager
     return false;
   }
@@ -191,12 +186,8 @@
       lock_guard<mutex> g2(m_mutexAllPoWConns, adopt_lock);
 
       PoWSolution soln(nonce, DataConversion::HexStrToStdArray(resultingHash),
-<<<<<<< HEAD
-                       DataConversion::HexStrToStdArray(mixHash), gasPrice);
-=======
                        DataConversion::HexStrToStdArray(mixHash), lookupId,
                        gasPrice);
->>>>>>> de2dc438
 
       m_allPoWConns.emplace(submitterPubKey, submitterPeer);
       if (m_allPoWs.find(submitterPubKey) == m_allPoWs.end()) {
