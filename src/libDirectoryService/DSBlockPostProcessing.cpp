--- conflicted
+++ resolved
@@ -428,17 +428,12 @@
 
     if (m_mode != IDLE)
     {
-<<<<<<< HEAD
-=======
         if (TEST_NET_MODE)
         {
             LOG_GENERAL(INFO, "Updating shard whitelist");
             Whitelist::GetInstance().UpdateShardWhitelist();
         }
 
-        SetState(POW2_SUBMISSION);
-        NotifyPOW2Submission();
->>>>>>> 64a1dcb0
         ScheduleShardingConsensus(BACKUP_POW2_WINDOW_IN_SECONDS);
     }
     else
