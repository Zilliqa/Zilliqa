--- conflicted
+++ resolved
@@ -719,12 +719,8 @@
     }
 
     // Update the DS Block with the co-signatures from the consensus
-<<<<<<< HEAD
-    m_pendingDSBlock->SetCoSignatures(ConsensusObjectToCoSig(*m_consensusObject));
-=======
     m_pendingDSBlock->SetCoSignatures(
         ConsensusObjectToCoSig(*m_consensusObject));
->>>>>>> 49a4c862
 
     if (m_pendingDSBlock->GetHeader().GetBlockNum() >
         m_mediator.m_dsBlockChain.GetLastBlock().GetHeader().GetBlockNum() +
