/*
 * Copyright (C) 2019 Zilliqa
 *
 * This program is free software: you can redistribute it and/or modify
 * it under the terms of the GNU General Public License as published by
 * the Free Software Foundation, either version 3 of the License, or
 * (at your option) any later version.
 *
 * This program is distributed in the hope that it will be useful,
 * but WITHOUT ANY WARRANTY; without even the implied warranty of
 * MERCHANTABILITY or FITNESS FOR A PARTICULAR PURPOSE.  See the
 * GNU General Public License for more details.
 *
 * You should have received a copy of the GNU General Public License
 * along with this program.  If not, see <https://www.gnu.org/licenses/>.
 */

#include <algorithm>
#include <chrono>
#include <iterator>
#include <thread>

#include "DSComposition.h"
#include "DirectoryService.h"
#include "common/Constants.h"
#include "common/Messages.h"
#include "common/Serializable.h"
#include "libCrypto/Sha2.h"
#include "libMediator/Mediator.h"
#include "libMessage/Messenger.h"
#include "libNetwork/Blacklist.h"
#include "libNetwork/Guard.h"
#include "libNetwork/P2P.h"
#include "libNode/Node.h"
#include "libUtils/DataConversion.h"
#include "libUtils/DetachedFunction.h"
#include "libUtils/Logger.h"

using namespace std;
using namespace boost::multiprecision;

bool DirectoryService::StoreDSBlockToStorage() {
  if (LOOKUP_NODE_MODE) {
    LOG_GENERAL(WARNING,
                "DirectoryService::StoreDSBlockToStorage not expected to "
                "be called from LookUp node.");
    return true;
  }

  LOG_MARKER();
  lock_guard<mutex> g(m_mutexPendingDSBlock);
  int result = m_mediator.m_dsBlockChain.AddBlock(*m_pendingDSBlock);
  LOG_GENERAL(INFO,
              "Block num = " << m_pendingDSBlock->GetHeader().GetBlockNum());
  LOG_GENERAL(INFO, "DS diff   = " << std::to_string(
                        m_pendingDSBlock->GetHeader().GetDSDifficulty()));
  LOG_GENERAL(INFO, "Diff      = " << std::to_string(
                        m_pendingDSBlock->GetHeader().GetDifficulty()));
  LOG_GENERAL(INFO, "Timestamp = " << m_pendingDSBlock->GetTimestamp());

  if (result == -1) {
    LOG_EPOCH(WARNING, m_mediator.m_currentEpochNum,
              "We failed to add pendingdsblock to dsblockchain.");
    // throw exception();
    return false;
  }

  // Store DS Block to disk
  zbytes serializedDSBlock;
  if (!m_pendingDSBlock->Serialize(serializedDSBlock, 0)) {
    LOG_GENERAL(WARNING, "DSBlock::Serialize failed");
    return false;
  }
  if (!BlockStorage::GetBlockStorage().PutDSBlock(
          m_pendingDSBlock->GetHeader().GetBlockNum(), serializedDSBlock)) {
    LOG_GENERAL(WARNING,
                "BlockStorage::PutDSBlock failed " << *m_pendingDSBlock);
    return false;
  }
  m_latestActiveDSBlockNum = m_pendingDSBlock->GetHeader().GetBlockNum();
  if (!BlockStorage::GetBlockStorage().PutMetadata(
          LATESTACTIVEDSBLOCKNUM, DataConversion::StringToCharArray(
                                      to_string(m_latestActiveDSBlockNum)))) {
    LOG_GENERAL(WARNING,
                "BlockStorage::PutMetadata (LATESTACTIVEDSBLOCKNUM) failed "
                    << m_latestActiveDSBlockNum);
    return false;
  }

  // Store to blocklink
  uint64_t latestInd = m_mediator.m_blocklinkchain.GetLatestIndex() + 1;

  if (!m_mediator.m_blocklinkchain.AddBlockLink(
          latestInd, m_pendingDSBlock->GetHeader().GetBlockNum(), BlockType::DS,
          m_pendingDSBlock->GetBlockHash())) {
    LOG_GENERAL(WARNING, "AddBlockLink failed " << *m_pendingDSBlock);
    return false;
  }

  return true;
}

bool DirectoryService::ComposeDSBlockMessageForSender(zbytes& dsblock_message) {
  if (LOOKUP_NODE_MODE) {
    LOG_GENERAL(WARNING,
                "DirectoryService::ComposeDSBlockMessageForSender not expected "
                "to be called from LookUp node.");
    return false;
  }

  dsblock_message.clear();
  dsblock_message = {MessageType::NODE, NodeInstructionType::DSBLOCK};
  if (!Messenger::SetNodeVCDSBlocksMessage(
          dsblock_message, MessageOffset::BODY, 0, *m_pendingDSBlock,
          m_VCBlockVector, SHARDINGSTRUCTURE_VERSION, m_shards)) {
    LOG_EPOCH(
        WARNING, m_mediator.m_currentEpochNum,
        "Messenger::SetNodeVCDSBlocksMessage failed " << *m_pendingDSBlock);
    return false;
  }

  return true;
}

void DirectoryService::SendDSBlockToLookupNodesAndNewDSMembers(
    const zbytes& dsblock_message) {
  if (LOOKUP_NODE_MODE) {
    LOG_GENERAL(WARNING,
                "DirectoryService::SendDSBlockToLookupNodesAndNewDSMembers not "
                "expected "
                "to be called from LookUp node.");
    return;
  }
  LOG_MARKER();

  m_mediator.m_lookup->SendMessageToLookupNodes(dsblock_message);

  vector<Peer> newDSmembers;
  for (const auto& newDSmember :
       m_pendingDSBlock->GetHeader().GetDSPoWWinners()) {
    newDSmembers.emplace_back(newDSmember.second);
  }

  zil::p2p::GetInstance().SendMessage(newDSmembers, dsblock_message);

  LOG_EPOCH(INFO, m_mediator.m_currentEpochNum,
            "I will send DSBlock to lookups and new DS nodes");
}

void DirectoryService::SendDSBlockToShardNodes(
    [[gnu::unused]] const zbytes& dsblock_message,
    const DequeOfShardMembers& shardMembers) {
  if (LOOKUP_NODE_MODE) {
    LOG_GENERAL(WARNING,
                "DirectoryService::SendDSBlockToShardNodes not expected to "
                "be called from LookUp node.");
    return;
  }

  LOG_MARKER();

  // Get the shard ID from the leader's info in m_publicKeyToshardIdMap
  uint32_t shardId = 0;

  zbytes dsblock_message_to_shard = {MessageType::NODE,
                                     NodeInstructionType::DSBLOCK};
  if (!Messenger::SetNodeVCDSBlocksMessage(
          dsblock_message_to_shard, MessageOffset::BODY, shardId,
          *m_pendingDSBlock, m_VCBlockVector, SHARDINGSTRUCTURE_VERSION,
          m_shards)) {
    LOG_EPOCH(
        WARNING, m_mediator.m_currentEpochNum,
        "Messenger::SetNodeVCDSBlocksMessage failed. " << *m_pendingDSBlock);
    return;
  }

  // Send the message
  SHA256Calculator sha256;
  sha256.Update(dsblock_message_to_shard);
  auto this_msg_hash = sha256.Finalize();

  if (BROADCAST_TREEBASED_CLUSTER_MODE) {
    // Choose N other Shard nodes to be recipient of DS block
    VectorOfPeer shardDSBlockReceivers;
    unsigned int numOfDSBlockReceivers =
        NUM_FORWARDED_BLOCK_RECEIVERS_PER_SHARD;
    if (numOfDSBlockReceivers <= NUM_DS_ELECTION) {
      LOG_GENERAL(WARNING,
                  "Adjusting NUM_FORWARDED_BLOCK_RECEIVERS_PER_SHARD to be "
                  "greater than NUM_DS_ELECTION. Why not correct the "
                  "constant.xml next time.");
      numOfDSBlockReceivers = NUM_DS_ELECTION + 1;
    }

<<<<<<< HEAD
      zil::p2p::GetInstance().SendBroadcastMessage(shardDSBlockReceivers,
                                                   dsblock_message_to_shard);
    } else {
      vector<Peer> shard_peers;
      for (const auto& kv : *p) {
        shard_peers.emplace_back(std::get<SHARD_NODE_PEER>(kv));
      }
      zil::p2p::GetInstance().SendBroadcastMessage(shard_peers,
                                                   dsblock_message_to_shard);
=======
    string msgHash;
    DataConversion::Uint8VecToHexStr(this_msg_hash, msgHash);
    LOG_EPOCH(INFO, m_mediator.m_currentEpochNum,
              "Sending [" << msgHash.substr(0, 6) << "] to "
                          << numOfDSBlockReceivers << " peers");

    numOfDSBlockReceivers =
        std::min(numOfDSBlockReceivers, (uint32_t)shardMembers.size());

    for (unsigned int i = 0; i < numOfDSBlockReceivers; i++) {
      shardDSBlockReceivers.emplace_back(
          std::get<SHARD_NODE_PEER>(shardMembers.at(i)));
      LOG_GENERAL(INFO, "[" << PAD(i, 2, ' ') << "] "
                            << std::get<SHARD_NODE_PUBKEY>(shardMembers.at(i))
                            << " "
                            << std::get<SHARD_NODE_PEER>(shardMembers.at(i)));
>>>>>>> a4bf6d1e
    }

    zil::p2p::GetInstance().SendBroadcastMessage(shardDSBlockReceivers,
                                                 dsblock_message_to_shard);
  } else {
    vector<Peer> shard_peers;
    for (const auto& kv : shardMembers) {
      shard_peers.emplace_back(std::get<SHARD_NODE_PEER>(kv));
    }
    zil::p2p::GetInstance().SendBroadcastMessage(shard_peers,
                                                 dsblock_message_to_shard);
  }
}

void DirectoryService::UpdateMyDSModeAndConsensusId() {
  LOG_MARKER();
  if (LOOKUP_NODE_MODE) {
    LOG_GENERAL(WARNING,
                "DirectoryService::UpdateMyDSModeAndConsensusId not "
                "expected to be called from LookUp node.");
    return;
  }
  std::lock_guard<mutex> g(m_mediator.m_mutexDSCommittee);

  uint16_t lastBlockHash = 0;
  if (m_mediator.m_currentEpochNum > 1) {
    lastBlockHash =
        DataConversion::charArrTo16Bits(m_mediator.m_dsBlockChain.GetLastBlock()
                                            .GetHeader()
                                            .GetHashForRandom()
                                            .asBytes());
  }

  // Find my new consensus ID.
  // isDropout implies two possibilities:
  // 1. My node has expired naturally from the DS Committee due to old age.
  // 2. My node was removed by the DS Committee due to lack of sufficient
  // performance.
  bool isDropout = true;
  for (auto it = m_mediator.m_DSCommittee->cbegin();
       it != m_mediator.m_DSCommittee->cend(); ++it) {
    // Look for my public key.
    if (m_mediator.m_selfKey.second == it->first) {
      m_consensusMyID = std::distance(m_mediator.m_DSCommittee->cbegin(), it);
      isDropout = false;
      break;
    }
  }

  // Check if I am one of the DS Committee drop outs.
  if (isDropout) {
    LOG_EPOCH(INFO, m_mediator.m_currentEpochNum,
              "I am among the DS Committee drop outs -> I may now be just a "
              "shard node"
                  << "\n"
                  << DS_KICKOUT_MSG);
    // If I am among the oldest DS members, then set the mode to IDLE.
    m_mode = IDLE;

    LOG_STATE("[IDENT][" << setw(15) << left
                         << m_mediator.m_selfPeer.GetPrintableIPAddress()
                         << "][      ] IDLE");
  } else {
    // Otherwise, set the new consensus leader.
    LOG_GENERAL(INFO, "m_consensusMyID     = " << m_consensusMyID);

    if (!GUARD_MODE) {
      SetConsensusLeaderID(lastBlockHash % (m_mediator.m_DSCommittee->size()));
      LOG_GENERAL(INFO, "m_consensusLeaderID = " << GetConsensusLeaderID());
    } else {
      // Only DS guard can be ds leader
      SetConsensusLeaderID(lastBlockHash %
                           Guard::GetInstance().GetNumOfDSGuard());
      LOG_GENERAL(INFO, "m_consensusLeaderID = " << GetConsensusLeaderID());
    }

    // Check if I am the DS leader and set the mode accordingly.
    if (m_mediator.m_DSCommittee->at(GetConsensusLeaderID()).first ==
        m_mediator.m_selfKey.second) {
      LOG_EPOCH(INFO, m_mediator.m_currentEpochNum,
                "I am now DS leader for the next round");
      LOG_EPOCHINFO(m_mediator.m_currentEpochNum, DS_LEADER_MSG);
      LOG_STATE("[IDENT][" << std::setw(15) << std::left
                           << m_mediator.m_selfPeer.GetPrintableIPAddress()
                           << "][" << m_mediator.m_currentEpochNum << "] DSLD");
      m_mode = PRIMARY_DS;
    } else {
      LOG_EPOCH(INFO, m_mediator.m_currentEpochNum,
                "I am now DS backup for the next round");
      LOG_EPOCHINFO(m_mediator.m_currentEpochNum, DS_BACKUP_MSG);

      LOG_STATE("[IDENT][" << std::setw(15) << std::left
                           << m_mediator.m_selfPeer.GetPrintableIPAddress()
                           << "][" << m_mediator.m_currentEpochNum << "] DSBK");
      m_mode = BACKUP_DS;
    }
  }
}

void DirectoryService::UpdateDSCommitteeComposition() {
  if (LOOKUP_NODE_MODE) {
    LOG_GENERAL(WARNING,
                "DirectoryService::UpdateDSCommitteeComposition is not "
                "expected to be called from LookUp node.");
    return;
  }

  // Update the DS committee composition.
  LOG_MARKER();
  std::lock_guard<mutex> g(m_mediator.m_mutexDSCommittee);

  const bool leader = m_mediator.m_ds->GetConsensusMyID() ==
<<<<<<< HEAD
                      m_mediator.m_ds->GetConsensusMyID();
=======
                      m_mediator.m_ds->m_consensusLeaderID;
>>>>>>> a4bf6d1e
  LOG_GENERAL(WARNING, "BZ UpdateDSCommitteeComposition enter, I am leader? : "
                           << (leader ? "true" : "false"));

  UpdateDSCommitteeCompositionCore(m_mediator.m_selfKey.second,
                                   *m_mediator.m_DSCommittee,
                                   m_mediator.m_dsBlockChain.GetLastBlock());
}

void DirectoryService::StartNextTxEpoch() {
  if (LOOKUP_NODE_MODE) {
    LOG_GENERAL(WARNING,
                "DirectoryService::StartNextTxEpoch not expected to be "
                "called from LookUp node.");
    return;
  }

  LOG_GENERAL(WARNING, "BZ DirectoryService::StartNextTxEpoch() enter");

  LOG_MARKER();

  {
    lock_guard<mutex> g(m_mutexAllPOW);
    m_allPoWs.clear();
  }

  // blacklist pop for ds nodes
  {
    lock_guard<mutex> g(m_mediator.m_mutexDSCommittee);
    Guard::GetInstance().AddDSGuardToBlacklistExcludeList(
        *m_mediator.m_DSCommittee);
  }
  m_mediator.m_lookup->RemoveSeedNodesFromBlackList();
  Blacklist::GetInstance().Pop(BLACKLIST_NUM_TO_POP);

  m_mediator.m_node->CleanWhitelistReqs();

  m_dsEpochAfterUpgrade = false;

  ClearDSPoWSolns();
  ResetPoWSubmissionCounter();
  m_viewChangeCounter = 0;

  // update my shardmembers ( dsCommittee since this is ds node)
  {
    lock(m_mediator.m_node->m_mutexShardMember, m_mediator.m_mutexDSCommittee);
    lock_guard<mutex> g(m_mediator.m_node->m_mutexShardMember, adopt_lock);
    lock_guard<mutex> g2(m_mediator.m_mutexDSCommittee, adopt_lock);

    m_mediator.m_node->m_myShardMembers = m_mediator.m_DSCommittee;

    LOG_GENERAL(
        WARNING,
        "BZ: DirectoryService::StartNextTxEpoch Setting myShardMembers to: ");
    for (const auto& kv : *m_mediator.m_node->m_myShardMembers) {
      LOG_GENERAL(WARNING, "BZ: DirectoryService::StartNextTxEpoch IP: "
                               << kv.second.GetPrintableIPAddress());
    }

    LOG_EPOCH(INFO, m_mediator.m_currentEpochNum, "DS shard:");

    unsigned int index = 0;
    for (const auto& i : *m_mediator.m_node->m_myShardMembers) {
      if (i.second == Peer()) {
        m_mediator.m_node->SetConsensusMyID(index);
      }

      LOG_GENERAL(INFO, "[" << PAD(index, 3, ' ') << "] " << i.first << " "
                            << i.second);

      index++;
    }
  }

  // If node was restarted consensusID needs to be calculated ( will not be 1)
  m_mediator.m_consensusID =
      (m_mediator.m_txBlockChain.GetBlockCount()) % NUM_FINAL_BLOCK_PER_POW;

  // Check if I am the leader or backup of the shard
  m_mediator.m_node->SetConsensusLeaderID(GetConsensusLeaderID());

  if (GetConsensusMyID() == GetConsensusLeaderID()) {
    m_mediator.m_node->m_isPrimary = true;
    LOG_EPOCH(INFO, m_mediator.m_currentEpochNum, "I am DS shard leader");
  } else {
    m_mediator.m_node->m_isPrimary = false;

    LOG_EPOCH(INFO, m_mediator.m_currentEpochNum, "I am DS shard backup");
  }

  m_stateDeltaFromShards.clear();

  // if this happens to be first tx epoch of current ds epoch after ds syncing.
  if (m_mediator.m_currentEpochNum % NUM_FINAL_BLOCK_PER_POW == 0) {
    lock_guard<mutex> h(m_mutexCoinbaseRewardees);
    m_coinbaseRewardees.clear();
  }

  auto func1 = [this]() mutable -> void {
    m_mediator.m_node->CommitTxnPacketBuffer(true);
  };
  DetachedFunction(1, func1);

  LOG_STATE(
      "[MIBLKSWAIT]["
      << setw(15) << left << m_mediator.m_selfPeer.GetPrintableIPAddress()
      << "]["
      << m_mediator.m_txBlockChain.GetLastBlock().GetHeader().GetBlockNum() + 1
      << "] BEGIN");

  if (BROADCAST_GOSSIP_MODE) {
    VectorOfNode peers;
    std::vector<PubKey> pubKeys;
    GetEntireNetworkPeerInfo(peers, pubKeys);

    // ReInitialize RumorManager for this epoch.
    zil::p2p::GetInstance().InitializeRumorManager(peers, pubKeys);
  }
  if (m_mediator.m_node->m_myshardId == DEFAULT_SHARD_ID ||
      m_dsEpochAfterUpgrade) {
    LOG_GENERAL(
        INFO,
        "No other shards. So no other microblocks expected to be received");
    RunConsensusOnFinalBlock();
  }
}

void DirectoryService::StartFirstTxEpoch() {
  if (LOOKUP_NODE_MODE) {
    LOG_GENERAL(WARNING,
                "DirectoryService::StartFirstTxEpoch not expected to be "
                "called from LookUp node.");
    return;
  }

  LOG_MARKER();

  LOG_GENERAL(WARNING, "BZ DirectoryService::StartFirstTxEpoch() enter");

  {
    lock_guard<mutex> g(m_mutexAllPOW);
    m_allPoWs.clear();
  }

  // blacklist pop for ds nodes
  {
    lock_guard<mutex> g(m_mediator.m_mutexDSCommittee);
    Guard::GetInstance().AddDSGuardToBlacklistExcludeList(
        *m_mediator.m_DSCommittee);
  }
  m_mediator.m_lookup->RemoveSeedNodesFromBlackList();
  Blacklist::GetInstance().Pop(BLACKLIST_NUM_TO_POP);

  m_mediator.m_node->CleanWhitelistReqs();

  m_dsEpochAfterUpgrade = false;

  ClearDSPoWSolns();
  ResetPoWSubmissionCounter();
  m_viewChangeCounter = 0;

  {
    std::lock_guard<mutex> lock(m_mutexMicroBlocks);
    m_microBlocks.clear();
    m_missingMicroBlocks.clear();
    m_microBlockStateDeltas.clear();
    m_totalTxnFees = 0;
  }

  // If I am not one of the drop out nodes.
  if (m_mode != IDLE) {
    lock_guard<mutex> g(m_mediator.m_node->m_mutexShardMember);
    m_mediator.m_node->m_myShardMembers = m_mediator.m_DSCommittee;

    LOG_GENERAL(
        WARNING,
        "BZ: DirectoryService::StartFirstTxEpoch Setting myShardMembers to: ");
    for (const auto& kv : *m_mediator.m_node->m_myShardMembers) {
      LOG_GENERAL(WARNING, "BZ: DirectoryService::StartFirstTxEpoch IP: "
                               << kv.second.GetPrintableIPAddress());
    }

    LOG_EPOCH(INFO, m_mediator.m_currentEpochNum, "DS shard:");

    unsigned int index = 0;
    for (const auto& i : *m_mediator.m_node->m_myShardMembers) {
      if (i.second == Peer()) {
        m_mediator.m_node->SetConsensusMyID(index);
      }

      LOG_GENERAL(INFO, "[" << PAD(index, 3, ' ') << "] " << i.first << " "
                            << i.second);

      index++;
    }

    // m_mediator.m_node->ResetConsensusId();
    // If node was restarted consensusID needs to be calculated ( will not be 1)
    m_mediator.m_consensusID =
        (m_mediator.m_txBlockChain.GetBlockCount()) % NUM_FINAL_BLOCK_PER_POW;

    // Check if I am the leader or backup of the shard
    m_mediator.m_node->SetConsensusLeaderID(GetConsensusLeaderID());

    if (m_mediator.m_node->GetConsensusMyID() ==
        m_mediator.m_node->GetConsensusLeaderID()) {
      m_mediator.m_node->m_isPrimary = true;
      LOG_EPOCH(INFO, m_mediator.m_currentEpochNum, "I am DS shard leader");
    } else {
      m_mediator.m_node->m_isPrimary = false;

      LOG_EPOCH(INFO, m_mediator.m_currentEpochNum, "I am DS shard backup");
    }

    m_stateDeltaFromShards.clear();

    auto func1 = [this]() mutable -> void {
      m_mediator.m_node->CommitTxnPacketBuffer();
    };
    DetachedFunction(1, func1);

    LOG_STATE(
        "[MIBLKSWAIT]["
        << setw(15) << left << m_mediator.m_selfPeer.GetPrintableIPAddress()
        << "]["
        << m_mediator.m_txBlockChain.GetLastBlock().GetHeader().GetBlockNum() +
               1
        << "] BEGIN");

    if (BROADCAST_GOSSIP_MODE) {
      VectorOfNode peers;
      std::vector<PubKey> pubKeys;
      GetEntireNetworkPeerInfo(peers, pubKeys);

      // ReInitialize RumorManager for this epoch.
      zil::p2p::GetInstance().InitializeRumorManager(peers, pubKeys);
    }
    if (m_mediator.m_node->m_myshardId == DEFAULT_SHARD_ID) {
      auto func = [this]() mutable -> void {
        LOG_GENERAL(
            INFO,
            "No other shards. So no other microblocks expected to be received");
        SetState(FINALBLOCK_CONSENSUS_PREP);
        RunConsensusOnFinalBlock();
      };
      DetachedFunction(1, func);
    }
    // Otherwise, I am a drop out node.
  } else {
    // The oldest DS non-Byzantine committee member will be a shard node at this
    // point -> need to set myself up as a shard node

    // I need to know my shard ID -> iterate through m_shards
    bool found = false;
    for (const auto& shardNode : m_shards) {
      if (std::get<SHARD_NODE_PUBKEY>(shardNode) ==
          m_mediator.m_selfKey.second) {
        found = true;
        break;
      }
    }

    // If I cannot find myself in the sharding structure, it means I must have
    // been a non-performant node and must rejoin as normal.
    if (!found) {
      LOG_EPOCH(WARNING, m_mediator.m_currentEpochNum,
                "My DS node signed insufficient blocks. Kicked out and "
                "invoking RejoinAsNormal now.");
      m_mediator.m_node->RejoinAsNormal();
      return;
    }

    // Process sharding structure as a shard node.
    if (!m_mediator.m_node->LoadShardingStructure()) {
      LOG_EPOCH(WARNING, m_mediator.m_currentEpochNum,
                "WARNING: Unable to load sharding structure after expiring "
                "from the DS Commitee.");
      return;
    }

    LOG_EPOCH(INFO, m_mediator.m_currentEpochNum,
              "Starting the first Tx epoch as a shard node after expiring from "
              "the DS Commitee.");

    // Finally, start as a shard node.
    m_mediator.m_node->StartFirstTxEpoch();
  }
}

void DirectoryService::ProcessDSBlockConsensusWhenDone() {
  if (LOOKUP_NODE_MODE) {
    LOG_GENERAL(WARNING,
                "DirectoryService::ProcessDSBlockConsensusWhenDone not "
                "expected to be called from LookUp node.");
    return;
  }

  LOG_EPOCH(INFO, m_mediator.m_currentEpochNum, "DSBlock consensus DONE");

  lock_guard<mutex> g(m_mediator.m_node->m_mutexDSBlock);

  if (m_mode == PRIMARY_DS) {
    LOG_STATE(
        "[DSCON]["
        << setw(15) << left << m_mediator.m_selfPeer.GetPrintableIPAddress()
        << "]["
        << m_mediator.m_txBlockChain.GetLastBlock().GetHeader().GetBlockNum() +
               1
        << "] DONE");
  }

  {
    lock_guard<mutex> g(m_mutexPendingDSBlock);

    if (m_pendingDSBlock == nullptr) {
      LOG_GENERAL(WARNING, "FATAL. assertion failed (" << __FILE__ << ":"
                                                       << __LINE__ << ": "
                                                       << __FUNCTION__ << ")");
      return;
    }

    // Update the DS Block with the co-signatures from the consensus
    m_pendingDSBlock->SetCoSignatures(
        ConsensusObjectToCoSig(*m_consensusObject));

    if (m_pendingDSBlock->GetHeader().GetBlockNum() >
        m_mediator.m_dsBlockChain.GetLastBlock().GetHeader().GetBlockNum() +
            1) {
      LOG_EPOCH(WARNING, m_mediator.m_currentEpochNum,
                "We are missing some blocks. What to do here?");
    }
  }

  // Add the DS block to the chain
  if (!StoreDSBlockToStorage()) {
    LOG_GENERAL(WARNING, "StoreDSBlockToStorage failed");
    return;
  }

  if (!BlockStorage::GetBlockStorage().ResetDB(BlockStorage::STATE_DELTA)) {
    LOG_GENERAL(WARNING, "BlockStorage::ResetDB (STATE_DELTA) failed");
    return;
  }

  m_mediator.m_node->m_proposedGasPrice =
      max(m_mediator.m_node->m_proposedGasPrice,
          m_pendingDSBlock->GetHeader().GetGasPrice());

  m_mediator.UpdateDSBlockRand();

  m_forceMulticast = false;

  // Now we can update the sharding structure and transaction sharing
  // assignments
  {
    lock_guard<mutex> g(m_mutexMapNodeReputation);
    if (m_mode == BACKUP_DS) {
<<<<<<< HEAD
      LOG_EXTRA("Shards updated " << m_shards.size() << "->"
                                  << m_tempShards.size());
=======
      LOG_EXTRA("Shard members updated " << m_shards.size() << "->"
                                         << m_tempShards.size());
>>>>>>> a4bf6d1e
      m_shards = std::move(m_tempShards);
      m_mapNodeReputation = std::move(m_tempMapNodeReputation);
    } else if (m_mode == PRIMARY_DS) {
      RemoveReputationOfNodeFailToJoin(m_shards, m_mapNodeReputation);
    }
  }

  if (!BlockStorage::GetBlockStorage().PutShardStructure(
          m_shards, m_mediator.m_node->m_myshardId)) {
    LOG_GENERAL(WARNING, "BlockStorage::PutShardStructure failed");
    return;
  }

  {
    // USe mutex during the composition and sending of vcds block message
    lock_guard<mutex> g(m_mutexVCBlockVector);

    // Before sending ds block to lookup/other shard-nodes and starting my 1st
    // txn epoch from this ds epoch, lets give enough time for all other ds
    // nodes to receive DS block - final cosig
    std::this_thread::sleep_for(
        std::chrono::milliseconds(DELAY_FIRSTXNEPOCH_IN_MS));

    LOG_EPOCH(INFO, m_mediator.m_currentEpochNum,
              "DSBlock to be sent to the lookup nodes");

    auto composeDSBlockMessageForSender = [this](zbytes& message) -> bool {
      return ComposeDSBlockMessageForSender(message);
    };

    auto sendDSBlockToLookupNodesAndNewDSMembers =
        [this]([[gnu::unused]] const VectorOfNode& lookups,
               const zbytes& message) -> void {
      SendDSBlockToLookupNodesAndNewDSMembers(message);
    };

    auto sendDSBlockToShardNodes =
        [this](const zbytes& message, const DequeOfShardMembers& members,
               const unsigned int& my_shards_lo,
               const unsigned int& my_shards_hi) -> void {
      SendDSBlockToShardNodes(message, members);
    };

    DataSender::GetInstance().SendDataToOthers(
        *m_pendingDSBlock, *(m_mediator.m_DSCommittee), m_shards, {},
        m_mediator.m_lookup->GetLookupNodes(),
        m_mediator.m_txBlockChain.GetLastBlock().GetBlockHash(),
        m_consensusMyID, composeDSBlockMessageForSender, false,
        sendDSBlockToLookupNodesAndNewDSMembers, sendDSBlockToShardNodes);
  }

  LOG_STATE(
      "[DSBLK]["
      << setw(15) << left << m_mediator.m_selfPeer.GetPrintableIPAddress()
      << "]["
      << m_mediator.m_txBlockChain.GetLastBlock().GetHeader().GetBlockNum() + 1
      << "] AFTER SENDING DSBLOCK");

  ClearVCBlockVector();
  UpdateDSCommitteeComposition();
  UpdateMyDSModeAndConsensusId();

  if (m_mediator.m_DSCommittee->at(GetConsensusLeaderID()).first ==
      m_mediator.m_selfKey.second) {
    LOG_GENERAL(INFO, "New leader is at index " << GetConsensusLeaderID() << " "
                                                << m_mediator.m_selfPeer);
  } else {
    LOG_GENERAL(
        INFO,
        "New leader is at index "
            << GetConsensusLeaderID() << " "
            << m_mediator.m_DSCommittee->at(GetConsensusLeaderID()).second);
  }

  LOG_GENERAL(INFO, "DS committee");
  unsigned int ds_index = 0;
  for (const auto& member : *m_mediator.m_DSCommittee) {
    LOG_GENERAL(INFO, "[" << PAD(ds_index++, 3, ' ') << "] " << member.second);
  }

  if (!BlockStorage::GetBlockStorage().PutDSCommittee(m_mediator.m_DSCommittee,
                                                      GetConsensusLeaderID())) {
    LOG_GENERAL(WARNING, "BlockStorage::PutDSCommittee failed");
    return;
  }

  m_mediator.m_blocklinkchain.SetBuiltDSComm(*m_mediator.m_DSCommittee);

  StartFirstTxEpoch();

  // Reached here, so already at new ds epoch now and safe to remove
  // ipMapping.xml
  m_mediator.m_node->RemoveIpMapping();
}

bool DirectoryService::ProcessDSBlockConsensus(
    const zbytes& message, unsigned int offset,
    [[gnu::unused]] const Peer& from,
    [[gnu::unused]] const unsigned char& startByte) {
  if (LOOKUP_NODE_MODE) {
    LOG_GENERAL(WARNING,
                "DirectoryService::ProcessDSBlockConsensus not expected to "
                "be called from LookUp node.");
    return true;
  }

  LOG_MARKER();
  // Consensus messages must be processed in correct sequence as they come in
  // It is possible for ANNOUNCE to arrive before correct DS state
  // In that case, ANNOUNCE will sleep for a second below
  // If COLLECTIVESIG also comes in, it's then possible COLLECTIVESIG will be
  // processed before ANNOUNCE! So, ANNOUNCE should acquire a lock here

  uint32_t unused_consensus_id = 0;
  zbytes unused_reserialized_message;
  PubKey senderPubKey;

  if (!m_consensusObject->PreProcessMessage(message, offset,
                                            unused_consensus_id, senderPubKey,
                                            unused_reserialized_message)) {
    LOG_EPOCH(WARNING, m_mediator.m_currentEpochNum,
              "PreProcessMessage failed");
    return false;
  }

  if (!CheckIfDSNode(senderPubKey)) {
    LOG_EPOCH(WARNING, m_mediator.m_currentEpochNum,
              "ProcessDSBlockConsensus signed by non ds member");
    return false;
  }

  {
    lock_guard<mutex> g(m_mutexConsensus);

    // Wait until ProcessDSBlock in the case that primary sent announcement
    // pretty early
    if ((m_state == POW_SUBMISSION) || (m_state == DSBLOCK_CONSENSUS_PREP) ||
        (m_state == VIEWCHANGE_CONSENSUS)) {
      cv_DSBlockConsensus.notify_all();

      std::unique_lock<std::mutex> cv_lk(m_MutexCVDSBlockConsensusObject);

      // TODO: cv fix
      if (cv_DSBlockConsensusObject.wait_for(
              cv_lk, std::chrono::seconds(CONSENSUS_OBJECT_TIMEOUT)) ==
          std::cv_status::timeout) {
        LOG_EPOCH(WARNING, m_mediator.m_currentEpochNum,
                  "Time out while waiting for state transition and "
                  "consensus object creation ");
      }

      LOG_EPOCH(INFO, m_mediator.m_currentEpochNum,
                "State transition is completed and consensus object "
                "creation. (check for timeout)");
    }

    if (!CheckState(PROCESS_DSBLOCKCONSENSUS)) {
      return false;
    }
  }

  // Consensus messages must be processed in correct sequence as they come in
  // It is possible for ANNOUNCE to arrive before correct DS state
  // In that case, state transition will occurs and ANNOUNCE will be processed.

  std::unique_lock<mutex> cv_lk(m_mutexProcessConsensusMessage);
  if (cv_processConsensusMessage.wait_for(
          cv_lk, std::chrono::seconds(CONSENSUS_MSG_ORDER_BLOCK_WINDOW),
          [this, message, offset]() -> bool {
            lock_guard<mutex> g(m_mutexConsensus);
            if (m_mediator.m_lookup->GetSyncType() != SyncType::NO_SYNC) {
              LOG_GENERAL(WARNING,
                          "The node started the process of rejoining, "
                          "Ignore rest of "
                          "consensus msg.")
              return false;
            }

            if (m_consensusObject == nullptr) {
              LOG_GENERAL(WARNING,
                          "m_consensusObject is a nullptr. It has not "
                          "been initialized.")
              return false;
            }
            return m_consensusObject->CanProcessMessage(message, offset);
          })) {
    // Correct order preserved
  } else {
    LOG_GENERAL(WARNING,
                "Timeout while waiting for correct order of DS Block consensus "
                "messages");
    return false;
  }

  lock_guard<mutex> g(m_mutexConsensus);

  if (!CheckState(PROCESS_DSBLOCKCONSENSUS)) {
    LOG_EPOCH(INFO, m_mediator.m_currentEpochNum,
              "Not in PROCESS_DSBLOCKCONSENSUS state");
    return false;
  }

  if (!m_consensusObject->ProcessMessage(message, offset, from)) {
    return false;
  }

  ConsensusCommon::State state = m_consensusObject->GetState();

  if (state == ConsensusCommon::State::DONE) {
    m_viewChangeCounter = 0;
    cv_viewChangeDSBlock.notify_all();
    ProcessDSBlockConsensusWhenDone();
  } else if (state == ConsensusCommon::State::ERROR) {
    LOG_EPOCH(INFO, m_mediator.m_currentEpochNum,
              "No consensus reached. Wait for view change");
    LOG_EPOCH(INFO, m_mediator.m_currentEpochNum,
              "DEBUG for verify sig m_allPoWConns  size is "
                  << m_allPoWConns.size()
                  << ". Please check numbers of pow receivied by this node");
  } else {
    LOG_EPOCH(INFO, m_mediator.m_currentEpochNum,
              "Consensus = " << m_consensusObject->GetStateString());
    cv_processConsensusMessage.notify_all();
  }

  return true;
}<|MERGE_RESOLUTION|>--- conflicted
+++ resolved
@@ -192,17 +192,6 @@
       numOfDSBlockReceivers = NUM_DS_ELECTION + 1;
     }
 
-<<<<<<< HEAD
-      zil::p2p::GetInstance().SendBroadcastMessage(shardDSBlockReceivers,
-                                                   dsblock_message_to_shard);
-    } else {
-      vector<Peer> shard_peers;
-      for (const auto& kv : *p) {
-        shard_peers.emplace_back(std::get<SHARD_NODE_PEER>(kv));
-      }
-      zil::p2p::GetInstance().SendBroadcastMessage(shard_peers,
-                                                   dsblock_message_to_shard);
-=======
     string msgHash;
     DataConversion::Uint8VecToHexStr(this_msg_hash, msgHash);
     LOG_EPOCH(INFO, m_mediator.m_currentEpochNum,
@@ -219,7 +208,6 @@
                             << std::get<SHARD_NODE_PUBKEY>(shardMembers.at(i))
                             << " "
                             << std::get<SHARD_NODE_PEER>(shardMembers.at(i)));
->>>>>>> a4bf6d1e
     }
 
     zil::p2p::GetInstance().SendBroadcastMessage(shardDSBlockReceivers,
@@ -332,11 +320,7 @@
   std::lock_guard<mutex> g(m_mediator.m_mutexDSCommittee);
 
   const bool leader = m_mediator.m_ds->GetConsensusMyID() ==
-<<<<<<< HEAD
-                      m_mediator.m_ds->GetConsensusMyID();
-=======
                       m_mediator.m_ds->m_consensusLeaderID;
->>>>>>> a4bf6d1e
   LOG_GENERAL(WARNING, "BZ UpdateDSCommitteeComposition enter, I am leader? : "
                            << (leader ? "true" : "false"));
 
@@ -693,13 +677,8 @@
   {
     lock_guard<mutex> g(m_mutexMapNodeReputation);
     if (m_mode == BACKUP_DS) {
-<<<<<<< HEAD
-      LOG_EXTRA("Shards updated " << m_shards.size() << "->"
-                                  << m_tempShards.size());
-=======
       LOG_EXTRA("Shard members updated " << m_shards.size() << "->"
                                          << m_tempShards.size());
->>>>>>> a4bf6d1e
       m_shards = std::move(m_tempShards);
       m_mapNodeReputation = std::move(m_tempMapNodeReputation);
     } else if (m_mode == PRIMARY_DS) {
