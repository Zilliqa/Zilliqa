--- conflicted
+++ resolved
@@ -161,14 +161,6 @@
 
     LOG_MARKER();
 
-<<<<<<< HEAD
-    // Crucial, these Initialize the subsystems.
-    LOG_GENERAL(WARNING, "Tracing starting version :"  + Tracing::GetInstance().Version() );
-    LOG_GENERAL(WARNING, "Metrics starting version :"  + Metrics::GetInstance().Version() );
-=======
-    LOG_GENERAL(WARNING, "Tracing starting version :"  + Tracing::GetInstance().Version() );
->>>>>>> cc985555
-
     ISOLATED_SERVER = true;
 
     createConfigFile();
