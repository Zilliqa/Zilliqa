--- conflicted
+++ resolved
@@ -15,14 +15,11 @@
  * along with this program.  If not, see <https://www.gnu.org/licenses/>.
  */
 
-#include <execinfo.h>  // for backtrace
 #include <signal.h>
 
-#include <arpa/inet.h>
 #include <algorithm>
 #include <iostream>
 
-#include <boost/lexical_cast.hpp>
 #include <boost/program_options.hpp>
 
 #include "depends/NAT/nat.h"
@@ -230,22 +227,13 @@
                     (SyncType)syncType, vm.count("recovery"),
                     vm.count("l2lsyncmode") <= 0,
                     make_pair(extSeedPrivKey, extSeedPubKey));
-<<<<<<< HEAD
 
     auto dispatcher = [&zilliqa](Zilliqa::Msg message) mutable -> void {
       zilliqa.Dispatch(std::move(message));
     };
 
-=======
-    auto dispatcher =
-        [&zilliqa](
-            pair<zbytes, std::pair<Peer, const unsigned char>>* message) mutable
-        -> void { zilliqa.Dispatch(message); };
->>>>>>> fd37ffa2
     // Only start the incoming message queue
     P2PComm::GetInstance().StartMessagePump(dispatcher);
-
-    pthread_setname_np(pthread_self(), "P2P");
 
     if (ENABLE_SEED_TO_SEED_COMMUNICATION && !MULTIPLIER_SYNC_MODE) {
       LOG_GENERAL(DEBUG, "P2PSeed Do not open listener");
