/**
* Copyright (c) 2018 Zilliqa 
* This source code is being disclosed to you solely for the purpose of your participation in 
* testing Zilliqa. You may view, compile and run the code for that purpose and pursuant to 
* the protocols and algorithms that are programmed into, and intended by, the code. You may 
* not do anything else with the code without express permission from Zilliqa Research Pte. Ltd., 
* including modifying or publishing the code (or any part of it), and developing or forming 
* another public or private blockchain network. This source code is provided ‘as is’ and no 
* warranties are given as to title or non-infringement, merchantability or fitness for purpose 
* and, to the extent permitted by law, all liability for your use of the code is disclaimed. 
* Some programs in this code are governed by the GNU General Public License v3.0 (available at 
* https://www.gnu.org/licenses/gpl-3.0.en.html) (‘GPLv3’). The programs that are governed by 
* GPLv3.0 are those programs that are located in the folders src/depends and tests/depends 
* and which include a reference to GPLv3 in their program files.
**/

#ifndef __ZILLIQA_H__
#define __ZILLIQA_H__

#include <jsonrpccpp/server/connectors/httpserver.h>
#include <vector>

#include "libConsensus/ConsensusUser.h"
#include "libDirectoryService/DirectoryService.h"
#include "libLookup/Lookup.h"
#include "libMediator/Mediator.h"
#include "libNetwork/Peer.h"
#include "libNetwork/PeerManager.h"
#include "libNetwork/PeerStore.h"
#include "libNode/Node.h"
#include "libUtils/ThreadPool.h"

#include "libServer/Server.h"

/// Main Zilliqa class.
class Zilliqa
{
    PeerManager m_pm;
    Mediator m_mediator;
    DirectoryService m_ds;
    Lookup m_lookup;
    shared_ptr<ValidatorBase> m_validator;
    Node m_n;
    ConsensusUser
        m_cu; // Note: This is just a test class to demo Consensus usage
    boost::lockfree::queue<std::pair<std::vector<unsigned char>, Peer>*>
        m_msgQueue;

    jsonrpc::HttpServer m_httpserver;
    Server m_server;

<<<<<<< HEAD
=======
#endif //IS_LOOK_UP_NODE

    ThreadPool m_queuePool{MAXMESSAGE, "QueuePool"};

>>>>>>> 39a8c054
    void ProcessMessage(std::pair<std::vector<unsigned char>, Peer>* message);

public:
    /// Constructor.
    Zilliqa(const std::pair<PrivKey, PubKey>& key, const Peer& peer,
            bool loadConfig, unsigned int syncType = SyncType::NO_SYNC,
            bool toRetrieveHistory = false);

    /// Destructor.
    ~Zilliqa();

    void LogSelfNodeInfo(const std::pair<PrivKey, PubKey>& key,
                         const Peer& peer);

    /// Forwards an incoming message for processing by the appropriate subclass.
    void Dispatch(std::pair<std::vector<unsigned char>, Peer>* message);

    /// Returns a list of broadcast peers based on the specified message and instruction types.
    std::vector<Peer> RetrieveBroadcastList(unsigned char msg_type,
                                            unsigned char ins_type,
                                            const Peer& from);
};

#endif // __ZILLIQA_H__<|MERGE_RESOLUTION|>--- conflicted
+++ resolved
@@ -49,13 +49,8 @@
     jsonrpc::HttpServer m_httpserver;
     Server m_server;
 
-<<<<<<< HEAD
-=======
-#endif //IS_LOOK_UP_NODE
-
     ThreadPool m_queuePool{MAXMESSAGE, "QueuePool"};
 
->>>>>>> 39a8c054
     void ProcessMessage(std::pair<std::vector<unsigned char>, Peer>* message);
 
 public:
