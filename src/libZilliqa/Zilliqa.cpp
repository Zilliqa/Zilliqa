--- conflicted
+++ resolved
@@ -201,14 +201,6 @@
       m_n(m_mediator, syncType, toRetrieveHistory),
       m_msgQueue(MSGQUEUE_SIZE) {
   LOG_MARKER();
-
-  // This will bring tracing alive
-<<<<<<< HEAD
-  std::cout << "Traceing " << Tracing::GetInstance().Version() << std::endl;
-  std::cout << "Metrics "  << Metrics::GetInstance().Version() << std::endl;
-=======
-  std::cout << Tracing::GetInstance().Version() << std::endl;
->>>>>>> cc985555
 
   if (LOG_PARAMETERS) {
     LOG_STATE("[IDENT] " << string(key.second).substr(0, 8));
