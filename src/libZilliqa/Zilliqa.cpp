--- conflicted
+++ resolved
@@ -171,12 +171,7 @@
 
     if (!LOOKUP_NODE_MODE)
     {
-<<<<<<< HEAD
         LOG_GENERAL(INFO, "I am a normal node.");
-=======
-        LOG_GENERAL(INFO, "API Server started successfully");
-        m_lookup.SetServerTrue();
->>>>>>> baf189fd
     }
     else
     {
@@ -184,6 +179,7 @@
         if (m_server.StartListening())
         {
             LOG_GENERAL(INFO, "API Server started successfully");
+            m_lookup.SetServerTrue();
         }
         else
         {
