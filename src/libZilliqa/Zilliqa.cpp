--- conflicted
+++ resolved
@@ -137,27 +137,17 @@
          MessageTypeInstructionStrings[msgType][instruction];
 }
 
-<<<<<<< HEAD
-void Zilliqa::ProcessMessage(Zilliqa::Msg& message) {
+void Zilliqa::ProcessMessage(Zilliqa::Msg &message) {
   if (message->msg.size() >= MessageOffset::BODY) {
     const unsigned char msg_type = message->msg.at(MessageOffset::TYPE);
-
-    INCREMENT_CALLS_COUNTER2(GetMsgDispatchCounter(), MSG_DISPATCH, "Type",
-                             MsgTypeToStr(msg_type), "StartByte",
-                             StartByteToStr(message->startByte));
-=======
-void Zilliqa::ProcessMessage(Zilliqa::Msg &message) {
-  if (message->first.size() >= MessageOffset::BODY) {
-    const unsigned char msg_type = message->first.at(MessageOffset::TYPE);
 
     if (zil::metrics::Filter::GetInstance().Enabled(
             zil::metrics::FilterClass::MSG_DISPATCH)) {
       GetMsgDispatchCounter().IncrementWithAttributes(
           1L,
           {{"Type", std::string(MsgTypeToStr(msg_type))},
-           {"StartByte", std::string(StartByteToStr(message->second.second))}});
-    }
->>>>>>> d1c48b0d
+           {"StartByte", std::string(StartByteToStr(message->startByte))}});
+    }
 
     // To-do: Remove consensus user and peer manager placeholders
     Executable *msg_handlers[] = {NULL, &m_ds, &m_n, NULL, &m_lookup};
