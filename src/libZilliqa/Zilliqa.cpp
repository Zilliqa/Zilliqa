--- conflicted
+++ resolved
@@ -55,16 +55,9 @@
 Zilliqa::Zilliqa(const std::pair<PrivKey, PubKey> & key, const Peer & peer, bool loadConfig) :
         m_pm(key, peer, loadConfig), m_mediator(key, peer), m_ds(m_mediator), m_lookup(m_mediator), 
         m_n(m_mediator), m_cu(key, peer)
-<<<<<<< HEAD
-	#ifdef IS_LOOKUP_NODE
-	,m_server(m_mediator)
-	#endif
-=======
 #ifdef IS_LOOKUP_NODE
 	,m_server(m_mediator)
 #endif // IS_LOOKUP_NODE
->>>>>>> 93e906aa
-	
 {
     LOG_MARKER();
 
