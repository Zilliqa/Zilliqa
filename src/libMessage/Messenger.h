--- conflicted
+++ resolved
@@ -221,11 +221,7 @@
       const DequeOfShard& shards, const std::vector<Peer>& dsReceivers,
       const std::vector<std::vector<Peer>>& shardReceivers,
       const std::vector<std::vector<Peer>>& shardSenders,
-<<<<<<< HEAD
-      const MapOfPubKeyPoW& allPoWs,
-=======
       const MapOfPubKeyPoW& allPoWs, const MapOfPubKeyPoW& dsWinnerPoWs,
->>>>>>> 0821435f
       std::vector<unsigned char>& messageToCosign);
 
   static bool GetDSDSBlockAnnouncement(
@@ -236,10 +232,7 @@
       std::vector<Peer>& dsReceivers,
       std::vector<std::vector<Peer>>& shardReceivers,
       std::vector<std::vector<Peer>>& shardSenders, MapOfPubKeyPoW& allPoWs,
-<<<<<<< HEAD
-=======
       MapOfPubKeyPoW& dsWinnerPoWs,
->>>>>>> 0821435f
       std::vector<unsigned char>& messageToCosign);
 
   static bool SetDSFinalBlockAnnouncement(
