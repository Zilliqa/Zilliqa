syntax = "proto2";

package ZilliqaMessage;

// ============================================================================
// Primitives
// ============================================================================

message ByteArray
{
    required bytes data = 1;
}

message ProtoDSNode
{
    required ByteArray pubkey = 1;
    required ByteArray peer   = 2;
}

message ProtoDSCommittee
{
    repeated ProtoDSNode dsnodes = 1;
}

message ProtoCommittee
{
    repeated ByteArray members = 1;
}

message ProtoShardingStructure
{
    message Member
    {
        required ByteArray pubkey   = 1;
        required ByteArray peerinfo = 2;
        required uint32 reputation  = 3;
    }
    message Shard
    {
        repeated Member members     = 1;
    }
    repeated Shard shards           = 1;
}

message ProtoTxSharingAssignments
{
    message AssignedNodes
    {
        repeated ByteArray receivers  = 1;
        repeated ByteArray senders    = 2;
    }
    repeated ByteArray dsnodes        = 1;
    repeated AssignedNodes shardnodes = 2;
}

message ProtoDSBlock
{
    message DSBlockHashSet
    {
        required bytes shardinghash     = 1;
        required bytes txsharinghash    = 2;
        required bytes reservedfield    = 3;
    }
    message DSBlockHeader
    {
        required uint32 dsdifficulty    = 1; // only LSB used
        required uint32 difficulty      = 2; // only LSB used
        required bytes prevhash         = 3; // 32 bytes
        required ByteArray leaderpubkey = 4;
        required uint64 blocknum        = 5;
        required ByteArray timestamp    = 6;
        required ByteArray swinfo       = 7;
        message PowDSWinners
        {
            required ByteArray key      = 1;
            required ByteArray val      = 2;
        }
        repeated PowDSWinners dswinners = 8;
        required DSBlockHashSet hash    = 9;
        required bytes committeehash    = 10;
    }
    message CoSignatures
    {
        required ByteArray cs1          = 1;
        repeated bool b1                = 2 [packed=true];
        required ByteArray cs2          = 3;
        repeated bool b2                = 4 [packed=true];
    }
    required DSBlockHeader header       = 1;
    required CoSignatures cosigs        = 2;
    required bytes blockhash            = 3;
}

message ProtoMicroBlock
{
    message MicroBlockHeader
    {
        required uint32 type           = 1; // only LSB used
        required uint32 version        = 2;
        required uint32 shardid        = 3;
        required ByteArray gaslimit    = 4;
        required ByteArray gasused     = 5;
<<<<<<< HEAD
        required ByteArray rewards     = 6;
        required bytes prevhash        = 7;
        required uint64 blocknum       = 8;
        required ByteArray timestamp   = 9;
        required bytes txroothash      = 10;
        required uint32 numtxs         = 11;
        required ByteArray minerpubkey = 12;
        required uint64 dsblocknum     = 13;
        required bytes dsblockheader   = 14;
        required bytes statedeltahash  = 15;
        required bytes tranreceipthash = 16;
=======
        required bytes prevhash        = 6;
        required uint64 blocknum       = 7;
        required ByteArray timestamp   = 8;
        required bytes txroothash      = 9;
        required uint32 numtxs         = 10;
        required ByteArray minerpubkey = 11;
        required uint64 dsblocknum     = 12;
        required bytes dsblockheader   = 13;
        required bytes statedeltahash  = 14;
        required bytes tranreceipthash = 15;
        required bytes committeehash   = 16;
>>>>>>> 13a8b9ab
    }
    message CoSignatures
    {
        required ByteArray cs1         = 1;
        repeated bool b1               = 2 [packed=true];
        required ByteArray cs2         = 3;
        repeated bool b2               = 4 [packed=true];
    }
    required MicroBlockHeader header   = 1;
    repeated bytes tranhashes          = 2;
    required CoSignatures cosigs       = 3;
}

message ProtoTxBlock
{
    message TxBlockHashSet
    {
        required bytes txroothash               = 1;
        required bytes stateroothash            = 2;
        required bytes deltaroothash            = 3;
        required bytes statedeltahash           = 4;
        required bytes tranreceiptroothash      = 5;
    }
    message TxBlockHeader
    {
        required uint32 type                    = 1; // only LSB used
        required uint32 version                 = 2;
        required ByteArray gaslimit             = 3;
        required ByteArray gasused              = 4;
<<<<<<< HEAD
        required ByteArray rewards              = 5;
        required bytes prevhash                 = 6;
        required uint64 blocknum                = 7;
        required ByteArray timestamp            = 8;
        required TxBlockHashSet hash            = 9;
        required uint32 numtxs                  = 10;
        required uint32 nummicroblockhashes     = 11;
        required ByteArray minerpubkey          = 12;
        required uint64 dsblocknum              = 13;
        required bytes dsblockheader            = 14;
=======
        required bytes prevhash                 = 5;
        required uint64 blocknum                = 6;
        required ByteArray timestamp            = 7;
        required TxBlockHashSet hash            = 8;
        required uint32 numtxs                  = 9;
        required uint32 nummicroblockhashes     = 10;
        required ByteArray minerpubkey          = 11;
        required uint64 dsblocknum              = 12;
        required bytes dsblockheader            = 13;
        required bytes committeehash            = 14;
>>>>>>> 13a8b9ab
    }
    message MicroBlockHashSet
    {
        required bytes txroothash               = 1;
        required bytes statedeltahash           = 2;
        required bytes tranreceipthash          = 3;
    }
    message CoSignatures
    {
        required ByteArray cs1                  = 1;
        repeated bool b1                        = 2 [packed=true];
        required ByteArray cs2                  = 3;
        repeated bool b2                        = 4 [packed=true];
    }
    required TxBlockHeader header               = 1;
    repeated bool ismicroblockempty             = 2 [packed=true];
    repeated MicroBlockHashSet microblockhashes = 3;
    repeated uint32 shardids                    = 4;
    required CoSignatures cosigs                = 5;
    required bytes blockhash                    = 6;
}

message ProtoVCBlock
{
    message VCBlockHeader
    {
        required uint64 viewchangedsepochno           = 1;
        required uint64 viewchangeepochno             = 2;
        required uint32 viewchangestate               = 3; // only LSB used
        required uint32 candidateleaderindex          = 4;
        required ByteArray candidateleadernetworkinfo = 5;
        required ByteArray candidateleaderpubkey      = 6;
        required uint32 vccounter                     = 7;
        required ByteArray timestamp                  = 8;
        required bytes committeehash                  = 9;
    }
    message CoSignatures
    {
        required ByteArray cs1                        = 1;
        repeated bool b1                              = 2 [packed=true];
        required ByteArray cs2                        = 3;
        repeated bool b2                              = 4 [packed=true];
    }
    required VCBlockHeader header                     = 1;
    required CoSignatures cosigs                      = 2;
    required bytes blockhash                          = 3;
}

message ProtoFallbackBlock
{
    message FallbackBlockHeader
    {
        required uint64 fallbackdsepochno    = 1;
        required uint64 fallbackepochno      = 2;
        required uint32 fallbackstate        = 3; // only LSB used
        required bytes stateroothash         = 4;
        required uint32 leaderconsensusid    = 5;
        required ByteArray leadernetworkinfo = 6;
        required ByteArray leaderpubkey      = 7;
        required uint32 shardid              = 8;
        required ByteArray timestamp         = 9;
        required bytes committeehash         = 10;
    }
    message CoSignatures
    {
        required ByteArray cs1               = 1;
        repeated bool b1                     = 2 [packed=true];
        required ByteArray cs2               = 3;
        repeated bool b2                     = 4 [packed=true];
    }
    required FallbackBlockHeader header      = 1;
    required CoSignatures cosigs             = 2;
    required bytes blockhash                 = 3;
}

// ============================================================================
// Directory Service messages
// ============================================================================

message DSPoWSubmission
{
    message Data
    {
        required uint64 blocknumber        = 1;
        required uint32 difficultylevel    = 2; // only LSB used
        required ByteArray submitterpeer   = 3;
        required ByteArray submitterpubKey = 4;
        required uint64 nonce              = 5;
        required string resultinghash      = 6;
        required string mixhash            = 7;
    }
    required Data data                     = 1;
    required ByteArray signature           = 2;
}

message DSMicroBlockSubmission
{
    required uint32 microblocktype       = 1; // only LSB used
    required uint64 blocknumber          = 2;
    repeated ProtoMicroBlock microblocks = 3;
    optional bytes statedelta            = 4;
}

message DSDSBlockAnnouncement
{
    required ProtoDSBlock dsblock                  = 1;
    required ProtoShardingStructure sharding       = 2;
    required ProtoTxSharingAssignments assignments = 3;
}

message DSFinalBlockAnnouncement
{
    required ProtoTxBlock txblock = 1;
}

message DSVCBlockAnnouncement
{
    required ByteArray vcblock = 1;
}

// ============================================================================
// Node messages
// ============================================================================

message NodeDSBlock
{
    required uint32 shardid                        = 1;
    required ProtoDSBlock dsblock                  = 2;
    repeated ProtoVCBlock vcblocks                 = 3;
    required ProtoShardingStructure sharding       = 4;
    required ProtoTxSharingAssignments assignments = 5;
}

message NodeFinalBlock
{
    required uint32 shardid       = 1;
    required uint64 dsblocknumber = 2;
    required uint32 consensusid   = 3;
    required ProtoTxBlock txblock = 4;
    required bytes statedelta     = 5;
}

message NodeForwardTransaction
{
    required uint64 blocknum             = 1;
    required bytes microblocktxhash      = 2;
    required bytes microblockdeltahash   = 3;
    required bytes microblockreceipthash = 4;
    required uint32 shardid              = 5;
    repeated ByteArray txnswithreceipt   = 6;
}

message NodeVCBlock
{
    required ProtoVCBlock vcblock = 1;
}

message NodeForwardTxnBlock
{
    required uint64 epochnumber     = 1;
    required uint32 shardid         = 2;
    required ByteArray pubkey       = 3;
    repeated ByteArray transactions = 4;
    required ByteArray signature    = 5;
}

message NodeMicroBlockAnnouncement
{
    required ProtoMicroBlock microblock = 1;
}

message NodeFallbackBlockAnnouncement
{
    required ByteArray fallbackblock = 1;
}

message NodeFallbackBlock
{
    required ProtoFallbackBlock fallbackblock = 1;
}

// ============================================================================
// Lookup messages
// ============================================================================

message LookupGetSeedPeers
{
    required uint32 listenport = 1;
}

message LookupSetSeedPeers
{
    repeated ByteArray candidateseeds = 1;
    required ByteArray pubkey         = 2;
    required ByteArray signature      = 3;
}

// From normal node to lookup nodes.
message LookupGetDSInfoFromSeed
{
    required uint32 listenport = 1;
}

// From DS leader to lookup nodes and from lookup nodes to normal nodes.
message LookupSetDSInfoFromSeed
{
    required ProtoDSCommittee dscommittee = 1;
    required ByteArray pubkey             = 2;
    required ByteArray signature          = 3;
}

// From new join lookup node or new join normal node to existing lookup node.
message LookupGetDSBlockFromSeed
{
    required uint64 lowblocknum  = 1;
    required uint64 highblocknum = 2;
    required uint32 listenport   = 3;
}

// From lookup nodes to new join lookup node or new join normal node.
message LookupSetDSBlockFromSeed
{
    required uint64 lowblocknum    = 1;
    required uint64 highblocknum   = 2;
    repeated ProtoDSBlock dsblocks = 3;
    required ByteArray pubkey      = 4;
    required ByteArray signature   = 5;
}

// From new join lookup node or new join normal node to existing lookup node.
message LookupGetTxBlockFromSeed
{
    required uint64 lowblocknum  = 1;
    required uint64 highblocknum = 2;
    required uint32 listenport   = 3;
}

// From lookup nodes to new join lookup node or new join normal node.
message LookupSetTxBlockFromSeed
{
    required uint64 lowblocknum    = 1;
    required uint64 highblocknum   = 2;
    repeated ProtoTxBlock txblocks = 3;
    required ByteArray pubkey      = 4;
    required ByteArray signature   = 5;
}

message LookupGetTxBodyFromSeed
{
    required bytes txhash      = 1;
    required uint32 listenport = 2;
}

message LookupSetTxBodyFromSeed
{
    required bytes txhash     = 1;
    required ByteArray txbody = 2;
}

message LookupGetNetworkIDFromSeed
{
    // Unused
}

message LookupSetNetworkIDFromSeed
{
    required string networkid = 1;
}

message LookupGetStateFromSeed
{
    required uint32 listenport = 1;
}

message LookupSetStateFromSeed
{
    required ByteArray accounts  = 1;
    required ByteArray pubkey    = 2;
    required ByteArray signature = 3;
}

message LookupSetLookupOffline
{
    required uint32 listenport = 1;
}

message LookupSetLookupOnline
{
    required uint32 listenport = 1;
    required ByteArray pubkey  = 2;
}

message LookupGetOfflineLookups
{
    required uint32 listenport = 1;
}

message LookupSetOfflineLookups
{
    repeated ByteArray nodes     = 1;
    required ByteArray pubkey    = 2;
    required ByteArray signature = 3;
}

message LookupRaiseStartPoW
{
    // Empty
}

message LookupGetStartPoWFromSeed
{
    required uint32 listenport = 1;
}

message LookupSetStartPoWFromSeed
{
    required uint64 blocknumber  = 1;
    required ByteArray pubkey    = 2;
    required ByteArray signature = 3;
}

// From archival node to lookup node.
message LookupGetShardsFromSeed
{
    required uint32 listenport = 1;
}

// From lookup node to archival node.
message LookupSetShardsFromSeed
{
    required ProtoShardingStructure sharding = 1;
    required ByteArray pubkey                = 2;
    required ByteArray signature             = 3;
}

message MicroBlockInfo
{
    required uint64 blocknum      = 1;
    repeated uint32 shards        = 2;
}

message LookupGetMicroBlockFromLookup
{
    required uint32 portno            = 1;
    repeated MicroBlockInfo blocknums = 2;
}

message LookupSetMicroBlockFromLookup
{
    repeated ProtoMicroBlock microblocks = 1;
    required ByteArray pubkey            = 2;
    required ByteArray signature         = 3;
}

message LookupGetTxnsFromLookup
{
    required uint32 portno   = 1;
    repeated bytes txnhashes = 2;
}

message LookupSetTxnsFromLookup
{
    repeated ByteArray transactions = 1;
    required ByteArray pubkey       = 2;
    required ByteArray signature    = 3;
}


// ============================================================================
// Consensus messages
// ============================================================================

message ConsensusAnnouncement
{
    message ConsensusInfo
    {
        required uint32 consensusid           = 1;
        required uint64 blocknumber           = 2;
        required bytes blockhash              = 3; // 32 bytes
        required uint32 leaderid              = 4; // only lower 2 bytes used    
    }
    required ConsensusInfo consensusinfo      = 1;
    oneof announcement
    {
        DSDSBlockAnnouncement dsblock         = 2;
        NodeMicroBlockAnnouncement microblock = 3;
        DSFinalBlockAnnouncement finalblock   = 4;
        DSVCBlockAnnouncement vcblock         = 5;
        NodeFallbackBlockAnnouncement fallbackblock = 6;
    }
    required ByteArray signature              = 7;
}

message ConsensusCommit
{
    message ConsensusInfo
    {
        required uint32 consensusid      = 1;
        required uint64 blocknumber      = 2;
        required bytes blockhash         = 3; // 32 bytes
        required uint32 backupid         = 4; // only lower 2 bytes used        
        required ByteArray commit        = 5;
    }
    required ConsensusInfo consensusinfo = 1;
    required ByteArray signature         = 2;
}

message ConsensusChallenge
{
    message ConsensusInfo
    {
        required uint32 consensusid         = 1;
        required uint64 blocknumber         = 2;
        required bytes blockhash            = 3; // 32 bytes
        required uint32 leaderid            = 4; // only lower 2 bytes used
        required ByteArray aggregatedcommit = 5;
        required ByteArray aggregatedkey    = 6;
        required ByteArray challenge        = 7;
    }
    required ConsensusInfo consensusinfo    = 1;
    required ByteArray signature            = 2;
}

message ConsensusResponse
{
    message ConsensusInfo
    {
        required uint32 consensusid      = 1;
        required uint64 blocknumber      = 2;
        required bytes blockhash         = 3; // 32 bytes
        required uint32 backupid         = 4; // only lower 2 bytes used
        required ByteArray response      = 5;
    }
    required ConsensusInfo consensusinfo = 1;
    required ByteArray signature         = 2;
}

message ConsensusCollectiveSig
{
    message ConsensusInfo
    {
        required uint32 consensusid      = 1;
        required uint64 blocknumber      = 2;
        required bytes blockhash         = 3; // 32 bytes
        required uint32 leaderid         = 4; // only lower 2 bytes used
        required ByteArray collectivesig = 5;
        repeated bool bitmap             = 6 [packed=true];
    }
    required ConsensusInfo consensusinfo = 1;
    required ByteArray signature         = 2;
}

message ConsensusCommitFailure
{
    message ConsensusInfo
    {
        required uint32 consensusid      = 1;
        required uint64 blocknumber      = 2;
        required bytes blockhash         = 3; // 32 bytes
        required uint32 backupid         = 4; // only lower 2 bytes used
        required bytes errormsg          = 5;
    }
    required ConsensusInfo consensusinfo = 1;
    required ByteArray signature         = 2;
}

message ProtoBlockLink
{
    required uint64 index = 1;
    required uint64 dsindex = 2;
    required uint32 blocktype = 3;
    required bytes blockhash = 4;
}

message ProtoFallbackBlockWShardingStructure
{
    required ProtoFallbackBlock fallbackblock = 1;
    required ProtoShardingStructure sharding = 2;
}


message ProtoSingleDirectoryBlock
{
    oneof directoryblock
    {
        ProtoDSBlock dsblock = 1;
        ProtoVCBlock vcblock = 2;
        ProtoFallbackBlockWShardingStructure fallbackblockwshard = 3;
    }
}
    


message LookupGetDirectoryBlocksFromSeed
{
    required uint32 portno = 1;
    required uint64 indexnum = 2;
}

message LookupSetDirectoryBlocksFromSeed
{
    required uint64 indexnum = 1;
    repeated ProtoSingleDirectoryBlock dirblocks = 2;
}
<|MERGE_RESOLUTION|>--- conflicted
+++ resolved
@@ -100,7 +100,6 @@
         required uint32 shardid        = 3;
         required ByteArray gaslimit    = 4;
         required ByteArray gasused     = 5;
-<<<<<<< HEAD
         required ByteArray rewards     = 6;
         required bytes prevhash        = 7;
         required uint64 blocknum       = 8;
@@ -112,19 +111,7 @@
         required bytes dsblockheader   = 14;
         required bytes statedeltahash  = 15;
         required bytes tranreceipthash = 16;
-=======
-        required bytes prevhash        = 6;
-        required uint64 blocknum       = 7;
-        required ByteArray timestamp   = 8;
-        required bytes txroothash      = 9;
-        required uint32 numtxs         = 10;
-        required ByteArray minerpubkey = 11;
-        required uint64 dsblocknum     = 12;
-        required bytes dsblockheader   = 13;
-        required bytes statedeltahash  = 14;
-        required bytes tranreceipthash = 15;
-        required bytes committeehash   = 16;
->>>>>>> 13a8b9ab
+        required bytes committeehash   = 17;
     }
     message CoSignatures
     {
@@ -154,7 +141,6 @@
         required uint32 version                 = 2;
         required ByteArray gaslimit             = 3;
         required ByteArray gasused              = 4;
-<<<<<<< HEAD
         required ByteArray rewards              = 5;
         required bytes prevhash                 = 6;
         required uint64 blocknum                = 7;
@@ -165,18 +151,7 @@
         required ByteArray minerpubkey          = 12;
         required uint64 dsblocknum              = 13;
         required bytes dsblockheader            = 14;
-=======
-        required bytes prevhash                 = 5;
-        required uint64 blocknum                = 6;
-        required ByteArray timestamp            = 7;
-        required TxBlockHashSet hash            = 8;
-        required uint32 numtxs                  = 9;
-        required uint32 nummicroblockhashes     = 10;
-        required ByteArray minerpubkey          = 11;
-        required uint64 dsblocknum              = 12;
-        required bytes dsblockheader            = 13;
-        required bytes committeehash            = 14;
->>>>>>> 13a8b9ab
+        required bytes committeehash            = 15;
     }
     message MicroBlockHashSet
     {
