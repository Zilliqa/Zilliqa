syntax = "proto3";

package ZilliqaMessage;

message ByteArray
{
    bytes data = 1;
}

// ============================================================================
// Primitives that are used for persistent storage
//
// NOTE:
//   Only append new fields to the end of these messages.
//   This means that if a field is to be deprecated, do not remove it.
// ============================================================================

// Used in database "blockLinks"
message ProtoBlockLink
{
<<<<<<< HEAD
    uint32 version   = 1; // Added in: v1.0, Deprecated in: N/A
    uint64 index     = 2; // Added in: v1.0, Deprecated in: N/A
    uint64 dsindex   = 3; // Added in: v1.0, Deprecated in: N/A
    uint32 blocktype = 4; // Added in: v1.0, Deprecated in: N/A
=======
    oneof oneof1 { uint32 version   = 1; } // Added in: v1.0, Deprecated in: N/A
    oneof oneof2 { uint64 index     = 2; } // Added in: v1.0, Deprecated in: N/A
    oneof oneof3 { uint64 dsindex   = 3; } // Added in: v1.0, Deprecated in: N/A
    oneof oneof4 { uint32 blocktype = 4; } // Added in: v1.0, Deprecated in: N/A
>>>>>>> d5cf552e
    bytes blockhash  = 5; // Added in: v1.0, Deprecated in: N/A
    // Add new members here
}

// Used in databases "dsBlocks", "microBlocks", "txBlocks", "VCBlocks", and "Fallbackblock"
message ProtoBlockBase
{
    message CoSignatures
    {
        ByteArray cs1   = 1;               // Added in: v1.0, Deprecated in: N/A
        repeated bool b1         = 2 [packed=true]; // Added in: v1.0, Deprecated in: N/A
        ByteArray cs2   = 3;               // Added in: v1.0, Deprecated in: N/A
        repeated bool b2         = 4 [packed=true]; // Added in: v1.0, Deprecated in: N/A
        // Add new members here
    }
    bytes blockhash     = 1;               // Added in: v1.0, Deprecated in: N/A
    CoSignatures cosigs = 2;               // Added in: v1.0, Deprecated in: N/A
    uint64 timestamp    = 3;               // Added in: v1.0, Deprecated in: N/A
    // Add new members here
}

// Used in "dsBlockHeader", "microBlockHeader", "txBlockHeader", and "VCBlockHeader"
message ProtoBlockHeaderBase
{
    uint32 version      = 1;   // Added in: v1.0, Deprecated in: N/A
    bytes committeehash = 2;   // Added in: v1.0, Deprecated in: N/A
    bytes prevhash      = 3;   // Added in: v1.0, Deprecated in: N/A
}

// Used in database "dsBlocks"
message ProtoDSBlock
{
    message DSBlockHashSet
    {
        bytes shardinghash     = 1;  // Added in: v1.0, Deprecated in: N/A
        bytes reservedfield    = 2;  // Added in: v1.0, Deprecated in: N/A
        // Add new members here
    }
    message DSBlockHeader
    {
        ProtoBlockHeaderBase blockheaderbase = 1;  // Added in: v1.0, Deprecated in: N/A
        uint32 dsdifficulty                  = 2;  // Added in: v1.0, Deprecated in: N/A, Only LSB used
        uint32 difficulty                    = 3;  // Added in: v1.0, Deprecated in: N/A, Only LSB used
        bytes prevhash                       = 4;  // Added in: v1.0, Deprecated in: N/A, 32 bytes
        ByteArray leaderpubkey               = 5;  // Added in: v1.0, Deprecated in: N/A
<<<<<<< HEAD
        uint64 blocknum                      = 6;  // Added in: v1.0, Deprecated in: N/A
        uint64 epochnum                      = 7;  // Added in: v1.0, Deprecated in: N/A
=======
        oneof oneof6 { uint64 blocknum       = 6; } // Added in: v1.0, Deprecated in: N/A
        oneof oneof7 { uint64 epochnum       = 7; } // Added in: v1.0, Deprecated in: N/A
>>>>>>> d5cf552e
        ByteArray gasprice                   = 8;  // Added in: v1.0, Deprecated in: N/A
        ByteArray swinfo                     = 9;  // Added in: v1.0, Deprecated in: N/A
        message PowDSWinners
        {
            ByteArray key      = 1;  // Added in: v1.0, Deprecated in: N/A
            ByteArray val      = 2;  // Added in: v1.0, Deprecated in: N/A
            // Add new members here
        }
        repeated PowDSWinners dswinners = 10; // Added in: v1.0, Deprecated in: N/A
        DSBlockHashSet hash    = 11; // Added in: v1.0, Deprecated in: N/A
        repeated ByteArray dsremoved    = 12; // Added in: v2.0, Deprecated in: N/A
        // Add new members here
    }
    DSBlockHeader header       = 1;  // Added in: v1.0, Deprecated in: N/A
    ProtoBlockBase blockbase   = 2;  // Added in: v1.0, Deprecated in: N/A
    // Add new members here
}

// Used in database "dsCommittee"
message ProtoDSNode
{
    ByteArray pubkey = 1; // Added in: v1.0, Deprecated in: N/A
    ByteArray peer   = 2; // Added in: v1.0, Deprecated in: N/A
    // Add new members here
}

// Used in database "dsCommittee"
message ProtoDSCommittee
{
    uint32 version      = 1; // Added in: v1.0, Deprecated in: N/A
    repeated ProtoDSNode dsnodes = 2; // Added in: v1.0, Deprecated in: N/A
    // Add new members here
}

// Used in database "microBlocks"
message ProtoMicroBlock
{
    message MicroBlockHeader
    {
        ProtoBlockHeaderBase blockheaderbase = 1;  // Added in: v1.0, Deprecated in: N/A
<<<<<<< HEAD
        uint32 shardid                       = 2;  // Added in: v1.0, Deprecated in: N/A
        uint64 gaslimit                      = 3;  // Added in: v1.0, Deprecated in: N/A
        uint64 gasused                       = 4;  // Added in: v1.0, Deprecated in: N/A
        ByteArray rewards                    = 5;  // Added in: v1.0, Deprecated in: N/A
        bytes prevhash                       = 6;  // Added in: v1.0, Deprecated in: N/A
        uint64 epochnum                      = 7;  // Added in: v1.0, Deprecated in: N/A
        bytes txroothash                     = 8;  // Added in: v1.0, Deprecated in: N/A
        uint32 numtxs                        = 9;  // Added in: v1.0, Deprecated in: N/A
=======
        oneof oneof2 { uint32 shardid        = 2; } // Added in: v1.0, Deprecated in: N/A
        uint64 gaslimit                      = 3;  // Added in: v1.0, Deprecated in: N/A
        oneof oneof4 { uint64 gasused        = 4; } // Added in: v1.0, Deprecated in: N/A
        ByteArray rewards                    = 5;  // Added in: v1.0, Deprecated in: N/A
        bytes prevhash                       = 6;  // Added in: v1.0, Deprecated in: N/A
        oneof oneof7 { uint64 epochnum       = 7; } // Added in: v1.0, Deprecated in: N/A
        bytes txroothash                     = 8;  // Added in: v1.0, Deprecated in: N/A
        oneof oneof9 { uint32 numtxs         = 9; } // Added in: v1.0, Deprecated in: N/A
>>>>>>> d5cf552e
        ByteArray minerpubkey                = 10; // Added in: v1.0, Deprecated in: N/A
        uint64 dsblocknum                    = 11; // Added in: v1.0, Deprecated in: N/A
        bytes statedeltahash                 = 12; // Added in: v1.0, Deprecated in: N/A
        bytes tranreceipthash                = 13; // Added in: v1.0, Deprecated in: N/A
        // Add new members here
    }
    MicroBlockHeader header   = 1;  // Added in: v1.0, Deprecated in: N/A
    repeated bytes tranhashes          = 2;  // Added in: v1.0, Deprecated in: N/A
    ProtoBlockBase blockbase  = 3;  // Added in: v1.0, Deprecated in: N/A
    // Add new members here
}

// Used in database "shardStructure"
message ProtoShardingStructure
{
    message Member
    {
        ByteArray pubkey   = 1; // Added in: v1.0, Deprecated in: N/A
        ByteArray peerinfo = 2; // Added in: v1.0, Deprecated in: N/A
<<<<<<< HEAD
        uint32 reputation  = 3; // Added in: v1.0, Deprecated in: N/A
=======
        oneof oneof3 { uint32 reputation  = 3; } // Added in: v1.0, Deprecated in: N/A
>>>>>>> d5cf552e
        // Add new members here
    }
    message Shard
    {
        repeated Member members     = 1; // Added in: v1.0, Deprecated in: N/A
        // Add new members here
    }
    uint32 version         = 1; // Added in: v1.0, Deprecated in: N/A
    repeated Shard shards           = 2; // Added in: v1.0, Deprecated in: N/A
    // Add new members here
}

// Used in database "txBlocks"
message ProtoMbInfo
{
    bytes mbhash   = 1; // Added in: v1.0, Deprecated in: N/A
    bytes txroot   = 2; // Added in: v1.0, Deprecated in: N/A
<<<<<<< HEAD
    uint32 shardid = 3; // Added in: v1.0, Deprecated in: N/A
=======
    oneof oneof3 { uint32 shardid = 3; } // Added in: v1.0, Deprecated in: N/A
>>>>>>> d5cf552e
    // Add new members here
}

// Used in database "txBlocks"
message ProtoTxBlock
{
    message TxBlockHashSet
    {
        bytes stateroothash   = 1;  // Added in: v1.0, Deprecated in: N/A
        bytes statedeltahash  = 2;  // Added in: v1.0, Deprecated in: N/A
        bytes mbinfohash      = 3;  // Added in: v1.0, Deprecated in: N/A
        // Add new members here
    }
    message TxBlockHeader
    {
        ProtoBlockHeaderBase blockheaderbase = 1;  // Added in: v1.0, Deprecated in: N/A
        uint64 gaslimit                      = 2;  // Added in: v1.0, Deprecated in: N/A
<<<<<<< HEAD
        uint64 gasused                       = 3;  // Added in: v1.0, Deprecated in: N/A
        ByteArray rewards                    = 4;  // Added in: v1.0, Deprecated in: N/A
        bytes prevhash                       = 5;  // Added in: v1.0, Deprecated in: N/A
        uint64 blocknum                      = 6;  // Added in: v1.0, Deprecated in: N/A
        TxBlockHashSet hash                  = 7;  // Added in: v1.0, Deprecated in: N/A
        uint32 numtxs                        = 8;  // Added in: v1.0, Deprecated in: N/A
        ByteArray minerpubkey                = 9;  // Added in: v1.0, Deprecated in: N/A
        uint64 dsblocknum                    = 10; // Added in: v1.0, Deprecated in: N/A
=======
        oneof oneof3 { uint64 gasused        = 3;} // Added in: v1.0, Deprecated in: N/A
        ByteArray rewards                    = 4;  // Added in: v1.0, Deprecated in: N/A
        bytes prevhash                       = 5;  // Added in: v1.0, Deprecated in: N/A
        oneof oneof6 {uint64 blocknum        = 6;} // Added in: v1.0, Deprecated in: N/A
        TxBlockHashSet hash                  = 7;  // Added in: v1.0, Deprecated in: N/A
        oneof oneof8 { uint32 numtxs         = 8;} // Added in: v1.0, Deprecated in: N/A
        ByteArray minerpubkey                = 9;  // Added in: v1.0, Deprecated in: N/A
        oneof oneof10 {uint64 dsblocknum     = 10;}// Added in: v1.0, Deprecated in: N/A
>>>>>>> d5cf552e
        // Add new members here
    }
    TxBlockHeader header      = 1;  // Added in: v1.0, Deprecated in: N/A
    repeated ProtoMbInfo mbinfos       = 2;  // Added in: v1.0, Deprecated in: N/A
    ProtoBlockBase blockbase  = 3;  // Added in: v1.0, Deprecated in: N/A
    // Add new members here
}

// Used in database "VCBlocks"
message ProtoVCBlock
{
    message VCBlockHeader
    {
        ProtoBlockHeaderBase blockheaderbase = 1; // Added in: v1.0, Deprecated in: N/A
        uint64 viewchangedsepochno           = 2; // Added in: v1.0, Deprecated in: N/A
        uint64 viewchangeepochno             = 3; // Added in: v1.0, Deprecated in: N/A
<<<<<<< HEAD
        uint32 viewchangestate               = 4; // Added in: v1.0, Deprecated in: N/A, Only LSB used
        ByteArray candidateleadernetworkinfo = 5; // Added in: v1.0, Deprecated in: N/A
        ByteArray candidateleaderpubkey      = 6; // Added in: v1.0, Deprecated in: N/A
        uint32 vccounter                     = 7; // Added in: v1.0, Deprecated in: N/A
=======
        oneof oneof4 { uint32 viewchangestate = 4; } // Added in: v1.0, Deprecated in: N/A, Only LSB used
        ByteArray candidateleadernetworkinfo = 5; // Added in: v1.0, Deprecated in: N/A
        ByteArray candidateleaderpubkey      = 6; // Added in: v1.0, Deprecated in: N/A
        oneof oneof7 { uint32 vccounter      = 7; } // Added in: v1.0, Deprecated in: N/A
>>>>>>> d5cf552e
        repeated ProtoDSNode faultyleaders            = 8; // Added in: v1.0, Deprecated in: N/A
        bytes prevhash                       = 9; // Added in: v1.0, Deprecated in: N/A
        // Add new members here
    }
    VCBlockHeader header                     = 1; // Added in: v1.0, Deprecated in: N/A
    ProtoBlockBase blockbase                 = 2; // Added in: v1.0, Deprecated in: N/A
    // Add new members here
}

message ProtoFallbackBlock
{
    message FallbackBlockHeader
    {
        ProtoBlockHeaderBase blockheaderbase = 1;  // Added in: v1.0, Deprecated in: N/A
        uint64 fallbackdsepochno             = 2;  // Added in: v1.0, Deprecated in: N/A
        uint64 fallbackepochno               = 3;  // Added in: v1.0, Deprecated in: N/A
        uint32 fallbackstate                 = 4;  // Added in: v1.0, Deprecated in: N/A, only LSB used
        bytes stateroothash                  = 5;  // Added in: v1.0, Deprecated in: N/A
        uint32 leaderconsensusid             = 6;  // Added in: v1.0, Deprecated in: N/A, only lower 2 bytes used
        ByteArray leadernetworkinfo          = 7;  // Added in: v1.0, Deprecated in: N/A
        ByteArray leaderpubkey               = 8;  // Added in: v1.0, Deprecated in: N/A
        uint32 shardid                       = 9;  // Added in: v1.0, Deprecated in: N/A
        bytes prevhash                       = 10; // Added in: v1.0, Deprecated in: N/A
    }
    FallbackBlockHeader header      = 1;
    ProtoBlockBase blockbase        = 2;
}

// Used in database "diagnosticNodes"
message ProtoDiagnosticDataNodes
{
    ProtoShardingStructure shards = 1; // Added in: v1.0, Deprecated in: N/A
    ProtoDSCommittee dscommittee  = 2; // Added in: v1.0, Deprecated in: N/A
    // Add new members here
}

// Used in database "diagnosticCoinb"
message ProtoDiagnosticDataCoinbase
{
  ByteArray nodecount          = 1;  // Added in: v1.0, Deprecated in: N/A
  ByteArray sigcount           = 2;  // Added in: v1.0, Deprecated in: N/A
  uint32 lookupcount           = 3;  // Added in: v1.0, Deprecated in: N/A
  ByteArray totalreward        = 4;  // Added in: v1.0, Deprecated in: N/A
  ByteArray basereward         = 5;  // Added in: v1.0, Deprecated in: N/A
  ByteArray baserewardeach     = 6;  // Added in: v1.0, Deprecated in: N/A
  ByteArray lookupreward       = 7;  // Added in: v1.0, Deprecated in: N/A
  ByteArray rewardeachlookup   = 8;  // Added in: v1.0, Deprecated in: N/A
  ByteArray nodereward         = 9;  // Added in: v1.0, Deprecated in: N/A
  ByteArray rewardeach         = 10; // Added in: v1.0, Deprecated in: N/A
  ByteArray balanceleft        = 11; // Added in: v1.0, Deprecated in: N/A
  ByteArray luckydrawwinnerkey = 12; // Added in: v1.0, Deprecated in: N/A
  bytes luckydrawwinneraddr    = 13; // Added in: v1.0, Deprecated in: N/A
    // Add new members here
}

// ============================================================================
// Primitives
// ============================================================================

message ProtoAccountBase
{
    uint32 version    = 1; // Added in: v1.0, Deprecated in: N/A
    ByteArray balance = 2; // Added in: v1.0, Deprecated in: N/A
<<<<<<< HEAD
    uint64 nonce      = 3; // Added in: v1.0, Deprecated in: N/A
=======
    oneof oneof3 { uint64 nonce = 3; } // Added in: v1.0, Deprecated in: N/A
>>>>>>> d5cf552e
    bytes codehash    = 4; // Added in: v1.0, Deprecated in: N/A
    bytes storageroot = 5; // Added in: v1.0, Deprecated in: N/A
}

message ProtoAccount
{
    message StorageData
    {
        bytes keyhash       = 1; // Added in: v1.0, Deprecated in: N/A
        string data         = 2; // Added in: v1.0, Deprecated in: N/A
    }
    ProtoAccountBase base = 1; // Added in: v1.0, Deprecated in: N/A

<<<<<<< HEAD
    bytes code            = 2; // Added in: v1.0, Deprecated in: N/A
    repeated StorageData storage   = 3; // Added in: v1.0, Deprecated in: N/A
    bool numbersign       = 4; // For account delta (false=neg, true=pos) // Added in: v1.0, Deprecated in: N/A
    message StorageData2
    {
        string key        = 1; // Added in: v1.1, Deprecated in: N/A
        bytes data        = 2; // Added in: v1.1, Deprecated in: N/A
    }
    repeated StorageData2 storage2  = 5; // Added in: v1.1, Deprecated in: N/A
    repeated string todelete        = 6; // Added in: v1.1, Deprecated in: N/A
    bytes initdata         = 7; // Added in: v1.1, Deprecated in: N/A
=======
    bytes code            = 2;  // Added in: v1.0, Deprecated in: N/A
    repeated StorageData storage   = 3; // Added in: v1.0, Deprecated in: N/A
    bool numbersign       = 4;  // For account delta (false=neg, true=pos) // Added in: v1.0, Deprecated in: N/A
>>>>>>> d5cf552e
}

message ProtoStateIndex
{
    repeated bytes index = 1;
}

message ProtoStateData
{
    uint32 version = 1; // Added in: v1.0, Deprecated in: N/A
    string vname   = 2; // Added in: v1.0, Deprecated in: N/A
    bool ismutable = 3; // Added in: v1.0, Deprecated in: N/A
    string type    = 4; // Added in: v1.0, Deprecated in: N/A
    string value   = 5; // Added in: v1.0, Deprecated in: N/A
}

message ProtoAccountStore
{
    message AddressAccount
    {
        bytes address        = 1;
        ProtoAccount account = 2;
    }
    repeated AddressAccount entries   = 3;
}

message ProtoPeer
{
    ByteArray ipaddress    = 1;
<<<<<<< HEAD
    uint32 listenporthost  = 2;
=======
    oneof oneof2 { uint32 listenporthost  = 2; }
>>>>>>> d5cf552e
}

message ProtoPoWSolution
{
    uint64 nonce        = 1;
    bytes result        = 2;
    bytes mixhash       = 3;
<<<<<<< HEAD
    uint32 lookupid     = 4;
=======
    oneof oneof4 { uint32 lookupid     = 4; }
>>>>>>> d5cf552e
    ByteArray gasprice  = 5;
}

message ProtoCommittee
{
    repeated ByteArray members = 1;
}

message ProtoShardingStructureWithPoWSolns
{
    message Member
    {
        ByteArray pubkey         = 1;
        ByteArray peerinfo       = 2;
<<<<<<< HEAD
        uint32 reputation        = 3;
=======
        oneof oneof3 { uint32 reputation = 3; }
>>>>>>> d5cf552e
        ProtoPoWSolution powsoln = 4;
    }
    message Shard
    {
        repeated Member members           = 1;
    }
    repeated Shard shards                 = 1;
}

message ProtoDSWinnerPoW
{
     ByteArray pubkey         = 1;
     ProtoPoWSolution powsoln = 2;
}

message ProtoTransactionCoreInfo
{
    uint32 version         = 1;
<<<<<<< HEAD
    uint64 nonce           = 2;
=======
    oneof oneof2 { uint64 nonce = 2; }
>>>>>>> d5cf552e
    bytes toaddr           = 3;
    ByteArray senderpubkey = 4;
    ByteArray amount       = 5;
    ByteArray gasprice     = 6;
    uint64 gaslimit        = 7;
<<<<<<< HEAD
    bytes code             = 8;
    bytes data             = 9;
=======
    oneof oneof8 { bytes code = 8; }
    oneof oneof9 { bytes data = 9; }
>>>>>>> d5cf552e
}

message ProtoTransaction
{
    bytes tranid                  = 1;
    ProtoTransactionCoreInfo info = 2;
    ByteArray signature           = 3;
}

message ProtoTxnFileOffset
{
    repeated uint32 offsetinfile = 1;
}

message ProtoTransactionArray
{
    repeated ProtoTransaction transactions = 1;
}


message ProtoTransactionReceipt
{
    bytes receipt    = 1;
<<<<<<< HEAD
    uint64 cumgas = 2;
=======
    oneof oneof2 { uint64 cumgas = 2; }
>>>>>>> d5cf552e
}

message ProtoTransactionWithReceipt
{
    ProtoTransaction transaction    = 1;
    ProtoTransactionReceipt receipt = 2;
}

message ProtoSWInfo
{
    uint32 zilliqamajorversion        = 1;
    uint32 zilliqaminorversion        = 2;
    uint32 zilliqafixversion          = 3;
    uint64 zilliqaupgradeds           = 4;
    uint32 zilliqacommit              = 5;
    uint32 scillamajorversion         = 6;
    uint32 scillaminorversion         = 7;
    uint32 scillafixversion           = 8;
    uint64 scillaupgradeds            = 9;
    uint32 scillacommit               = 10;
}

message ProtoFallbackBlockWShardingStructure
{
    ProtoFallbackBlock fallbackblock   = 1;
    ProtoShardingStructure sharding    = 2;
}

message ProtoSingleDirectoryBlock
{
    oneof directoryblock
    {
        ProtoDSBlock dsblock                                     = 1;
        ProtoVCBlock vcblock                                     = 2;
        ProtoFallbackBlockWShardingStructure fallbackblockwshard = 3;
    }
}

// ============================================================================
// Peer Manager messages
// ============================================================================

message PMHello
{
    message Data
    {
        ByteArray pubkey  = 1;
        uint32 listenport = 2;
    }
    Data data             = 1;
    ByteArray signature   = 2;
}

// ============================================================================
// Directory Service messages
// ============================================================================

message DSPoWSubmission
{
    message Data
    {
        uint64 blocknumber        = 1;
        uint32 difficultylevel    = 2; // only LSB used
        ByteArray submitterpeer   = 3;
        ByteArray submitterpubKey = 4;
        uint64 nonce              = 5;
        string resultinghash      = 6;
        string mixhash            = 7;
        uint32 lookupid           = 8;
        ByteArray gasprice        = 9;
    }
    Data data                     = 1;
    ByteArray signature           = 2;
}

message DSPoWPacketSubmission
{
    message Data
    {
        repeated DSPoWSubmission dsPowSubmissions    = 1;
    }
    Data data                               = 1;
    ByteArray pubkey                        = 2;
    ByteArray signature                     = 3;
}

message DSMicroBlockSubmission
{
    message Data
    {
        uint32 microblocktype       = 1; // only LSB used
        uint64 epochnumber          = 2;
        repeated ProtoMicroBlock microblocks = 3;
        repeated bytes statedeltas           = 4;
    }
    Data data                       = 1;
    ByteArray pubkey                = 2;
    ByteArray signature             = 3;
}

message DSDSBlockAnnouncement
{
    ProtoDSBlock dsblock                        = 1;
    ProtoShardingStructureWithPoWSolns sharding = 2;
    repeated ProtoDSWinnerPoW dswinnerpows               = 3;
}

message DSFinalBlockAnnouncement
{
    ProtoTxBlock txblock       = 1;
    ProtoMicroBlock microblock = 2;
}

message DSVCBlockAnnouncement
{
    ByteArray vcblock = 1;
}

message DSMissingMicroBlocksErrorMsg
{
    repeated bytes mbhashes    = 1;
    uint64 epochnum   = 2;
    uint32 listenport = 3;
}

// ============================================================================
// Node messages
// ============================================================================

message NodeDSBlock
{
    uint32 shardid                        = 1;
    ProtoDSBlock dsblock                  = 2;
    repeated ProtoVCBlock vcblocks                 = 3;
    ProtoShardingStructure sharding       = 4;
}

message NodeFinalBlock
{
    uint64 dsblocknumber = 1;
    uint32 consensusid   = 2;
    ProtoTxBlock txblock = 3;
    bytes statedelta     = 4;
    repeated uint32 shardids      = 5;
}

message NodeMBnForwardTransaction
{
    ProtoMicroBlock microblock = 1;
    repeated ByteArray txnswithreceipt  = 2;
}

message NodeVCBlock
{
    ProtoVCBlock vcblock = 1;
}

message NodeForwardTxnBlock
{
    uint64 epochnumber            = 1;
    uint64 dsblocknum             = 2;
    uint32 shardid                = 3;
    ByteArray pubkey              = 4;
    repeated ProtoTransaction transactions = 5;
    ByteArray signature           = 6;
}

message NodeMicroBlockAnnouncement
{
    ProtoMicroBlock microblock = 1;
}

message NodeFallbackBlockAnnouncement
{
    ByteArray fallbackblock = 1;
}

message NodeFallbackBlock
{
    ProtoFallbackBlock fallbackblock = 1;
}

message NodeMissingTxnsErrorMsg
{
    repeated bytes txnhashes   = 1;
    uint64 epochnum   = 2;
    uint32 listenport = 3;
}

// ============================================================================
// Lookup messages
// ============================================================================

message LookupGetSeedPeers
{
    uint32 listenport = 1;
}

message LookupSetSeedPeers
{
    repeated ByteArray candidateseeds = 1;
    ByteArray pubkey         = 2;
    ByteArray signature      = 3;
}

// From normal node to lookup nodes.
message LookupGetDSInfoFromSeed
{
    uint32 listenport =        1;
    bool initialds =           2;
}

// From DS leader to lookup nodes and from lookup nodes to normal nodes.
message LookupSetDSInfoFromSeed
{
    ProtoDSCommittee dscommittee = 1;
    ByteArray pubkey             = 2;
    ByteArray signature          = 3;
    bool initialds               = 4;
}

// From new join lookup node or new join normal node to existing lookup node.
message LookupGetDSBlockFromSeed
{
    uint64 lowblocknum            = 1;
    uint64 highblocknum           = 2;
    uint32 listenport             = 3;
}

// From lookup nodes to new join lookup node or new join normal node.
message LookupSetDSBlockFromSeed
{
    message Data
    {
        uint64 lowblocknum    = 1;
        uint64 highblocknum   = 2;
        repeated ProtoDSBlock dsblocks = 3;
    }
    Data data             = 1;
    ByteArray pubkey      = 2;
    ByteArray signature   = 3;
}

// From new join lookup node or new join normal node to existing lookup node.
message LookupGetTxBlockFromSeed
{
    uint64 lowblocknum  = 1;
    uint64 highblocknum = 2;
    uint32 listenport   = 3;
}

// From lookup nodes to new join lookup node or new join normal node.
message LookupSetTxBlockFromSeed
{
    message Data
    {
        uint64 lowblocknum    = 1;
        uint64 highblocknum   = 2;
        repeated ProtoTxBlock txblocks = 3;
    }
    Data data             = 1;
    ByteArray pubkey      = 2;
    ByteArray signature   = 3;
}

message LookupGetStateDeltaFromSeed
{
    uint64 blocknum     = 1;
    uint32 listenport   = 2;
}

message LookupGetStateDeltasFromSeed
{
    uint64 lowblocknum  = 1;
    uint64 highblocknum = 2;
    uint32 listenport   = 3;
}

message LookupSetStateDeltaFromSeed
{
    message Data
    {
        uint64 blocknum     = 1;
        bytes statedelta    = 2;
    }
    Data data           = 1;
    ByteArray pubkey    = 2;
    ByteArray signature = 3;
}

message LookupSetStateDeltasFromSeed
{
    message Data
    {
        uint64 lowblocknum    = 1;
        uint64 highblocknum   = 2;
        repeated bytes statedeltas = 3;
    }
    Data data           = 1;
    ByteArray pubkey    = 2;
    ByteArray signature = 3;
}

message LookupGetStateFromSeed
{
    uint32 listenport = 1;
}

message LookupSetStateFromSeed
{
    ByteArray accountstore          = 1;
    ByteArray pubkey                = 2;
    ByteArray signature             = 3;
}

// msgtype is used to prevent replay attacks
message LookupSetLookupOffline
{
    message Data
    {
        uint32 msgtype     = 1; // Only LSB used
        uint32 listenport  = 2;
    }
    Data data              = 1;
    ByteArray pubkey       = 2;
    ByteArray signature    = 3;
}

// msgtype and blocknumber are used to prevent replay attacks
message LookupSetLookupOnline
{
    message Data
    {
        uint32 msgtype     = 1; // Only LSB used
        uint32 listenport  = 2;
    }
    Data data              = 1;
    ByteArray pubkey       = 2;
    ByteArray signature    = 3;
}

message LookupGetOfflineLookups
{
    uint32 listenport = 1;
}

message LookupSetOfflineLookups
{
    repeated ByteArray nodes     = 1;
    ByteArray pubkey    = 2;
    ByteArray signature = 3;
}

// msgtype and blocknumber is used to prevent replay attacks
message LookupRaiseStartPoW
{
    message Data
    {
        uint32 msgtype      = 1; // Only LSB used
        uint64 blocknumber  = 2;
    }
    Data data           = 1;
    ByteArray pubkey    = 2;
    ByteArray signature = 3;
}

message LookupGetStartPoWFromSeed
{
    message Data
    {
        uint32 listenport  = 1;
        uint64 blocknumber = 2;
    }
    Data data           = 1;
    ByteArray pubkey    = 2;
    ByteArray signature = 3;
}

message LookupSetStartPoWFromSeed
{
    uint64 blocknumber  = 1;
    ByteArray pubkey    = 2;
    ByteArray signature = 3;
}

// From archival node to lookup node.
message LookupGetShardsFromSeed
{
    uint32 listenport = 1;
}

// From lookup node to archival node.
message LookupSetShardsFromSeed
{
    ProtoShardingStructure sharding = 1;
    ByteArray pubkey                = 2;
    ByteArray signature             = 3;
}

message LookupGetMicroBlockFromLookup
{
    uint32 portno            = 1;
    repeated bytes mbhashes           = 2;
}

message LookupSetMicroBlockFromLookup
{
    repeated ProtoMicroBlock microblocks = 1;
    ByteArray pubkey            = 2;
    ByteArray signature         = 3;
}

message LookupForwardTxnsFromSeed
{
    ProtoTransactionArray shardtransactions = 1;
    ProtoTransactionArray dstransactions    = 2;
}


message LookupGetTxnsFromLookup
{
    uint32 portno   = 1;
    repeated bytes txnhashes = 2;
}

message LookupSetTxnsFromLookup
{
    repeated ByteArray transactions = 1;
    ByteArray pubkey       = 2;
    ByteArray signature    = 3;
}

message LookupGetDirectoryBlocksFromSeed
{
    uint32 portno      = 1;
    uint64 indexnum    = 2;
}

message LookupSetDirectoryBlocksFromSeed
{
    message Data
    {
        uint64 indexnum                     = 1;
        repeated ProtoSingleDirectoryBlock dirblocks = 2;
    }
    Data data           = 1;
    ByteArray pubkey    = 2;
    ByteArray signature = 3;
}

// ============================================================================
// Consensus messages
// ============================================================================

message ConsensusAnnouncement
{
    message ConsensusInfo
    {
        uint32 consensusid           = 1;
        uint64 blocknumber           = 2;
        bytes blockhash              = 3; // 32 bytes
        uint32 leaderid              = 4; // only lower 2 bytes used
    }
    ConsensusInfo consensusinfo      = 1;
    ByteArray pubkey                 = 2;
    ByteArray signature              = 3; // The signature of the consensus info
    oneof announcement
    {
        DSDSBlockAnnouncement dsblock         = 4;
        NodeMicroBlockAnnouncement microblock = 5;
        DSFinalBlockAnnouncement finalblock   = 6;
        DSVCBlockAnnouncement vcblock         = 7;
        NodeFallbackBlockAnnouncement fallbackblock = 8;
    }
    ByteArray finalsignature         = 9;
}

message ConsensusCommit
{
    message ConsensusInfo
    {
        uint32 consensusid        = 1;
        uint64 blocknumber        = 2;
        bytes blockhash           = 3; // 32 bytes
        uint32 backupid           = 4; // only lower 2 bytes used
        ByteArray commitpoint     = 5;
        ByteArray commitpointhash = 6;
    }
    ConsensusInfo consensusinfo   = 1;
    ByteArray pubkey              = 2;
    ByteArray signature           = 3;
}

message ConsensusChallenge
{
    message SubsetInfo
    {
        ByteArray aggregatedcommit = 1;
        ByteArray aggregatedkey    = 2;
        ByteArray challenge        = 3;
    }
    message ConsensusInfo
    {
        uint32 consensusid         = 1;
        uint64 blocknumber         = 2;
        bytes blockhash            = 3; // 32 bytes
        uint32 leaderid            = 4; // only lower 2 bytes used
        repeated SubsetInfo subsetinfo      = 5;
    }
    ConsensusInfo consensusinfo    = 1;
    ByteArray pubkey               = 2;
    ByteArray signature            = 3;
}

message ConsensusResponse
{
    message SubsetInfo
    {
        ByteArray response      = 1;
    }
    message ConsensusInfo
    {
        uint32 consensusid      = 1;
        uint64 blocknumber      = 2;
        bytes blockhash         = 3; // 32 bytes
        uint32 backupid         = 4; // only lower 2 byte used
        repeated SubsetInfo subsetinfo   = 5;
    }
    ConsensusInfo consensusinfo = 1;
    ByteArray pubkey            = 2;
    ByteArray signature         = 3;
}

message ConsensusCollectiveSig
{
    message ConsensusInfo
    {
        uint32 consensusid      = 1;
        uint64 blocknumber      = 2;
        bytes blockhash         = 3; // 32 bytes
        uint32 leaderid         = 4; // only lower 2 bytes used
        ByteArray collectivesig = 5;
        repeated bool bitmap             = 6 [packed=true];
    }
    ConsensusInfo consensusinfo = 1;
    ByteArray pubkey            = 2;
    ByteArray signature         = 3;
}

message ConsensusCommitFailure
{
    message ConsensusInfo
    {
        uint32 consensusid      = 1;
        uint64 blocknumber      = 2;
        bytes blockhash         = 3; // 32 bytes
        uint32 backupid         = 4; // only lower 2 bytes used
        bytes errormsg          = 5;
    }
    ConsensusInfo consensusinfo = 1;
    ByteArray pubkey            = 2;
    ByteArray signature         = 3;
}

message ConsensusConsensusFailure
{
    message ConsensusInfo
    {
        uint32 consensusid      = 1;
        uint64 blocknumber      = 2;
        bytes blockhash         = 3; // 32 bytes
        uint32 leaderid         = 4; // only lower 2 bytes used
    }
    ConsensusInfo consensusinfo = 1;
    ByteArray pubkey            = 2;
    ByteArray signature         = 3;
}

// ============================================================================
// View change pre check messages
// ============================================================================

// From node undergoing vc pre check to fetch latest blocks
message LookupGetDSTxBlockFromSeed
{
    uint64 dslowblocknum            = 1;
    uint64 dshighblocknum           = 2;
    uint64 txlowblocknum            = 3;
    uint64 txhighblocknum           = 4;
    uint32 listenport               = 5;
}

// From lookup nodes to node under going vc pre check
message VCNodeSetDSTxBlockFromSeed
{
    message Data
    {
        repeated ProtoDSBlock dsblocks   = 1;
        repeated ProtoTxBlock txblocks   = 2;
    }
    Data data               = 1;
    ByteArray pubkey        = 2;
    ByteArray signature     = 3;
}

// ============================================================================
// DS Guard identity update
// ============================================================================

// From DS Guard to lookup. New DS guard node network info.
message DSLookupSetDSGuardNetworkInfoUpdate
{
    message Data
    {
        uint64 dsepochnumber               = 1;
        ByteArray dsguardpubkey            = 2;
        ProtoPeer dsguardnewnetworkinfo    = 3;
        uint64 timestamp                   = 4;
    }
    Data data                              = 1;
<<<<<<< HEAD
    ByteArray signature                    = 2; 
=======
    ByteArray signature                    = 2;
>>>>>>> d5cf552e
}

// To update shard node of guard node's network info change
message NodeGetGuardNodeNetworkInfoUpdate
{
    message Data
    {
        uint32 portno          = 1;
        uint64 dsepochnumber   = 2;
    }
    Data data                  = 1;
    ByteArray pubkey           = 2;
    ByteArray signature        = 3;
}

message ProtoDSGuardUpdateStruct
{
    ByteArray dsguardpubkey            = 1;
    ProtoPeer dsguardnewnetworkinfo    = 2;
    uint64 timestamp                   = 3;
}

// From sending New DS guard node network info to requesing shard node
message NodeSetGuardNodeNetworkInfoUpdate
{
    message Data
    {
        repeated ProtoDSGuardUpdateStruct dsguardupdatestruct = 1;
    }
    Data data                              = 1;
    ByteArray lookuppubkey                 = 2;
    ByteArray signature                    = 3;
}

message SeedSetHistoricalDB
{
    message Data
    {
        uint32 code            = 1;
        string path            = 2;
    }
    Data data                  = 1;
    ByteArray pubkey           = 2;
    ByteArray signature        = 3;

}<|MERGE_RESOLUTION|>--- conflicted
+++ resolved
@@ -18,17 +18,10 @@
 // Used in database "blockLinks"
 message ProtoBlockLink
 {
-<<<<<<< HEAD
-    uint32 version   = 1; // Added in: v1.0, Deprecated in: N/A
-    uint64 index     = 2; // Added in: v1.0, Deprecated in: N/A
-    uint64 dsindex   = 3; // Added in: v1.0, Deprecated in: N/A
-    uint32 blocktype = 4; // Added in: v1.0, Deprecated in: N/A
-=======
     oneof oneof1 { uint32 version   = 1; } // Added in: v1.0, Deprecated in: N/A
     oneof oneof2 { uint64 index     = 2; } // Added in: v1.0, Deprecated in: N/A
     oneof oneof3 { uint64 dsindex   = 3; } // Added in: v1.0, Deprecated in: N/A
     oneof oneof4 { uint32 blocktype = 4; } // Added in: v1.0, Deprecated in: N/A
->>>>>>> d5cf552e
     bytes blockhash  = 5; // Added in: v1.0, Deprecated in: N/A
     // Add new members here
 }
@@ -74,13 +67,8 @@
         uint32 difficulty                    = 3;  // Added in: v1.0, Deprecated in: N/A, Only LSB used
         bytes prevhash                       = 4;  // Added in: v1.0, Deprecated in: N/A, 32 bytes
         ByteArray leaderpubkey               = 5;  // Added in: v1.0, Deprecated in: N/A
-<<<<<<< HEAD
-        uint64 blocknum                      = 6;  // Added in: v1.0, Deprecated in: N/A
-        uint64 epochnum                      = 7;  // Added in: v1.0, Deprecated in: N/A
-=======
         oneof oneof6 { uint64 blocknum       = 6; } // Added in: v1.0, Deprecated in: N/A
         oneof oneof7 { uint64 epochnum       = 7; } // Added in: v1.0, Deprecated in: N/A
->>>>>>> d5cf552e
         ByteArray gasprice                   = 8;  // Added in: v1.0, Deprecated in: N/A
         ByteArray swinfo                     = 9;  // Added in: v1.0, Deprecated in: N/A
         message PowDSWinners
@@ -121,16 +109,6 @@
     message MicroBlockHeader
     {
         ProtoBlockHeaderBase blockheaderbase = 1;  // Added in: v1.0, Deprecated in: N/A
-<<<<<<< HEAD
-        uint32 shardid                       = 2;  // Added in: v1.0, Deprecated in: N/A
-        uint64 gaslimit                      = 3;  // Added in: v1.0, Deprecated in: N/A
-        uint64 gasused                       = 4;  // Added in: v1.0, Deprecated in: N/A
-        ByteArray rewards                    = 5;  // Added in: v1.0, Deprecated in: N/A
-        bytes prevhash                       = 6;  // Added in: v1.0, Deprecated in: N/A
-        uint64 epochnum                      = 7;  // Added in: v1.0, Deprecated in: N/A
-        bytes txroothash                     = 8;  // Added in: v1.0, Deprecated in: N/A
-        uint32 numtxs                        = 9;  // Added in: v1.0, Deprecated in: N/A
-=======
         oneof oneof2 { uint32 shardid        = 2; } // Added in: v1.0, Deprecated in: N/A
         uint64 gaslimit                      = 3;  // Added in: v1.0, Deprecated in: N/A
         oneof oneof4 { uint64 gasused        = 4; } // Added in: v1.0, Deprecated in: N/A
@@ -139,7 +117,6 @@
         oneof oneof7 { uint64 epochnum       = 7; } // Added in: v1.0, Deprecated in: N/A
         bytes txroothash                     = 8;  // Added in: v1.0, Deprecated in: N/A
         oneof oneof9 { uint32 numtxs         = 9; } // Added in: v1.0, Deprecated in: N/A
->>>>>>> d5cf552e
         ByteArray minerpubkey                = 10; // Added in: v1.0, Deprecated in: N/A
         uint64 dsblocknum                    = 11; // Added in: v1.0, Deprecated in: N/A
         bytes statedeltahash                 = 12; // Added in: v1.0, Deprecated in: N/A
@@ -159,11 +136,7 @@
     {
         ByteArray pubkey   = 1; // Added in: v1.0, Deprecated in: N/A
         ByteArray peerinfo = 2; // Added in: v1.0, Deprecated in: N/A
-<<<<<<< HEAD
-        uint32 reputation  = 3; // Added in: v1.0, Deprecated in: N/A
-=======
         oneof oneof3 { uint32 reputation  = 3; } // Added in: v1.0, Deprecated in: N/A
->>>>>>> d5cf552e
         // Add new members here
     }
     message Shard
@@ -181,11 +154,7 @@
 {
     bytes mbhash   = 1; // Added in: v1.0, Deprecated in: N/A
     bytes txroot   = 2; // Added in: v1.0, Deprecated in: N/A
-<<<<<<< HEAD
-    uint32 shardid = 3; // Added in: v1.0, Deprecated in: N/A
-=======
     oneof oneof3 { uint32 shardid = 3; } // Added in: v1.0, Deprecated in: N/A
->>>>>>> d5cf552e
     // Add new members here
 }
 
@@ -203,16 +172,6 @@
     {
         ProtoBlockHeaderBase blockheaderbase = 1;  // Added in: v1.0, Deprecated in: N/A
         uint64 gaslimit                      = 2;  // Added in: v1.0, Deprecated in: N/A
-<<<<<<< HEAD
-        uint64 gasused                       = 3;  // Added in: v1.0, Deprecated in: N/A
-        ByteArray rewards                    = 4;  // Added in: v1.0, Deprecated in: N/A
-        bytes prevhash                       = 5;  // Added in: v1.0, Deprecated in: N/A
-        uint64 blocknum                      = 6;  // Added in: v1.0, Deprecated in: N/A
-        TxBlockHashSet hash                  = 7;  // Added in: v1.0, Deprecated in: N/A
-        uint32 numtxs                        = 8;  // Added in: v1.0, Deprecated in: N/A
-        ByteArray minerpubkey                = 9;  // Added in: v1.0, Deprecated in: N/A
-        uint64 dsblocknum                    = 10; // Added in: v1.0, Deprecated in: N/A
-=======
         oneof oneof3 { uint64 gasused        = 3;} // Added in: v1.0, Deprecated in: N/A
         ByteArray rewards                    = 4;  // Added in: v1.0, Deprecated in: N/A
         bytes prevhash                       = 5;  // Added in: v1.0, Deprecated in: N/A
@@ -221,7 +180,6 @@
         oneof oneof8 { uint32 numtxs         = 8;} // Added in: v1.0, Deprecated in: N/A
         ByteArray minerpubkey                = 9;  // Added in: v1.0, Deprecated in: N/A
         oneof oneof10 {uint64 dsblocknum     = 10;}// Added in: v1.0, Deprecated in: N/A
->>>>>>> d5cf552e
         // Add new members here
     }
     TxBlockHeader header      = 1;  // Added in: v1.0, Deprecated in: N/A
@@ -238,17 +196,10 @@
         ProtoBlockHeaderBase blockheaderbase = 1; // Added in: v1.0, Deprecated in: N/A
         uint64 viewchangedsepochno           = 2; // Added in: v1.0, Deprecated in: N/A
         uint64 viewchangeepochno             = 3; // Added in: v1.0, Deprecated in: N/A
-<<<<<<< HEAD
-        uint32 viewchangestate               = 4; // Added in: v1.0, Deprecated in: N/A, Only LSB used
-        ByteArray candidateleadernetworkinfo = 5; // Added in: v1.0, Deprecated in: N/A
-        ByteArray candidateleaderpubkey      = 6; // Added in: v1.0, Deprecated in: N/A
-        uint32 vccounter                     = 7; // Added in: v1.0, Deprecated in: N/A
-=======
         oneof oneof4 { uint32 viewchangestate = 4; } // Added in: v1.0, Deprecated in: N/A, Only LSB used
         ByteArray candidateleadernetworkinfo = 5; // Added in: v1.0, Deprecated in: N/A
         ByteArray candidateleaderpubkey      = 6; // Added in: v1.0, Deprecated in: N/A
         oneof oneof7 { uint32 vccounter      = 7; } // Added in: v1.0, Deprecated in: N/A
->>>>>>> d5cf552e
         repeated ProtoDSNode faultyleaders            = 8; // Added in: v1.0, Deprecated in: N/A
         bytes prevhash                       = 9; // Added in: v1.0, Deprecated in: N/A
         // Add new members here
@@ -312,11 +263,7 @@
 {
     uint32 version    = 1; // Added in: v1.0, Deprecated in: N/A
     ByteArray balance = 2; // Added in: v1.0, Deprecated in: N/A
-<<<<<<< HEAD
-    uint64 nonce      = 3; // Added in: v1.0, Deprecated in: N/A
-=======
     oneof oneof3 { uint64 nonce = 3; } // Added in: v1.0, Deprecated in: N/A
->>>>>>> d5cf552e
     bytes codehash    = 4; // Added in: v1.0, Deprecated in: N/A
     bytes storageroot = 5; // Added in: v1.0, Deprecated in: N/A
 }
@@ -330,7 +277,6 @@
     }
     ProtoAccountBase base = 1; // Added in: v1.0, Deprecated in: N/A
 
-<<<<<<< HEAD
     bytes code            = 2; // Added in: v1.0, Deprecated in: N/A
     repeated StorageData storage   = 3; // Added in: v1.0, Deprecated in: N/A
     bool numbersign       = 4; // For account delta (false=neg, true=pos) // Added in: v1.0, Deprecated in: N/A
@@ -342,11 +288,6 @@
     repeated StorageData2 storage2  = 5; // Added in: v1.1, Deprecated in: N/A
     repeated string todelete        = 6; // Added in: v1.1, Deprecated in: N/A
     bytes initdata         = 7; // Added in: v1.1, Deprecated in: N/A
-=======
-    bytes code            = 2;  // Added in: v1.0, Deprecated in: N/A
-    repeated StorageData storage   = 3; // Added in: v1.0, Deprecated in: N/A
-    bool numbersign       = 4;  // For account delta (false=neg, true=pos) // Added in: v1.0, Deprecated in: N/A
->>>>>>> d5cf552e
 }
 
 message ProtoStateIndex
@@ -376,11 +317,7 @@
 message ProtoPeer
 {
     ByteArray ipaddress    = 1;
-<<<<<<< HEAD
-    uint32 listenporthost  = 2;
-=======
     oneof oneof2 { uint32 listenporthost  = 2; }
->>>>>>> d5cf552e
 }
 
 message ProtoPoWSolution
@@ -388,11 +325,7 @@
     uint64 nonce        = 1;
     bytes result        = 2;
     bytes mixhash       = 3;
-<<<<<<< HEAD
-    uint32 lookupid     = 4;
-=======
     oneof oneof4 { uint32 lookupid     = 4; }
->>>>>>> d5cf552e
     ByteArray gasprice  = 5;
 }
 
@@ -407,11 +340,7 @@
     {
         ByteArray pubkey         = 1;
         ByteArray peerinfo       = 2;
-<<<<<<< HEAD
-        uint32 reputation        = 3;
-=======
         oneof oneof3 { uint32 reputation = 3; }
->>>>>>> d5cf552e
         ProtoPoWSolution powsoln = 4;
     }
     message Shard
@@ -430,23 +359,14 @@
 message ProtoTransactionCoreInfo
 {
     uint32 version         = 1;
-<<<<<<< HEAD
-    uint64 nonce           = 2;
-=======
     oneof oneof2 { uint64 nonce = 2; }
->>>>>>> d5cf552e
     bytes toaddr           = 3;
     ByteArray senderpubkey = 4;
     ByteArray amount       = 5;
     ByteArray gasprice     = 6;
     uint64 gaslimit        = 7;
-<<<<<<< HEAD
-    bytes code             = 8;
-    bytes data             = 9;
-=======
     oneof oneof8 { bytes code = 8; }
     oneof oneof9 { bytes data = 9; }
->>>>>>> d5cf552e
 }
 
 message ProtoTransaction
@@ -470,11 +390,7 @@
 message ProtoTransactionReceipt
 {
     bytes receipt    = 1;
-<<<<<<< HEAD
-    uint64 cumgas = 2;
-=======
     oneof oneof2 { uint64 cumgas = 2; }
->>>>>>> d5cf552e
 }
 
 message ProtoTransactionWithReceipt
@@ -1095,11 +1011,7 @@
         uint64 timestamp                   = 4;
     }
     Data data                              = 1;
-<<<<<<< HEAD
-    ByteArray signature                    = 2; 
-=======
     ByteArray signature                    = 2;
->>>>>>> d5cf552e
 }
 
 // To update shard node of guard node's network info change
