--- conflicted
+++ resolved
@@ -805,28 +805,17 @@
 
 message LookupGetTxnsFromLookup
 {
-<<<<<<< HEAD
     uint32 portno   = 1;
-    repeated bytes txnhashes = 2;
-=======
-    required uint32 portno   = 1;
-    required bytes mbhash   = 2;
+    bytes mbhash   = 2;
     repeated bytes txnhashes = 3;
->>>>>>> c9743702
 }
 
 message LookupSetTxnsFromLookup
 {
-<<<<<<< HEAD
-    repeated ByteArray transactions = 1;
-    ByteArray pubkey       = 2;
-    ByteArray signature    = 3;
-=======
-    required bytes mbhash          = 1;
+    bytes mbhash          = 1;
     repeated ByteArray transactions = 2;
-    required ByteArray pubkey       = 3;
-    required ByteArray signature    = 4;
->>>>>>> c9743702
+    ByteArray pubkey       = 3;
+    ByteArray signature    = 4;
 }
 
 message LookupGetDirectoryBlocksFromSeed
