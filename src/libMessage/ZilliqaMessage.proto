--- conflicted
+++ resolved
@@ -62,8 +62,6 @@
     repeated ByteArray members = 1;
 }
 
-<<<<<<< HEAD
-=======
 message ProtoBlockBase
 {
     message CoSignatures
@@ -77,7 +75,6 @@
     required CoSignatures cosigs        = 2;
 }
 
->>>>>>> 0821435f
 message ProtoShardingStructureWithPoWSolns
 {
     message Member
@@ -333,11 +330,7 @@
     required ProtoDSBlock dsblock                        = 1;
     required ProtoShardingStructureWithPoWSolns sharding = 2;
     required ProtoTxSharingAssignments assignments       = 3;
-<<<<<<< HEAD
-    // TODO: Also send the PoW Solutions for the DS winners
-=======
     repeated ProtoDSWinnerPoW dswinnerpows               = 4;
->>>>>>> 0821435f
 }
 
 message DSFinalBlockAnnouncement
