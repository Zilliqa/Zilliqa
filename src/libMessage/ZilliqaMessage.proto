--- conflicted
+++ resolved
@@ -78,14 +78,9 @@
             ByteArray val      = 2;  // Added in: v1.0, Deprecated in: N/A
             // Add new members here
         }
-<<<<<<< HEAD
-        repeated PowDSWinners dswinners = 10;  // Added in: v1.0, Deprecated in: N/A
+        repeated PowDSWinners dswinners = 10; // Added in: v1.0, Deprecated in: N/A
         DSBlockHashSet hash    = 11; // Added in: v1.0, Deprecated in: N/A
-=======
-        repeated PowDSWinners dswinners = 10; // Added in: v1.0, Deprecated in: N/A
-        optional DSBlockHashSet hash    = 11; // Added in: v1.0, Deprecated in: N/A
         repeated ByteArray dsremoved    = 12; // Added in: v2.0, Deprecated in: N/A
->>>>>>> 8e753eee
         // Add new members here
     }
     DSBlockHeader header       = 1;  // Added in: v1.0, Deprecated in: N/A
@@ -295,19 +290,11 @@
 
 message ProtoStateData
 {
-<<<<<<< HEAD
     uint32 version = 1; // Added in: v1.0, Deprecated in: N/A
     string vname   = 2; // Added in: v1.0, Deprecated in: N/A
     bool ismutable = 3; // Added in: v1.0, Deprecated in: N/A
     string type    = 4; // Added in: v1.0, Deprecated in: N/A
-    string value   = 5; // Added in: v1.0, Deprecated in: N/A 
-=======
-    optional uint32 version = 1; // Added in: v1.0, Deprecated in: N/A
-    optional string vname   = 2; // Added in: v1.0, Deprecated in: N/A
-    optional bool ismutable = 3; // Added in: v1.0, Deprecated in: N/A
-    optional string type    = 4; // Added in: v1.0, Deprecated in: N/A
-    optional string value   = 5; // Added in: v1.0, Deprecated in: N/A
->>>>>>> 8e753eee
+    string value   = 5; // Added in: v1.0, Deprecated in: N/A
 }
 
 message ProtoAccountStore
@@ -1016,13 +1003,8 @@
         ProtoPeer dsguardnewnetworkinfo    = 3;
         uint64 timestamp                   = 4;
     }
-<<<<<<< HEAD
     Data data                              = 1;
-    ByteArray signature                    = 2; 
-=======
-    required Data data                              = 1;
-    required ByteArray signature                    = 2;
->>>>>>> 8e753eee
+    ByteArray signature                    = 2;
 }
 
 // To update shard node of guard node's network info change
