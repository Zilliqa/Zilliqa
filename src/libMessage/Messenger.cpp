--- conflicted
+++ resolved
@@ -873,13 +873,10 @@
 
   for (const auto& hash : txBlock.GetMicroBlockHashes()) {
     protoTxBlock.add_mbhashes(hash.data(), hash.size);
-<<<<<<< HEAD
-=======
   }
 
   for (const auto& i : txBlock.GetShardIds()) {
     protoTxBlock.add_shardids(i);
->>>>>>> 38582061
   }
 
   ZilliqaMessage::ProtoBlockBase* protoBlockBase =
@@ -970,10 +967,7 @@
 
   vector<bool> isMicroBlockEmpty;
   vector<BlockHash> microBlockHashes;
-<<<<<<< HEAD
-=======
   vector<uint32_t> shardIds;
->>>>>>> 38582061
 
   for (const auto& i : protoTxBlock.ismicroblockempty()) {
     isMicroBlockEmpty.emplace_back(i);
@@ -985,16 +979,13 @@
          hash.begin() + min((unsigned int)hash.size(),
                             (unsigned int)microBlockHashes.back().size),
          microBlockHashes.back().asArray().begin());
-<<<<<<< HEAD
-=======
   }
 
   for (const auto& i : protoTxBlock.shardids()) {
     shardIds.emplace_back(i);
->>>>>>> 38582061
-  }
-
-  txBlock = TxBlock(header, isMicroBlockEmpty, microBlockHashes);
+  }
+
+  txBlock = TxBlock(header, isMicroBlockEmpty, microBlockHashes, shardIds);
 
   const ZilliqaMessage::ProtoBlockBase& protoBlockBase =
       protoTxBlock.blockbase();
@@ -2518,11 +2509,13 @@
   return true;
 }
 
-bool Messenger::SetNodeFinalBlock(
-    vector<unsigned char>& dst, const unsigned int offset,
-    const uint32_t shardId, const uint64_t dsBlockNumber,
-    const uint32_t consensusID, const TxBlock& txBlock,
-    const vector<unsigned char>& stateDelta, const vector<uint32_t>& shardIds) {
+bool Messenger::SetNodeFinalBlock(vector<unsigned char>& dst,
+                                  const unsigned int offset,
+                                  const uint32_t shardId,
+                                  const uint64_t dsBlockNumber,
+                                  const uint32_t consensusID,
+                                  const TxBlock& txBlock,
+                                  const vector<unsigned char>& stateDelta) {
   LOG_MARKER();
 
   NodeFinalBlock result;
@@ -2533,10 +2526,6 @@
   TxBlockToProtobuf(txBlock, *result.mutable_txblock());
   result.set_statedelta(stateDelta.data(), stateDelta.size());
 
-  for (const auto& i : shardIds) {
-    result.add_shardids(i);
-  }
-
   if (!result.IsInitialized()) {
     LOG_GENERAL(WARNING, "NodeFinalBlock initialization failed.");
     return false;
@@ -2549,8 +2538,7 @@
                                   const unsigned int offset, uint32_t& shardId,
                                   uint64_t& dsBlockNumber,
                                   uint32_t& consensusID, TxBlock& txBlock,
-                                  vector<unsigned char>& stateDelta,
-                                  vector<uint32_t>& shardIds) {
+                                  vector<unsigned char>& stateDelta) {
   LOG_MARKER();
 
   NodeFinalBlock result;
@@ -2569,9 +2557,6 @@
   stateDelta.resize(result.statedelta().size());
   copy(result.statedelta().begin(), result.statedelta().end(),
        stateDelta.begin());
-  for (const auto& i : result.shardids()) {
-    shardIds.emplace_back(i);
-  }
 
   return true;
 }
