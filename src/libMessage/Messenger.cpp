/**
* Copyright (c) 2018 Zilliqa 
* This source code is being disclosed to you solely for the purpose of your participation in 
* testing Zilliqa. You may view, compile and run the code for that purpose and pursuant to 
* the protocols and algorithms that are programmed into, and intended by, the code. You may 
* not do anything else with the code without express permission from Zilliqa Research Pte. Ltd., 
* including modifying or publishing the code (or any part of it), and developing or forming 
* another public or private blockchain network. This source code is provided ‘as is’ and no 
* warranties are given as to title or non-infringement, merchantability or fitness for purpose 
* and, to the extent permitted by law, all liability for your use of the code is disclaimed. 
* Some programs in this code are governed by the GNU General Public License v3.0 (available at 
* https://www.gnu.org/licenses/gpl-3.0.en.html) (‘GPLv3’). The programs that are governed by 
* GPLv3.0 are those programs that are located in the folders src/depends and tests/depends 
* and which include a reference to GPLv3 in their program files.
**/

#include "Messenger.h"
#include "libMessage/ZilliqaMessage.pb.h"
#include "libUtils/Logger.h"
#include <random>
#include <unordered_set>

using namespace boost::multiprecision;
using namespace std;
using namespace ZilliqaMessage;

namespace
{
    void SerializableToProtobufByteArray(const Serializable& serializable,
                                         ByteArray& byteArray)
    {
        vector<unsigned char> tmp;
        serializable.Serialize(tmp, 0);
        byteArray.set_data(tmp.data(), tmp.size());
    }

    void ProtobufByteArrayToSerializable(const ByteArray& byteArray,
                                         Serializable& serializable)
    {
        vector<unsigned char> tmp;
        copy(byteArray.data().begin(), byteArray.data().end(),
             back_inserter(tmp));
        serializable.Deserialize(tmp, 0);
    }

    template<class T, size_t S>
    void NumberToProtobufByteArray(const T& number, ByteArray& byteArray)
    {
        vector<unsigned char> tmp;
        Serializable::SetNumber<T>(tmp, 0, number, S);
        byteArray.set_data(tmp.data(), tmp.size());
    }

    template<class T, size_t S>
    void ProtobufByteArrayToNumber(const ByteArray& byteArray, T& number)
    {
        vector<unsigned char> tmp;
        copy(byteArray.data().begin(), byteArray.data().end(),
             back_inserter(tmp));
        number = Serializable::GetNumber<T>(tmp, 0, S);
    }

    void DSBlockToProtobuf(const DSBlock& dsBlock, ProtoDSBlock& protoDSBlock)
    {
        // Serialize header

        ZilliqaMessage::ProtoDSBlock::DSBlockHeader* protoHeader
            = protoDSBlock.mutable_header();

        const DSBlockHeader& header = dsBlock.GetHeader();

        protoHeader->set_dsdifficulty(header.GetDSDifficulty());
        protoHeader->set_difficulty(header.GetDifficulty());
        protoHeader->set_prevhash(header.GetPrevHash().data(),
                                  header.GetPrevHash().size);
        NumberToProtobufByteArray<uint256_t, UINT256_SIZE>(
            header.GetNonce(), *protoHeader->mutable_nonce());
        SerializableToProtobufByteArray(header.GetMinerPubKey(),
                                        *protoHeader->mutable_minerpubkey());
        SerializableToProtobufByteArray(header.GetLeaderPubKey(),
                                        *protoHeader->mutable_leaderpubkey());
        protoHeader->set_blocknum(header.GetBlockNum());
        NumberToProtobufByteArray<uint256_t, UINT256_SIZE>(
            header.GetTimestamp(), *protoHeader->mutable_timestamp());
        SerializableToProtobufByteArray(header.GetSWInfo(),
                                        *protoHeader->mutable_swinfo());

        // Serialize cosigs

        ZilliqaMessage::ProtoDSBlock::CoSignatures* cosigs
            = protoDSBlock.mutable_cosigs();

        SerializableToProtobufByteArray(dsBlock.GetCS1(),
                                        *cosigs->mutable_cs1());
        for (const auto& i : dsBlock.GetB1())
        {
            cosigs->add_b1(i);
        }
        SerializableToProtobufByteArray(dsBlock.GetCS2(),
                                        *cosigs->mutable_cs2());
        for (const auto& i : dsBlock.GetB2())
        {
            cosigs->add_b2(i);
        }
    }

    void ProtobufToDSBlock(const ProtoDSBlock& protoDSBlock, DSBlock& dsBlock)
    {
        // Deserialize header

        const ZilliqaMessage::ProtoDSBlock::DSBlockHeader& protoHeader
            = protoDSBlock.header();

        BlockHash prevHash;
        uint256_t nonce;
        PubKey minerPubKey;
        PubKey leaderPubKey;
        uint256_t timestamp;
        SWInfo swInfo;

        unsigned int size = min((unsigned int)protoHeader.prevhash().size(),
                                (unsigned int)prevHash.size);

        copy(protoHeader.prevhash().begin(),
             protoHeader.prevhash().begin() + size, prevHash.asArray().begin());
        ProtobufByteArrayToNumber<uint256_t, UINT256_SIZE>(protoHeader.nonce(),
                                                           nonce);
        ProtobufByteArrayToSerializable(protoHeader.minerpubkey(), minerPubKey);
        ProtobufByteArrayToSerializable(protoHeader.leaderpubkey(),
                                        leaderPubKey);
        ProtobufByteArrayToNumber<uint256_t, UINT256_SIZE>(
            protoHeader.timestamp(), timestamp);
        ProtobufByteArrayToSerializable(protoHeader.swinfo(), swInfo);

        // Deserialize cosigs

        CoSignatures cosigs;
        cosigs.m_B1.resize(protoDSBlock.cosigs().b1().size());
        cosigs.m_B2.resize(protoDSBlock.cosigs().b2().size());

        ProtobufByteArrayToSerializable(protoDSBlock.cosigs().cs1(),
                                        cosigs.m_CS1);
        copy(protoDSBlock.cosigs().b1().begin(),
             protoDSBlock.cosigs().b1().end(), cosigs.m_B1.begin());
        ProtobufByteArrayToSerializable(protoDSBlock.cosigs().cs2(),
                                        cosigs.m_CS2);
        copy(protoDSBlock.cosigs().b2().begin(),
             protoDSBlock.cosigs().b2().end(), cosigs.m_B2.begin());

        // Generate the new DSBlock

        dsBlock = DSBlock(
            DSBlockHeader(protoHeader.dsdifficulty(), protoHeader.difficulty(),
                          prevHash, nonce, minerPubKey, leaderPubKey,
                          protoHeader.blocknum(), timestamp, swInfo),
            CoSignatures(cosigs));
    }

    void MicroBlockToProtobuf(const MicroBlock& microBlock,
                              ProtoMicroBlock& protoMicroBlock)
    {
        // Serialize header

        ZilliqaMessage::ProtoMicroBlock::MicroBlockHeader* protoHeader
            = protoMicroBlock.mutable_header();

        const MicroBlockHeader& header = microBlock.GetHeader();

        protoHeader->set_type(header.GetType());
        protoHeader->set_version(header.GetVersion());
        protoHeader->set_shardid(header.GetShardID());
        NumberToProtobufByteArray<uint256_t, UINT256_SIZE>(
            header.GetGasLimit(), *protoHeader->mutable_gaslimit());
        NumberToProtobufByteArray<uint256_t, UINT256_SIZE>(
            header.GetGasUsed(), *protoHeader->mutable_gasused());
        protoHeader->set_prevhash(header.GetPrevHash().data(),
                                  header.GetPrevHash().size);
        protoHeader->set_blocknum(header.GetBlockNum());
        NumberToProtobufByteArray<uint256_t, UINT256_SIZE>(
            header.GetTimestamp(), *protoHeader->mutable_timestamp());
        protoHeader->set_txroothash(header.GetTxRootHash().data(),
                                    header.GetTxRootHash().size);
        protoHeader->set_numtxs(header.GetNumTxs());
        SerializableToProtobufByteArray(header.GetMinerPubKey(),
                                        *protoHeader->mutable_minerpubkey());
        protoHeader->set_dsblocknum(header.GetDSBlockNum());
        protoHeader->set_dsblockheader(header.GetDSBlockHeader().data(),
                                       header.GetDSBlockHeader().size);
        protoHeader->set_statedeltahash(header.GetStateDeltaHash().data(),
                                        header.GetStateDeltaHash().size);
        protoHeader->set_tranreceipthash(header.GetTranReceiptHash().data(),
                                         header.GetTranReceiptHash().size);

        // Serialize body

        for (const auto& hash : microBlock.GetTranHashes())
        {
            protoMicroBlock.add_tranhashes(hash.data(), hash.size);
        }

        // Serialize cosigs

        ZilliqaMessage::ProtoMicroBlock::CoSignatures* cosigs
            = protoMicroBlock.mutable_cosigs();

        SerializableToProtobufByteArray(microBlock.GetCS1(),
                                        *cosigs->mutable_cs1());
        for (const auto& i : microBlock.GetB1())
        {
            cosigs->add_b1(i);
        }
        SerializableToProtobufByteArray(microBlock.GetCS2(),
                                        *cosigs->mutable_cs2());
        for (const auto& i : microBlock.GetB2())
        {
            cosigs->add_b2(i);
        }
    }

    void ProtobufToMicroBlock(const ProtoMicroBlock& protoMicroBlock,
                              MicroBlock& microBlock)
    {
        // Deserialize header

        const ZilliqaMessage::ProtoMicroBlock::MicroBlockHeader& protoHeader
            = protoMicroBlock.header();

        uint256_t gasLimit;
        uint256_t gasUsed;
        BlockHash prevHash;
        uint256_t timestamp;
        TxnHash txRootHash;
        PubKey minerPubKey;
        BlockHash dsBlockHeader;
        StateHash stateDeltaHash;
        TxnHash tranReceiptHash;

        ProtobufByteArrayToNumber<uint256_t, UINT256_SIZE>(
            protoHeader.gaslimit(), gasLimit);
        ProtobufByteArrayToNumber<uint256_t, UINT256_SIZE>(
            protoHeader.gasused(), gasUsed);
        copy(protoHeader.prevhash().begin(),
             protoHeader.prevhash().begin()
                 + min((unsigned int)protoHeader.prevhash().size(),
                       (unsigned int)prevHash.size),
             prevHash.asArray().begin());
        ProtobufByteArrayToNumber<uint256_t, UINT256_SIZE>(
            protoHeader.timestamp(), timestamp);
        copy(protoHeader.txroothash().begin(),
             protoHeader.txroothash().begin()
                 + min((unsigned int)protoHeader.txroothash().size(),
                       (unsigned int)txRootHash.size),
             txRootHash.asArray().begin());
        ProtobufByteArrayToSerializable(protoHeader.minerpubkey(), minerPubKey);
        copy(protoHeader.dsblockheader().begin(),
             protoHeader.dsblockheader().begin()
                 + min((unsigned int)protoHeader.dsblockheader().size(),
                       (unsigned int)dsBlockHeader.size),
             dsBlockHeader.asArray().begin());
        copy(protoHeader.statedeltahash().begin(),
             protoHeader.statedeltahash().begin()
                 + min((unsigned int)protoHeader.statedeltahash().size(),
                       (unsigned int)stateDeltaHash.size),
             stateDeltaHash.asArray().begin());
        copy(protoHeader.tranreceipthash().begin(),
             protoHeader.tranreceipthash().begin()
                 + min((unsigned int)protoHeader.tranreceipthash().size(),
                       (unsigned int)tranReceiptHash.size),
             tranReceiptHash.asArray().begin());

        // Deserialize body

        vector<TxnHash> tranHashes;
        for (const auto& hash : protoMicroBlock.tranhashes())
        {
            tranHashes.emplace_back();
            unsigned int size = min((unsigned int)hash.size(),
                                    (unsigned int)tranHashes.back().size);
            copy(hash.begin(), hash.begin() + size,
                 tranHashes.back().asArray().begin());
        }

        // Deserialize cosigs

        CoSignatures cosigs;
        cosigs.m_B1.resize(protoMicroBlock.cosigs().b1().size());
        cosigs.m_B2.resize(protoMicroBlock.cosigs().b2().size());

        ProtobufByteArrayToSerializable(protoMicroBlock.cosigs().cs1(),
                                        cosigs.m_CS1);
        copy(protoMicroBlock.cosigs().b1().begin(),
             protoMicroBlock.cosigs().b1().end(), cosigs.m_B1.begin());
        ProtobufByteArrayToSerializable(protoMicroBlock.cosigs().cs2(),
                                        cosigs.m_CS2);
        copy(protoMicroBlock.cosigs().b2().begin(),
             protoMicroBlock.cosigs().b2().end(), cosigs.m_B2.begin());

        // Generate the new MicroBlock

        microBlock = MicroBlock(
            MicroBlockHeader(protoHeader.type(), protoHeader.version(),
                             protoHeader.shardid(), gasLimit, gasUsed, prevHash,
                             protoHeader.blocknum(), timestamp, txRootHash,
                             protoHeader.numtxs(), minerPubKey,
                             protoHeader.dsblocknum(), dsBlockHeader,
                             stateDeltaHash, tranReceiptHash),
            tranHashes, CoSignatures(cosigs));
    }

    void VCBlockToProtobuf(const VCBlock& vcBlock, ProtoVCBlock& protoVCBlock)
    {
        // Serialize header

        ZilliqaMessage::ProtoVCBlock::VCBlockHeader* protoHeader
            = protoVCBlock.mutable_header();

        const VCBlockHeader& header = vcBlock.GetHeader();

        protoHeader->set_viewchangedsepochno(header.GetVieWChangeDSEpochNo());
        protoHeader->set_viewchangeepochno(header.GetViewChangeEpochNo());
        protoHeader->set_viewchangestate(header.GetViewChangeState());
        protoHeader->set_candidateleaderindex(header.GetCandidateLeaderIndex());
        SerializableToProtobufByteArray(
            header.GetCandidateLeaderNetworkInfo(),
            *protoHeader->mutable_candidateleadernetworkinfo());
        SerializableToProtobufByteArray(
            header.GetCandidateLeaderPubKey(),
            *protoHeader->mutable_candidateleaderpubkey());
        protoHeader->set_vccounter(header.GetViewChangeCounter());
        NumberToProtobufByteArray<uint256_t, UINT256_SIZE>(
            header.GetTimeStamp(), *protoHeader->mutable_timestamp());

        // Serialize cosigs

        ZilliqaMessage::ProtoVCBlock::CoSignatures* cosigs
            = protoVCBlock.mutable_cosigs();

        SerializableToProtobufByteArray(vcBlock.GetCS1(),
                                        *cosigs->mutable_cs1());
        for (const auto& i : vcBlock.GetB1())
        {
            cosigs->add_b1(i);
        }
        SerializableToProtobufByteArray(vcBlock.GetCS2(),
                                        *cosigs->mutable_cs2());
        for (const auto& i : vcBlock.GetB2())
        {
            cosigs->add_b2(i);
        }
    }

    void ProtobufToVCBlock(const ProtoVCBlock& protoVCBlock, VCBlock& vcBlock)
    {
        // Deserialize header

        const ZilliqaMessage::ProtoVCBlock::VCBlockHeader& protoHeader
            = protoVCBlock.header();

        Peer candidateLeaderNetworkInfo;
        PubKey candidateLeaderPubKey;
        uint256_t timestamp;

        ProtobufByteArrayToSerializable(
            protoHeader.candidateleadernetworkinfo(),
            candidateLeaderNetworkInfo);
        ProtobufByteArrayToSerializable(protoHeader.candidateleaderpubkey(),
                                        candidateLeaderPubKey);
        ProtobufByteArrayToNumber<uint256_t, UINT256_SIZE>(
            protoHeader.timestamp(), timestamp);

        // Deserialize cosigs

        CoSignatures cosigs;
        cosigs.m_B1.resize(protoVCBlock.cosigs().b1().size());
        cosigs.m_B2.resize(protoVCBlock.cosigs().b2().size());

        ProtobufByteArrayToSerializable(protoVCBlock.cosigs().cs1(),
                                        cosigs.m_CS1);
        copy(protoVCBlock.cosigs().b1().begin(),
             protoVCBlock.cosigs().b1().end(), cosigs.m_B1.begin());
        ProtobufByteArrayToSerializable(protoVCBlock.cosigs().cs2(),
                                        cosigs.m_CS2);
        copy(protoVCBlock.cosigs().b2().begin(),
             protoVCBlock.cosigs().b2().end(), cosigs.m_B2.begin());

        // Generate the new VCBlock

        vcBlock = VCBlock(
            VCBlockHeader(
                protoHeader.viewchangedsepochno(),
                protoHeader.viewchangeepochno(), protoHeader.viewchangestate(),
                protoHeader.candidateleaderindex(), candidateLeaderNetworkInfo,
                candidateLeaderPubKey, protoHeader.vccounter(), timestamp),
            CoSignatures(cosigs));
    }

    void FallbackBlockToProtobuf(const FallbackBlock& fallbackBlock,
                                 ProtoFallbackBlock& protoFallbackBlock)
    {
        // Serialize header

        ZilliqaMessage::ProtoFallbackBlock::FallbackBlockHeader* protoHeader
            = protoFallbackBlock.mutable_header();

        const FallbackBlockHeader& header = fallbackBlock.GetHeader();

        protoHeader->set_fallbackdsepochno(header.GetFallbackDSEpochNo());
        protoHeader->set_fallbackepochno(header.GetFallbackEpochNo());
        protoHeader->set_fallbackstate(header.GetFallbackState());
        protoHeader->set_stateroothash(header.GetStateRootHash().data(),
                                       header.GetStateRootHash().size);
        protoHeader->set_leaderconsensusid(header.GetLeaderConsensusId());
        SerializableToProtobufByteArray(
            header.GetLeaderNetworkInfo(),
            *protoHeader->mutable_leadernetworkinfo());
        SerializableToProtobufByteArray(header.GetLeaderPubKey(),
                                        *protoHeader->mutable_leaderpubkey());
        protoHeader->set_shardid(header.GetShardId());
        NumberToProtobufByteArray<uint256_t, UINT256_SIZE>(
            header.GetTimeStamp(), *protoHeader->mutable_timestamp());

        // Serialize cosigs

        ZilliqaMessage::ProtoFallbackBlock::CoSignatures* cosigs
            = protoFallbackBlock.mutable_cosigs();

        SerializableToProtobufByteArray(fallbackBlock.GetCS1(),
                                        *cosigs->mutable_cs1());
        for (const auto& i : fallbackBlock.GetB1())
        {
            cosigs->add_b1(i);
        }
        SerializableToProtobufByteArray(fallbackBlock.GetCS2(),
                                        *cosigs->mutable_cs2());
        for (const auto& i : fallbackBlock.GetB2())
        {
            cosigs->add_b2(i);
        }
    }

    void ProtobufToFallbackBlock(const ProtoFallbackBlock& protoFallbackBlock,
                                 FallbackBlock& fallbackBlock)
    {
        // Deserialize header
        const ZilliqaMessage::ProtoFallbackBlock::FallbackBlockHeader&
            protoHeader
            = protoFallbackBlock.header();

        Peer leaderNetworkInfo;
        PubKey leaderPubKey;
        uint256_t timestamp;
        StateHash stateRootHash;

        ProtobufByteArrayToSerializable(protoHeader.leadernetworkinfo(),
                                        leaderNetworkInfo);
        ProtobufByteArrayToSerializable(protoHeader.leaderpubkey(),
                                        leaderPubKey);
        ProtobufByteArrayToNumber<uint256_t, UINT256_SIZE>(
            protoHeader.timestamp(), timestamp);

        copy(protoHeader.stateroothash().begin(),
             protoHeader.stateroothash().begin()
                 + min((unsigned int)protoHeader.stateroothash().size(),
                       (unsigned int)stateRootHash.size),
             stateRootHash.asArray().begin());

        // Deserialize cosigs

        CoSignatures cosigs;
        cosigs.m_B1.resize(protoFallbackBlock.cosigs().b1().size());
        cosigs.m_B2.resize(protoFallbackBlock.cosigs().b2().size());

        ProtobufByteArrayToSerializable(protoFallbackBlock.cosigs().cs1(),
                                        cosigs.m_CS1);
        copy(protoFallbackBlock.cosigs().b1().begin(),
             protoFallbackBlock.cosigs().b1().end(), cosigs.m_B1.begin());
        ProtobufByteArrayToSerializable(protoFallbackBlock.cosigs().cs2(),
                                        cosigs.m_CS2);
        copy(protoFallbackBlock.cosigs().b2().begin(),
             protoFallbackBlock.cosigs().b2().end(), cosigs.m_B2.begin());

        // Generate the new FallbackBlock
        fallbackBlock = FallbackBlock(
            FallbackBlockHeader(
                protoHeader.fallbackdsepochno(), protoHeader.fallbackepochno(),
                protoHeader.fallbackstate(), stateRootHash,
                protoHeader.leaderconsensusid(), leaderNetworkInfo,
                leaderPubKey, protoHeader.shardid(), timestamp),
            CoSignatures(cosigs));
    }

    template<class T>
    bool SerializeToArray(const T& protoMessage, vector<unsigned char>& dst,
                          const unsigned int offset)
    {
        const int length_available = dst.size() - offset;

        if (length_available < protoMessage.ByteSize())
        {
            dst.resize(dst.size() + protoMessage.ByteSize() - length_available);
        }

        return protoMessage.SerializeToArray(dst.data() + offset,
                                             protoMessage.ByteSize());
    }

    bool SetConsensusAnnouncementCore(
        ZilliqaMessage::ConsensusAnnouncement& announcement,
        const uint32_t consensusID, uint64_t blockNumber,
        const vector<unsigned char>& blockHash, const uint16_t leaderID,
        const pair<PrivKey, PubKey>& leaderKey)
    {
        LOG_MARKER();

        // Set the consensus parameters

        announcement.mutable_consensusinfo()->set_consensusid(consensusID);
        announcement.mutable_consensusinfo()->set_blocknumber(blockNumber);
        announcement.mutable_consensusinfo()->set_blockhash(blockHash.data(),
                                                            blockHash.size());
        announcement.mutable_consensusinfo()->set_leaderid(leaderID);

        if (!announcement.consensusinfo().IsInitialized())
        {
            LOG_GENERAL(
                WARNING,
                "ConsensusAnnouncement.ConsensusInfo initialization failed.");
            return false;
        }

        // Sign the announcement

        vector<unsigned char> inputToSigning;

        switch (announcement.announcement_case())
        {
        case ConsensusAnnouncement::AnnouncementCase::kDsblock:
            if (!announcement.dsblock().IsInitialized())
            {
                LOG_GENERAL(WARNING,
                            "Announcement dsblock content not initialized.");
                return false;
            }
            inputToSigning.resize(announcement.consensusinfo().ByteSize()
                                  + announcement.dsblock().ByteSize());
            announcement.consensusinfo().SerializeToArray(
                inputToSigning.data(), announcement.consensusinfo().ByteSize());
            announcement.dsblock().SerializeToArray(
                inputToSigning.data() + announcement.consensusinfo().ByteSize(),
                announcement.dsblock().ByteSize());
            break;
        case ConsensusAnnouncement::AnnouncementCase::kMicroblock:
            if (!announcement.microblock().IsInitialized())
            {
                LOG_GENERAL(WARNING,
                            "Announcement microblock content not initialized.");
                return false;
            }
            inputToSigning.resize(announcement.consensusinfo().ByteSize()
                                  + announcement.microblock().ByteSize());
            announcement.consensusinfo().SerializeToArray(
                inputToSigning.data(), announcement.consensusinfo().ByteSize());
            announcement.microblock().SerializeToArray(
                inputToSigning.data() + announcement.consensusinfo().ByteSize(),
                announcement.microblock().ByteSize());
            break;
        case ConsensusAnnouncement::AnnouncementCase::kFinalblock:
            if (!announcement.finalblock().IsInitialized())
            {
                LOG_GENERAL(WARNING,
                            "Announcement finalblock content not initialized.");
                return false;
            }
            inputToSigning.resize(announcement.consensusinfo().ByteSize()
                                  + announcement.finalblock().ByteSize());
            announcement.consensusinfo().SerializeToArray(
                inputToSigning.data(), announcement.consensusinfo().ByteSize());
            announcement.finalblock().SerializeToArray(
                inputToSigning.data() + announcement.consensusinfo().ByteSize(),
                announcement.finalblock().ByteSize());
            break;
        case ConsensusAnnouncement::AnnouncementCase::kVcblock:
            if (!announcement.vcblock().IsInitialized())
            {
                LOG_GENERAL(WARNING,
                            "Announcement vcblock content not initialized.");
                return false;
            }
            inputToSigning.resize(announcement.consensusinfo().ByteSize()
                                  + announcement.vcblock().ByteSize());
            announcement.consensusinfo().SerializeToArray(
                inputToSigning.data(), announcement.consensusinfo().ByteSize());
            announcement.vcblock().SerializeToArray(
                inputToSigning.data() + announcement.consensusinfo().ByteSize(),
                announcement.vcblock().ByteSize());
            break;
        case ConsensusAnnouncement::AnnouncementCase::kFallbackblock:
            if (!announcement.fallbackblock().IsInitialized())
            {
                LOG_GENERAL(
                    WARNING,
                    "Announcement fallbackblock content not initialized.");
                return false;
            }
            inputToSigning.resize(announcement.consensusinfo().ByteSize()
                                  + announcement.fallbackblock().ByteSize());
            announcement.consensusinfo().SerializeToArray(
                inputToSigning.data(), announcement.consensusinfo().ByteSize());
            announcement.fallbackblock().SerializeToArray(
                inputToSigning.data() + announcement.consensusinfo().ByteSize(),
                announcement.fallbackblock().ByteSize());
            break;
        case ConsensusAnnouncement::AnnouncementCase::ANNOUNCEMENT_NOT_SET:
        default:
            LOG_GENERAL(WARNING, "Announcement content not set.");
            return false;
        }

        Signature signature;
        if (!Schnorr::GetInstance().Sign(inputToSigning, leaderKey.first,
                                         leaderKey.second, signature))
        {
            LOG_GENERAL(WARNING, "Failed to sign announcement.");
            return false;
        }

        SerializableToProtobufByteArray(signature,
                                        *announcement.mutable_signature());

        return announcement.IsInitialized();
    }

    bool GetConsensusAnnouncementCore(
        const ZilliqaMessage::ConsensusAnnouncement& announcement,
        const uint32_t consensusID, const uint64_t blockNumber,
        const vector<unsigned char>& blockHash, const uint16_t leaderID,
        const PubKey& leaderKey)
    {
        LOG_MARKER();

        // Check the consensus parameters

        if (announcement.consensusinfo().consensusid() != consensusID)
        {
            LOG_GENERAL(WARNING,
                        "Consensus ID mismatch. Expected: "
                            << consensusID << " Actual: "
                            << announcement.consensusinfo().consensusid());
            return false;
        }

        if (announcement.consensusinfo().blocknumber() != blockNumber)
        {
            LOG_GENERAL(WARNING,
                        "Block number mismatch. Expected: "
                            << blockNumber << " Actual: "
                            << announcement.consensusinfo().blocknumber());
            return false;
        }

        if ((announcement.consensusinfo().blockhash().size()
             != blockHash.size())
            || !equal(blockHash.begin(), blockHash.end(),
                      announcement.consensusinfo().blockhash().begin()))
        {
            LOG_GENERAL(WARNING, "Block hash mismatch.");
            return false;
        }

        if (announcement.consensusinfo().leaderid() != leaderID)
        {
            LOG_GENERAL(WARNING,
                        "Leader ID mismatch. Expected: "
                            << leaderID << " Actual: "
                            << announcement.consensusinfo().leaderid());
            return false;
        }

        // Verify the signature

        vector<unsigned char> tmp;

        if (announcement.has_dsblock()
            && announcement.dsblock().IsInitialized())
        {
            tmp.resize(announcement.consensusinfo().ByteSize()
                       + announcement.dsblock().ByteSize());
            announcement.consensusinfo().SerializeToArray(
                tmp.data(), announcement.consensusinfo().ByteSize());
            announcement.dsblock().SerializeToArray(
                tmp.data() + announcement.consensusinfo().ByteSize(),
                announcement.dsblock().ByteSize());
        }
        else if (announcement.has_microblock()
                 && announcement.microblock().IsInitialized())
        {
            tmp.resize(announcement.consensusinfo().ByteSize()
                       + announcement.microblock().ByteSize());
            announcement.consensusinfo().SerializeToArray(
                tmp.data(), announcement.consensusinfo().ByteSize());
            announcement.microblock().SerializeToArray(
                tmp.data() + announcement.consensusinfo().ByteSize(),
                announcement.microblock().ByteSize());
        }
        else if (announcement.has_finalblock()
                 && announcement.finalblock().IsInitialized())
        {
            tmp.resize(announcement.consensusinfo().ByteSize()
                       + announcement.finalblock().ByteSize());
            announcement.consensusinfo().SerializeToArray(
                tmp.data(), announcement.consensusinfo().ByteSize());
            announcement.finalblock().SerializeToArray(
                tmp.data() + announcement.consensusinfo().ByteSize(),
                announcement.finalblock().ByteSize());
        }
        else if (announcement.has_vcblock()
                 && announcement.vcblock().IsInitialized())
        {
            tmp.resize(announcement.consensusinfo().ByteSize()
                       + announcement.vcblock().ByteSize());
            announcement.consensusinfo().SerializeToArray(
                tmp.data(), announcement.consensusinfo().ByteSize());
            announcement.vcblock().SerializeToArray(
                tmp.data() + announcement.consensusinfo().ByteSize(),
                announcement.vcblock().ByteSize());
        }
        else if (announcement.has_fallbackblock()
                 && announcement.fallbackblock().IsInitialized())
        {
            tmp.resize(announcement.consensusinfo().ByteSize()
                       + announcement.fallbackblock().ByteSize());
            announcement.consensusinfo().SerializeToArray(
                tmp.data(), announcement.consensusinfo().ByteSize());
            announcement.fallbackblock().SerializeToArray(
                tmp.data() + announcement.consensusinfo().ByteSize(),
                announcement.fallbackblock().ByteSize());
        }
        else
        {
            LOG_GENERAL(WARNING, "Announcement content not set.");
            return false;
        }

        Signature signature;

        ProtobufByteArrayToSerializable(announcement.signature(), signature);

        if (!Schnorr::GetInstance().Verify(tmp, signature, leaderKey))
        {
            LOG_GENERAL(WARNING, "Invalid signature in announcement.");
            return false;
        }

        return true;
    }
}

// ============================================================================
// Directory Service messages
// ============================================================================

bool Messenger::SetDSPoWSubmission(
    vector<unsigned char>& dst, const unsigned int offset,
    const uint64_t blockNumber, const uint8_t difficultyLevel,
    const Peer& submitterPeer, const pair<PrivKey, PubKey>& submitterKey,
    const uint64_t nonce, const string& resultingHash, const string& mixHash)
{
    LOG_MARKER();

    DSPoWSubmission result;

    result.mutable_data()->set_blocknumber(blockNumber);
    result.mutable_data()->set_difficultylevel(difficultyLevel);

    SerializableToProtobufByteArray(
        submitterPeer, *result.mutable_data()->mutable_submitterpeer());
    SerializableToProtobufByteArray(
        submitterKey.second, *result.mutable_data()->mutable_submitterpubkey());

    result.mutable_data()->set_nonce(nonce);
    result.mutable_data()->set_resultinghash(resultingHash);
    result.mutable_data()->set_mixhash(mixHash);

    if (result.data().IsInitialized())
    {
        vector<unsigned char> tmp(result.data().ByteSize());
        result.data().SerializeToArray(tmp.data(), tmp.size());

        Signature signature;
        if (!Schnorr::GetInstance().Sign(tmp, submitterKey.first,
                                         submitterKey.second, signature))
        {
            LOG_GENERAL(WARNING, "Failed to sign PoW.");
            return false;
        }

        SerializableToProtobufByteArray(signature, *result.mutable_signature());
    }
    else
    {
        LOG_GENERAL(WARNING, "DSPoWSubmission.Data initialization failed.");
        return false;
    }

    if (!result.IsInitialized())
    {
        LOG_GENERAL(WARNING, "DSPoWSubmission initialization failed.");
        return false;
    }

    return SerializeToArray(result, dst, offset);
}

bool Messenger::GetDSPoWSubmission(const vector<unsigned char>& src,
                                   const unsigned int offset,
                                   uint64_t& blockNumber,
                                   uint8_t& difficultyLevel,
                                   Peer& submitterPeer, PubKey& submitterPubKey,
                                   uint64_t& nonce, string& resultingHash,
                                   string& mixHash, Signature& signature)
{
    LOG_MARKER();

    DSPoWSubmission result;

    result.ParseFromArray(src.data() + offset, src.size() - offset);

    if (!result.IsInitialized() || !result.data().IsInitialized())
    {
        LOG_GENERAL(WARNING, "DSPoWSubmission initialization failed.");
        return false;
    }

    blockNumber = result.data().blocknumber();
    difficultyLevel = result.data().difficultylevel();
    ProtobufByteArrayToSerializable(result.data().submitterpeer(),
                                    submitterPeer);
    ProtobufByteArrayToSerializable(result.data().submitterpubkey(),
                                    submitterPubKey);
    nonce = result.data().nonce();
    resultingHash = result.data().resultinghash();
    mixHash = result.data().mixhash();
    ProtobufByteArrayToSerializable(result.signature(), signature);

    vector<unsigned char> tmp(result.data().ByteSize());
    result.data().SerializeToArray(tmp.data(), tmp.size());

    if (!Schnorr::GetInstance().Verify(tmp, 0, tmp.size(), signature,
                                       submitterPubKey))
    {
        LOG_GENERAL(WARNING, "PoW submission signature wrong.");
        return false;
    }

    return true;
}

bool Messenger::SetDSMicroBlockSubmission(
    vector<unsigned char>& dst, const unsigned int offset,
    const unsigned char microBlockType, const uint64_t blockNumber,
    const vector<MicroBlock>& microBlocks,
    const vector<unsigned char>& stateDelta)
{
    LOG_MARKER();

    DSMicroBlockSubmission result;

    result.set_microblocktype(microBlockType);
    result.set_blocknumber(blockNumber);
    for (const auto& microBlock : microBlocks)
    {
        MicroBlockToProtobuf(microBlock, *result.add_microblocks());
    }
    if (stateDelta.size() > 0)
    {
        result.set_statedelta(stateDelta.data(), stateDelta.size());
    }

    if (!result.IsInitialized())
    {
        LOG_GENERAL(WARNING, "DSMicroBlockSubmission initialization failed.");
        return false;
    }

    return SerializeToArray(result, dst, offset);
}

bool Messenger::GetDSMicroBlockSubmission(const vector<unsigned char>& src,
                                          const unsigned int offset,
                                          unsigned char& microBlockType,
                                          uint64_t& blockNumber,
                                          vector<MicroBlock>& microBlocks,
                                          vector<unsigned char>& stateDelta)
{
    LOG_MARKER();

    DSMicroBlockSubmission result;

    result.ParseFromArray(src.data() + offset, src.size() - offset);

    if (!result.IsInitialized())
    {
        LOG_GENERAL(WARNING, "DSMicroBlockSubmission initialization failed.");
        return false;
    }

    microBlockType = result.microblocktype();
    blockNumber = result.blocknumber();
    for (const auto& proto_mb : result.microblocks())
    {
        MicroBlock microBlock;
        ProtobufToMicroBlock(proto_mb, microBlock);
        microBlocks.emplace_back(move(microBlock));
    }
    if (result.has_statedelta())
    {
        stateDelta.resize(result.statedelta().size());
        copy(result.statedelta().begin(), result.statedelta().end(),
             stateDelta.begin());
    }

    return true;
}

bool Messenger::SetDSDSBlockAnnouncement(
    vector<unsigned char>& dst, const unsigned int offset,
    const uint32_t consensusID, const uint64_t blockNumber,
    const vector<unsigned char>& blockHash, const uint16_t leaderID,
    const pair<PrivKey, PubKey>& leaderKey, const DSBlock& dsBlock,
    const Peer& powWinnerPeer, const DequeOfShard& shards,
    const vector<Peer>& dsReceivers, const vector<vector<Peer>>& shardReceivers,
    const vector<vector<Peer>>& shardSenders,
    vector<unsigned char>& messageToCosign)
{
    LOG_MARKER();

    ConsensusAnnouncement announcement;

    // Set the DSBlock announcement parameters

    DSDSBlockAnnouncement* dsblock = announcement.mutable_dsblock();

    DSBlockToProtobuf(dsBlock, *dsblock->mutable_dsblock());
    SerializableToProtobufByteArray(powWinnerPeer,
                                    *dsblock->mutable_powwinnerpeer());

    for (const auto& shard : shards)
    {
        ShardingStructure::Shard* proto_shard
            = dsblock->mutable_sharding()->add_shards();

        for (const auto& node : shard)
        {
            ShardingStructure::Member* proto_member
                = proto_shard->add_members();

            SerializableToProtobufByteArray(std::get<SHARD_NODE_PUBKEY>(node),
                                            *proto_member->mutable_pubkey());
            SerializableToProtobufByteArray(std::get<SHARD_NODE_PEER>(node),
                                            *proto_member->mutable_peerinfo());
            proto_member->set_reputation(std::get<SHARD_NODE_REP>(node));
        }
    }

    TxSharingAssignments* proto_assignments = dsblock->mutable_assignments();

    for (const auto& dsnode : dsReceivers)
    {
        SerializableToProtobufByteArray(dsnode,
                                        *proto_assignments->add_dsnodes());
    }

    for (unsigned int i = 0; i < shardReceivers.size(); i++)
    {
        TxSharingAssignments::AssignedNodes* proto_shard
            = proto_assignments->add_shardnodes();

        for (const auto& receiver : shardReceivers.at(i))
        {
            SerializableToProtobufByteArray(receiver,
                                            *proto_shard->add_receivers());
        }
        for (const auto& sender : shardSenders.at(i))
        {
            SerializableToProtobufByteArray(sender,
                                            *proto_shard->add_senders());
        }
    }

    if (!dsblock->IsInitialized())
    {
        LOG_GENERAL(WARNING, "DSDSBlockAnnouncement initialization failed.");
        return false;
    }

    // Set the common consensus announcement parameters

    if (!SetConsensusAnnouncementCore(announcement, consensusID, blockNumber,
                                      blockHash, leaderID, leaderKey))
    {
        LOG_GENERAL(WARNING, "SetConsensusAnnouncementCore failed.");
        return false;
    }

    // Serialize the part of the announcement that should be co-signed during the first round of consensus

    messageToCosign.clear();
    if (dsBlock.GetHeader().Serialize(messageToCosign, 0)
        != DSBlockHeader::SIZE)
    {
        LOG_GENERAL(WARNING, "DSBlockHeader serialization failed.");
        return false;
    }

    // Serialize the announcement

    return SerializeToArray(announcement, dst, offset);
}

bool Messenger::GetDSDSBlockAnnouncement(
    const vector<unsigned char>& src, const unsigned int offset,
    const uint32_t consensusID, const uint64_t blockNumber,
    const vector<unsigned char>& blockHash, const uint16_t leaderID,
    const PubKey& leaderKey, DSBlock& dsBlock, Peer& powWinnerPeer,
    DequeOfShard& shards, vector<Peer>& dsReceivers,
    vector<vector<Peer>>& shardReceivers, vector<vector<Peer>>& shardSenders,
    vector<unsigned char>& messageToCosign)
{
    LOG_MARKER();

    ConsensusAnnouncement announcement;

    announcement.ParseFromArray(src.data() + offset, src.size() - offset);

    if (!announcement.IsInitialized())
    {
        LOG_GENERAL(WARNING, "ConsensusAnnouncement initialization failed.");
        return false;
    }

    if (!announcement.has_dsblock())
    {
        LOG_GENERAL(WARNING, "DSDSBlockAnnouncement initialization failed.");
        return false;
    }

    // Check the common consensus announcement parameters

    if (!GetConsensusAnnouncementCore(announcement, consensusID, blockNumber,
                                      blockHash, leaderID, leaderKey))
    {
        LOG_GENERAL(WARNING, "GetConsensusAnnouncementCore failed.");
        return false;
    }

    // Get the DSBlock announcement parameters

    const DSDSBlockAnnouncement& dsblock = announcement.dsblock();

    ProtobufToDSBlock(dsblock.dsblock(), dsBlock);
    ProtobufByteArrayToSerializable(dsblock.powwinnerpeer(), powWinnerPeer);

    for (const auto& proto_shard : dsblock.sharding().shards())
    {
        shards.emplace_back();

        for (const auto& proto_member : proto_shard.members())
        {
            PubKey key;
            Peer peer;

            ProtobufByteArrayToSerializable(proto_member.pubkey(), key);
            ProtobufByteArrayToSerializable(proto_member.peerinfo(), peer);

            shards.back().emplace_back(key, peer, proto_member.reputation());
        }
    }

    const TxSharingAssignments& proto_assignments = dsblock.assignments();

    for (const auto& dsnode : proto_assignments.dsnodes())
    {
        Peer peer;
        ProtobufByteArrayToSerializable(dsnode, peer);
        dsReceivers.emplace_back(peer);
    }

    for (const auto& proto_shard : proto_assignments.shardnodes())
    {
        shardReceivers.emplace_back();

        for (const auto& receiver : proto_shard.receivers())
        {
            Peer peer;
            ProtobufByteArrayToSerializable(receiver, peer);
            shardReceivers.back().emplace_back(peer);
        }

        shardSenders.emplace_back();

        for (const auto& sender : proto_shard.senders())
        {
            Peer peer;
            ProtobufByteArrayToSerializable(sender, peer);
            shardSenders.back().emplace_back(peer);
        }
    }

    // Get the part of the announcement that should be co-signed during the first round of consensus

    messageToCosign.clear();
    if (dsBlock.GetHeader().Serialize(messageToCosign, 0)
        != DSBlockHeader::SIZE)
    {
        LOG_GENERAL(WARNING, "DSBlockHeader serialization failed.");
        return false;
    }

    return true;
}

bool Messenger::SetDSFinalBlockAnnouncement(
    vector<unsigned char>& dst, const unsigned int offset,
    const uint32_t consensusID, const uint64_t blockNumber,
    const vector<unsigned char>& blockHash, const uint16_t leaderID,
    const pair<PrivKey, PubKey>& leaderKey, const TxBlock& txBlock,
    vector<unsigned char>& messageToCosign)
{
    LOG_MARKER();

    ConsensusAnnouncement announcement;

    // Set the FinalBlock announcement parameters

    DSFinalBlockAnnouncement* finalblock = announcement.mutable_finalblock();
    SerializableToProtobufByteArray(txBlock, *finalblock->mutable_txblock());

    if (!finalblock->IsInitialized())
    {
        LOG_GENERAL(WARNING, "DSFinalBlockAnnouncement initialization failed.");
        return false;
    }

    // Set the common consensus announcement parameters

    if (!SetConsensusAnnouncementCore(announcement, consensusID, blockNumber,
                                      blockHash, leaderID, leaderKey))
    {
        LOG_GENERAL(WARNING, "SetConsensusAnnouncementCore failed.");
        return false;
    }

    // Serialize the part of the announcement that should be co-signed during the first round of consensus

    messageToCosign.clear();
    if (txBlock.GetHeader().Serialize(messageToCosign, 0)
        != TxBlockHeader::SIZE)
    {
        LOG_GENERAL(WARNING, "DSBlockHeader serialization failed.");
        return false;
    }

    // Serialize the announcement

    return SerializeToArray(announcement, dst, offset);
}

bool Messenger::GetDSFinalBlockAnnouncement(
    const vector<unsigned char>& src, const unsigned int offset,
    const uint32_t consensusID, const uint64_t blockNumber,
    const vector<unsigned char>& blockHash, const uint16_t leaderID,
    const PubKey& leaderKey, TxBlock& txBlock,
    vector<unsigned char>& messageToCosign)
{
    LOG_MARKER();

    ConsensusAnnouncement announcement;

    announcement.ParseFromArray(src.data() + offset, src.size() - offset);

    if (!announcement.IsInitialized())
    {
        LOG_GENERAL(WARNING, "ConsensusAnnouncement initialization failed.");
        return false;
    }

    if (!announcement.has_finalblock())
    {
        LOG_GENERAL(WARNING, "DSFinalBlockAnnouncement initialization failed.");
        return false;
    }

    // Check the common consensus announcement parameters

    if (!GetConsensusAnnouncementCore(announcement, consensusID, blockNumber,
                                      blockHash, leaderID, leaderKey))
    {
        LOG_GENERAL(WARNING, "GetConsensusAnnouncementCore failed.");
        return false;
    }

    // Get the FinalBlock announcement parameters

    const DSFinalBlockAnnouncement& finalblock = announcement.finalblock();
    ProtobufByteArrayToSerializable(finalblock.txblock(), txBlock);

    // Get the part of the announcement that should be co-signed during the first round of consensus

    messageToCosign.clear();
    if (txBlock.GetHeader().Serialize(messageToCosign, 0)
        != TxBlockHeader::SIZE)
    {
        LOG_GENERAL(WARNING, "TxBlockHeader serialization failed.");
        return false;
    }

    return true;
}

bool Messenger::SetDSVCBlockAnnouncement(
    vector<unsigned char>& dst, const unsigned int offset,
    const uint32_t consensusID, const uint64_t blockNumber,
    const vector<unsigned char>& blockHash, const uint16_t leaderID,
    const pair<PrivKey, PubKey>& leaderKey, const VCBlock& vcBlock,
    vector<unsigned char>& messageToCosign)
{
    LOG_MARKER();

    ConsensusAnnouncement announcement;

    // Set the VCBlock announcement parameters

    DSVCBlockAnnouncement* vcblock = announcement.mutable_vcblock();
    SerializableToProtobufByteArray(vcBlock, *vcblock->mutable_vcblock());

    if (!vcblock->IsInitialized())
    {
        LOG_GENERAL(WARNING, "DSVCBlockAnnouncement initialization failed.");
        return false;
    }

    // Set the common consensus announcement parameters

    if (!SetConsensusAnnouncementCore(announcement, consensusID, blockNumber,
                                      blockHash, leaderID, leaderKey))
    {
        LOG_GENERAL(WARNING, "SetConsensusAnnouncementCore failed.");
        return false;
    }

    // Serialize the part of the announcement that should be co-signed during the first round of consensus

    messageToCosign.clear();
    if (vcBlock.GetHeader().Serialize(messageToCosign, 0)
        != VCBlockHeader::SIZE)
    {
        LOG_GENERAL(WARNING, "VCBlockHeader serialization failed.");
        return false;
    }

    // Serialize the announcement

    return SerializeToArray(announcement, dst, offset);
}

bool Messenger::GetDSVCBlockAnnouncement(
    const vector<unsigned char>& src, const unsigned int offset,
    const uint32_t consensusID, const uint64_t blockNumber,
    const vector<unsigned char>& blockHash, const uint16_t leaderID,
    const PubKey& leaderKey, VCBlock& vcBlock,
    vector<unsigned char>& messageToCosign)
{
    LOG_MARKER();

    ConsensusAnnouncement announcement;

    announcement.ParseFromArray(src.data() + offset, src.size() - offset);

    if (!announcement.IsInitialized())
    {
        LOG_GENERAL(WARNING, "ConsensusAnnouncement initialization failed.");
        return false;
    }

    if (!announcement.has_vcblock())
    {
        LOG_GENERAL(WARNING, "DSVCBlockAnnouncement initialization failed.");
        return false;
    }

    // Check the common consensus announcement parameters

    if (!GetConsensusAnnouncementCore(announcement, consensusID, blockNumber,
                                      blockHash, leaderID, leaderKey))
    {
        LOG_GENERAL(WARNING, "GetConsensusAnnouncementCore failed.");
        return false;
    }

    // Get the VCBlock announcement parameters

    const DSVCBlockAnnouncement& vcblock = announcement.vcblock();
    ProtobufByteArrayToSerializable(vcblock.vcblock(), vcBlock);

    // Get the part of the announcement that should be co-signed during the first round of consensus

    messageToCosign.clear();
    if (vcBlock.GetHeader().Serialize(messageToCosign, 0)
        != VCBlockHeader::SIZE)
    {
        LOG_GENERAL(WARNING, "VCBlockHeader serialization failed.");
        return false;
    }

    return true;
}

// ============================================================================
// Node messages
// ============================================================================

bool Messenger::SetNodeDSBlock(vector<unsigned char>& dst,
                               const unsigned int offset,
                               const uint32_t shardID, const DSBlock& dsBlock,
                               const Peer& powWinnerPeer,
                               const DequeOfShard& shards,
                               const vector<Peer>& dsReceivers,
                               const vector<vector<Peer>>& shardReceivers,
                               const vector<vector<Peer>>& shardSenders)
{
    LOG_MARKER();

    NodeDSBlock result;

    result.set_shardid(shardID);
    DSBlockToProtobuf(dsBlock, *result.mutable_dsblock());
    SerializableToProtobufByteArray(powWinnerPeer,
                                    *result.mutable_powwinnerpeer());

    for (const auto& shard : shards)
    {
        ShardingStructure::Shard* proto_shard
            = result.mutable_sharding()->add_shards();

        for (const auto& node : shard)
        {
            ShardingStructure::Member* proto_member
                = proto_shard->add_members();

            SerializableToProtobufByteArray(std::get<SHARD_NODE_PUBKEY>(node),
                                            *proto_member->mutable_pubkey());
            SerializableToProtobufByteArray(std::get<SHARD_NODE_PEER>(node),
                                            *proto_member->mutable_peerinfo());
            proto_member->set_reputation(std::get<SHARD_NODE_REP>(node));
        }
    }

    TxSharingAssignments* proto_assignments = result.mutable_assignments();

    for (const auto& dsnode : dsReceivers)
    {
        SerializableToProtobufByteArray(dsnode,
                                        *proto_assignments->add_dsnodes());
    }

    for (unsigned int i = 0; i < shardReceivers.size(); i++)
    {
        TxSharingAssignments::AssignedNodes* proto_shard
            = proto_assignments->add_shardnodes();

        for (const auto& receiver : shardReceivers.at(i))
        {
            SerializableToProtobufByteArray(receiver,
                                            *proto_shard->add_receivers());
        }
        for (const auto& sender : shardSenders.at(i))
        {
            SerializableToProtobufByteArray(sender,
                                            *proto_shard->add_senders());
        }
    }

    if (!result.IsInitialized())
    {
        LOG_GENERAL(WARNING, "NodeDSBlock initialization failed.");
        return false;
    }

    return SerializeToArray(result, dst, offset);
}

bool Messenger::GetNodeDSBlock(const vector<unsigned char>& src,
                               const unsigned int offset, uint32_t& shardID,
                               DSBlock& dsBlock, Peer& powWinnerPeer,
                               DequeOfShard& shards, vector<Peer>& dsReceivers,
                               vector<vector<Peer>>& shardReceivers,
                               vector<vector<Peer>>& shardSenders)
{
    LOG_MARKER();

    NodeDSBlock result;

    result.ParseFromArray(src.data() + offset, src.size() - offset);

    if (!result.IsInitialized())
    {
        LOG_GENERAL(WARNING, "NodeDSBlock initialization failed.");
        return false;
    }

    shardID = result.shardid();
    ProtobufToDSBlock(result.dsblock(), dsBlock);
    ProtobufByteArrayToSerializable(result.powwinnerpeer(), powWinnerPeer);

    for (const auto& proto_shard : result.sharding().shards())
    {
        shards.emplace_back();

        for (const auto& proto_member : proto_shard.members())
        {
            PubKey key;
            Peer peer;

            ProtobufByteArrayToSerializable(proto_member.pubkey(), key);
            ProtobufByteArrayToSerializable(proto_member.peerinfo(), peer);

            shards.back().emplace_back(key, peer, proto_member.reputation());
        }
    }

    const TxSharingAssignments& proto_assignments = result.assignments();

    for (const auto& dsnode : proto_assignments.dsnodes())
    {
        Peer peer;
        ProtobufByteArrayToSerializable(dsnode, peer);
        dsReceivers.emplace_back(peer);
    }

    for (const auto& proto_shard : proto_assignments.shardnodes())
    {
        shardReceivers.emplace_back();

        for (const auto& receiver : proto_shard.receivers())
        {
            Peer peer;
            ProtobufByteArrayToSerializable(receiver, peer);
            shardReceivers.back().emplace_back(peer);
        }

        shardSenders.emplace_back();

        for (const auto& sender : proto_shard.senders())
        {
            Peer peer;
            ProtobufByteArrayToSerializable(sender, peer);
            shardSenders.back().emplace_back(peer);
        }
    }

    return true;
}

bool Messenger::SetNodeFinalBlock(vector<unsigned char>& dst,
                                  const unsigned int offset,
                                  const uint32_t shardID,
                                  const uint64_t dsBlockNumber,
                                  const uint32_t consensusID,
                                  const TxBlock& txBlock,
                                  const vector<unsigned char>& stateDelta)
{
    LOG_MARKER();

    NodeFinalBlock result;

    result.set_shardid(shardID);
    result.set_dsblocknumber(dsBlockNumber);
    result.set_consensusid(consensusID);
    SerializableToProtobufByteArray(txBlock, *result.mutable_txblock());
    result.set_statedelta(stateDelta.data(), stateDelta.size());

    if (!result.IsInitialized())
    {
        LOG_GENERAL(WARNING, "NodeFinalBlock initialization failed.");
        return false;
    }

    return SerializeToArray(result, dst, offset);
}

bool Messenger::GetNodeFinalBlock(const vector<unsigned char>& src,
                                  const unsigned int offset, uint32_t& shardID,
                                  uint64_t& dsBlockNumber,
                                  uint32_t& consensusID, TxBlock& txBlock,
                                  vector<unsigned char>& stateDelta)
{
    LOG_MARKER();

    NodeFinalBlock result;

    result.ParseFromArray(src.data() + offset, src.size() - offset);

    if (!result.IsInitialized())
    {
        LOG_GENERAL(WARNING, "NodeFinalBlock initialization failed.");
        return false;
    }

    shardID = result.shardid();
    dsBlockNumber = result.dsblocknumber();
    consensusID = result.consensusid();
    ProtobufByteArrayToSerializable(result.txblock(), txBlock);
    stateDelta.resize(result.statedelta().size());
    copy(result.statedelta().begin(), result.statedelta().end(),
         stateDelta.begin());

    return true;
}

bool Messenger::SetNodeForwardTransaction(
    vector<unsigned char>& dst, const unsigned int offset,
    const uint64_t blockNum, const TxnHash& txHash, const StateHash& stateHash,
    const vector<TransactionWithReceipt>& txns)
{
    LOG_MARKER();

    NodeForwardTransaction result;

    result.set_blocknum(blockNum);
    result.set_microblocktxhash(txHash.asArray().data(),
                                txHash.asArray().size());
    result.set_microblockdeltahash(stateHash.asArray().data(),
                                   stateHash.asArray().size());

    unsigned int txnsCount = 0;

    for (const auto& txn : txns)
    {
        SerializableToProtobufByteArray(txn, *result.add_txnswithreceipt());
        txnsCount++;
    }

    if (!result.IsInitialized())
    {
        LOG_GENERAL(WARNING, "NodeForwardTransaction initialization failed.");
        return false;
    }

    LOG_GENERAL(INFO,
                "BlockNum: "
                    << blockNum << " TxHash: "
                    << DataConversion::charArrToHexStr(txHash.asArray())
                    << " StateHash: "
                    << DataConversion::charArrToHexStr(stateHash.asArray())
                    << " Txns: " << txnsCount);

    return SerializeToArray(result, dst, offset);
}

bool Messenger::GetNodeForwardTransaction(const vector<unsigned char>& src,
                                          const unsigned int offset,
                                          uint64_t& blockNum, TxnHash& txHash,
                                          StateHash& stateHash,
                                          vector<TransactionWithReceipt>& txns)
{
    LOG_MARKER();

    NodeForwardTransaction result;

    result.ParseFromArray(src.data() + offset, src.size() - offset);

    if (!result.IsInitialized())
    {
        LOG_GENERAL(WARNING, "NodeForwardTransaction initialization failed.");
        return false;
    }

    blockNum = result.blocknum();
    copy(result.microblocktxhash().begin(), result.microblocktxhash().end(),
         txHash.asArray().begin());
    copy(result.microblockdeltahash().begin(),
         result.microblockdeltahash().end(), stateHash.asArray().begin());

    unsigned int txnsCount = 0;

    for (const auto& txn : result.txnswithreceipt())
    {
        TransactionWithReceipt txr;
        ProtobufByteArrayToSerializable(txn, txr);
        txns.emplace_back(txr);
        txnsCount++;
    }

    LOG_GENERAL(INFO,
                "BlockNum: "
                    << blockNum << " TxHash: "
                    << DataConversion::charArrToHexStr(txHash.asArray())
                    << " StateHash: "
                    << DataConversion::charArrToHexStr(stateHash.asArray())
                    << " Txns: " << txnsCount);

    return true;
}

bool Messenger::SetNodeVCBlock(vector<unsigned char>& dst,
                               const unsigned int offset,
                               const VCBlock& vcBlock)
{
    LOG_MARKER();

    NodeVCBlock result;

    VCBlockToProtobuf(vcBlock, *result.mutable_vcblock());

    if (!result.IsInitialized())
    {
        LOG_GENERAL(WARNING, "NodeVCBlock initialization failed.");
        return false;
    }

    return SerializeToArray(result, dst, offset);
}

bool Messenger::GetNodeVCBlock(const vector<unsigned char>& src,
                               const unsigned int offset, VCBlock& vcBlock)
{
    LOG_MARKER();

    NodeVCBlock result;

    result.ParseFromArray(src.data() + offset, src.size() - offset);

    if (!result.IsInitialized())
    {
        LOG_GENERAL(WARNING, "NodeVCBlock initialization failed.");
        return false;
    }

    ProtobufToVCBlock(result.vcblock(), vcBlock);

    return true;
}

bool Messenger::SetNodeForwardTxnBlock(
    std::vector<unsigned char>& dst, const unsigned int offset,
    const uint64_t epochNumber, const uint32_t shardID,
    const std::vector<Transaction>& txnsCurrent,
    const std::vector<unsigned char>& txnsGenerated)
{
    LOG_MARKER();

    NodeForwardTxnBlock result;

    result.set_epochnumber(epochNumber);
    result.set_shardid(shardID);

    unsigned int txnsCurrentCount = 0;
    unsigned int txnsGeneratedCount = 0;

    for (const auto& txn : txnsCurrent)
    {
        SerializableToProtobufByteArray(txn, *result.add_transactions());
        txnsCurrentCount++;
    }

    unsigned int txnStreamOffset = 0;
    while (txnStreamOffset < txnsGenerated.size())
    {
        Transaction txn;
        if (txn.Deserialize(txnsGenerated, txnStreamOffset) != 0)
        {
            LOG_GENERAL(WARNING,
                        "Failed to deserialize generated transaction.");
            return false;
        }

        SerializableToProtobufByteArray(txn, *result.add_transactions());

        txnStreamOffset += txn.GetSerializedSize();
        txnsGeneratedCount++;
    }

    if (!result.IsInitialized())
    {
        LOG_GENERAL(WARNING, "NodeForwardTxnBlock initialization failed.");
        return false;
    }

    LOG_GENERAL(INFO,
                "Epoch: " << epochNumber << " Shard: " << shardID
                          << " Current txns: " << txnsCurrentCount
                          << " Generated txns: " << txnsGeneratedCount);

    return SerializeToArray(result, dst, offset);
}

bool Messenger::GetNodeForwardTxnBlock(const std::vector<unsigned char>& src,
                                       const unsigned int offset,
                                       uint64_t& epochNumber, uint32_t& shardID,
                                       std::vector<Transaction>& txns)
{
    LOG_MARKER();

    NodeForwardTxnBlock result;

    result.ParseFromArray(src.data() + offset, src.size() - offset);

    if (!result.IsInitialized())
    {
        LOG_GENERAL(WARNING, "NodeForwardTxnBlock initialization failed.");
        return false;
    }

    epochNumber = result.epochnumber();
    shardID = result.shardid();

    for (const auto& txn : result.transactions())
    {
        Transaction t;
        ProtobufByteArrayToSerializable(txn, t);
        txns.emplace_back(t);
    }

    LOG_GENERAL(INFO,
                "Epoch: " << epochNumber << " Shard: " << shardID
                          << " Received txns: " << txns.size());

    return true;
}

bool Messenger::SetNodeMicroBlockAnnouncement(
    vector<unsigned char>& dst, const unsigned int offset,
    const uint32_t consensusID, const uint64_t blockNumber,
    const vector<unsigned char>& blockHash, const uint16_t leaderID,
    const pair<PrivKey, PubKey>& leaderKey, const MicroBlock& microBlock,
    vector<unsigned char>& messageToCosign)
{
    LOG_MARKER();

    ConsensusAnnouncement announcement;

    // Set the MicroBlock announcement parameters

    NodeMicroBlockAnnouncement* microblock = announcement.mutable_microblock();
    MicroBlockToProtobuf(microBlock, *microblock->mutable_microblock());

    if (!microblock->IsInitialized())
    {
        LOG_GENERAL(WARNING,
                    "NodeMicroBlockAnnouncement initialization failed.");
        return false;
    }

    // Set the common consensus announcement parameters

    if (!SetConsensusAnnouncementCore(announcement, consensusID, blockNumber,
                                      blockHash, leaderID, leaderKey))
    {
        LOG_GENERAL(WARNING, "SetConsensusAnnouncementCore failed.");
        return false;
    }

    // Serialize the part of the announcement that should be co-signed during the first round of consensus

    messageToCosign.clear();
    if (microBlock.GetHeader().Serialize(messageToCosign, 0)
        != MicroBlockHeader::SIZE)
    {
        LOG_GENERAL(WARNING, "MicroBlockHeader serialization failed.");
        return false;
    }

    // Serialize the announcement

    return SerializeToArray(announcement, dst, offset);
}

bool Messenger::GetNodeMicroBlockAnnouncement(
    const vector<unsigned char>& src, const unsigned int offset,
    const uint32_t consensusID, const uint64_t blockNumber,
    const vector<unsigned char>& blockHash, const uint16_t leaderID,
    const PubKey& leaderKey, MicroBlock& microBlock,
    vector<unsigned char>& messageToCosign)
{
    LOG_MARKER();

    ConsensusAnnouncement announcement;

    announcement.ParseFromArray(src.data() + offset, src.size() - offset);

    if (!announcement.IsInitialized())
    {
        LOG_GENERAL(WARNING, "ConsensusAnnouncement initialization failed.");
        return false;
    }

    if (!announcement.has_microblock())
    {
        LOG_GENERAL(WARNING,
                    "NodeMicroBlockAnnouncement initialization failed.");
        return false;
    }

    // Check the common consensus announcement parameters

    if (!GetConsensusAnnouncementCore(announcement, consensusID, blockNumber,
                                      blockHash, leaderID, leaderKey))
    {
        LOG_GENERAL(WARNING, "GetConsensusAnnouncementCore failed.");
        return false;
    }

    // Get the MicroBlock announcement parameters

    const NodeMicroBlockAnnouncement& microblock = announcement.microblock();
    ProtobufToMicroBlock(microblock.microblock(), microBlock);

    // Get the part of the announcement that should be co-signed during the first round of consensus

    messageToCosign.clear();
    if (microBlock.GetHeader().Serialize(messageToCosign, 0)
        != MicroBlockHeader::SIZE)
    {
        LOG_GENERAL(WARNING, "MicroBlockHeader serialization failed.");
        return false;
    }

    return true;
}

bool Messenger::SetNodeFallbackBlockAnnouncement(
    vector<unsigned char>& dst, const unsigned int offset,
    const uint32_t consensusID, const uint64_t blockNumber,
    const vector<unsigned char>& blockHash, const uint16_t leaderID,
    const pair<PrivKey, PubKey>& leaderKey, const FallbackBlock& fallbackBlock,
    vector<unsigned char>& messageToCosign)
{
    LOG_MARKER();

    ConsensusAnnouncement announcement;

    // Set the FallbackBlock announcement parameters

    NodeFallbackBlockAnnouncement* fallbackblock
        = announcement.mutable_fallbackblock();
    SerializableToProtobufByteArray(fallbackBlock,
                                    *fallbackblock->mutable_fallbackblock());

    if (!fallbackblock->IsInitialized())
    {
        LOG_GENERAL(WARNING,
                    "NodeFallbackBlockAnnouncement initialization failed.");
        return false;
    }

    // Set the common consensus announcement parameters

    if (!SetConsensusAnnouncementCore(announcement, consensusID, blockNumber,
                                      blockHash, leaderID, leaderKey))
    {
        LOG_GENERAL(WARNING, "SetConsensusAnnouncementCore failed.");
        return false;
    }

    // Serialize the part of the announcement that should be co-signed during the first round of consensus

    messageToCosign.clear();
    if (fallbackBlock.GetHeader().Serialize(messageToCosign, 0)
        != FallbackBlockHeader::SIZE)
    {
        LOG_GENERAL(WARNING, "FallbackBlockHeader serialization failed.");
        return false;
    }

    // Serialize the announcement

    return SerializeToArray(announcement, dst, offset);
}

bool Messenger::GetNodeFallbackBlockAnnouncement(
    const vector<unsigned char>& src, const unsigned int offset,
    const uint32_t consensusID, const uint64_t blockNumber,
    const vector<unsigned char>& blockHash, const uint16_t leaderID,
    const PubKey& leaderKey, FallbackBlock& fallbackBlock,
    vector<unsigned char>& messageToCosign)
{
    LOG_MARKER();

    ConsensusAnnouncement announcement;

    announcement.ParseFromArray(src.data() + offset, src.size() - offset);

    if (!announcement.IsInitialized())
    {
        LOG_GENERAL(WARNING, "ConsensusAnnouncement initialization failed.");
        return false;
    }

    if (!announcement.has_fallbackblock())
    {
        LOG_GENERAL(WARNING,
                    "NodeFallbackBlockAnnouncement initialization failed.");
        return false;
    }

    // Check the common consensus announcement parameters

    if (!GetConsensusAnnouncementCore(announcement, consensusID, blockNumber,
                                      blockHash, leaderID, leaderKey))
    {
        LOG_GENERAL(WARNING, "GetConsensusAnnouncementCore failed.");
        return false;
    }

    // Get the FallbackBlock announcement parameters

    const NodeFallbackBlockAnnouncement& fallbackblock
        = announcement.fallbackblock();
    ProtobufByteArrayToSerializable(fallbackblock.fallbackblock(),
                                    fallbackBlock);

    // Get the part of the announcement that should be co-signed during the first round of consensus

    messageToCosign.clear();
    if (fallbackBlock.GetHeader().Serialize(messageToCosign, 0)
        != FallbackBlockHeader::SIZE)
    {
        LOG_GENERAL(WARNING, "FallbackBlockHeader serialization failed.");
        return false;
    }

    return true;
}

bool Messenger::SetNodeFallbackBlock(vector<unsigned char>& dst,
                                     const unsigned int offset,
                                     const FallbackBlock& fallbackBlock)
{
    LOG_MARKER();

    NodeFallbackBlock result;

    FallbackBlockToProtobuf(fallbackBlock, *result.mutable_fallbackblock());

    if (!result.IsInitialized())
    {
        LOG_GENERAL(WARNING, "NodeFallbackBlock initialization failed.");
        return false;
    }

    return SerializeToArray(result, dst, offset);
}

bool Messenger::GetNodeFallbackBlock(const vector<unsigned char>& src,
                                     const unsigned int offset,
                                     FallbackBlock& fallbackBlock)
{
    LOG_MARKER();

    NodeFallbackBlock result;

    result.ParseFromArray(src.data() + offset, src.size() - offset);

    if (!result.IsInitialized())
    {
        LOG_GENERAL(WARNING, "NodeFallbackBlock initialization failed.");
        return false;
    }

    ProtobufToFallbackBlock(result.fallbackblock(), fallbackBlock);

    return true;
}

// ============================================================================
// Lookup messages
// ============================================================================

bool Messenger::SetLookupGetSeedPeers(vector<unsigned char>& dst,
                                      const unsigned int offset,
                                      const uint32_t listenPort)
{
    LOG_MARKER();

    LookupGetSeedPeers result;

    result.set_listenport(listenPort);

    if (!result.IsInitialized())
    {
        LOG_GENERAL(WARNING, "LookupGetSeedPeers initialization failed.");
        return false;
    }

    return SerializeToArray(result, dst, offset);
}

bool Messenger::GetLookupGetSeedPeers(const vector<unsigned char>& src,
                                      const unsigned int offset,
                                      uint32_t& listenPort)
{
    LOG_MARKER();

    LookupGetSeedPeers result;

    result.ParseFromArray(src.data() + offset, src.size() - offset);

    if (!result.IsInitialized())
    {
        LOG_GENERAL(WARNING, "LookupGetSeedPeers initialization failed.");
        return false;
    }

    listenPort = result.listenport();

    return true;
}

bool Messenger::SetLookupSetSeedPeers(vector<unsigned char>& dst,
                                      const unsigned int offset,
                                      const vector<Peer>& candidateSeeds)
{
    LOG_MARKER();

    LookupSetSeedPeers result;

    unordered_set<uint32_t> indicesAlreadyAdded;

    random_device rd;
    mt19937 gen(rd());
    uniform_int_distribution<> dis(0, candidateSeeds.size() - 1);

    for (unsigned int i = 0; i < candidateSeeds.size(); i++)
    {
        uint32_t index = dis(gen);
        while (indicesAlreadyAdded.find(index) != indicesAlreadyAdded.end())
        {
            index = dis(gen);
        }
        indicesAlreadyAdded.insert(index);

        SerializableToProtobufByteArray(candidateSeeds.at(index),
                                        *result.add_candidateseeds());
    }

    if (!result.IsInitialized())
    {
        LOG_GENERAL(WARNING, "LookupSetSeedPeers initialization failed.");
        return false;
    }

    return SerializeToArray(result, dst, offset);
}

bool Messenger::GetLookupSetSeedPeers(const vector<unsigned char>& src,
                                      const unsigned int offset,
                                      vector<Peer>& candidateSeeds)
{
    LOG_MARKER();

    LookupSetSeedPeers result;

    result.ParseFromArray(src.data() + offset, src.size() - offset);

    if (!result.IsInitialized())
    {
        LOG_GENERAL(WARNING, "LookupSetSeedPeers initialization failed.");
        return false;
    }

    for (const auto& peer : result.candidateseeds())
    {
        Peer seedPeer;
        ProtobufByteArrayToSerializable(peer, seedPeer);
        candidateSeeds.emplace_back(seedPeer);
    }

    return true;
}

bool Messenger::SetLookupGetDSInfoFromSeed(vector<unsigned char>& dst,
                                           const unsigned int offset,
                                           const uint32_t listenPort)
{
    LOG_MARKER();

    LookupGetDSInfoFromSeed result;

    result.set_listenport(listenPort);

    if (!result.IsInitialized())
    {
        LOG_GENERAL(WARNING, "LookupGetDSInfoFromSeed initialization failed.");
        return false;
    }

    return SerializeToArray(result, dst, offset);
}

bool Messenger::GetLookupGetDSInfoFromSeed(const vector<unsigned char>& src,
                                           const unsigned int offset,
                                           uint32_t& listenPort)
{
    LOG_MARKER();

    LookupGetDSInfoFromSeed result;

    result.ParseFromArray(src.data() + offset, src.size() - offset);

    if (!result.IsInitialized())
    {
        LOG_GENERAL(WARNING, "LookupGetDSInfoFromSeed initialization failed.");
        return false;
    }

    listenPort = result.listenport();

    return true;
}

bool Messenger::SetLookupSetDSInfoFromSeed(
    vector<unsigned char>& dst, const unsigned int offset,
    const deque<pair<PubKey, Peer>>& dsNodes)
{
    LOG_MARKER();

    LookupSetDSInfoFromSeed result;

    for (const auto& node : dsNodes)
    {
        LookupSetDSInfoFromSeed::DSNode* protodsnode = result.add_dsnodes();
        SerializableToProtobufByteArray(node.first,
                                        *protodsnode->mutable_pubkey());
        SerializableToProtobufByteArray(node.second,
                                        *protodsnode->mutable_peer());
    }

    if (!result.IsInitialized())
    {
        LOG_GENERAL(WARNING, "LookupSetDSInfoFromSeed initialization failed.");
        return false;
    }

    return SerializeToArray(result, dst, offset);
}

bool Messenger::GetLookupSetDSInfoFromSeed(const vector<unsigned char>& src,
                                           const unsigned int offset,
                                           deque<pair<PubKey, Peer>>& dsNodes)
{
    LOG_MARKER();

    LookupSetDSInfoFromSeed result;

    result.ParseFromArray(src.data() + offset, src.size() - offset);

    if (!result.IsInitialized())
    {
        LOG_GENERAL(WARNING, "LookupSetDSInfoFromSeed initialization failed.");
        return false;
    }

    for (const auto& dsnode : result.dsnodes())
    {
        PubKey pubkey;
        Peer peer;

        ProtobufByteArrayToSerializable(dsnode.pubkey(), pubkey);
        ProtobufByteArrayToSerializable(dsnode.peer(), peer);
        dsNodes.emplace_back(pubkey, peer);
    }

    return true;
}

bool Messenger::SetLookupGetDSBlockFromSeed(vector<unsigned char>& dst,
                                            const unsigned int offset,
                                            const uint64_t lowBlockNum,
                                            const uint64_t highBlockNum,
                                            const uint32_t listenPort)
{
    LOG_MARKER();

    LookupGetDSBlockFromSeed result;

    result.set_lowblocknum(lowBlockNum);
    result.set_highblocknum(highBlockNum);
    result.set_listenport(listenPort);

    if (!result.IsInitialized())
    {
        LOG_GENERAL(WARNING, "LookupGetDSBlockFromSeed initialization failed.");
        return false;
    }

    return SerializeToArray(result, dst, offset);
}

bool Messenger::GetLookupGetDSBlockFromSeed(const vector<unsigned char>& src,
                                            const unsigned int offset,
                                            uint64_t& lowBlockNum,
                                            uint64_t& highBlockNum,
                                            uint32_t& listenPort)
{
    LOG_MARKER();

    LookupGetDSBlockFromSeed result;

    result.ParseFromArray(src.data() + offset, src.size() - offset);

    if (!result.IsInitialized())
    {
        LOG_GENERAL(WARNING, "LookupGetDSBlockFromSeed initialization failed.");
        return false;
    }

    lowBlockNum = result.lowblocknum();
    highBlockNum = result.highblocknum();
    listenPort = result.listenport();

    return true;
}

bool Messenger::SetLookupSetDSBlockFromSeed(vector<unsigned char>& dst,
                                            const unsigned int offset,
                                            const uint64_t lowBlockNum,
                                            const uint64_t highBlockNum,
                                            const vector<DSBlock>& dsBlocks)
{
    LOG_MARKER();

    LookupSetDSBlockFromSeed result;

    result.set_lowblocknum(lowBlockNum);
    result.set_highblocknum(highBlockNum);

    for (const auto& dsblock : dsBlocks)
    {
        DSBlockToProtobuf(dsblock, *result.add_dsblocks());
    }

    if (!result.IsInitialized())
    {
        LOG_GENERAL(WARNING, "LookupSetDSBlockFromSeed initialization failed.");
        return false;
    }

    return SerializeToArray(result, dst, offset);
}

bool Messenger::GetLookupSetDSBlockFromSeed(const vector<unsigned char>& src,
                                            const unsigned int offset,
                                            uint64_t& lowBlockNum,
                                            uint64_t& highBlockNum,
                                            vector<DSBlock>& dsBlocks)
{
    LOG_MARKER();

    LookupSetDSBlockFromSeed result;

    result.ParseFromArray(src.data() + offset, src.size() - offset);

    if (!result.IsInitialized())
    {
        LOG_GENERAL(WARNING, "LookupSetDSBlockFromSeed initialization failed.");
        return false;
    }

    lowBlockNum = result.lowblocknum();
    highBlockNum = result.highblocknum();

    for (const auto& proto_dsblock : result.dsblocks())
    {
        DSBlock dsblock;
        ProtobufToDSBlock(proto_dsblock, dsblock);
        dsBlocks.emplace_back(dsblock);
    }

    return true;
}

bool Messenger::SetLookupGetTxBlockFromSeed(vector<unsigned char>& dst,
                                            const unsigned int offset,
                                            const uint64_t lowBlockNum,
                                            const uint64_t highBlockNum,
                                            const uint32_t listenPort)
{
    LOG_MARKER();

    LookupGetTxBlockFromSeed result;

    result.set_lowblocknum(lowBlockNum);
    result.set_highblocknum(highBlockNum);
    result.set_listenport(listenPort);

    if (!result.IsInitialized())
    {
        LOG_GENERAL(WARNING, "LookupGetTxBlockFromSeed initialization failed.");
        return false;
    }

    return SerializeToArray(result, dst, offset);
}

bool Messenger::GetLookupGetTxBlockFromSeed(const vector<unsigned char>& src,
                                            const unsigned int offset,
                                            uint64_t& lowBlockNum,
                                            uint64_t& highBlockNum,
                                            uint32_t& listenPort)
{
    LOG_MARKER();

    LookupGetTxBlockFromSeed result;

    result.ParseFromArray(src.data() + offset, src.size() - offset);

    if (!result.IsInitialized())
    {
        LOG_GENERAL(WARNING, "LookupGetTxBlockFromSeed initialization failed.");
        return false;
    }

    lowBlockNum = result.lowblocknum();
    highBlockNum = result.highblocknum();
    listenPort = result.listenport();

    return true;
}

bool Messenger::SetLookupSetTxBlockFromSeed(vector<unsigned char>& dst,
                                            const unsigned int offset,
                                            const uint64_t lowBlockNum,
                                            const uint64_t highBlockNum,
                                            const vector<TxBlock>& txBlocks)
{
    LOG_MARKER();

    LookupSetTxBlockFromSeed result;

    result.set_lowblocknum(lowBlockNum);
    result.set_highblocknum(highBlockNum);

    for (const auto& txblock : txBlocks)
    {
        SerializableToProtobufByteArray(
            txblock, *result.add_txblocks()->mutable_txblock());
    }

    if (!result.IsInitialized())
    {
        LOG_GENERAL(WARNING, "LookupSetTxBlockFromSeed initialization failed.");
        return false;
    }

    return SerializeToArray(result, dst, offset);
}

bool Messenger::GetLookupSetTxBlockFromSeed(const vector<unsigned char>& src,
                                            const unsigned int offset,
                                            uint64_t& lowBlockNum,
                                            uint64_t& highBlockNum,
                                            vector<TxBlock>& txBlocks)
{
    LOG_MARKER();

    LookupSetTxBlockFromSeed result;

    result.ParseFromArray(src.data() + offset, src.size() - offset);

    if (!result.IsInitialized())
    {
        LOG_GENERAL(WARNING, "LookupSetTxBlockFromSeed initialization failed.");
        return false;
    }

    lowBlockNum = result.lowblocknum();
    highBlockNum = result.highblocknum();

    for (const auto& txblock : result.txblocks())
    {
        TxBlock block;
        ProtobufByteArrayToSerializable(txblock.txblock(), block);
        txBlocks.emplace_back(block);
    }

    return true;
}

bool Messenger::SetLookupGetTxBodyFromSeed(vector<unsigned char>& dst,
                                           const unsigned int offset,
                                           const vector<unsigned char>& txHash,
                                           const uint32_t listenPort)
{
    LOG_MARKER();

    LookupGetTxBodyFromSeed result;

    result.set_txhash(txHash.data(), txHash.size());
    result.set_listenport(listenPort);

    if (!result.IsInitialized())
    {
        LOG_GENERAL(WARNING, "LookupGetTxBodyFromSeed initialization failed.");
        return false;
    }

    return SerializeToArray(result, dst, offset);
}

bool Messenger::GetLookupGetTxBodyFromSeed(const vector<unsigned char>& src,
                                           const unsigned int offset,
                                           TxnHash& txHash,
                                           uint32_t& listenPort)
{
    LOG_MARKER();

    LookupGetTxBodyFromSeed result;

    result.ParseFromArray(src.data() + offset, src.size() - offset);

    if (!result.IsInitialized())
    {
        LOG_GENERAL(WARNING, "LookupGetTxBodyFromSeed initialization failed.");
        return false;
    }

    copy(result.txhash().begin(), result.txhash().end(),
         txHash.asArray().begin());
    listenPort = result.listenport();

    return true;
}

bool Messenger::SetLookupSetTxBodyFromSeed(vector<unsigned char>& dst,
                                           const unsigned int offset,
                                           const TxnHash& txHash,
                                           const TransactionWithReceipt& txBody)
{
    LOG_MARKER();

    LookupSetTxBodyFromSeed result;

    result.set_txhash(txHash.data(), txHash.size);
    SerializableToProtobufByteArray(txBody, *result.mutable_txbody());

    if (!result.IsInitialized())
    {
        LOG_GENERAL(WARNING, "LookupSetTxBodyFromSeed initialization failed.");
        return false;
    }

    return SerializeToArray(result, dst, offset);
}

bool Messenger::GetLookupSetTxBodyFromSeed(const vector<unsigned char>& src,
                                           const unsigned int offset,
                                           TxnHash& txHash,
                                           TransactionWithReceipt& txBody)
{
    LOG_MARKER();

    LookupSetTxBodyFromSeed result;

    result.ParseFromArray(src.data() + offset, src.size() - offset);

    if (!result.IsInitialized())
    {
        LOG_GENERAL(WARNING, "LookupSetTxBodyFromSeed initialization failed.");
        return false;
    }

    copy(result.txhash().begin(), result.txhash().end(),
         txHash.asArray().begin());
    ProtobufByteArrayToSerializable(result.txbody(), txBody);

    return true;
}

bool Messenger::SetLookupSetNetworkIDFromSeed(vector<unsigned char>& dst,
                                              const unsigned int offset,
                                              const string& networkID)
{
    LOG_MARKER();

    LookupSetNetworkIDFromSeed result;

    result.set_networkid(networkID);

    if (!result.IsInitialized())
    {
        LOG_GENERAL(WARNING,
                    "LookupSetNetworkIDFromSeed initialization failed.");
        return false;
    }

    return SerializeToArray(result, dst, offset);
}

bool Messenger::GetLookupSetNetworkIDFromSeed(const vector<unsigned char>& src,
                                              const unsigned int offset,
                                              string& networkID)
{
    LOG_MARKER();

    LookupSetNetworkIDFromSeed result;

    result.ParseFromArray(src.data() + offset, src.size() - offset);

    if (!result.IsInitialized())
    {
        LOG_GENERAL(WARNING,
                    "LookupSetNetworkIDFromSeed initialization failed.");
        return false;
    }

    networkID = result.networkid();

    return true;
}

bool Messenger::SetLookupGetStateFromSeed(vector<unsigned char>& dst,
                                          const unsigned int offset,
                                          const uint32_t listenPort)
{
    LOG_MARKER();

    LookupGetStateFromSeed result;

    result.set_listenport(listenPort);

    if (!result.IsInitialized())
    {
        LOG_GENERAL(WARNING, "LookupGetStateFromSeed initialization failed.");
        return false;
    }

    return SerializeToArray(result, dst, offset);
}

bool Messenger::GetLookupGetStateFromSeed(const vector<unsigned char>& src,
                                          const unsigned int offset,
                                          uint32_t& listenPort)
{
    LOG_MARKER();

    LookupGetStateFromSeed result;

    result.ParseFromArray(src.data() + offset, src.size() - offset);

    if (!result.IsInitialized())
    {
        LOG_GENERAL(WARNING, "LookupGetStateFromSeed initialization failed.");
        return false;
    }

    listenPort = result.listenport();

    return true;
}

bool Messenger::SetLookupSetStateFromSeed(vector<unsigned char>& dst,
                                          const unsigned int offset,
                                          const AccountStore& accountStore)
{
    LOG_MARKER();

    LookupSetStateFromSeed result;

    SerializableToProtobufByteArray(accountStore, *result.mutable_accounts());

    if (!result.IsInitialized())
    {
        LOG_GENERAL(WARNING, "LookupSetStateFromSeed initialization failed.");
        return false;
    }

    return SerializeToArray(result, dst, offset);
}

bool Messenger::GetLookupSetStateFromSeed(const vector<unsigned char>& src,
                                          const unsigned int offset,
                                          AccountStore& accountStore)
{
    LOG_MARKER();

    LookupSetStateFromSeed result;

    result.ParseFromArray(src.data() + offset, src.size() - offset);

    if (!result.IsInitialized())
    {
        LOG_GENERAL(WARNING, "LookupSetStateFromSeed initialization failed.");
        return false;
    }

    ProtobufByteArrayToSerializable(result.accounts(), accountStore);

    return true;
}

bool Messenger::SetLookupSetLookupOffline(vector<unsigned char>& dst,
                                          const unsigned int offset,
                                          const uint32_t listenPort)
{
    LOG_MARKER();

    LookupSetLookupOffline result;

    result.set_listenport(listenPort);

    if (!result.IsInitialized())
    {
        LOG_GENERAL(WARNING, "LookupSetLookupOffline initialization failed.");
        return false;
    }

    return SerializeToArray(result, dst, offset);
}

bool Messenger::GetLookupSetLookupOffline(const vector<unsigned char>& src,
                                          const unsigned int offset,
                                          uint32_t& listenPort)
{
    LOG_MARKER();

    LookupSetLookupOffline result;

    result.ParseFromArray(src.data() + offset, src.size() - offset);

    if (!result.IsInitialized())
    {
        LOG_GENERAL(WARNING, "LookupSetLookupOffline initialization failed.");
        return false;
    }

    listenPort = result.listenport();

    return true;
}

bool Messenger::SetLookupSetLookupOnline(vector<unsigned char>& dst,
                                         const unsigned int offset,
                                         const uint32_t listenPort)
{
    LOG_MARKER();

    LookupSetLookupOnline result;

    result.set_listenport(listenPort);

    if (!result.IsInitialized())
    {
        LOG_GENERAL(WARNING, "LookupSetLookupOnline initialization failed.");
        return false;
    }

    return SerializeToArray(result, dst, offset);
}

bool Messenger::GetLookupSetLookupOnline(const vector<unsigned char>& src,
                                         const unsigned int offset,
                                         uint32_t& listenPort)
{
    LOG_MARKER();

    LookupSetLookupOnline result;

    result.ParseFromArray(src.data() + offset, src.size() - offset);

    if (!result.IsInitialized())
    {
        LOG_GENERAL(WARNING, "LookupSetLookupOnline initialization failed.");
        return false;
    }

    listenPort = result.listenport();

    return true;
}

bool Messenger::SetLookupGetOfflineLookups(vector<unsigned char>& dst,
                                           const unsigned int offset,
                                           const uint32_t listenPort)
{
    LOG_MARKER();

    LookupGetOfflineLookups result;

    result.set_listenport(listenPort);

    if (!result.IsInitialized())
    {
        LOG_GENERAL(WARNING, "LookupGetOfflineLookups initialization failed.");
        return false;
    }

    return SerializeToArray(result, dst, offset);
}

bool Messenger::GetLookupGetOfflineLookups(const vector<unsigned char>& src,
                                           const unsigned int offset,
                                           uint32_t& listenPort)
{
    LOG_MARKER();

    LookupGetOfflineLookups result;

    result.ParseFromArray(src.data() + offset, src.size() - offset);

    if (!result.IsInitialized())
    {
        LOG_GENERAL(WARNING, "LookupGetOfflineLookups initialization failed.");
        return false;
    }

    listenPort = result.listenport();

    return true;
}

bool Messenger::SetLookupSetOfflineLookups(vector<unsigned char>& dst,
                                           const unsigned int offset,
                                           const vector<Peer>& nodes)
{
    LOG_MARKER();

    LookupSetOfflineLookups result;

    for (const auto& node : nodes)
    {
        SerializableToProtobufByteArray(node, *result.add_nodes());
    }

    if (!result.IsInitialized())
    {
        LOG_GENERAL(WARNING, "LookupSetOfflineLookups initialization failed.");
        return false;
    }

    return SerializeToArray(result, dst, offset);
}

bool Messenger::GetLookupSetOfflineLookups(const vector<unsigned char>& src,
                                           const unsigned int offset,
                                           vector<Peer>& nodes)
{
    LOG_MARKER();

    LookupSetOfflineLookups result;

    result.ParseFromArray(src.data() + offset, src.size() - offset);

    if (!result.IsInitialized())
    {
        LOG_GENERAL(WARNING, "LookupSetOfflineLookups initialization failed.");
        return false;
    }

    for (const auto& lookup : result.nodes())
    {
        Peer node;
        ProtobufByteArrayToSerializable(lookup, node);
        nodes.emplace_back(node);
    }

    return true;
}

bool Messenger::SetLookupGetStartPoWFromSeed(vector<unsigned char>& dst,
                                             const unsigned int offset,
                                             const uint32_t listenPort)
{
    LOG_MARKER();

    LookupGetStartPoWFromSeed result;

    result.set_listenport(listenPort);

    if (!result.IsInitialized())
    {
        LOG_GENERAL(WARNING,
                    "LookupGetStartPoWFromSeed initialization failed.");
        return false;
    }

    return SerializeToArray(result, dst, offset);
}

bool Messenger::GetLookupGetStartPoWFromSeed(const vector<unsigned char>& src,
                                             const unsigned int offset,
                                             uint32_t& listenPort)
{
    LOG_MARKER();

    LookupGetStartPoWFromSeed result;

    result.ParseFromArray(src.data() + offset, src.size() - offset);

    if (!result.IsInitialized())
    {
        LOG_GENERAL(WARNING,
                    "LookupGetStartPoWFromSeed initialization failed.");
        return false;
    }

    listenPort = result.listenport();

    return true;
}

bool Messenger::SetLookupGetShardsFromSeed(vector<unsigned char>& dst,
                                           const unsigned int offset,
                                           const uint32_t listenPort)
{
    LOG_MARKER();

    LookupGetShardsFromSeed result;

    result.set_listenport(listenPort);

    if (!result.IsInitialized())
    {
        LOG_GENERAL(WARNING, "LookupGetShardsFromSeed initialization failed.");
        return false;
    }

    return SerializeToArray(result, dst, offset);
}

bool Messenger::GetLookupGetShardsFromSeed(const vector<unsigned char>& src,
                                           const unsigned int offset,
                                           uint32_t& listenPort)
{
    LOG_MARKER();

    LookupGetShardsFromSeed result;

    result.ParseFromArray(src.data() + offset, src.size() - offset);

    if (!result.IsInitialized())
    {
        LOG_GENERAL(WARNING, "LookupGetShardsFromSeed initialization failed.");
        return false;
    }

    listenPort = result.listenport();

    return true;
}

bool Messenger::SetLookupSetShardsFromSeed(vector<unsigned char>& dst,
                                           const unsigned int offset,
                                           const DequeOfShard& shards)
{
    LOG_MARKER();

    LookupSetShardsFromSeed result;

    for (const auto& shard : shards)
    {
        ShardingStructure::Shard* proto_shard
            = result.mutable_sharding()->add_shards();

        for (const auto& node : shard)
        {
            ShardingStructure::Member* proto_member
                = proto_shard->add_members();

            SerializableToProtobufByteArray(std::get<SHARD_NODE_PUBKEY>(node),
                                            *proto_member->mutable_pubkey());
            SerializableToProtobufByteArray(std::get<SHARD_NODE_PEER>(node),
                                            *proto_member->mutable_peerinfo());
            proto_member->set_reputation(std::get<SHARD_NODE_REP>(node));
        }
    }

    if (!result.IsInitialized())
    {
        LOG_GENERAL(WARNING, "LookupSetShardsFromSeed initialization failed.");
        return false;
    }

    return SerializeToArray(result, dst, offset);
}

bool Messenger::GetLookupSetShardsFromSeed(const vector<unsigned char>& src,
                                           const unsigned int offset,
                                           DequeOfShard& shards)
{
    LOG_MARKER();

    LookupSetShardsFromSeed result;

    result.ParseFromArray(src.data() + offset, src.size() - offset);

    if (!result.IsInitialized())
    {
        LOG_GENERAL(WARNING, "LookupSetShardsFromSeed initialization failed.");
        return false;
    }

    for (const auto& proto_shard : result.sharding().shards())
    {
        shards.emplace_back();

        for (const auto& proto_member : proto_shard.members())
        {
            PubKey key;
            Peer peer;

            ProtobufByteArrayToSerializable(proto_member.pubkey(), key);
            ProtobufByteArrayToSerializable(proto_member.peerinfo(), peer);

            shards.back().emplace_back(key, peer, proto_member.reputation());
        }
    }

    return true;
}

bool Messenger::SetLookupGetMicroBlockFromLookup(
    vector<unsigned char>& dest, const unsigned int offset,
    const map<uint64_t, vector<uint32_t>>& microBlockInfo, uint32_t portNo)
{
    LOG_MARKER();

    LookupGetMicroBlockFromLookup result;

    result.set_portno(portNo);

    for (const auto& mb : microBlockInfo)
    {
        MicroBlockInfo& res_mb = *result.add_blocknums();
        res_mb.set_blocknum(mb.first);

        for (uint32_t shard_id : mb.second)
        {
            res_mb.add_shards(shard_id);
        }
    }

    if (!result.IsInitialized())
    {
        LOG_GENERAL(WARNING,
                    "LookupGetMicroBlockFromLookup initialization failed.");
        return false;
    }
    return SerializeToArray(result, dest, offset);
}

bool Messenger::GetLookupGetMicroBlockFromLookup(
    const vector<unsigned char>& src, const unsigned int offset,
    map<uint64_t, vector<uint32_t>>& microBlockInfo, uint32_t& portNo)
{
    LOG_MARKER();

    LookupGetMicroBlockFromLookup result;

    result.ParseFromArray(src.data() + offset, src.size() - offset);

    if (!result.IsInitialized())
    {
        LOG_GENERAL(WARNING,
                    "LookupGetMicroBlockFromLookup initialization failed.");
        return false;
    }

    portNo = result.portno();

    for (const auto& blocknum : result.blocknums())
    {
        vector<uint32_t> tempVec;
        for (const auto& id : blocknum.shards())
        {
            tempVec.emplace_back(id);
        }
        microBlockInfo.insert(make_pair(blocknum.blocknum(), tempVec));
    }
    return true;
}

bool Messenger::SetLookupSetMicroBlockFromLookup(vector<unsigned char>& dst,
                                                 const unsigned int offset,
                                                 const vector<MicroBlock>& mbs)
{
    LOG_MARKER();
    LookupSetMicroBlockFromLookup result;

    for (const auto& mb : mbs)
    {
        MicroBlockToProtobuf(mb, *result.add_microblocks());
    }

    if (!result.IsInitialized())
    {
        LOG_GENERAL(WARNING,
                    "LookupSetMicroBlockFromLookup initialization failed");
        return false;
    }

    return SerializeToArray(result, dst, offset);
}

bool Messenger::GetLookupSetMicroBlockFromLookup(
    const vector<unsigned char>& src, const unsigned int offset,
    vector<MicroBlock>& mbs)
{
    LOG_MARKER();
    LookupSetMicroBlockFromLookup result;

    result.ParseFromArray(src.data() + offset, src.size() - offset);

    if (!result.IsInitialized())
    {
        LOG_GENERAL(WARNING,
                    "LookupSetMicroBlockFromLookup initialization failed");
        return false;
    }

    for (const auto& res_mb : result.microblocks())
    {
        MicroBlock mb;

        ProtobufToMicroBlock(res_mb, mb);

        mbs.emplace_back(mb);
    }

    return true;
}

bool Messenger::SetLookupGetTxnsFromLookup(vector<unsigned char>& dst,
                                           const unsigned int offset,
                                           const vector<TxnHash>& txnhashes,
                                           uint32_t portNo)
{
    LOG_MARKER();

    LookupGetTxnsFromLookup result;

    result.set_portno(portNo);

    for (const auto& txhash : txnhashes)
    {
        result.add_txnhashes(txhash.data(), txhash.size);
    }

    if (!result.IsInitialized())
    {
        LOG_GENERAL(WARNING, "LookupGetTxnsFromLookup initialization failure");
        return false;
    }

    return SerializeToArray(result, dst, offset);
}

bool Messenger::GetLookupGetTxnsFromLookup(const vector<unsigned char>& src,
                                           const unsigned int offset,
                                           vector<TxnHash>& txnhashes,
                                           uint32_t& portNo)
{
    LOG_MARKER();

    LookupGetTxnsFromLookup result;

    result.ParseFromArray(src.data() + offset, src.size() - offset);

    portNo = result.portno();

    if (!result.IsInitialized())
    {
        LOG_GENERAL(WARNING, "LookupGetTxnsFromLookup initialization failure");
        return false;
    }

    for (const auto& hash : result.txnhashes())
    {
        txnhashes.emplace_back();
        unsigned int size = min((unsigned int)hash.size(),
                                (unsigned int)txnhashes.back().size);
        copy(hash.begin(), hash.begin() + size,
             txnhashes.back().asArray().begin());
    }
    return true;
}

bool Messenger::SetLookupSetTxnsFromLookup(
    vector<unsigned char>& dst, const unsigned int offset,
    const vector<TransactionWithReceipt>& txns)
{
    LOG_MARKER();

    LookupSetTxnsFromLookup result;

    for (auto const& txn : txns)
    {
        SerializableToProtobufByteArray(txn, *result.add_transactions());
    }

    if (!result.IsInitialized())
    {
        LOG_GENERAL(WARNING, "LookupSetTxnsFromLookup initialization failure");
        return false;
    }

    return SerializeToArray(result, dst, offset);
}

bool Messenger::GetLookupSetTxnsFromLookup(const vector<unsigned char>& src,
                                           const unsigned int offset,
                                           vector<TransactionWithReceipt>& txns)
{
    LOG_MARKER();

    LookupSetTxnsFromLookup result;

    result.ParseFromArray(src.data() + offset, src.size() - offset);

    if (!result.IsInitialized())
    {
        LOG_GENERAL(WARNING, "LookupSetTxnsFromLookup initialization failed");
        return false;
    }

    for (auto const& protoTxn : result.transactions())
    {
        TransactionWithReceipt txn;
        ProtobufByteArrayToSerializable(protoTxn, txn);
        txns.emplace_back(txn);
    }

    return true;
}

// ============================================================================
// Consensus messages
// ============================================================================

bool Messenger::SetConsensusCommit(
    vector<unsigned char>& dst, const unsigned int offset,
    const uint32_t consensusID, const uint64_t blockNumber,
    const vector<unsigned char>& blockHash, const uint16_t backupID,
    const CommitPoint& commit, const pair<PrivKey, PubKey>& backupKey)
{
    LOG_MARKER();

    ConsensusCommit result;

    result.mutable_consensusinfo()->set_consensusid(consensusID);
    result.mutable_consensusinfo()->set_blocknumber(blockNumber);
    result.mutable_consensusinfo()->set_blockhash(blockHash.data(),
                                                  blockHash.size());
    result.mutable_consensusinfo()->set_backupid(backupID);

    SerializableToProtobufByteArray(
        commit, *result.mutable_consensusinfo()->mutable_commit());

    if (!result.consensusinfo().IsInitialized())
    {
        LOG_GENERAL(WARNING, "ConsensusCommit.Data initialization failed.");
        return false;
    }

    vector<unsigned char> tmp(result.consensusinfo().ByteSize());
    result.consensusinfo().SerializeToArray(tmp.data(), tmp.size());

    Signature signature;

    if (!Schnorr::GetInstance().Sign(tmp, backupKey.first, backupKey.second,
                                     signature))
    {
        LOG_GENERAL(WARNING, "Failed to sign commit.");
        return false;
    }

    SerializableToProtobufByteArray(signature, *result.mutable_signature());

    if (!result.IsInitialized())
    {
        LOG_GENERAL(WARNING, "ConsensusCommit initialization failed.");
        return false;
    }

    return SerializeToArray(result, dst, offset);
}

bool Messenger::GetConsensusCommit(
    const vector<unsigned char>& src, const unsigned int offset,
    const uint32_t consensusID, const uint64_t blockNumber,
    const vector<unsigned char>& blockHash, uint16_t& backupID,
    CommitPoint& commit, const deque<pair<PubKey, Peer>>& committeeKeys)
{
    LOG_MARKER();

    ConsensusCommit result;

    result.ParseFromArray(src.data() + offset, src.size() - offset);

    if (!result.IsInitialized())
    {
        LOG_GENERAL(WARNING, "ConsensusCommit initialization failed.");
        return false;
    }

    if (result.consensusinfo().consensusid() != consensusID)
    {
        LOG_GENERAL(WARNING,
                    "Consensus ID mismatch. Expected: "
                        << consensusID
                        << " Actual: " << result.consensusinfo().consensusid());
        return false;
    }

    if (result.consensusinfo().blocknumber() != blockNumber)
    {
        LOG_GENERAL(WARNING,
                    "Block number mismatch. Expected: "
                        << blockNumber
                        << " Actual: " << result.consensusinfo().blocknumber());
        return false;
    }

    if ((result.consensusinfo().blockhash().size() != blockHash.size())
        || !equal(blockHash.begin(), blockHash.end(),
                  result.consensusinfo().blockhash().begin()))
    {
        LOG_GENERAL(WARNING, "Block hash mismatch.");
        return false;
    }

    backupID = result.consensusinfo().backupid();

    if (backupID >= committeeKeys.size())
    {
        LOG_GENERAL(WARNING,
                    "Backup ID beyond shard size. Backup ID: "
                        << backupID << " Shard size: " << committeeKeys.size());
        return false;
    }

    ProtobufByteArrayToSerializable(result.consensusinfo().commit(), commit);

    vector<unsigned char> tmp(result.consensusinfo().ByteSize());
    result.consensusinfo().SerializeToArray(tmp.data(), tmp.size());

    Signature signature;

    ProtobufByteArrayToSerializable(result.signature(), signature);

    if (!Schnorr::GetInstance().Verify(tmp, signature,
                                       committeeKeys.at(backupID).first))
    {
        LOG_GENERAL(WARNING, "Invalid signature in commit.");
        return false;
    }

    return true;
}

bool Messenger::SetConsensusChallenge(
    vector<unsigned char>& dst, const unsigned int offset,
    const uint32_t consensusID, const uint64_t blockNumber,
    const vector<unsigned char>& blockHash, const uint16_t leaderID,
    const CommitPoint& aggregatedCommit, const PubKey& aggregatedKey,
    const Challenge& challenge, const pair<PrivKey, PubKey>& leaderKey)
{
    LOG_MARKER();

    ConsensusChallenge result;

    result.mutable_consensusinfo()->set_consensusid(consensusID);
    result.mutable_consensusinfo()->set_blocknumber(blockNumber);
    result.mutable_consensusinfo()->set_blockhash(blockHash.data(),
                                                  blockHash.size());
    result.mutable_consensusinfo()->set_leaderid(leaderID);
    SerializableToProtobufByteArray(
        aggregatedCommit,
        *result.mutable_consensusinfo()->mutable_aggregatedcommit());
    SerializableToProtobufByteArray(
        aggregatedKey,
        *result.mutable_consensusinfo()->mutable_aggregatedkey());
    SerializableToProtobufByteArray(
        challenge, *result.mutable_consensusinfo()->mutable_challenge());

    if (!result.consensusinfo().IsInitialized())
    {
        LOG_GENERAL(WARNING, "ConsensusChallenge.Data initialization failed.");
        return false;
    }

    vector<unsigned char> tmp(result.consensusinfo().ByteSize());
    result.consensusinfo().SerializeToArray(tmp.data(), tmp.size());

    Signature signature;

    if (!Schnorr::GetInstance().Sign(tmp, leaderKey.first, leaderKey.second,
                                     signature))
    {
        LOG_GENERAL(WARNING, "Failed to sign commit.");
        return false;
    }

    SerializableToProtobufByteArray(signature, *result.mutable_signature());

    if (!result.IsInitialized())
    {
        LOG_GENERAL(WARNING, "ConsensusChallenge initialization failed.");
        return false;
    }

    return SerializeToArray(result, dst, offset);
}

bool Messenger::GetConsensusChallenge(
    const vector<unsigned char>& src, const unsigned int offset,
    const uint32_t consensusID, const uint64_t blockNumber,
    const vector<unsigned char>& blockHash, const uint16_t leaderID,
    CommitPoint& aggregatedCommit, PubKey& aggregatedKey, Challenge& challenge,
    const PubKey& leaderKey)
{
    LOG_MARKER();

    ConsensusChallenge result;

    result.ParseFromArray(src.data() + offset, src.size() - offset);

    if (!result.IsInitialized())
    {
        LOG_GENERAL(WARNING, "ConsensusChallenge initialization failed.");
        return false;
    }

    if (result.consensusinfo().consensusid() != consensusID)
    {
        LOG_GENERAL(WARNING,
                    "Consensus ID mismatch. Expected: "
                        << consensusID
                        << " Actual: " << result.consensusinfo().consensusid());
        return false;
    }

    if (result.consensusinfo().blocknumber() != blockNumber)
    {
        LOG_GENERAL(WARNING,
                    "Block number mismatch. Expected: "
                        << blockNumber
                        << " Actual: " << result.consensusinfo().blocknumber());
        return false;
    }

    if ((result.consensusinfo().blockhash().size() != blockHash.size())
        || !equal(blockHash.begin(), blockHash.end(),
                  result.consensusinfo().blockhash().begin()))
    {
        LOG_GENERAL(WARNING, "Block hash mismatch.");
        return false;
    }

    if (result.consensusinfo().leaderid() != leaderID)
    {
        LOG_GENERAL(WARNING,
                    "Leader ID mismatch. Expected: "
                        << leaderID
                        << " Actual: " << result.consensusinfo().leaderid());
        return false;
    }

    ProtobufByteArrayToSerializable(result.consensusinfo().aggregatedcommit(),
                                    aggregatedCommit);
    ProtobufByteArrayToSerializable(result.consensusinfo().aggregatedkey(),
                                    aggregatedKey);
    ProtobufByteArrayToSerializable(result.consensusinfo().challenge(),
                                    challenge);

    vector<unsigned char> tmp(result.consensusinfo().ByteSize());
    result.consensusinfo().SerializeToArray(tmp.data(), tmp.size());

    Signature signature;

    ProtobufByteArrayToSerializable(result.signature(), signature);

    if (!Schnorr::GetInstance().Verify(tmp, signature, leaderKey))
    {
        LOG_GENERAL(WARNING, "Invalid signature in challenge.");
        return false;
    }

    return true;
}

bool Messenger::SetConsensusResponse(
    vector<unsigned char>& dst, const unsigned int offset,
    const uint32_t consensusID, const uint64_t blockNumber,
    const vector<unsigned char>& blockHash, const uint16_t backupID,
    const Response& response, const pair<PrivKey, PubKey>& backupKey)
{
    LOG_MARKER();

    ConsensusResponse result;

    result.mutable_consensusinfo()->set_consensusid(consensusID);
    result.mutable_consensusinfo()->set_blocknumber(blockNumber);
    result.mutable_consensusinfo()->set_blockhash(blockHash.data(),
                                                  blockHash.size());
    result.mutable_consensusinfo()->set_backupid(backupID);
    SerializableToProtobufByteArray(
        response, *result.mutable_consensusinfo()->mutable_response());

    if (!result.consensusinfo().IsInitialized())
    {
        LOG_GENERAL(WARNING, "ConsensusResponse.Data initialization failed.");
        return false;
    }

    vector<unsigned char> tmp(result.consensusinfo().ByteSize());
    result.consensusinfo().SerializeToArray(tmp.data(), tmp.size());

    Signature signature;

    if (!Schnorr::GetInstance().Sign(tmp, backupKey.first, backupKey.second,
                                     signature))
    {
        LOG_GENERAL(WARNING, "Failed to sign response.");
        return false;
    }

    SerializableToProtobufByteArray(signature, *result.mutable_signature());

    if (!result.IsInitialized())
    {
        LOG_GENERAL(WARNING, "ConsensusResponse initialization failed.");
        return false;
    }

    return SerializeToArray(result, dst, offset);
}

bool Messenger::GetConsensusResponse(
    const vector<unsigned char>& src, const unsigned int offset,
    const uint32_t consensusID, const uint64_t blockNumber,
    const vector<unsigned char>& blockHash, uint16_t& backupID,
    Response& response, const deque<pair<PubKey, Peer>>& committeeKeys)
{
    LOG_MARKER();

    ConsensusResponse result;

    result.ParseFromArray(src.data() + offset, src.size() - offset);

    if (!result.IsInitialized())
    {
        LOG_GENERAL(WARNING, "ConsensusResponse initialization failed.");
        return false;
    }

    if (result.consensusinfo().consensusid() != consensusID)
    {
        LOG_GENERAL(WARNING,
                    "Consensus ID mismatch. Expected: "
                        << consensusID
                        << " Actual: " << result.consensusinfo().consensusid());
        return false;
    }

    if (result.consensusinfo().blocknumber() != blockNumber)
    {
        LOG_GENERAL(WARNING,
                    "Block number mismatch. Expected: "
                        << blockNumber
                        << " Actual: " << result.consensusinfo().blocknumber());
        return false;
    }

    if ((result.consensusinfo().blockhash().size() != blockHash.size())
        || !equal(blockHash.begin(), blockHash.end(),
                  result.consensusinfo().blockhash().begin()))
    {
        LOG_GENERAL(WARNING, "Block hash mismatch.");
        return false;
    }

    backupID = result.consensusinfo().backupid();

    if (backupID >= committeeKeys.size())
    {
        LOG_GENERAL(WARNING,
                    "Backup ID beyond shard size. Backup ID: "
                        << backupID << " Shard size: " << committeeKeys.size());
        return false;
    }

    ProtobufByteArrayToSerializable(result.consensusinfo().response(),
                                    response);

    vector<unsigned char> tmp(result.consensusinfo().ByteSize());
    result.consensusinfo().SerializeToArray(tmp.data(), tmp.size());

    Signature signature;

    ProtobufByteArrayToSerializable(result.signature(), signature);

    if (!Schnorr::GetInstance().Verify(tmp, signature,
                                       committeeKeys.at(backupID).first))
    {
        LOG_GENERAL(WARNING, "Invalid signature in response.");
        return false;
    }

    return true;
}

bool Messenger::SetConsensusCollectiveSig(
    vector<unsigned char>& dst, const unsigned int offset,
    const uint32_t consensusID, const uint64_t blockNumber,
    const vector<unsigned char>& blockHash, const uint16_t leaderID,
    const Signature& collectiveSig, const vector<bool>& bitmap,
    const pair<PrivKey, PubKey>& leaderKey)
{
    LOG_MARKER();

    ConsensusCollectiveSig result;

    result.mutable_consensusinfo()->set_consensusid(consensusID);
    result.mutable_consensusinfo()->set_blocknumber(blockNumber);
    result.mutable_consensusinfo()->set_blockhash(blockHash.data(),
                                                  blockHash.size());
    result.mutable_consensusinfo()->set_leaderid(leaderID);
    SerializableToProtobufByteArray(
        collectiveSig,
        *result.mutable_consensusinfo()->mutable_collectivesig());
    for (const auto& i : bitmap)
    {
        result.mutable_consensusinfo()->add_bitmap(i);
    }

    if (!result.consensusinfo().IsInitialized())
    {
        LOG_GENERAL(WARNING,
                    "ConsensusCollectiveSig.Data initialization failed.");
        return false;
    }

    vector<unsigned char> tmp(result.consensusinfo().ByteSize());
    result.consensusinfo().SerializeToArray(tmp.data(), tmp.size());

    Signature signature;

    if (!Schnorr::GetInstance().Sign(tmp, leaderKey.first, leaderKey.second,
                                     signature))
    {
        LOG_GENERAL(WARNING, "Failed to sign collectivesig.");
        return false;
    }

    SerializableToProtobufByteArray(signature, *result.mutable_signature());

    if (!result.IsInitialized())
    {
        LOG_GENERAL(WARNING, "ConsensusCollectiveSig initialization failed.");
        return false;
    }

    return SerializeToArray(result, dst, offset);
}

bool Messenger::GetConsensusCollectiveSig(
    const vector<unsigned char>& src, const unsigned int offset,
    const uint32_t consensusID, const uint64_t blockNumber,
    const vector<unsigned char>& blockHash, const uint16_t leaderID,
    vector<bool>& bitmap, Signature& collectiveSig, const PubKey& leaderKey)
{
    LOG_MARKER();

    ConsensusCollectiveSig result;

    result.ParseFromArray(src.data() + offset, src.size() - offset);

    if (!result.IsInitialized())
    {
        LOG_GENERAL(WARNING, "ConsensusCollectiveSig initialization failed.");
        return false;
    }

    if (result.consensusinfo().consensusid() != consensusID)
    {
        LOG_GENERAL(WARNING,
                    "Consensus ID mismatch. Expected: "
                        << consensusID
                        << " Actual: " << result.consensusinfo().consensusid());
        return false;
    }

    if (result.consensusinfo().blocknumber() != blockNumber)
    {
        LOG_GENERAL(WARNING,
                    "Block number mismatch. Expected: "
                        << blockNumber
                        << " Actual: " << result.consensusinfo().blocknumber());
        return false;
    }

    if ((result.consensusinfo().blockhash().size() != blockHash.size())
        || !equal(blockHash.begin(), blockHash.end(),
                  result.consensusinfo().blockhash().begin()))
    {
        LOG_GENERAL(WARNING, "Block hash mismatch.");
        return false;
    }

    if (result.consensusinfo().blocknumber() != blockNumber)
    {
        LOG_GENERAL(WARNING,
                    "Block number mismatch. Expected: "
                        << blockNumber
                        << " Actual: " << result.consensusinfo().blocknumber());
        return false;
    }

    if (result.consensusinfo().leaderid() != leaderID)
    {
        LOG_GENERAL(WARNING,
                    "Leader ID mismatch. Expected: "
                        << leaderID
                        << " Actual: " << result.consensusinfo().leaderid());
        return false;
    }

    ProtobufByteArrayToSerializable(result.consensusinfo().collectivesig(),
                                    collectiveSig);

    for (const auto& i : result.consensusinfo().bitmap())
    {
        bitmap.emplace_back(i);
    }

    vector<unsigned char> tmp(result.consensusinfo().ByteSize());
    result.consensusinfo().SerializeToArray(tmp.data(), tmp.size());

    Signature signature;

    ProtobufByteArrayToSerializable(result.signature(), signature);

    if (!Schnorr::GetInstance().Verify(tmp, signature, leaderKey))
    {
        LOG_GENERAL(WARNING, "Invalid signature in collectivesig.");
        return false;
    }

    return true;
}

bool Messenger::SetConsensusCommitFailure(
    vector<unsigned char>& dst, const unsigned int offset,
    const uint32_t consensusID, const uint64_t blockNumber,
    const vector<unsigned char>& blockHash, const uint16_t backupID,
    const vector<unsigned char>& errorMsg,
    const pair<PrivKey, PubKey>& backupKey)
{
    LOG_MARKER();

    ConsensusCommitFailure result;

    result.mutable_consensusinfo()->set_consensusid(consensusID);
    result.mutable_consensusinfo()->set_blocknumber(blockNumber);
    result.mutable_consensusinfo()->set_blockhash(blockHash.data(),
                                                  blockHash.size());
    result.mutable_consensusinfo()->set_backupid(backupID);
    result.mutable_consensusinfo()->set_errormsg(errorMsg.data(),
                                                 errorMsg.size());

    if (!result.consensusinfo().IsInitialized())
    {
        LOG_GENERAL(WARNING,
                    "ConsensusCommitFailure.Data initialization failed.");
        return false;
    }

    vector<unsigned char> tmp(result.consensusinfo().ByteSize());
    result.consensusinfo().SerializeToArray(tmp.data(), tmp.size());

    Signature signature;

    if (!Schnorr::GetInstance().Sign(tmp, backupKey.first, backupKey.second,
                                     signature))
    {
        LOG_GENERAL(WARNING, "Failed to sign commit failure.");
        return false;
    }

    SerializableToProtobufByteArray(signature, *result.mutable_signature());

    if (!result.IsInitialized())
    {
        LOG_GENERAL(WARNING, "ConsensusCommitFailure initialization failed.");
        return false;
    }

    return SerializeToArray(result, dst, offset);
}

bool Messenger::GetConsensusCommitFailure(
    const vector<unsigned char>& src, const unsigned int offset,
    const uint32_t consensusID, const uint64_t blockNumber,
    const vector<unsigned char>& blockHash, uint16_t& backupID,
    vector<unsigned char>& errorMsg,
    const deque<pair<PubKey, Peer>>& committeeKeys)
{
    LOG_MARKER();

    ConsensusCommitFailure result;

    result.ParseFromArray(src.data() + offset, src.size() - offset);

    if (!result.IsInitialized())
    {
        LOG_GENERAL(WARNING, "ConsensusCommitFailure initialization failed.");
        return false;
    }

    if (result.consensusinfo().consensusid() != consensusID)
    {
        LOG_GENERAL(WARNING,
                    "Consensus ID mismatch. Expected: "
                        << consensusID
                        << " Actual: " << result.consensusinfo().consensusid());
        return false;
    }

    if (result.consensusinfo().blocknumber() != blockNumber)
    {
        LOG_GENERAL(WARNING,
                    "Block number mismatch. Expected: "
                        << blockNumber
                        << " Actual: " << result.consensusinfo().blocknumber());
        return false;
    }

    if ((result.consensusinfo().blockhash().size() != blockHash.size())
        || !equal(blockHash.begin(), blockHash.end(),
                  result.consensusinfo().blockhash().begin()))
    {
        LOG_GENERAL(WARNING, "Block hash mismatch.");
        return false;
    }

    backupID = result.consensusinfo().backupid();

    if (backupID >= committeeKeys.size())
    {
        LOG_GENERAL(WARNING,
                    "Backup ID beyond shard size. Backup ID: "
                        << backupID << " Shard size: " << committeeKeys.size());
        return false;
    }

    errorMsg.resize(result.consensusinfo().errormsg().size());
    copy(result.consensusinfo().errormsg().begin(),
         result.consensusinfo().errormsg().end(), errorMsg.begin());

    vector<unsigned char> tmp(result.consensusinfo().ByteSize());
    result.consensusinfo().SerializeToArray(tmp.data(), tmp.size());

    Signature signature;

    ProtobufByteArrayToSerializable(result.signature(), signature);

    if (!Schnorr::GetInstance().Verify(tmp, signature,
                                       committeeKeys.at(backupID).first))
    {
        LOG_GENERAL(WARNING, "Invalid signature in commit failure.");
        return false;
    }

    return true;
<<<<<<< HEAD
}

bool Messenger::SetLookupGetMicroBlockFromLookup(
    vector<unsigned char>& dest, unsigned int offset,
    const map<uint64_t, vector<uint32_t>>& microBlockInfo, uint32_t portNo)
{
    LOG_MARKER();

    LookupGetMicroBlockFromLookup result;

    result.set_portno(portNo);

    for (const auto& mb : microBlockInfo)
    {
        MicroBlockInfo& res_mb = *result.add_blocknums();
        res_mb.set_blocknum(mb.first);

        for (uint32_t shard_id : mb.second)
        {
            res_mb.add_shards(shard_id);
        }
    }

    if (!result.IsInitialized())
    {
        LOG_GENERAL(WARNING, "initialization failed.");
        return false;
    }
    return SerializeToArray(result, dest, offset);
}

bool Messenger::GetLookupGetMicroBlockFromLookup(
    const vector<unsigned char>& src, unsigned int offset,
    map<uint64_t, vector<uint32_t>>& microBlockInfo, uint32_t& portNo)
{
    LOG_MARKER();

    LookupGetMicroBlockFromLookup result;

    result.ParseFromArray(src.data() + offset, src.size() - offset);

    if (!result.IsInitialized())
    {
        LOG_GENERAL(WARNING, "initialization failed.");
        return false;
    }

    portNo = result.portno();

    for (const auto& blocknum : result.blocknums())
    {
        vector<uint32_t> tempVec;
        for (const auto& id : blocknum.shards())
        {
            tempVec.emplace_back(id);
        }
        microBlockInfo.insert(make_pair(blocknum.blocknum(), tempVec));
    }
    return true;
}

bool Messenger::SetLookupSetMicroBlockFromLookup(vector<unsigned char>& dst,
                                                 unsigned int offset,
                                                 const vector<MicroBlock>& mbs)
{
    LOG_MARKER();
    LookupSetMicroBlockFromLookup result;

    for (const auto& mb : mbs)
    {
        MicroBlockToProtobuf(mb, *result.add_microblocks());
    }

    if (!result.IsInitialized())
    {
        LOG_GENERAL(WARNING, "initialization failed");
        return false;
    }

    return SerializeToArray(result, dst, offset);
}

bool Messenger::GetLookupSetMicroBlockFromLookup(
    const vector<unsigned char>& src, unsigned int offset,
    vector<MicroBlock>& mbs)
{
    LOG_MARKER();
    LookupSetMicroBlockFromLookup result;

    result.ParseFromArray(src.data() + offset, src.size() - offset);

    if (!result.IsInitialized())
    {
        LOG_GENERAL(WARNING, "initialization failed");
        return false;
    }

    for (const auto& res_mb : result.microblocks())
    {
        MicroBlock mb;

        ProtobufToMicroBlock(res_mb, mb);

        mbs.emplace_back(mb);
    }

    return true;
}

bool Messenger::SetLookupGetTxnsFromLookup(vector<unsigned char>& dst,
                                           unsigned int offset,
                                           const vector<TxnHash>& txnhashes,
                                           uint32_t portNo)
{
    LOG_MARKER();

    LookupGetTxnsFromLookup result;

    result.set_portno(portNo);

    for (const auto& txhash : txnhashes)
    {
        result.add_txnhashes(txhash.data(), txhash.size);
    }

    if (!result.IsInitialized())
    {
        LOG_GENERAL(WARNING, "initialization failure");
        return false;
    }

    return SerializeToArray(result, dst, offset);
}

bool Messenger::GetLookupGetTxnsFromLookup(const vector<unsigned char>& src,
                                           unsigned int offset,
                                           vector<TxnHash>& txnhashes,
                                           uint32_t& portNo)
{
    LOG_MARKER();

    LookupGetTxnsFromLookup result;

    result.ParseFromArray(src.data() + offset, src.size() - offset);

    portNo = result.portno();

    if (!result.IsInitialized())
    {
        LOG_GENERAL(WARNING, "initialization failure");
        return false;
    }

    for (const auto& hash : result.txnhashes())
    {
        txnhashes.emplace_back();
        unsigned int size = min((unsigned int)hash.size(),
                                (unsigned int)txnhashes.back().size);
        copy(hash.begin(), hash.begin() + size,
             txnhashes.back().asArray().begin());
    }
    return true;
}

bool Messenger::SetLookupSetTxnsFromLookup(
    vector<unsigned char>& dst, unsigned int offset,
    const vector<TransactionWithReceipt>& txns)
{
    LOG_MARKER();

    LookupSetTxnsFromLookup result;

    for (auto const& txn : txns)
    {
        SerializableToProtobufByteArray(txn, *result.add_transactions());
    }

    if (!result.IsInitialized())
    {
        LOG_GENERAL(WARNING, "result not initialized");
        return false;
    }

    return SerializeToArray(result, dst, offset);
}

bool Messenger::GetLookupSetTxnsFromLookup(const vector<unsigned char>& src,
                                           unsigned int offset,
                                           vector<TransactionWithReceipt>& txns)
{
    LOG_MARKER();

    LookupSetTxnsFromLookup result;

    result.ParseFromArray(src.data() + offset, src.size() - offset);

    if (!result.IsInitialized())
    {
        LOG_GENERAL(WARNING, "initialization failed");
        return false;
    }

    for (auto const& protoTxn : result.transactions())
    {
        TransactionWithReceipt txn;
        ProtobufByteArrayToSerializable(protoTxn, txn);
        txns.emplace_back(txn);
    }

    return true;
=======
>>>>>>> 128c6409
}<|MERGE_RESOLUTION|>--- conflicted
+++ resolved
@@ -3772,217 +3772,4 @@
     }
 
     return true;
-<<<<<<< HEAD
-}
-
-bool Messenger::SetLookupGetMicroBlockFromLookup(
-    vector<unsigned char>& dest, unsigned int offset,
-    const map<uint64_t, vector<uint32_t>>& microBlockInfo, uint32_t portNo)
-{
-    LOG_MARKER();
-
-    LookupGetMicroBlockFromLookup result;
-
-    result.set_portno(portNo);
-
-    for (const auto& mb : microBlockInfo)
-    {
-        MicroBlockInfo& res_mb = *result.add_blocknums();
-        res_mb.set_blocknum(mb.first);
-
-        for (uint32_t shard_id : mb.second)
-        {
-            res_mb.add_shards(shard_id);
-        }
-    }
-
-    if (!result.IsInitialized())
-    {
-        LOG_GENERAL(WARNING, "initialization failed.");
-        return false;
-    }
-    return SerializeToArray(result, dest, offset);
-}
-
-bool Messenger::GetLookupGetMicroBlockFromLookup(
-    const vector<unsigned char>& src, unsigned int offset,
-    map<uint64_t, vector<uint32_t>>& microBlockInfo, uint32_t& portNo)
-{
-    LOG_MARKER();
-
-    LookupGetMicroBlockFromLookup result;
-
-    result.ParseFromArray(src.data() + offset, src.size() - offset);
-
-    if (!result.IsInitialized())
-    {
-        LOG_GENERAL(WARNING, "initialization failed.");
-        return false;
-    }
-
-    portNo = result.portno();
-
-    for (const auto& blocknum : result.blocknums())
-    {
-        vector<uint32_t> tempVec;
-        for (const auto& id : blocknum.shards())
-        {
-            tempVec.emplace_back(id);
-        }
-        microBlockInfo.insert(make_pair(blocknum.blocknum(), tempVec));
-    }
-    return true;
-}
-
-bool Messenger::SetLookupSetMicroBlockFromLookup(vector<unsigned char>& dst,
-                                                 unsigned int offset,
-                                                 const vector<MicroBlock>& mbs)
-{
-    LOG_MARKER();
-    LookupSetMicroBlockFromLookup result;
-
-    for (const auto& mb : mbs)
-    {
-        MicroBlockToProtobuf(mb, *result.add_microblocks());
-    }
-
-    if (!result.IsInitialized())
-    {
-        LOG_GENERAL(WARNING, "initialization failed");
-        return false;
-    }
-
-    return SerializeToArray(result, dst, offset);
-}
-
-bool Messenger::GetLookupSetMicroBlockFromLookup(
-    const vector<unsigned char>& src, unsigned int offset,
-    vector<MicroBlock>& mbs)
-{
-    LOG_MARKER();
-    LookupSetMicroBlockFromLookup result;
-
-    result.ParseFromArray(src.data() + offset, src.size() - offset);
-
-    if (!result.IsInitialized())
-    {
-        LOG_GENERAL(WARNING, "initialization failed");
-        return false;
-    }
-
-    for (const auto& res_mb : result.microblocks())
-    {
-        MicroBlock mb;
-
-        ProtobufToMicroBlock(res_mb, mb);
-
-        mbs.emplace_back(mb);
-    }
-
-    return true;
-}
-
-bool Messenger::SetLookupGetTxnsFromLookup(vector<unsigned char>& dst,
-                                           unsigned int offset,
-                                           const vector<TxnHash>& txnhashes,
-                                           uint32_t portNo)
-{
-    LOG_MARKER();
-
-    LookupGetTxnsFromLookup result;
-
-    result.set_portno(portNo);
-
-    for (const auto& txhash : txnhashes)
-    {
-        result.add_txnhashes(txhash.data(), txhash.size);
-    }
-
-    if (!result.IsInitialized())
-    {
-        LOG_GENERAL(WARNING, "initialization failure");
-        return false;
-    }
-
-    return SerializeToArray(result, dst, offset);
-}
-
-bool Messenger::GetLookupGetTxnsFromLookup(const vector<unsigned char>& src,
-                                           unsigned int offset,
-                                           vector<TxnHash>& txnhashes,
-                                           uint32_t& portNo)
-{
-    LOG_MARKER();
-
-    LookupGetTxnsFromLookup result;
-
-    result.ParseFromArray(src.data() + offset, src.size() - offset);
-
-    portNo = result.portno();
-
-    if (!result.IsInitialized())
-    {
-        LOG_GENERAL(WARNING, "initialization failure");
-        return false;
-    }
-
-    for (const auto& hash : result.txnhashes())
-    {
-        txnhashes.emplace_back();
-        unsigned int size = min((unsigned int)hash.size(),
-                                (unsigned int)txnhashes.back().size);
-        copy(hash.begin(), hash.begin() + size,
-             txnhashes.back().asArray().begin());
-    }
-    return true;
-}
-
-bool Messenger::SetLookupSetTxnsFromLookup(
-    vector<unsigned char>& dst, unsigned int offset,
-    const vector<TransactionWithReceipt>& txns)
-{
-    LOG_MARKER();
-
-    LookupSetTxnsFromLookup result;
-
-    for (auto const& txn : txns)
-    {
-        SerializableToProtobufByteArray(txn, *result.add_transactions());
-    }
-
-    if (!result.IsInitialized())
-    {
-        LOG_GENERAL(WARNING, "result not initialized");
-        return false;
-    }
-
-    return SerializeToArray(result, dst, offset);
-}
-
-bool Messenger::GetLookupSetTxnsFromLookup(const vector<unsigned char>& src,
-                                           unsigned int offset,
-                                           vector<TransactionWithReceipt>& txns)
-{
-    LOG_MARKER();
-
-    LookupSetTxnsFromLookup result;
-
-    result.ParseFromArray(src.data() + offset, src.size() - offset);
-
-    if (!result.IsInitialized())
-    {
-        LOG_GENERAL(WARNING, "initialization failed");
-        return false;
-    }
-
-    for (auto const& protoTxn : result.transactions())
-    {
-        TransactionWithReceipt txn;
-        ProtobufByteArrayToSerializable(protoTxn, txn);
-        txns.emplace_back(txn);
-    }
-
-    return true;
-=======
->>>>>>> 128c6409
 }