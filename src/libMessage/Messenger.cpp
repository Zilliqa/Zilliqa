--- conflicted
+++ resolved
@@ -6408,11 +6408,8 @@
   google::protobuf::io::ArrayInputStream arrayIn(src.data() + offset,
                                                  src.size() - offset);
   google::protobuf::io::CodedInputStream codedIn(&arrayIn);
-<<<<<<< HEAD
+
   codedIn.SetTotalBytesLimit(MAX_READ_WATERMARK_IN_BYTES);  // changed dec 2017
-=======
-  codedIn.SetTotalBytesLimit(MAX_READ_WATERMARK_IN_BYTES);
->>>>>>> 92047d91
 
   if (!result.ParseFromCodedStream(&codedIn) ||
       !codedIn.ConsumedEntireMessage() || !result.IsInitialized()) {
@@ -7703,13 +7700,7 @@
   google::protobuf::io::ArrayInputStream arrayIn(src.data() + offset,
                                                  src.size() - offset);
   google::protobuf::io::CodedInputStream codedIn(&arrayIn);
-<<<<<<< HEAD
-  codedIn.SetTotalBytesLimit(
-      MAX_READ_WATERMARK_IN_BYTES);  // was changed in December 2017
-                                     // Protobuf 3.10
-=======
   codedIn.SetTotalBytesLimit(MAX_READ_WATERMARK_IN_BYTES);
->>>>>>> 92047d91
 
   if (!result.ParseFromCodedStream(&codedIn) ||
       !codedIn.ConsumedEntireMessage() || !result.IsInitialized()) {
