/**
* Copyright (c) 2018 Zilliqa 
* This source code is being disclosed to you solely for the purpose of your participation in 
* testing Zilliqa. You may view, compile and run the code for that purpose and pursuant to 
* the protocols and algorithms that are programmed into, and intended by, the code. You may 
* not do anything else with the code without express permission from Zilliqa Research Pte. Ltd., 
* including modifying or publishing the code (or any part of it), and developing or forming 
* another public or private blockchain network. This source code is provided ‘as is’ and no 
* warranties are given as to title or non-infringement, merchantability or fitness for purpose 
* and, to the extent permitted by law, all liability for your use of the code is disclaimed. 
* Some programs in this code are governed by the GNU General Public License v3.0 (available at 
* https://www.gnu.org/licenses/gpl-3.0.en.html) (‘GPLv3’). The programs that are governed by 
* GPLv3.0 are those programs that are located in the folders src/depends and tests/depends 
* and which include a reference to GPLv3 in their program files.
**/

#include "Messenger.h"
#include "libMessage/ZilliqaMessage.pb.h"
#include "libUtils/Logger.h"
#include <random>
#include <unordered_set>

using namespace boost::multiprecision;
using namespace std;
using namespace ZilliqaMessage;

namespace
{
    void SerializableToProtobufByteArray(const Serializable& serializable,
                                         ByteArray& byteArray)
    {
        vector<unsigned char> tmp;
        serializable.Serialize(tmp, 0);
        byteArray.set_data(tmp.data(), tmp.size());
    }

    void ProtobufByteArrayToSerializable(const ByteArray& byteArray,
                                         Serializable& serializable)
    {
        vector<unsigned char> tmp;
        copy(byteArray.data().begin(), byteArray.data().end(),
             back_inserter(tmp));
        serializable.Deserialize(tmp, 0);
    }

    template<class T, size_t S>
    void NumberToProtobufByteArray(const T& number, ByteArray& byteArray)
    {
        vector<unsigned char> tmp;
        Serializable::SetNumber<T>(tmp, 0, number, S);
        byteArray.set_data(tmp.data(), tmp.size());
    }

    template<class T, size_t S>
    void ProtobufByteArrayToNumber(const ByteArray& byteArray, T& number)
    {
        vector<unsigned char> tmp;
        copy(byteArray.data().begin(), byteArray.data().end(),
             back_inserter(tmp));
        number = Serializable::GetNumber<T>(tmp, 0, S);
    }

    void DSBlockToProtobuf(const DSBlock& dsBlock, ProtoDSBlock& protoDSBlock)
    {
        // Serialize header

        ZilliqaMessage::ProtoDSBlock::DSBlockHeader* protoHeader
            = protoDSBlock.mutable_header();

        const DSBlockHeader& header = dsBlock.GetHeader();

        protoHeader->set_dsdifficulty(header.GetDSDifficulty());
        protoHeader->set_difficulty(header.GetDifficulty());
        protoHeader->set_prevhash(header.GetPrevHash().data(),
                                  header.GetPrevHash().size);
        NumberToProtobufByteArray<uint256_t, UINT256_SIZE>(
            header.GetNonce(), *protoHeader->mutable_nonce());
        SerializableToProtobufByteArray(header.GetMinerPubKey(),
                                        *protoHeader->mutable_minerpubkey());
        SerializableToProtobufByteArray(header.GetLeaderPubKey(),
                                        *protoHeader->mutable_leaderpubkey());
        protoHeader->set_blocknum(header.GetBlockNum());
        NumberToProtobufByteArray<uint256_t, UINT256_SIZE>(
            header.GetTimestamp(), *protoHeader->mutable_timestamp());
        SerializableToProtobufByteArray(header.GetSWInfo(),
                                        *protoHeader->mutable_swinfo());

        // Serialize cosigs

        ZilliqaMessage::ProtoDSBlock::CoSignatures* cosigs
            = protoDSBlock.mutable_cosigs();

        SerializableToProtobufByteArray(dsBlock.GetCS1(),
                                        *cosigs->mutable_cs1());
        for (const auto& i : dsBlock.GetB1())
        {
            cosigs->add_b1(i);
        }
        SerializableToProtobufByteArray(dsBlock.GetCS2(),
                                        *cosigs->mutable_cs2());
        for (const auto& i : dsBlock.GetB2())
        {
            cosigs->add_b2(i);
        }
    }

    void ProtobufToDSBlock(const ProtoDSBlock& protoDSBlock, DSBlock& dsBlock)
    {
        // Deserialize header

        const ZilliqaMessage::ProtoDSBlock::DSBlockHeader& protoHeader
            = protoDSBlock.header();

        BlockHash prevHash;
        uint256_t nonce;
        PubKey minerPubKey;
        PubKey leaderPubKey;
        uint256_t timestamp;
        SWInfo swInfo;

        unsigned int size = min((unsigned int)protoHeader.prevhash().size(),
                                (unsigned int)prevHash.size);

        copy(protoHeader.prevhash().begin(),
             protoHeader.prevhash().begin() + size, prevHash.asArray().begin());
        ProtobufByteArrayToNumber<uint256_t, UINT256_SIZE>(protoHeader.nonce(),
                                                           nonce);
        ProtobufByteArrayToSerializable(protoHeader.minerpubkey(), minerPubKey);
        ProtobufByteArrayToSerializable(protoHeader.leaderpubkey(),
                                        leaderPubKey);
        ProtobufByteArrayToNumber<uint256_t, UINT256_SIZE>(
            protoHeader.timestamp(), timestamp);
        ProtobufByteArrayToSerializable(protoHeader.swinfo(), swInfo);

        // Deserialize cosigs

        CoSignatures cosigs;
        cosigs.m_B1.resize(protoDSBlock.cosigs().b1().size());
        cosigs.m_B2.resize(protoDSBlock.cosigs().b2().size());

        ProtobufByteArrayToSerializable(protoDSBlock.cosigs().cs1(),
                                        cosigs.m_CS1);
        copy(protoDSBlock.cosigs().b1().begin(),
             protoDSBlock.cosigs().b1().end(), cosigs.m_B1.begin());
        ProtobufByteArrayToSerializable(protoDSBlock.cosigs().cs2(),
                                        cosigs.m_CS2);
        copy(protoDSBlock.cosigs().b2().begin(),
             protoDSBlock.cosigs().b2().end(), cosigs.m_B2.begin());

        // Generate the new DSBlock

        dsBlock = DSBlock(
            DSBlockHeader(protoHeader.dsdifficulty(), protoHeader.difficulty(),
                          prevHash, nonce, minerPubKey, leaderPubKey,
                          protoHeader.blocknum(), timestamp, swInfo),
            CoSignatures(cosigs));
    }

    void VCBlockToProtobuf(const VCBlock& vcBlock, ProtoVCBlock& protoVCBlock)
    {
        // Serialize header

        ZilliqaMessage::ProtoVCBlock::VCBlockHeader* protoHeader
            = protoVCBlock.mutable_header();

        const VCBlockHeader& header = vcBlock.GetHeader();

        protoHeader->set_viewchangedsepochno(header.GetVieWChangeDSEpochNo());
        protoHeader->set_viewchangeepochno(header.GetViewChangeEpochNo());
        protoHeader->set_viewchangestate(header.GetViewChangeState());
        protoHeader->set_candidateleaderindex(header.GetCandidateLeaderIndex());
        SerializableToProtobufByteArray(
            header.GetCandidateLeaderNetworkInfo(),
            *protoHeader->mutable_candidateleadernetworkinfo());
        SerializableToProtobufByteArray(
            header.GetCandidateLeaderPubKey(),
            *protoHeader->mutable_candidateleaderpubkey());
        protoHeader->set_vccounter(header.GetViewChangeCounter());
        NumberToProtobufByteArray<uint256_t, UINT256_SIZE>(
            header.GetTimeStamp(), *protoHeader->mutable_timestamp());

        // Serialize cosigs

        ZilliqaMessage::ProtoVCBlock::CoSignatures* cosigs
            = protoVCBlock.mutable_cosigs();

        SerializableToProtobufByteArray(vcBlock.GetCS1(),
                                        *cosigs->mutable_cs1());
        for (const auto& i : vcBlock.GetB1())
        {
            cosigs->add_b1(i);
        }
        SerializableToProtobufByteArray(vcBlock.GetCS2(),
                                        *cosigs->mutable_cs2());
        for (const auto& i : vcBlock.GetB2())
        {
            cosigs->add_b2(i);
        }
    }

    void ProtobufToVCBlock(const ProtoVCBlock& protoVCBlock, VCBlock& vcBlock)
    {
        // Deserialize header

        const ZilliqaMessage::ProtoVCBlock::VCBlockHeader& protoHeader
            = protoVCBlock.header();

        Peer candidateLeaderNetworkInfo;
        PubKey candidateLeaderPubKey;
        uint256_t timestamp;

        ProtobufByteArrayToSerializable(
            protoHeader.candidateleadernetworkinfo(),
            candidateLeaderNetworkInfo);
        ProtobufByteArrayToSerializable(protoHeader.candidateleaderpubkey(),
                                        candidateLeaderPubKey);
        ProtobufByteArrayToNumber<uint256_t, UINT256_SIZE>(
            protoHeader.timestamp(), timestamp);

        // Deserialize cosigs

        CoSignatures cosigs;
        cosigs.m_B1.resize(protoVCBlock.cosigs().b1().size());
        cosigs.m_B2.resize(protoVCBlock.cosigs().b2().size());

        ProtobufByteArrayToSerializable(protoVCBlock.cosigs().cs1(),
                                        cosigs.m_CS1);
        copy(protoVCBlock.cosigs().b1().begin(),
             protoVCBlock.cosigs().b1().end(), cosigs.m_B1.begin());
        ProtobufByteArrayToSerializable(protoVCBlock.cosigs().cs2(),
                                        cosigs.m_CS2);
        copy(protoVCBlock.cosigs().b2().begin(),
             protoVCBlock.cosigs().b2().end(), cosigs.m_B2.begin());

        // Generate the new VCBlock

        vcBlock = VCBlock(
            VCBlockHeader(
                protoHeader.viewchangedsepochno(),
                protoHeader.viewchangeepochno(), protoHeader.viewchangestate(),
                protoHeader.candidateleaderindex(), candidateLeaderNetworkInfo,
                candidateLeaderPubKey, protoHeader.vccounter(), timestamp),
            CoSignatures(cosigs));
    }

    template<class T>
    bool SerializeToArray(const T& protoMessage, vector<unsigned char>& dst,
                          const unsigned int offset)
    {
        const int length_available = dst.size() - offset;

        if (length_available < protoMessage.ByteSize())
        {
            dst.resize(dst.size() + protoMessage.ByteSize() - length_available);
        }

        return protoMessage.SerializeToArray(dst.data() + offset,
                                             protoMessage.ByteSize());
    }

    bool SetConsensusAnnouncementCore(
        ZilliqaMessage::ConsensusAnnouncement& announcement,
        const uint32_t consensusID, const vector<unsigned char>& blockHash,
        const uint16_t leaderID, const pair<PrivKey, PubKey>& leaderKey)
    {
        LOG_MARKER();

        // Set the consensus parameters

        announcement.mutable_consensusinfo()->set_consensusid(consensusID);
        announcement.mutable_consensusinfo()->set_blockhash(blockHash.data(),
                                                            blockHash.size());
        announcement.mutable_consensusinfo()->set_leaderid(leaderID);

        if (!announcement.consensusinfo().IsInitialized())
        {
            LOG_GENERAL(
                WARNING,
                "ConsensusAnnouncement.ConsensusInfo initialization failed.");
            return false;
        }

        // Sign the announcement

        vector<unsigned char> inputToSigning;

        switch (announcement.announcement_case())
        {
        case ConsensusAnnouncement::AnnouncementCase::kDsblock:
            if (!announcement.dsblock().IsInitialized())
            {
                LOG_GENERAL(WARNING,
                            "Announcement dsblock content not initialized.");
                return false;
            }
            inputToSigning.resize(announcement.consensusinfo().ByteSize()
                                  + announcement.dsblock().ByteSize());
            announcement.consensusinfo().SerializeToArray(
                inputToSigning.data(), announcement.consensusinfo().ByteSize());
            announcement.dsblock().SerializeToArray(
                inputToSigning.data() + announcement.consensusinfo().ByteSize(),
                announcement.dsblock().ByteSize());
            break;
        case ConsensusAnnouncement::AnnouncementCase::kMicroblock:
            if (!announcement.microblock().IsInitialized())
            {
                LOG_GENERAL(WARNING,
                            "Announcement microblock content not initialized.");
                return false;
            }
            inputToSigning.resize(announcement.consensusinfo().ByteSize()
                                  + announcement.microblock().ByteSize());
            announcement.consensusinfo().SerializeToArray(
                inputToSigning.data(), announcement.consensusinfo().ByteSize());
            announcement.microblock().SerializeToArray(
                inputToSigning.data() + announcement.consensusinfo().ByteSize(),
                announcement.microblock().ByteSize());
            break;
        case ConsensusAnnouncement::AnnouncementCase::kFinalblock:
            if (!announcement.finalblock().IsInitialized())
            {
                LOG_GENERAL(WARNING,
                            "Announcement finalblock content not initialized.");
                return false;
            }
            inputToSigning.resize(announcement.consensusinfo().ByteSize()
                                  + announcement.finalblock().ByteSize());
            announcement.consensusinfo().SerializeToArray(
                inputToSigning.data(), announcement.consensusinfo().ByteSize());
            announcement.finalblock().SerializeToArray(
                inputToSigning.data() + announcement.consensusinfo().ByteSize(),
                announcement.finalblock().ByteSize());
            break;
        case ConsensusAnnouncement::AnnouncementCase::kVcblock:
            if (!announcement.vcblock().IsInitialized())
            {
                LOG_GENERAL(WARNING,
                            "Announcement vcblock content not initialized.");
                return false;
            }
            inputToSigning.resize(announcement.consensusinfo().ByteSize()
                                  + announcement.vcblock().ByteSize());
            announcement.consensusinfo().SerializeToArray(
                inputToSigning.data(), announcement.consensusinfo().ByteSize());
            announcement.vcblock().SerializeToArray(
                inputToSigning.data() + announcement.consensusinfo().ByteSize(),
                announcement.vcblock().ByteSize());
            break;
        case ConsensusAnnouncement::AnnouncementCase::ANNOUNCEMENT_NOT_SET:
        default:
            LOG_GENERAL(WARNING, "Announcement content not set.");
            return false;
        }

        Signature signature;
        if (!Schnorr::GetInstance().Sign(inputToSigning, leaderKey.first,
                                         leaderKey.second, signature))
        {
            LOG_GENERAL(WARNING, "Failed to sign announcement.");
            return false;
        }

        SerializableToProtobufByteArray(signature,
                                        *announcement.mutable_signature());

        return announcement.IsInitialized();
    }

    bool GetConsensusAnnouncementCore(
        const ZilliqaMessage::ConsensusAnnouncement& announcement,
        const uint32_t consensusID, const vector<unsigned char>& blockHash,
        const uint16_t leaderID, const PubKey& leaderKey)
    {
        LOG_MARKER();

        // Check the consensus parameters

        if (announcement.consensusinfo().consensusid() != consensusID)
        {
            LOG_GENERAL(WARNING,
                        "Consensus ID mismatch. Expected: "
                            << consensusID << " Actual: "
                            << announcement.consensusinfo().consensusid());
            return false;
        }

        if ((announcement.consensusinfo().blockhash().size()
             != blockHash.size())
            || !equal(blockHash.begin(), blockHash.end(),
                      announcement.consensusinfo().blockhash().begin()))
        {
            LOG_GENERAL(WARNING, "Block hash mismatch.");
            return false;
        }

        if (announcement.consensusinfo().leaderid() != leaderID)
        {
            LOG_GENERAL(WARNING,
                        "Leader ID mismatch. Expected: "
                            << leaderID << " Actual: "
                            << announcement.consensusinfo().leaderid());
            return false;
        }

        // Verify the signature

        vector<unsigned char> tmp;

        if (announcement.has_dsblock()
            && announcement.dsblock().IsInitialized())
        {
            tmp.resize(announcement.consensusinfo().ByteSize()
                       + announcement.dsblock().ByteSize());
            announcement.consensusinfo().SerializeToArray(
                tmp.data(), announcement.consensusinfo().ByteSize());
            announcement.dsblock().SerializeToArray(
                tmp.data() + announcement.consensusinfo().ByteSize(),
                announcement.dsblock().ByteSize());
        }
        else if (announcement.has_microblock()
                 && announcement.microblock().IsInitialized())
        {
            tmp.resize(announcement.consensusinfo().ByteSize()
                       + announcement.microblock().ByteSize());
            announcement.consensusinfo().SerializeToArray(
                tmp.data(), announcement.consensusinfo().ByteSize());
            announcement.microblock().SerializeToArray(
                tmp.data() + announcement.consensusinfo().ByteSize(),
                announcement.microblock().ByteSize());
        }
        else if (announcement.has_finalblock()
                 && announcement.finalblock().IsInitialized())
        {
            tmp.resize(announcement.consensusinfo().ByteSize()
                       + announcement.finalblock().ByteSize());
            announcement.consensusinfo().SerializeToArray(
                tmp.data(), announcement.consensusinfo().ByteSize());
            announcement.finalblock().SerializeToArray(
                tmp.data() + announcement.consensusinfo().ByteSize(),
                announcement.finalblock().ByteSize());
        }
        else if (announcement.has_vcblock()
                 && announcement.vcblock().IsInitialized())
        {
            tmp.resize(announcement.consensusinfo().ByteSize()
                       + announcement.vcblock().ByteSize());
            announcement.consensusinfo().SerializeToArray(
                tmp.data(), announcement.consensusinfo().ByteSize());
            announcement.vcblock().SerializeToArray(
                tmp.data() + announcement.consensusinfo().ByteSize(),
                announcement.vcblock().ByteSize());
        }
        else
        {
            LOG_GENERAL(WARNING, "Announcement content not set.");
            return false;
        }

        Signature signature;

        ProtobufByteArrayToSerializable(announcement.signature(), signature);

        if (!Schnorr::GetInstance().Verify(tmp, signature, leaderKey))
        {
            LOG_GENERAL(WARNING, "Invalid signature in announcement.");
            return false;
        }

        return true;
    }
}

// ============================================================================
// Directory Service messages
// ============================================================================

bool Messenger::SetDSPoWSubmission(
    vector<unsigned char>& dst, const unsigned int offset,
    const uint64_t blockNumber, const uint8_t difficultyLevel,
    const Peer& submitterPeer, const pair<PrivKey, PubKey>& submitterKey,
    const uint64_t nonce, const string& resultingHash, const string& mixHash)
{
    LOG_MARKER();

    DSPoWSubmission result;

    result.mutable_data()->set_blocknumber(blockNumber);
    result.mutable_data()->set_difficultylevel(difficultyLevel);

    SerializableToProtobufByteArray(
        submitterPeer, *result.mutable_data()->mutable_submitterpeer());
    SerializableToProtobufByteArray(
        submitterKey.second, *result.mutable_data()->mutable_submitterpubkey());

    result.mutable_data()->set_nonce(nonce);
    result.mutable_data()->set_resultinghash(resultingHash);
    result.mutable_data()->set_mixhash(mixHash);

    if (result.data().IsInitialized())
    {
        vector<unsigned char> tmp(result.data().ByteSize());
        result.data().SerializeToArray(tmp.data(), tmp.size());

        Signature signature;
        if (!Schnorr::GetInstance().Sign(tmp, submitterKey.first,
                                         submitterKey.second, signature))
        {
            LOG_GENERAL(WARNING, "Failed to sign PoW.");
            return false;
        }

        SerializableToProtobufByteArray(signature, *result.mutable_signature());
    }
    else
    {
        LOG_GENERAL(WARNING, "DSPoWSubmission.Data initialization failed.");
        return false;
    }

    if (!result.IsInitialized())
    {
        LOG_GENERAL(WARNING, "DSPoWSubmission initialization failed.");
        return false;
    }

    return SerializeToArray(result, dst, offset);
}

bool Messenger::GetDSPoWSubmission(const vector<unsigned char>& src,
                                   const unsigned int offset,
                                   uint64_t& blockNumber,
                                   uint8_t& difficultyLevel,
                                   Peer& submitterPeer, PubKey& submitterPubKey,
                                   uint64_t& nonce, string& resultingHash,
                                   string& mixHash, Signature& signature)
{
    LOG_MARKER();

    DSPoWSubmission result;

    result.ParseFromArray(src.data() + offset, src.size() - offset);

    if (!result.IsInitialized() || !result.data().IsInitialized())
    {
        LOG_GENERAL(WARNING, "DSPoWSubmission initialization failed.");
        return false;
    }

    blockNumber = result.data().blocknumber();
    difficultyLevel = result.data().difficultylevel();
    ProtobufByteArrayToSerializable(result.data().submitterpeer(),
                                    submitterPeer);
    ProtobufByteArrayToSerializable(result.data().submitterpubkey(),
                                    submitterPubKey);
    nonce = result.data().nonce();
    resultingHash = result.data().resultinghash();
    mixHash = result.data().mixhash();
    ProtobufByteArrayToSerializable(result.signature(), signature);

    vector<unsigned char> tmp(result.data().ByteSize());
    result.data().SerializeToArray(tmp.data(), tmp.size());

    if (!Schnorr::GetInstance().Verify(tmp, 0, tmp.size(), signature,
                                       submitterPubKey))
    {
        LOG_GENERAL(WARNING, "PoW submission signature wrong.");
        return false;
    }

    return true;
}

bool Messenger::SetDSDSBlockAnnouncement(
    vector<unsigned char>& dst, const unsigned int offset,
    const uint32_t consensusID, const vector<unsigned char>& blockHash,
    const uint16_t leaderID, const pair<PrivKey, PubKey>& leaderKey,
    const DSBlock& dsBlock, const Peer& powWinnerPeer,
    const VectorOfShard& shards, const vector<Peer>& dsReceivers,
    const vector<vector<Peer>>& shardReceivers,
    const vector<vector<Peer>>& shardSenders,
    vector<unsigned char>& messageToCosign)
{
    LOG_MARKER();

    ConsensusAnnouncement announcement;

    // Set the DSBlock announcement parameters

    DSDSBlockAnnouncement* dsblock = announcement.mutable_dsblock();

    DSBlockToProtobuf(dsBlock, *dsblock->mutable_dsblock());
    SerializableToProtobufByteArray(powWinnerPeer,
                                    *dsblock->mutable_powwinnerpeer());

    for (const auto& shard : shards)
    {
        ShardingStructure::Shard* proto_shard
            = dsblock->mutable_sharding()->add_shards();

        for (const auto& node : shard)
        {
            ShardingStructure::Member* proto_member
                = proto_shard->add_members();

            SerializableToProtobufByteArray(node.first,
                                            *proto_member->mutable_pubkey());
            SerializableToProtobufByteArray(node.second,
                                            *proto_member->mutable_peerinfo());
        }
    }

    TxSharingAssignments* proto_assignments = dsblock->mutable_assignments();

    for (const auto& dsnode : dsReceivers)
    {
        SerializableToProtobufByteArray(dsnode,
                                        *proto_assignments->add_dsnodes());
    }

    for (unsigned int i = 0; i < shardReceivers.size(); i++)
    {
        TxSharingAssignments::AssignedNodes* proto_shard
            = proto_assignments->add_shardnodes();

        for (const auto& receiver : shardReceivers.at(i))
        {
            SerializableToProtobufByteArray(receiver,
                                            *proto_shard->add_receivers());
        }
        for (const auto& sender : shardSenders.at(i))
        {
            SerializableToProtobufByteArray(sender,
                                            *proto_shard->add_senders());
        }
    }

    if (!dsblock->IsInitialized())
    {
        LOG_GENERAL(WARNING, "DSDSBlockAnnouncement initialization failed.");
        return false;
    }

    // Set the common consensus announcement parameters

    if (!SetConsensusAnnouncementCore(announcement, consensusID, blockHash,
                                      leaderID, leaderKey))
    {
        LOG_GENERAL(WARNING, "SetConsensusAnnouncementCore failed.");
        return false;
    }

    // Serialize the part of the announcement that should be co-signed during the first round of consensus

    messageToCosign.clear();
    if (dsBlock.GetHeader().Serialize(messageToCosign, 0)
        != DSBlockHeader::SIZE)
    {
        LOG_GENERAL(WARNING, "DSBlockHeader serialization failed.");
        return false;
    }

    // Serialize the announcement

    return SerializeToArray(announcement, dst, offset);
}

bool Messenger::GetDSDSBlockAnnouncement(
    const vector<unsigned char>& src, const unsigned int offset,
    const uint32_t consensusID, const vector<unsigned char>& blockHash,
    const uint16_t leaderID, const PubKey& leaderKey, DSBlock& dsBlock,
    Peer& powWinnerPeer, VectorOfShard& shards, vector<Peer>& dsReceivers,
    vector<vector<Peer>>& shardReceivers, vector<vector<Peer>>& shardSenders,
    vector<unsigned char>& messageToCosign)
{
    LOG_MARKER();

    ConsensusAnnouncement announcement;

    announcement.ParseFromArray(src.data() + offset, src.size() - offset);

    if (!announcement.IsInitialized())
    {
        LOG_GENERAL(WARNING, "ConsensusAnnouncement initialization failed.");
        return false;
    }

    if (!announcement.has_dsblock())
    {
        LOG_GENERAL(WARNING, "DSDSBlockAnnouncement initialization failed.");
        return false;
    }

    // Check the common consensus announcement parameters

    if (!GetConsensusAnnouncementCore(announcement, consensusID, blockHash,
                                      leaderID, leaderKey))
    {
        LOG_GENERAL(WARNING, "GetConsensusAnnouncementCore failed.");
        return false;
    }

    // Get the DSBlock announcement parameters

    const DSDSBlockAnnouncement& dsblock = announcement.dsblock();

    ProtobufToDSBlock(dsblock.dsblock(), dsBlock);
    ProtobufByteArrayToSerializable(dsblock.powwinnerpeer(), powWinnerPeer);

    for (const auto& proto_shard : dsblock.sharding().shards())
    {
        shards.emplace_back();

        for (const auto& proto_member : proto_shard.members())
        {
            PubKey key;
            Peer peer;

            ProtobufByteArrayToSerializable(proto_member.pubkey(), key);
            ProtobufByteArrayToSerializable(proto_member.peerinfo(), peer);

            shards.back().emplace_back(key, peer);
        }
    }

    const TxSharingAssignments& proto_assignments = dsblock.assignments();

    for (const auto& dsnode : proto_assignments.dsnodes())
    {
        Peer peer;
        ProtobufByteArrayToSerializable(dsnode, peer);
        dsReceivers.emplace_back(peer);
    }

    for (const auto& proto_shard : proto_assignments.shardnodes())
    {
        shardReceivers.emplace_back();

        for (const auto& receiver : proto_shard.receivers())
        {
            Peer peer;
            ProtobufByteArrayToSerializable(receiver, peer);
            shardReceivers.back().emplace_back(peer);
        }

        shardSenders.emplace_back();

        for (const auto& sender : proto_shard.senders())
        {
            Peer peer;
            ProtobufByteArrayToSerializable(sender, peer);
            shardSenders.back().emplace_back(peer);
        }
    }

    // Get the part of the announcement that should be co-signed during the first round of consensus

    messageToCosign.clear();
    if (dsBlock.GetHeader().Serialize(messageToCosign, 0)
        != DSBlockHeader::SIZE)
    {
        LOG_GENERAL(WARNING, "DSBlockHeader serialization failed.");
        return false;
    }

    return true;
}

bool Messenger::SetDSFinalBlockAnnouncement(
    vector<unsigned char>& dst, const unsigned int offset,
    const uint32_t consensusID, const vector<unsigned char>& blockHash,
    const uint16_t leaderID, const pair<PrivKey, PubKey>& leaderKey,
    const TxBlock& txBlock, vector<unsigned char>& messageToCosign)
{
    LOG_MARKER();

    ConsensusAnnouncement announcement;

    // Set the FinalBlock announcement parameters

    DSFinalBlockAnnouncement* finalblock = announcement.mutable_finalblock();
    SerializableToProtobufByteArray(txBlock, *finalblock->mutable_txblock());

    if (!finalblock->IsInitialized())
    {
        LOG_GENERAL(WARNING, "DSFinalBlockAnnouncement initialization failed.");
        return false;
    }

    // Set the common consensus announcement parameters

    if (!SetConsensusAnnouncementCore(announcement, consensusID, blockHash,
                                      leaderID, leaderKey))
    {
        LOG_GENERAL(WARNING, "SetConsensusAnnouncementCore failed.");
        return false;
    }

    // Serialize the part of the announcement that should be co-signed during the first round of consensus

    messageToCosign.clear();
    if (txBlock.GetHeader().Serialize(messageToCosign, 0)
        != TxBlockHeader::SIZE)
    {
        LOG_GENERAL(WARNING, "DSBlockHeader serialization failed.");
        return false;
    }

    // Serialize the announcement

    return SerializeToArray(announcement, dst, offset);
}

bool Messenger::GetDSFinalBlockAnnouncement(
    const vector<unsigned char>& src, const unsigned int offset,
    const uint32_t consensusID, const vector<unsigned char>& blockHash,
    const uint16_t leaderID, const PubKey& leaderKey, TxBlock& txBlock,
    vector<unsigned char>& messageToCosign)
{
    LOG_MARKER();

    ConsensusAnnouncement announcement;

    announcement.ParseFromArray(src.data() + offset, src.size() - offset);

    if (!announcement.IsInitialized())
    {
        LOG_GENERAL(WARNING, "ConsensusAnnouncement initialization failed.");
        return false;
    }

    if (!announcement.has_finalblock())
    {
        LOG_GENERAL(WARNING, "DSFinalBlockAnnouncement initialization failed.");
        return false;
    }

    // Check the common consensus announcement parameters

    if (!GetConsensusAnnouncementCore(announcement, consensusID, blockHash,
                                      leaderID, leaderKey))
    {
        LOG_GENERAL(WARNING, "GetConsensusAnnouncementCore failed.");
        return false;
    }

    // Get the FinalBlock announcement parameters

    const DSFinalBlockAnnouncement& finalblock = announcement.finalblock();
    ProtobufByteArrayToSerializable(finalblock.txblock(), txBlock);

    // Get the part of the announcement that should be co-signed during the first round of consensus

    messageToCosign.clear();
    if (txBlock.GetHeader().Serialize(messageToCosign, 0)
        != TxBlockHeader::SIZE)
    {
        LOG_GENERAL(WARNING, "TxBlockHeader serialization failed.");
        return false;
    }

    return true;
}

bool Messenger::SetDSVCBlockAnnouncement(
    vector<unsigned char>& dst, const unsigned int offset,
    const uint32_t consensusID, const vector<unsigned char>& blockHash,
    const uint16_t leaderID, const pair<PrivKey, PubKey>& leaderKey,
    const VCBlock& vcBlock, vector<unsigned char>& messageToCosign)
{
    LOG_MARKER();

    ConsensusAnnouncement announcement;

    // Set the VCBlock announcement parameters

    DSVCBlockAnnouncement* vcblock = announcement.mutable_vcblock();
    SerializableToProtobufByteArray(vcBlock, *vcblock->mutable_vcblock());

    if (!vcblock->IsInitialized())
    {
        LOG_GENERAL(WARNING, "DSVCBlockAnnouncement initialization failed.");
        return false;
    }

    // Set the common consensus announcement parameters

    if (!SetConsensusAnnouncementCore(announcement, consensusID, blockHash,
                                      leaderID, leaderKey))
    {
        LOG_GENERAL(WARNING, "SetConsensusAnnouncementCore failed.");
        return false;
    }

    // Serialize the part of the announcement that should be co-signed during the first round of consensus

    messageToCosign.clear();
    if (vcBlock.GetHeader().Serialize(messageToCosign, 0)
        != VCBlockHeader::SIZE)
    {
        LOG_GENERAL(WARNING, "VCBlockHeader serialization failed.");
        return false;
    }

    // Serialize the announcement

    return SerializeToArray(announcement, dst, offset);
}

bool Messenger::GetDSVCBlockAnnouncement(
    const vector<unsigned char>& src, const unsigned int offset,
    const uint32_t consensusID, const vector<unsigned char>& blockHash,
    const uint16_t leaderID, const PubKey& leaderKey, VCBlock& vcBlock,
    vector<unsigned char>& messageToCosign)
{
    LOG_MARKER();

    ConsensusAnnouncement announcement;

    announcement.ParseFromArray(src.data() + offset, src.size() - offset);

    if (!announcement.IsInitialized())
    {
        LOG_GENERAL(WARNING, "ConsensusAnnouncement initialization failed.");
        return false;
    }

    if (!announcement.has_vcblock())
    {
        LOG_GENERAL(WARNING, "DSVCBlockAnnouncement initialization failed.");
        return false;
    }

    // Check the common consensus announcement parameters

    if (!GetConsensusAnnouncementCore(announcement, consensusID, blockHash,
                                      leaderID, leaderKey))
    {
        LOG_GENERAL(WARNING, "GetConsensusAnnouncementCore failed.");
        return false;
    }

    // Get the VCBlock announcement parameters

    const DSVCBlockAnnouncement& vcblock = announcement.vcblock();
    ProtobufByteArrayToSerializable(vcblock.vcblock(), vcBlock);

    // Get the part of the announcement that should be co-signed during the first round of consensus

    messageToCosign.clear();
    if (vcBlock.GetHeader().Serialize(messageToCosign, 0)
        != VCBlockHeader::SIZE)
    {
        LOG_GENERAL(WARNING, "VCBlockHeader serialization failed.");
        return false;
    }

    return true;
}

// ============================================================================
// Node messages
// ============================================================================

bool Messenger::SetNodeDSBlock(vector<unsigned char>& dst,
                               const unsigned int offset,
                               const uint32_t shardID, const DSBlock& dsBlock,
                               const Peer& powWinnerPeer,
                               const VectorOfShard& shards,
                               const vector<Peer>& dsReceivers,
                               const vector<vector<Peer>>& shardReceivers,
                               const vector<vector<Peer>>& shardSenders)
{
    LOG_MARKER();

    NodeDSBlock result;

    result.set_shardid(shardID);
    DSBlockToProtobuf(dsBlock, *result.mutable_dsblock());
    SerializableToProtobufByteArray(powWinnerPeer,
                                    *result.mutable_powwinnerpeer());

    for (const auto& shard : shards)
    {
        ShardingStructure::Shard* proto_shard
            = result.mutable_sharding()->add_shards();

        for (const auto& node : shard)
        {
            ShardingStructure::Member* proto_member
                = proto_shard->add_members();

            SerializableToProtobufByteArray(node.first,
                                            *proto_member->mutable_pubkey());
            SerializableToProtobufByteArray(node.second,
                                            *proto_member->mutable_peerinfo());
        }
    }

    TxSharingAssignments* proto_assignments = result.mutable_assignments();

    for (const auto& dsnode : dsReceivers)
    {
        SerializableToProtobufByteArray(dsnode,
                                        *proto_assignments->add_dsnodes());
    }

    for (unsigned int i = 0; i < shardReceivers.size(); i++)
    {
        TxSharingAssignments::AssignedNodes* proto_shard
            = proto_assignments->add_shardnodes();

        for (const auto& receiver : shardReceivers.at(i))
        {
            SerializableToProtobufByteArray(receiver,
                                            *proto_shard->add_receivers());
        }
        for (const auto& sender : shardSenders.at(i))
        {
            SerializableToProtobufByteArray(sender,
                                            *proto_shard->add_senders());
        }
    }

    if (!result.IsInitialized())
    {
        LOG_GENERAL(WARNING, "NodeDSBlock initialization failed.");
        return false;
    }

    return SerializeToArray(result, dst, offset);
}

bool Messenger::GetNodeDSBlock(const vector<unsigned char>& src,
                               const unsigned int offset, uint32_t& shardID,
                               DSBlock& dsBlock, Peer& powWinnerPeer,
                               VectorOfShard& shards, vector<Peer>& dsReceivers,
                               vector<vector<Peer>>& shardReceivers,
                               vector<vector<Peer>>& shardSenders)
{
    LOG_MARKER();

    NodeDSBlock result;

    result.ParseFromArray(src.data() + offset, src.size() - offset);

    if (!result.IsInitialized())
    {
        LOG_GENERAL(WARNING, "NodeDSBlock initialization failed.");
        return false;
    }

    shardID = result.shardid();
    ProtobufToDSBlock(result.dsblock(), dsBlock);
    ProtobufByteArrayToSerializable(result.powwinnerpeer(), powWinnerPeer);

    for (const auto& proto_shard : result.sharding().shards())
    {
        shards.emplace_back();

        for (const auto& proto_member : proto_shard.members())
        {
            PubKey key;
            Peer peer;

            ProtobufByteArrayToSerializable(proto_member.pubkey(), key);
            ProtobufByteArrayToSerializable(proto_member.peerinfo(), peer);

            shards.back().emplace_back(key, peer);
        }
    }

    const TxSharingAssignments& proto_assignments = result.assignments();

    for (const auto& dsnode : proto_assignments.dsnodes())
    {
        Peer peer;
        ProtobufByteArrayToSerializable(dsnode, peer);
        dsReceivers.emplace_back(peer);
    }

    for (const auto& proto_shard : proto_assignments.shardnodes())
    {
        shardReceivers.emplace_back();

        for (const auto& receiver : proto_shard.receivers())
        {
            Peer peer;
            ProtobufByteArrayToSerializable(receiver, peer);
            shardReceivers.back().emplace_back(peer);
        }

        shardSenders.emplace_back();

        for (const auto& sender : proto_shard.senders())
        {
            Peer peer;
            ProtobufByteArrayToSerializable(sender, peer);
            shardSenders.back().emplace_back(peer);
        }
    }

    return true;
}

bool Messenger::SetNodeFinalBlock(vector<unsigned char>& dst,
                                  const unsigned int offset,
                                  const uint32_t shardID,
                                  const uint64_t dsBlockNumber,
                                  const uint32_t consensusID,
                                  const TxBlock& txBlock,
                                  const vector<unsigned char>& stateDelta)
{
    LOG_MARKER();

    NodeFinalBlock result;

    result.set_shardid(shardID);
    result.set_dsblocknumber(dsBlockNumber);
    result.set_consensusid(consensusID);
    SerializableToProtobufByteArray(txBlock, *result.mutable_txblock());
    result.set_statedelta(stateDelta.data(), stateDelta.size());

    if (!result.IsInitialized())
    {
        LOG_GENERAL(WARNING, "NodeFinalBlock initialization failed.");
        return false;
    }

    return SerializeToArray(result, dst, offset);
}

bool Messenger::GetNodeFinalBlock(const vector<unsigned char>& src,
                                  const unsigned int offset, uint32_t& shardID,
                                  uint64_t& dsBlockNumber,
                                  uint32_t& consensusID, TxBlock& txBlock,
                                  vector<unsigned char>& stateDelta)
{
    LOG_MARKER();

    NodeFinalBlock result;

    result.ParseFromArray(src.data() + offset, src.size() - offset);

    if (!result.IsInitialized())
    {
        LOG_GENERAL(WARNING, "NodeFinalBlock initialization failed.");
        return false;
    }

    shardID = result.shardid();
    dsBlockNumber = result.dsblocknumber();
    consensusID = result.consensusid();
    ProtobufByteArrayToSerializable(result.txblock(), txBlock);
    stateDelta.resize(result.statedelta().size());
    copy(result.statedelta().begin(), result.statedelta().end(),
         stateDelta.begin());

    return true;
}

<<<<<<< HEAD
bool Messenger::SetNodeForwardTransaction(
    vector<unsigned char>& dst, const unsigned int offset,
    const uint64_t blockNum, const TxnHash& txHash, const StateHash& stateHash,
    const vector<TransactionWithReceipt>& txns)
{
    LOG_MARKER();

    NodeForwardTransaction result;

    result.set_blocknum(blockNum);
    result.set_microblocktxhash(txHash.asArray().data(),
                                txHash.asArray().size());
    result.set_microblockdeltahash(stateHash.asArray().data(),
                                   stateHash.asArray().size());

    unsigned int txnsCount = 0;

    for (const auto& txn : txns)
    {
        SerializableToProtobufByteArray(txn, *result.add_txnswithreceipt());
        txnsCount++;
    }

    if (!result.IsInitialized())
    {
        LOG_GENERAL(WARNING, "NodeForwardTransaction initialization failed.");
        return false;
    }

    LOG_GENERAL(INFO,
                "BlockNum: "
                    << blockNum << " TxHash: "
                    << DataConversion::charArrToHexStr(txHash.asArray())
                    << " StateHash: "
                    << DataConversion::charArrToHexStr(stateHash.asArray())
                    << " Txns: " << txnsCount);

    return SerializeToArray(result, dst, offset);
}

bool Messenger::GetNodeForwardTransaction(const vector<unsigned char>& src,
                                          const unsigned int offset,
                                          uint64_t& blockNum, TxnHash& txHash,
                                          StateHash& stateHash,
                                          vector<TransactionWithReceipt>& txns)
{
    LOG_MARKER();

    NodeForwardTransaction result;
=======
bool Messenger::SetNodeVCBlock(vector<unsigned char>& dst,
                               const unsigned int offset,
                               const VCBlock& vcBlock)
{
    LOG_MARKER();

    NodeVCBlock result;

    VCBlockToProtobuf(vcBlock, *result.mutable_vcblock());

    if (!result.IsInitialized())
    {
        LOG_GENERAL(WARNING, "NodeVCBlock initialization failed.");
        return false;
    }

    return SerializeToArray(result, dst, offset);
}

bool Messenger::GetNodeVCBlock(const vector<unsigned char>& src,
                               const unsigned int offset, VCBlock& vcBlock)
{
    LOG_MARKER();

    NodeVCBlock result;
>>>>>>> 0d54b9e4

    result.ParseFromArray(src.data() + offset, src.size() - offset);

    if (!result.IsInitialized())
    {
<<<<<<< HEAD
        LOG_GENERAL(WARNING, "NodeForwardTransaction initialization failed.");
        return false;
    }

    blockNum = result.blocknum();
    copy(result.microblocktxhash().begin(), result.microblocktxhash().end(),
         txHash.asArray().begin());
    copy(result.microblockdeltahash().begin(),
         result.microblockdeltahash().end(), stateHash.asArray().begin());

    unsigned int txnsCount = 0;

    for (const auto& txn : result.txnswithreceipt())
    {
        TransactionWithReceipt txr;
        ProtobufByteArrayToSerializable(txn, txr);
        txns.emplace_back(txr);
        txnsCount++;
    }

    LOG_GENERAL(INFO,
                "BlockNum: "
                    << blockNum << " TxHash: "
                    << DataConversion::charArrToHexStr(txHash.asArray())
                    << " StateHash: "
                    << DataConversion::charArrToHexStr(stateHash.asArray())
                    << " Txns: " << txnsCount);
=======
        LOG_GENERAL(WARNING, "NodeVCBlock initialization failed.");
        return false;
    }

    ProtobufToVCBlock(result.vcblock(), vcBlock);
>>>>>>> 0d54b9e4

    return true;
}

bool Messenger::SetNodeForwardTxnBlock(
    std::vector<unsigned char>& dst, const unsigned int offset,
    const uint64_t epochNumber, const uint32_t shardID,
    const std::vector<Transaction>& txnsCurrent,
    const std::vector<unsigned char>& txnsGenerated)
{
    LOG_MARKER();

    NodeForwardTxnBlock result;

    result.set_epochnumber(epochNumber);
    result.set_shardid(shardID);

    unsigned int txnsCurrentCount = 0;
    unsigned int txnsGeneratedCount = 0;

    for (const auto& txn : txnsCurrent)
    {
        SerializableToProtobufByteArray(txn, *result.add_transactions());
        txnsCurrentCount++;
    }

    unsigned int txnStreamOffset = 0;
    while (txnStreamOffset < txnsGenerated.size())
    {
        Transaction txn;
        if (txn.Deserialize(txnsGenerated, txnStreamOffset) != 0)
        {
            LOG_GENERAL(WARNING,
                        "Failed to deserialize generated transaction.");
            return false;
        }

        SerializableToProtobufByteArray(txn, *result.add_transactions());

        txnStreamOffset += txn.GetSerializedSize();
        txnsGeneratedCount++;
    }

    if (!result.IsInitialized())
    {
        LOG_GENERAL(WARNING, "NodeForwardTxnBlock initialization failed.");
        return false;
    }

    LOG_GENERAL(INFO,
                "Epoch: " << epochNumber << " Shard: " << shardID
                          << " Current txns: " << txnsCurrentCount
                          << " Generated txns: " << txnsGeneratedCount);

    return SerializeToArray(result, dst, offset);
}

bool Messenger::GetNodeForwardTxnBlock(const std::vector<unsigned char>& src,
                                       const unsigned int offset,
                                       uint64_t& epochNumber, uint32_t& shardID,
                                       std::vector<Transaction>& txns)
{
    LOG_MARKER();

    NodeForwardTxnBlock result;

    result.ParseFromArray(src.data() + offset, src.size() - offset);

    if (!result.IsInitialized())
    {
        LOG_GENERAL(WARNING, "NodeForwardTxnBlock initialization failed.");
        return false;
    }

    epochNumber = result.epochnumber();
    shardID = result.shardid();

    for (const auto& txn : result.transactions())
    {
        Transaction t;
        ProtobufByteArrayToSerializable(txn, t);
        txns.emplace_back(t);
    }

    LOG_GENERAL(INFO,
                "Epoch: " << epochNumber << " Shard: " << shardID
                          << " Received txns: " << txns.size());

    return true;
}

bool Messenger::SetNodeMicroBlockAnnouncement(
    vector<unsigned char>& dst, const unsigned int offset,
    const uint32_t consensusID, const vector<unsigned char>& blockHash,
    const uint16_t leaderID, const pair<PrivKey, PubKey>& leaderKey,
    const MicroBlock& microBlock, vector<unsigned char>& messageToCosign)
{
    LOG_MARKER();

    ConsensusAnnouncement announcement;

    // Set the MicroBlock announcement parameters

    NodeMicroBlockAnnouncement* microblock = announcement.mutable_microblock();
    SerializableToProtobufByteArray(microBlock,
                                    *microblock->mutable_microblock());

    if (!microblock->IsInitialized())
    {
        LOG_GENERAL(WARNING,
                    "NodeMicroBlockAnnouncement initialization failed.");
        return false;
    }

    // Set the common consensus announcement parameters

    if (!SetConsensusAnnouncementCore(announcement, consensusID, blockHash,
                                      leaderID, leaderKey))
    {
        LOG_GENERAL(WARNING, "SetConsensusAnnouncementCore failed.");
        return false;
    }

    // Serialize the part of the announcement that should be co-signed during the first round of consensus

    messageToCosign.clear();
    if (microBlock.GetHeader().Serialize(messageToCosign, 0)
        != MicroBlockHeader::SIZE)
    {
        LOG_GENERAL(WARNING, "MicroBlockHeader serialization failed.");
        return false;
    }

    // Serialize the announcement

    return SerializeToArray(announcement, dst, offset);
}

bool Messenger::GetNodeMicroBlockAnnouncement(
    const vector<unsigned char>& src, const unsigned int offset,
    const uint32_t consensusID, const vector<unsigned char>& blockHash,
    const uint16_t leaderID, const PubKey& leaderKey, MicroBlock& microBlock,
    vector<unsigned char>& messageToCosign)
{
    LOG_MARKER();

    ConsensusAnnouncement announcement;

    announcement.ParseFromArray(src.data() + offset, src.size() - offset);

    if (!announcement.IsInitialized())
    {
        LOG_GENERAL(WARNING, "ConsensusAnnouncement initialization failed.");
        return false;
    }

    if (!announcement.has_microblock())
    {
        LOG_GENERAL(WARNING,
                    "NodeMicroBlockAnnouncement initialization failed.");
        return false;
    }

    // Check the common consensus announcement parameters

    if (!GetConsensusAnnouncementCore(announcement, consensusID, blockHash,
                                      leaderID, leaderKey))
    {
        LOG_GENERAL(WARNING, "GetConsensusAnnouncementCore failed.");
        return false;
    }

    // Get the MicroBlock announcement parameters

    const NodeMicroBlockAnnouncement& microblock = announcement.microblock();
    ProtobufByteArrayToSerializable(microblock.microblock(), microBlock);

    // Get the part of the announcement that should be co-signed during the first round of consensus

    messageToCosign.clear();
    if (microBlock.GetHeader().Serialize(messageToCosign, 0)
        != MicroBlockHeader::SIZE)
    {
        LOG_GENERAL(WARNING, "MicroBlockHeader serialization failed.");
        return false;
    }

    return true;
}

// ============================================================================
// Lookup messages
// ============================================================================

bool Messenger::SetLookupGetSeedPeers(vector<unsigned char>& dst,
                                      const unsigned int offset,
                                      const uint32_t listenPort)
{
    LOG_MARKER();

    LookupGetSeedPeers result;

    result.set_listenport(listenPort);

    if (!result.IsInitialized())
    {
        LOG_GENERAL(WARNING, "LookupGetSeedPeers initialization failed.");
        return false;
    }

    return SerializeToArray(result, dst, offset);
}

bool Messenger::GetLookupGetSeedPeers(const vector<unsigned char>& src,
                                      const unsigned int offset,
                                      uint32_t& listenPort)
{
    LOG_MARKER();

    LookupGetSeedPeers result;

    result.ParseFromArray(src.data() + offset, src.size() - offset);

    if (!result.IsInitialized())
    {
        LOG_GENERAL(WARNING, "LookupGetSeedPeers initialization failed.");
        return false;
    }

    listenPort = result.listenport();

    return true;
}

bool Messenger::SetLookupSetSeedPeers(vector<unsigned char>& dst,
                                      const unsigned int offset,
                                      const vector<Peer>& candidateSeeds)
{
    LOG_MARKER();

    LookupSetSeedPeers result;

    unordered_set<uint32_t> indicesAlreadyAdded;

    random_device rd;
    mt19937 gen(rd());
    uniform_int_distribution<> dis(0, candidateSeeds.size() - 1);

    for (unsigned int i = 0; i < candidateSeeds.size(); i++)
    {
        uint32_t index = dis(gen);
        while (indicesAlreadyAdded.find(index) != indicesAlreadyAdded.end())
        {
            index = dis(gen);
        }
        indicesAlreadyAdded.insert(index);

        SerializableToProtobufByteArray(candidateSeeds.at(index),
                                        *result.add_candidateseeds());
    }

    if (!result.IsInitialized())
    {
        LOG_GENERAL(WARNING, "LookupSetSeedPeers initialization failed.");
        return false;
    }

    return SerializeToArray(result, dst, offset);
}

bool Messenger::GetLookupSetSeedPeers(const vector<unsigned char>& src,
                                      const unsigned int offset,
                                      vector<Peer>& candidateSeeds)
{
    LOG_MARKER();

    LookupSetSeedPeers result;

    result.ParseFromArray(src.data() + offset, src.size() - offset);

    if (!result.IsInitialized())
    {
        LOG_GENERAL(WARNING, "LookupSetSeedPeers initialization failed.");
        return false;
    }

    for (const auto& peer : result.candidateseeds())
    {
        Peer seedPeer;
        ProtobufByteArrayToSerializable(peer, seedPeer);
        candidateSeeds.emplace_back(seedPeer);
    }

    return true;
}

bool Messenger::SetLookupGetDSInfoFromSeed(vector<unsigned char>& dst,
                                           const unsigned int offset,
                                           const uint32_t listenPort)
{
    LOG_MARKER();

    LookupGetDSInfoFromSeed result;

    result.set_listenport(listenPort);

    if (!result.IsInitialized())
    {
        LOG_GENERAL(WARNING, "LookupGetDSInfoFromSeed initialization failed.");
        return false;
    }

    return SerializeToArray(result, dst, offset);
}

bool Messenger::GetLookupGetDSInfoFromSeed(const vector<unsigned char>& src,
                                           const unsigned int offset,
                                           uint32_t& listenPort)
{
    LOG_MARKER();

    LookupGetDSInfoFromSeed result;

    result.ParseFromArray(src.data() + offset, src.size() - offset);

    if (!result.IsInitialized())
    {
        LOG_GENERAL(WARNING, "LookupGetDSInfoFromSeed initialization failed.");
        return false;
    }

    listenPort = result.listenport();

    return true;
}

bool Messenger::SetLookupSetDSInfoFromSeed(
    vector<unsigned char>& dst, const unsigned int offset,
    const vector<pair<PubKey, Peer>>& dsNodes)
{
    LOG_MARKER();

    LookupSetDSInfoFromSeed result;

    for (const auto& node : dsNodes)
    {
        LookupSetDSInfoFromSeed::DSNode* protodsnode = result.add_dsnodes();
        SerializableToProtobufByteArray(node.first,
                                        *protodsnode->mutable_pubkey());
        SerializableToProtobufByteArray(node.second,
                                        *protodsnode->mutable_peer());
    }

    if (!result.IsInitialized())
    {
        LOG_GENERAL(WARNING, "LookupSetDSInfoFromSeed initialization failed.");
        return false;
    }

    return SerializeToArray(result, dst, offset);
}

bool Messenger::GetLookupSetDSInfoFromSeed(const vector<unsigned char>& src,
                                           const unsigned int offset,
                                           vector<pair<PubKey, Peer>>& dsNodes)
{
    LOG_MARKER();

    LookupSetDSInfoFromSeed result;

    result.ParseFromArray(src.data() + offset, src.size() - offset);

    if (!result.IsInitialized())
    {
        LOG_GENERAL(WARNING, "LookupSetDSInfoFromSeed initialization failed.");
        return false;
    }

    for (const auto& dsnode : result.dsnodes())
    {
        PubKey pubkey;
        Peer peer;

        ProtobufByteArrayToSerializable(dsnode.pubkey(), pubkey);
        ProtobufByteArrayToSerializable(dsnode.peer(), peer);
        dsNodes.emplace_back(pubkey, peer);
    }

    return true;
}

bool Messenger::SetLookupGetDSBlockFromSeed(vector<unsigned char>& dst,
                                            const unsigned int offset,
                                            const uint64_t lowBlockNum,
                                            const uint64_t highBlockNum,
                                            const uint32_t listenPort)
{
    LOG_MARKER();

    LookupGetDSBlockFromSeed result;

    result.set_lowblocknum(lowBlockNum);
    result.set_highblocknum(highBlockNum);
    result.set_listenport(listenPort);

    if (!result.IsInitialized())
    {
        LOG_GENERAL(WARNING, "LookupGetDSBlockFromSeed initialization failed.");
        return false;
    }

    return SerializeToArray(result, dst, offset);
}

bool Messenger::GetLookupGetDSBlockFromSeed(const vector<unsigned char>& src,
                                            const unsigned int offset,
                                            uint64_t& lowBlockNum,
                                            uint64_t& highBlockNum,
                                            uint32_t& listenPort)
{
    LOG_MARKER();

    LookupGetDSBlockFromSeed result;

    result.ParseFromArray(src.data() + offset, src.size() - offset);

    if (!result.IsInitialized())
    {
        LOG_GENERAL(WARNING, "LookupGetDSBlockFromSeed initialization failed.");
        return false;
    }

    lowBlockNum = result.lowblocknum();
    highBlockNum = result.highblocknum();
    listenPort = result.listenport();

    return true;
}

bool Messenger::SetLookupSetDSBlockFromSeed(vector<unsigned char>& dst,
                                            const unsigned int offset,
                                            const uint64_t lowBlockNum,
                                            const uint64_t highBlockNum,
                                            const vector<DSBlock>& dsBlocks)
{
    LOG_MARKER();

    LookupSetDSBlockFromSeed result;

    result.set_lowblocknum(lowBlockNum);
    result.set_highblocknum(highBlockNum);

    for (const auto& dsblock : dsBlocks)
    {
        DSBlockToProtobuf(dsblock, *result.add_dsblocks());
    }

    if (!result.IsInitialized())
    {
        LOG_GENERAL(WARNING, "LookupSetDSBlockFromSeed initialization failed.");
        return false;
    }

    return SerializeToArray(result, dst, offset);
}

bool Messenger::GetLookupSetDSBlockFromSeed(const vector<unsigned char>& src,
                                            const unsigned int offset,
                                            uint64_t& lowBlockNum,
                                            uint64_t& highBlockNum,
                                            vector<DSBlock>& dsBlocks)
{
    LOG_MARKER();

    LookupSetDSBlockFromSeed result;

    result.ParseFromArray(src.data() + offset, src.size() - offset);

    if (!result.IsInitialized())
    {
        LOG_GENERAL(WARNING, "LookupSetDSBlockFromSeed initialization failed.");
        return false;
    }

    lowBlockNum = result.lowblocknum();
    highBlockNum = result.highblocknum();

    for (const auto& proto_dsblock : result.dsblocks())
    {
        DSBlock dsblock;
        ProtobufToDSBlock(proto_dsblock, dsblock);
        dsBlocks.emplace_back(dsblock);
    }

    return true;
}

bool Messenger::SetLookupGetTxBlockFromSeed(vector<unsigned char>& dst,
                                            const unsigned int offset,
                                            const uint64_t lowBlockNum,
                                            const uint64_t highBlockNum,
                                            const uint32_t listenPort)
{
    LOG_MARKER();

    LookupGetTxBlockFromSeed result;

    result.set_lowblocknum(lowBlockNum);
    result.set_highblocknum(highBlockNum);
    result.set_listenport(listenPort);

    if (!result.IsInitialized())
    {
        LOG_GENERAL(WARNING, "LookupGetTxBlockFromSeed initialization failed.");
        return false;
    }

    return SerializeToArray(result, dst, offset);
}

bool Messenger::GetLookupGetTxBlockFromSeed(const vector<unsigned char>& src,
                                            const unsigned int offset,
                                            uint64_t& lowBlockNum,
                                            uint64_t& highBlockNum,
                                            uint32_t& listenPort)
{
    LOG_MARKER();

    LookupGetTxBlockFromSeed result;

    result.ParseFromArray(src.data() + offset, src.size() - offset);

    if (!result.IsInitialized())
    {
        LOG_GENERAL(WARNING, "LookupGetTxBlockFromSeed initialization failed.");
        return false;
    }

    lowBlockNum = result.lowblocknum();
    highBlockNum = result.highblocknum();
    listenPort = result.listenport();

    return true;
}

bool Messenger::SetLookupSetTxBlockFromSeed(vector<unsigned char>& dst,
                                            const unsigned int offset,
                                            const uint64_t lowBlockNum,
                                            const uint64_t highBlockNum,
                                            const vector<TxBlock>& txBlocks)
{
    LOG_MARKER();

    LookupSetTxBlockFromSeed result;

    result.set_lowblocknum(lowBlockNum);
    result.set_highblocknum(highBlockNum);

    for (const auto& txblock : txBlocks)
    {
        SerializableToProtobufByteArray(
            txblock, *result.add_txblocks()->mutable_txblock());
    }

    if (!result.IsInitialized())
    {
        LOG_GENERAL(WARNING, "LookupSetTxBlockFromSeed initialization failed.");
        return false;
    }

    return SerializeToArray(result, dst, offset);
}

bool Messenger::GetLookupSetTxBlockFromSeed(const vector<unsigned char>& src,
                                            const unsigned int offset,
                                            uint64_t& lowBlockNum,
                                            uint64_t& highBlockNum,
                                            vector<TxBlock>& txBlocks)
{
    LOG_MARKER();

    LookupSetTxBlockFromSeed result;

    result.ParseFromArray(src.data() + offset, src.size() - offset);

    if (!result.IsInitialized())
    {
        LOG_GENERAL(WARNING, "LookupSetTxBlockFromSeed initialization failed.");
        return false;
    }

    lowBlockNum = result.lowblocknum();
    highBlockNum = result.highblocknum();

    for (const auto& txblock : result.txblocks())
    {
        TxBlock block;
        ProtobufByteArrayToSerializable(txblock.txblock(), block);
        txBlocks.emplace_back(block);
    }

    return true;
}

bool Messenger::SetLookupGetTxBodyFromSeed(vector<unsigned char>& dst,
                                           const unsigned int offset,
                                           const vector<unsigned char>& txHash,
                                           const uint32_t listenPort)
{
    LOG_MARKER();

    LookupGetTxBodyFromSeed result;

    result.set_txhash(txHash.data(), txHash.size());
    result.set_listenport(listenPort);

    if (!result.IsInitialized())
    {
        LOG_GENERAL(WARNING, "LookupGetTxBodyFromSeed initialization failed.");
        return false;
    }

    return SerializeToArray(result, dst, offset);
}

bool Messenger::GetLookupGetTxBodyFromSeed(const vector<unsigned char>& src,
                                           const unsigned int offset,
                                           vector<unsigned char>& txHash,
                                           uint32_t& listenPort)
{
    LOG_MARKER();

    LookupGetTxBodyFromSeed result;

    result.ParseFromArray(src.data() + offset, src.size() - offset);

    if (!result.IsInitialized())
    {
        LOG_GENERAL(WARNING, "LookupGetTxBodyFromSeed initialization failed.");
        return false;
    }

    txHash.resize(result.txhash().size());
    copy(result.txhash().begin(), result.txhash().end(), txHash.begin());
    listenPort = result.listenport();

    return true;
}

bool Messenger::SetLookupSetTxBodyFromSeed(vector<unsigned char>& dst,
                                           const unsigned int offset,
                                           const vector<unsigned char>& txHash,
                                           const Transaction& txBody)
{
    LOG_MARKER();

    LookupSetTxBodyFromSeed result;

    result.set_txhash(txHash.data(), txHash.size());
    SerializableToProtobufByteArray(txBody, *result.mutable_txbody());

    if (!result.IsInitialized())
    {
        LOG_GENERAL(WARNING, "LookupSetTxBodyFromSeed initialization failed.");
        return false;
    }

    return SerializeToArray(result, dst, offset);
}

bool Messenger::GetLookupSetTxBodyFromSeed(const vector<unsigned char>& src,
                                           const unsigned int offset,
                                           vector<unsigned char>& txHash,
                                           Transaction& txBody)
{
    LOG_MARKER();

    LookupSetTxBodyFromSeed result;

    result.ParseFromArray(src.data() + offset, src.size() - offset);

    if (!result.IsInitialized())
    {
        LOG_GENERAL(WARNING, "LookupSetTxBodyFromSeed initialization failed.");
        return false;
    }

    txHash.resize(result.txhash().size());
    copy(result.txhash().begin(), result.txhash().end(), txHash.begin());
    ProtobufByteArrayToSerializable(result.txbody(), txBody);

    return true;
}

bool Messenger::SetLookupSetNetworkIDFromSeed(vector<unsigned char>& dst,
                                              const unsigned int offset,
                                              const string& networkID)
{
    LOG_MARKER();

    LookupSetNetworkIDFromSeed result;

    result.set_networkid(networkID);

    if (!result.IsInitialized())
    {
        LOG_GENERAL(WARNING,
                    "LookupSetNetworkIDFromSeed initialization failed.");
        return false;
    }

    return SerializeToArray(result, dst, offset);
}

bool Messenger::GetLookupSetNetworkIDFromSeed(const vector<unsigned char>& src,
                                              const unsigned int offset,
                                              string& networkID)
{
    LOG_MARKER();

    LookupSetNetworkIDFromSeed result;

    result.ParseFromArray(src.data() + offset, src.size() - offset);

    if (!result.IsInitialized())
    {
        LOG_GENERAL(WARNING,
                    "LookupSetNetworkIDFromSeed initialization failed.");
        return false;
    }

    networkID = result.networkid();

    return true;
}

bool Messenger::SetLookupGetStateFromSeed(vector<unsigned char>& dst,
                                          const unsigned int offset,
                                          const uint32_t listenPort)
{
    LOG_MARKER();

    LookupGetStateFromSeed result;

    result.set_listenport(listenPort);

    if (!result.IsInitialized())
    {
        LOG_GENERAL(WARNING, "LookupGetStateFromSeed initialization failed.");
        return false;
    }

    return SerializeToArray(result, dst, offset);
}

bool Messenger::GetLookupGetStateFromSeed(const vector<unsigned char>& src,
                                          const unsigned int offset,
                                          uint32_t& listenPort)
{
    LOG_MARKER();

    LookupGetStateFromSeed result;

    result.ParseFromArray(src.data() + offset, src.size() - offset);

    if (!result.IsInitialized())
    {
        LOG_GENERAL(WARNING, "LookupGetStateFromSeed initialization failed.");
        return false;
    }

    listenPort = result.listenport();

    return true;
}

bool Messenger::SetLookupSetStateFromSeed(vector<unsigned char>& dst,
                                          const unsigned int offset,
                                          const AccountStore& accountStore)
{
    LOG_MARKER();

    LookupSetStateFromSeed result;

    SerializableToProtobufByteArray(accountStore, *result.mutable_accounts());

    if (!result.IsInitialized())
    {
        LOG_GENERAL(WARNING, "LookupSetStateFromSeed initialization failed.");
        return false;
    }

    return SerializeToArray(result, dst, offset);
}

bool Messenger::GetLookupSetStateFromSeed(const vector<unsigned char>& src,
                                          const unsigned int offset,
                                          AccountStore& accountStore)
{
    LOG_MARKER();

    LookupSetStateFromSeed result;

    result.ParseFromArray(src.data() + offset, src.size() - offset);

    if (!result.IsInitialized())
    {
        LOG_GENERAL(WARNING, "LookupSetStateFromSeed initialization failed.");
        return false;
    }

    ProtobufByteArrayToSerializable(result.accounts(), accountStore);

    return true;
}

bool Messenger::SetLookupSetLookupOffline(vector<unsigned char>& dst,
                                          const unsigned int offset,
                                          const uint32_t listenPort)
{
    LOG_MARKER();

    LookupSetLookupOffline result;

    result.set_listenport(listenPort);

    if (!result.IsInitialized())
    {
        LOG_GENERAL(WARNING, "LookupSetLookupOffline initialization failed.");
        return false;
    }

    return SerializeToArray(result, dst, offset);
}

bool Messenger::GetLookupSetLookupOffline(const vector<unsigned char>& src,
                                          const unsigned int offset,
                                          uint32_t& listenPort)
{
    LOG_MARKER();

    LookupSetLookupOffline result;

    result.ParseFromArray(src.data() + offset, src.size() - offset);

    if (!result.IsInitialized())
    {
        LOG_GENERAL(WARNING, "LookupSetLookupOffline initialization failed.");
        return false;
    }

    listenPort = result.listenport();

    return true;
}

bool Messenger::SetLookupSetLookupOnline(vector<unsigned char>& dst,
                                         const unsigned int offset,
                                         const uint32_t listenPort)
{
    LOG_MARKER();

    LookupSetLookupOnline result;

    result.set_listenport(listenPort);

    if (!result.IsInitialized())
    {
        LOG_GENERAL(WARNING, "LookupSetLookupOnline initialization failed.");
        return false;
    }

    return SerializeToArray(result, dst, offset);
}

bool Messenger::GetLookupSetLookupOnline(const vector<unsigned char>& src,
                                         const unsigned int offset,
                                         uint32_t& listenPort)
{
    LOG_MARKER();

    LookupSetLookupOnline result;

    result.ParseFromArray(src.data() + offset, src.size() - offset);

    if (!result.IsInitialized())
    {
        LOG_GENERAL(WARNING, "LookupSetLookupOnline initialization failed.");
        return false;
    }

    listenPort = result.listenport();

    return true;
}

bool Messenger::SetLookupGetOfflineLookups(vector<unsigned char>& dst,
                                           const unsigned int offset,
                                           const uint32_t listenPort)
{
    LOG_MARKER();

    LookupGetOfflineLookups result;

    result.set_listenport(listenPort);

    if (!result.IsInitialized())
    {
        LOG_GENERAL(WARNING, "LookupGetOfflineLookups initialization failed.");
        return false;
    }

    return SerializeToArray(result, dst, offset);
}

bool Messenger::GetLookupGetOfflineLookups(const vector<unsigned char>& src,
                                           const unsigned int offset,
                                           uint32_t& listenPort)
{
    LOG_MARKER();

    LookupGetOfflineLookups result;

    result.ParseFromArray(src.data() + offset, src.size() - offset);

    if (!result.IsInitialized())
    {
        LOG_GENERAL(WARNING, "LookupGetOfflineLookups initialization failed.");
        return false;
    }

    listenPort = result.listenport();

    return true;
}

bool Messenger::SetLookupSetOfflineLookups(vector<unsigned char>& dst,
                                           const unsigned int offset,
                                           const vector<Peer>& nodes)
{
    LOG_MARKER();

    LookupSetOfflineLookups result;

    for (const auto& node : nodes)
    {
        SerializableToProtobufByteArray(node, *result.add_nodes());
    }

    if (!result.IsInitialized())
    {
        LOG_GENERAL(WARNING, "LookupSetOfflineLookups initialization failed.");
        return false;
    }

    return SerializeToArray(result, dst, offset);
}

bool Messenger::GetLookupSetOfflineLookups(const vector<unsigned char>& src,
                                           const unsigned int offset,
                                           vector<Peer>& nodes)
{
    LOG_MARKER();

    LookupSetOfflineLookups result;

    result.ParseFromArray(src.data() + offset, src.size() - offset);

    if (!result.IsInitialized())
    {
        LOG_GENERAL(WARNING, "LookupSetOfflineLookups initialization failed.");
        return false;
    }

    for (const auto& lookup : result.nodes())
    {
        Peer node;
        ProtobufByteArrayToSerializable(lookup, node);
        nodes.emplace_back(node);
    }

    return true;
}

bool Messenger::SetLookupGetStartPoWFromSeed(vector<unsigned char>& dst,
                                             const unsigned int offset,
                                             const uint32_t listenPort)
{
    LOG_MARKER();

    LookupGetStartPoWFromSeed result;

    result.set_listenport(listenPort);

    if (!result.IsInitialized())
    {
        LOG_GENERAL(WARNING,
                    "LookupGetStartPoWFromSeed initialization failed.");
        return false;
    }

    return SerializeToArray(result, dst, offset);
}

bool Messenger::GetLookupGetStartPoWFromSeed(const vector<unsigned char>& src,
                                             const unsigned int offset,
                                             uint32_t& listenPort)
{
    LOG_MARKER();

    LookupGetStartPoWFromSeed result;

    result.ParseFromArray(src.data() + offset, src.size() - offset);

    if (!result.IsInitialized())
    {
        LOG_GENERAL(WARNING,
                    "LookupGetStartPoWFromSeed initialization failed.");
        return false;
    }

    listenPort = result.listenport();

    return true;
}

bool Messenger::SetLookupGetShardsFromSeed(vector<unsigned char>& dst,
                                           const unsigned int offset,
                                           const uint32_t listenPort)
{
    LOG_MARKER();

    LookupGetShardsFromSeed result;

    result.set_listenport(listenPort);

    if (!result.IsInitialized())
    {
        LOG_GENERAL(WARNING, "LookupGetShardsFromSeed initialization failed.");
        return false;
    }

    return SerializeToArray(result, dst, offset);
}

bool Messenger::GetLookupGetShardsFromSeed(const vector<unsigned char>& src,
                                           const unsigned int offset,
                                           uint32_t& listenPort)
{
    LOG_MARKER();

    LookupGetShardsFromSeed result;

    result.ParseFromArray(src.data() + offset, src.size() - offset);

    if (!result.IsInitialized())
    {
        LOG_GENERAL(WARNING, "LookupGetShardsFromSeed initialization failed.");
        return false;
    }

    listenPort = result.listenport();

    return true;
}

bool Messenger::SetLookupSetShardsFromSeed(vector<unsigned char>& dst,
                                           const unsigned int offset,
                                           const VectorOfShard& shards)
{
    LOG_MARKER();

    LookupSetShardsFromSeed result;

    for (const auto& shard : shards)
    {
        ShardingStructure::Shard* proto_shard
            = result.mutable_sharding()->add_shards();

        for (const auto& node : shard)
        {
            ShardingStructure::Member* proto_member
                = proto_shard->add_members();

            SerializableToProtobufByteArray(node.first,
                                            *proto_member->mutable_pubkey());
            SerializableToProtobufByteArray(node.second,
                                            *proto_member->mutable_peerinfo());
        }
    }

    if (!result.IsInitialized())
    {
        LOG_GENERAL(WARNING, "LookupSetShardsFromSeed initialization failed.");
        return false;
    }

    return SerializeToArray(result, dst, offset);
}

bool Messenger::GetLookupSetShardsFromSeed(const vector<unsigned char>& src,
                                           const unsigned int offset,
                                           VectorOfShard& shards)
{
    LOG_MARKER();

    LookupSetShardsFromSeed result;

    result.ParseFromArray(src.data() + offset, src.size() - offset);

    if (!result.IsInitialized())
    {
        LOG_GENERAL(WARNING, "LookupSetShardsFromSeed initialization failed.");
        return false;
    }

    for (const auto& proto_shard : result.sharding().shards())
    {
        shards.emplace_back();

        for (const auto& proto_member : proto_shard.members())
        {
            PubKey key;
            Peer peer;

            ProtobufByteArrayToSerializable(proto_member.pubkey(), key);
            ProtobufByteArrayToSerializable(proto_member.peerinfo(), peer);

            shards.back().emplace_back(key, peer);
        }
    }

    return true;
}

// ============================================================================
// Consensus messages
// ============================================================================

bool Messenger::SetConsensusCommit(vector<unsigned char>& dst,
                                   const unsigned int offset,
                                   const uint32_t consensusID,
                                   const vector<unsigned char>& blockHash,
                                   const uint16_t backupID,
                                   const CommitPoint& commit,
                                   const pair<PrivKey, PubKey>& backupKey)
{
    LOG_MARKER();

    ConsensusCommit result;

    result.mutable_consensusinfo()->set_consensusid(consensusID);
    result.mutable_consensusinfo()->set_blockhash(blockHash.data(),
                                                  blockHash.size());
    result.mutable_consensusinfo()->set_backupid(backupID);
    SerializableToProtobufByteArray(
        commit, *result.mutable_consensusinfo()->mutable_commit());

    if (!result.consensusinfo().IsInitialized())
    {
        LOG_GENERAL(WARNING, "ConsensusCommit.Data initialization failed.");
        return false;
    }

    vector<unsigned char> tmp(result.consensusinfo().ByteSize());
    result.consensusinfo().SerializeToArray(tmp.data(), tmp.size());

    Signature signature;

    if (!Schnorr::GetInstance().Sign(tmp, backupKey.first, backupKey.second,
                                     signature))
    {
        LOG_GENERAL(WARNING, "Failed to sign commit.");
        return false;
    }

    SerializableToProtobufByteArray(signature, *result.mutable_signature());

    if (!result.IsInitialized())
    {
        LOG_GENERAL(WARNING, "ConsensusCommit initialization failed.");
        return false;
    }

    return SerializeToArray(result, dst, offset);
}

bool Messenger::GetConsensusCommit(
    const vector<unsigned char>& src, const unsigned int offset,
    const uint32_t consensusID, const vector<unsigned char>& blockHash,
    uint16_t& backupID, CommitPoint& commit,
    const deque<pair<PubKey, Peer>>& committeeKeys)
{
    LOG_MARKER();

    ConsensusCommit result;

    result.ParseFromArray(src.data() + offset, src.size() - offset);

    if (!result.IsInitialized())
    {
        LOG_GENERAL(WARNING, "ConsensusCommit initialization failed.");
        return false;
    }

    if (result.consensusinfo().consensusid() != consensusID)
    {
        LOG_GENERAL(WARNING,
                    "Consensus ID mismatch. Expected: "
                        << consensusID
                        << " Actual: " << result.consensusinfo().consensusid());
        return false;
    }

    if ((result.consensusinfo().blockhash().size() != blockHash.size())
        || !equal(blockHash.begin(), blockHash.end(),
                  result.consensusinfo().blockhash().begin()))
    {
        LOG_GENERAL(WARNING, "Block hash mismatch.");
        return false;
    }

    backupID = result.consensusinfo().backupid();

    if (backupID >= committeeKeys.size())
    {
        LOG_GENERAL(WARNING,
                    "Backup ID beyond shard size. Backup ID: "
                        << backupID << " Shard size: " << committeeKeys.size());
        return false;
    }

    ProtobufByteArrayToSerializable(result.consensusinfo().commit(), commit);

    vector<unsigned char> tmp(result.consensusinfo().ByteSize());
    result.consensusinfo().SerializeToArray(tmp.data(), tmp.size());

    Signature signature;

    ProtobufByteArrayToSerializable(result.signature(), signature);

    if (!Schnorr::GetInstance().Verify(tmp, signature,
                                       committeeKeys.at(backupID).first))
    {
        LOG_GENERAL(WARNING, "Invalid signature in commit.");
        return false;
    }

    return true;
}

bool Messenger::SetConsensusChallenge(
    vector<unsigned char>& dst, const unsigned int offset,
    const uint32_t consensusID, const vector<unsigned char>& blockHash,
    const uint16_t leaderID, const CommitPoint& aggregatedCommit,
    const PubKey& aggregatedKey, const Challenge& challenge,
    const pair<PrivKey, PubKey>& leaderKey)
{
    LOG_MARKER();

    ConsensusChallenge result;

    result.mutable_consensusinfo()->set_consensusid(consensusID);
    result.mutable_consensusinfo()->set_blockhash(blockHash.data(),
                                                  blockHash.size());
    result.mutable_consensusinfo()->set_leaderid(leaderID);
    SerializableToProtobufByteArray(
        aggregatedCommit,
        *result.mutable_consensusinfo()->mutable_aggregatedcommit());
    SerializableToProtobufByteArray(
        aggregatedKey,
        *result.mutable_consensusinfo()->mutable_aggregatedkey());
    SerializableToProtobufByteArray(
        challenge, *result.mutable_consensusinfo()->mutable_challenge());

    if (!result.consensusinfo().IsInitialized())
    {
        LOG_GENERAL(WARNING, "ConsensusChallenge.Data initialization failed.");
        return false;
    }

    vector<unsigned char> tmp(result.consensusinfo().ByteSize());
    result.consensusinfo().SerializeToArray(tmp.data(), tmp.size());

    Signature signature;

    if (!Schnorr::GetInstance().Sign(tmp, leaderKey.first, leaderKey.second,
                                     signature))
    {
        LOG_GENERAL(WARNING, "Failed to sign commit.");
        return false;
    }

    SerializableToProtobufByteArray(signature, *result.mutable_signature());

    if (!result.IsInitialized())
    {
        LOG_GENERAL(WARNING, "ConsensusChallenge initialization failed.");
        return false;
    }

    return SerializeToArray(result, dst, offset);
}

bool Messenger::GetConsensusChallenge(
    const vector<unsigned char>& src, const unsigned int offset,
    const uint32_t consensusID, const vector<unsigned char>& blockHash,
    const uint16_t leaderID, CommitPoint& aggregatedCommit,
    PubKey& aggregatedKey, Challenge& challenge, const PubKey& leaderKey)
{
    LOG_MARKER();

    ConsensusChallenge result;

    result.ParseFromArray(src.data() + offset, src.size() - offset);

    if (!result.IsInitialized())
    {
        LOG_GENERAL(WARNING, "ConsensusChallenge initialization failed.");
        return false;
    }

    if (result.consensusinfo().consensusid() != consensusID)
    {
        LOG_GENERAL(WARNING,
                    "Consensus ID mismatch. Expected: "
                        << consensusID
                        << " Actual: " << result.consensusinfo().consensusid());
        return false;
    }

    if ((result.consensusinfo().blockhash().size() != blockHash.size())
        || !equal(blockHash.begin(), blockHash.end(),
                  result.consensusinfo().blockhash().begin()))
    {
        LOG_GENERAL(WARNING, "Block hash mismatch.");
        return false;
    }

    if (result.consensusinfo().leaderid() != leaderID)
    {
        LOG_GENERAL(WARNING,
                    "Leader ID mismatch. Expected: "
                        << leaderID
                        << " Actual: " << result.consensusinfo().leaderid());
        return false;
    }

    ProtobufByteArrayToSerializable(result.consensusinfo().aggregatedcommit(),
                                    aggregatedCommit);
    ProtobufByteArrayToSerializable(result.consensusinfo().aggregatedkey(),
                                    aggregatedKey);
    ProtobufByteArrayToSerializable(result.consensusinfo().challenge(),
                                    challenge);

    vector<unsigned char> tmp(result.consensusinfo().ByteSize());
    result.consensusinfo().SerializeToArray(tmp.data(), tmp.size());

    Signature signature;

    ProtobufByteArrayToSerializable(result.signature(), signature);

    if (!Schnorr::GetInstance().Verify(tmp, signature, leaderKey))
    {
        LOG_GENERAL(WARNING, "Invalid signature in challenge.");
        return false;
    }

    return true;
}

bool Messenger::SetConsensusResponse(vector<unsigned char>& dst,
                                     const unsigned int offset,
                                     const uint32_t consensusID,
                                     const vector<unsigned char>& blockHash,
                                     const uint16_t backupID,
                                     const Response& response,
                                     const pair<PrivKey, PubKey>& backupKey)
{
    LOG_MARKER();

    ConsensusResponse result;

    result.mutable_consensusinfo()->set_consensusid(consensusID);
    result.mutable_consensusinfo()->set_blockhash(blockHash.data(),
                                                  blockHash.size());
    result.mutable_consensusinfo()->set_backupid(backupID);
    SerializableToProtobufByteArray(
        response, *result.mutable_consensusinfo()->mutable_response());

    if (!result.consensusinfo().IsInitialized())
    {
        LOG_GENERAL(WARNING, "ConsensusResponse.Data initialization failed.");
        return false;
    }

    vector<unsigned char> tmp(result.consensusinfo().ByteSize());
    result.consensusinfo().SerializeToArray(tmp.data(), tmp.size());

    Signature signature;

    if (!Schnorr::GetInstance().Sign(tmp, backupKey.first, backupKey.second,
                                     signature))
    {
        LOG_GENERAL(WARNING, "Failed to sign response.");
        return false;
    }

    SerializableToProtobufByteArray(signature, *result.mutable_signature());

    if (!result.IsInitialized())
    {
        LOG_GENERAL(WARNING, "ConsensusResponse initialization failed.");
        return false;
    }

    return SerializeToArray(result, dst, offset);
}

bool Messenger::GetConsensusResponse(
    const vector<unsigned char>& src, const unsigned int offset,
    const uint32_t consensusID, const vector<unsigned char>& blockHash,
    uint16_t& backupID, Response& response,
    const deque<pair<PubKey, Peer>>& committeeKeys)
{
    LOG_MARKER();

    ConsensusResponse result;

    result.ParseFromArray(src.data() + offset, src.size() - offset);

    if (!result.IsInitialized())
    {
        LOG_GENERAL(WARNING, "ConsensusResponse initialization failed.");
        return false;
    }

    if (result.consensusinfo().consensusid() != consensusID)
    {
        LOG_GENERAL(WARNING,
                    "Consensus ID mismatch. Expected: "
                        << consensusID
                        << " Actual: " << result.consensusinfo().consensusid());
        return false;
    }

    if ((result.consensusinfo().blockhash().size() != blockHash.size())
        || !equal(blockHash.begin(), blockHash.end(),
                  result.consensusinfo().blockhash().begin()))
    {
        LOG_GENERAL(WARNING, "Block hash mismatch.");
        return false;
    }

    backupID = result.consensusinfo().backupid();

    if (backupID >= committeeKeys.size())
    {
        LOG_GENERAL(WARNING,
                    "Backup ID beyond shard size. Backup ID: "
                        << backupID << " Shard size: " << committeeKeys.size());
        return false;
    }

    ProtobufByteArrayToSerializable(result.consensusinfo().response(),
                                    response);

    vector<unsigned char> tmp(result.consensusinfo().ByteSize());
    result.consensusinfo().SerializeToArray(tmp.data(), tmp.size());

    Signature signature;

    ProtobufByteArrayToSerializable(result.signature(), signature);

    if (!Schnorr::GetInstance().Verify(tmp, signature,
                                       committeeKeys.at(backupID).first))
    {
        LOG_GENERAL(WARNING, "Invalid signature in response.");
        return false;
    }

    return true;
}

bool Messenger::SetConsensusCollectiveSig(
    vector<unsigned char>& dst, const unsigned int offset,
    const uint32_t consensusID, const vector<unsigned char>& blockHash,
    const uint16_t leaderID, const Signature& collectiveSig,
    const vector<bool>& bitmap, const pair<PrivKey, PubKey>& leaderKey)
{
    LOG_MARKER();

    ConsensusCollectiveSig result;

    result.mutable_consensusinfo()->set_consensusid(consensusID);
    result.mutable_consensusinfo()->set_blockhash(blockHash.data(),
                                                  blockHash.size());
    result.mutable_consensusinfo()->set_leaderid(leaderID);
    SerializableToProtobufByteArray(
        collectiveSig,
        *result.mutable_consensusinfo()->mutable_collectivesig());
    for (const auto& i : bitmap)
    {
        result.mutable_consensusinfo()->add_bitmap(i);
    }

    if (!result.consensusinfo().IsInitialized())
    {
        LOG_GENERAL(WARNING,
                    "ConsensusCollectiveSig.Data initialization failed.");
        return false;
    }

    vector<unsigned char> tmp(result.consensusinfo().ByteSize());
    result.consensusinfo().SerializeToArray(tmp.data(), tmp.size());

    Signature signature;

    if (!Schnorr::GetInstance().Sign(tmp, leaderKey.first, leaderKey.second,
                                     signature))
    {
        LOG_GENERAL(WARNING, "Failed to sign collectivesig.");
        return false;
    }

    SerializableToProtobufByteArray(signature, *result.mutable_signature());

    if (!result.IsInitialized())
    {
        LOG_GENERAL(WARNING, "ConsensusCollectiveSig initialization failed.");
        return false;
    }

    return SerializeToArray(result, dst, offset);
}

bool Messenger::GetConsensusCollectiveSig(
    const vector<unsigned char>& src, const unsigned int offset,
    const uint32_t consensusID, const vector<unsigned char>& blockHash,
    const uint16_t leaderID, vector<bool>& bitmap, Signature& collectiveSig,
    const PubKey& leaderKey)
{
    LOG_MARKER();

    ConsensusCollectiveSig result;

    result.ParseFromArray(src.data() + offset, src.size() - offset);

    if (!result.IsInitialized())
    {
        LOG_GENERAL(WARNING, "ConsensusCollectiveSig initialization failed.");
        return false;
    }

    if (result.consensusinfo().consensusid() != consensusID)
    {
        LOG_GENERAL(WARNING,
                    "Consensus ID mismatch. Expected: "
                        << consensusID
                        << " Actual: " << result.consensusinfo().consensusid());
        return false;
    }

    if ((result.consensusinfo().blockhash().size() != blockHash.size())
        || !equal(blockHash.begin(), blockHash.end(),
                  result.consensusinfo().blockhash().begin()))
    {
        LOG_GENERAL(WARNING, "Block hash mismatch.");
        return false;
    }

    if (result.consensusinfo().leaderid() != leaderID)
    {
        LOG_GENERAL(WARNING,
                    "Leader ID mismatch. Expected: "
                        << leaderID
                        << " Actual: " << result.consensusinfo().leaderid());
        return false;
    }

    ProtobufByteArrayToSerializable(result.consensusinfo().collectivesig(),
                                    collectiveSig);

    for (const auto& i : result.consensusinfo().bitmap())
    {
        bitmap.emplace_back(i);
    }

    vector<unsigned char> tmp(result.consensusinfo().ByteSize());
    result.consensusinfo().SerializeToArray(tmp.data(), tmp.size());

    Signature signature;

    ProtobufByteArrayToSerializable(result.signature(), signature);

    if (!Schnorr::GetInstance().Verify(tmp, signature, leaderKey))
    {
        LOG_GENERAL(WARNING, "Invalid signature in collectivesig.");
        return false;
    }

    return true;
}

bool Messenger::SetConsensusCommitFailure(
    vector<unsigned char>& dst, const unsigned int offset,
    const uint32_t consensusID, const vector<unsigned char>& blockHash,
    const uint16_t backupID, const vector<unsigned char>& errorMsg,
    const pair<PrivKey, PubKey>& backupKey)
{
    LOG_MARKER();

    ConsensusCommitFailure result;

    result.mutable_consensusinfo()->set_consensusid(consensusID);
    result.mutable_consensusinfo()->set_blockhash(blockHash.data(),
                                                  blockHash.size());
    result.mutable_consensusinfo()->set_backupid(backupID);
    result.mutable_consensusinfo()->set_errormsg(errorMsg.data(),
                                                 errorMsg.size());

    if (!result.consensusinfo().IsInitialized())
    {
        LOG_GENERAL(WARNING,
                    "ConsensusCommitFailure.Data initialization failed.");
        return false;
    }

    vector<unsigned char> tmp(result.consensusinfo().ByteSize());
    result.consensusinfo().SerializeToArray(tmp.data(), tmp.size());

    Signature signature;

    if (!Schnorr::GetInstance().Sign(tmp, backupKey.first, backupKey.second,
                                     signature))
    {
        LOG_GENERAL(WARNING, "Failed to sign commit failure.");
        return false;
    }

    SerializableToProtobufByteArray(signature, *result.mutable_signature());

    if (!result.IsInitialized())
    {
        LOG_GENERAL(WARNING, "ConsensusCommitFailure initialization failed.");
        return false;
    }

    return SerializeToArray(result, dst, offset);
}

bool Messenger::GetConsensusCommitFailure(
    const vector<unsigned char>& src, const unsigned int offset,
    const uint32_t consensusID, const vector<unsigned char>& blockHash,
    uint16_t& backupID, vector<unsigned char>& errorMsg,
    const deque<pair<PubKey, Peer>>& committeeKeys)
{
    LOG_MARKER();

    ConsensusCommitFailure result;

    result.ParseFromArray(src.data() + offset, src.size() - offset);

    if (!result.IsInitialized())
    {
        LOG_GENERAL(WARNING, "ConsensusCommitFailure initialization failed.");
        return false;
    }

    if (result.consensusinfo().consensusid() != consensusID)
    {
        LOG_GENERAL(WARNING,
                    "Consensus ID mismatch. Expected: "
                        << consensusID
                        << " Actual: " << result.consensusinfo().consensusid());
        return false;
    }

    if ((result.consensusinfo().blockhash().size() != blockHash.size())
        || !equal(blockHash.begin(), blockHash.end(),
                  result.consensusinfo().blockhash().begin()))
    {
        LOG_GENERAL(WARNING, "Block hash mismatch.");
        return false;
    }

    backupID = result.consensusinfo().backupid();

    if (backupID >= committeeKeys.size())
    {
        LOG_GENERAL(WARNING,
                    "Backup ID beyond shard size. Backup ID: "
                        << backupID << " Shard size: " << committeeKeys.size());
        return false;
    }

    errorMsg.resize(result.consensusinfo().errormsg().size());
    copy(result.consensusinfo().errormsg().begin(),
         result.consensusinfo().errormsg().end(), errorMsg.begin());

    vector<unsigned char> tmp(result.consensusinfo().ByteSize());
    result.consensusinfo().SerializeToArray(tmp.data(), tmp.size());

    Signature signature;

    ProtobufByteArrayToSerializable(result.signature(), signature);

    if (!Schnorr::GetInstance().Verify(tmp, signature,
                                       committeeKeys.at(backupID).first))
    {
        LOG_GENERAL(WARNING, "Invalid signature in commit failure.");
        return false;
    }

    return true;
}<|MERGE_RESOLUTION|>--- conflicted
+++ resolved
@@ -1158,7 +1158,6 @@
     return true;
 }
 
-<<<<<<< HEAD
 bool Messenger::SetNodeForwardTransaction(
     vector<unsigned char>& dst, const unsigned int offset,
     const uint64_t blockNum, const TxnHash& txHash, const StateHash& stateHash,
@@ -1208,39 +1207,11 @@
     LOG_MARKER();
 
     NodeForwardTransaction result;
-=======
-bool Messenger::SetNodeVCBlock(vector<unsigned char>& dst,
-                               const unsigned int offset,
-                               const VCBlock& vcBlock)
-{
-    LOG_MARKER();
-
-    NodeVCBlock result;
-
-    VCBlockToProtobuf(vcBlock, *result.mutable_vcblock());
-
-    if (!result.IsInitialized())
-    {
-        LOG_GENERAL(WARNING, "NodeVCBlock initialization failed.");
-        return false;
-    }
-
-    return SerializeToArray(result, dst, offset);
-}
-
-bool Messenger::GetNodeVCBlock(const vector<unsigned char>& src,
-                               const unsigned int offset, VCBlock& vcBlock)
-{
-    LOG_MARKER();
-
-    NodeVCBlock result;
->>>>>>> 0d54b9e4
-
-    result.ParseFromArray(src.data() + offset, src.size() - offset);
-
-    if (!result.IsInitialized())
-    {
-<<<<<<< HEAD
+
+    result.ParseFromArray(src.data() + offset, src.size() - offset);
+
+    if (!result.IsInitialized())
+    {
         LOG_GENERAL(WARNING, "NodeForwardTransaction initialization failed.");
         return false;
     }
@@ -1268,13 +1239,45 @@
                     << " StateHash: "
                     << DataConversion::charArrToHexStr(stateHash.asArray())
                     << " Txns: " << txnsCount);
-=======
+
+    return true;
+}
+  
+bool Messenger::SetNodeVCBlock(vector<unsigned char>& dst,
+                               const unsigned int offset,
+                               const VCBlock& vcBlock)
+{
+    LOG_MARKER();
+
+    NodeVCBlock result;
+
+    VCBlockToProtobuf(vcBlock, *result.mutable_vcblock());
+
+    if (!result.IsInitialized())
+    {
         LOG_GENERAL(WARNING, "NodeVCBlock initialization failed.");
         return false;
     }
 
+    return SerializeToArray(result, dst, offset);
+}
+
+bool Messenger::GetNodeVCBlock(const vector<unsigned char>& src,
+                               const unsigned int offset, VCBlock& vcBlock)
+{
+    LOG_MARKER();
+
+    NodeVCBlock result;
+
+    result.ParseFromArray(src.data() + offset, src.size() - offset);
+
+    if (!result.IsInitialized())
+    {
+        LOG_GENERAL(WARNING, "NodeVCBlock initialization failed.");
+        return false;
+    }
+
     ProtobufToVCBlock(result.vcblock(), vcBlock);
->>>>>>> 0d54b9e4
 
     return true;
 }
