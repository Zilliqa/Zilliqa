{
  "registries": [
    {
      "kind": "filesystem",
      "path": "vcpkg-registry",
<<<<<<< HEAD
      "packages": [ "python3", "g3log", "g3sinks", "schnorr", "websocketpp" ]
=======
      "packages": [ "python3", "g3log", "g3sinks", "schnorr", "cryptoutils", "libmicrohttpd", "websocketpp" ]
>>>>>>> fb48b521
    }
  ]
}<|MERGE_RESOLUTION|>--- conflicted
+++ resolved
@@ -3,11 +3,7 @@
     {
       "kind": "filesystem",
       "path": "vcpkg-registry",
-<<<<<<< HEAD
-      "packages": [ "python3", "g3log", "g3sinks", "schnorr", "websocketpp" ]
-=======
-      "packages": [ "python3", "g3log", "g3sinks", "schnorr", "cryptoutils", "libmicrohttpd", "websocketpp" ]
->>>>>>> fb48b521
+      "packages": [ "python3", "g3log", "g3sinks", "schnorr", "cryptoutils", "websocketpp" ]
     }
   ]
 }