--- conflicted
+++ resolved
@@ -110,11 +110,7 @@
             }
             evm::ExitError::InvalidCode(opcode) => {
                 result.set_kind(EvmProto::ExitReason_Error_Kind::INVALID_CODE);
-<<<<<<< HEAD
-                result.set_error_string(format!("{}", opcode).into());
-=======
                 result.set_error_string(format!("{opcode}").into());
->>>>>>> 202034e4
             }
             evm::ExitError::OutOfOffset => {
                 result.set_kind(EvmProto::ExitReason_Error_Kind::OUT_OF_OFFSET);
