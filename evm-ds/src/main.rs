//! Implementation of EVM for Zilliqa

// #![deny(warnings)]
#![forbid(unsafe_code)]

mod continuation;
mod cps_executor;
mod ipc_connect;
mod precompiles;
mod protos;
mod scillabackend;

use std::collections::{BTreeMap, HashMap};
use std::net::{IpAddr, Ipv4Addr, SocketAddr};
use std::panic::{self, AssertUnwindSafe};
use std::path::PathBuf;
use std::rc::Rc;
use std::sync::{Arc, Mutex};

use anyhow::Context;
use bytes::Bytes;
use clap::Parser;
use evm::{
    backend::{Apply, Basic},
    executor::stack::{MemoryStackState, StackSubstateMetadata},
    tracing,
};

use serde::ser::{Serialize, SerializeStructVariant, Serializer};

use core::str::FromStr;
use std::fmt::Debug;
use log::{debug, error, info};

use continuation::Continuation;
use jsonrpc_core::{BoxFuture, Error, IoHandler, Result};
use jsonrpc_derive::rpc;
use jsonrpc_server_utils::codecs;
use primitive_types::*;
use scillabackend::{ScillaBackend, ScillaBackendConfig};

type ContinuationId = usize;
type ContinuationSerialized = Bytes;

use crate::precompiles::get_precompiles;

/// EVM JSON-RPC server
#[derive(Parser, Debug)]
#[clap(version, about, long_about = None)]
struct Args {
    /// Path of the EVM server Unix domain socket.
    #[clap(short, long, default_value = "/tmp/evm-server.sock")]
    socket: String,

    /// Path of the Node Unix domain socket.
    #[clap(short, long, default_value = "/tmp/zilliqa.sock")]
    node_socket: String,

    /// Path of the EVM server HTTP socket. Duplicates the `socket` above for convenience.
    #[clap(short = 'p', long, default_value = "3333")]
    http_port: u16,

    /// Trace the execution with debug logging.
    #[clap(short, long)]
    tracing: bool,

    /// Log file (if not set, stderr is used).
    #[clap(short, long)]
    log4rs: Option<String>,

    /// How much EVM gas is one Scilla gas worth.
    #[clap(long, default_value = "1")]
    gas_scaling_factor: u64,

    /// Zil scaling factor.  How many Zils in one EVM visible Eth.
    #[clap(long, default_value = "1")]
    zil_scaling_factor: u64,
}

struct DirtyState(Apply<Vec<(String, String)>>);

impl Serialize for DirtyState {
    fn serialize<S>(&self, serializer: S) -> std::result::Result<S::Ok, S::Error>
    where
        S: Serializer,
    {
        match &self.0 {
            Apply::Modify {
                ref address,
                ref basic,
                ref code,
                ref storage,
                reset_storage,
            } => {
                let mut state = serializer.serialize_struct_variant("A", 0, "modify", 6)?;
                state.serialize_field("address", address)?;
                state.serialize_field("balance", &basic.balance)?;
                state.serialize_field("nonce", &basic.nonce)?;
                state.serialize_field("code", &code.as_ref().map(hex::encode))?;
                state.serialize_field("storage", storage)?;
                state.serialize_field("reset_storage", &reset_storage)?;
                Ok(state.end()?)
            }
            Apply::Delete { address } => {
                let mut state = serializer.serialize_struct_variant("A", 0, "delete", 1)?;
                state.serialize_field("address", address)?;
                Ok(state.end()?)
            }
        }
    }
}

#[derive(Debug, serde::Deserialize)]
pub struct EvmEvalExtras {
    chain_id: u32,
    block_timestamp: u64,
    block_gas_limit: u64,
    block_difficulty: u64,
    block_number: u64,
    gas_price: String, // a 128-bit number to be handled nicely by JSON.
}

#[derive(serde::Serialize)]
struct EvmLog {
    pub address: H160,
    pub topics: Vec<H256>,
    pub data: String,
}

impl EvmLog {
    fn from_internal(log: &ethereum::Log) -> EvmLog {
        EvmLog {
            address: log.address,
            topics: log.topics.to_owned(),
            data: "0x".to_string() + &hex::encode(&log.data),
        }
    }
}

#[derive(serde::Serialize)]
pub struct EvmResult {
    exit_reason: evm::ExitReason,
    return_value: String,
    apply: Vec<DirtyState>,
    logs: Vec<EvmLog>,
    trace: Vec<String>,
    remaining_gas: u64,
}

#[derive(serde::Serialize)]
pub struct EvmContResult {
    result: EvmResult,
    continuation_id: ContinuationId,
}

#[rpc(server)]
pub trait Rpc: Send + 'static {
    #[rpc(name = "run")]
    fn run(
        &self,
        address: String,
        origin: String,
        code: String,
        data: String,
        apparent_value: String,
        gas_limit: u64,
        extras: EvmEvalExtras,
        estimate: bool,
    ) -> BoxFuture<Result<EvmResult>>;

    #[rpc(name = "run_cont")]
    fn run_cont(
        &self,
        address: String,
        origin: String,
        code: String,
        data: String,
        apparent_value: String,
        gas_limit: u64,
        continuation_id: u64,
    ) -> BoxFuture<Result<EvmContResult>>;
}

struct EvmServer {
    // Whether tracing is enabled for this instance of EVM server.
    tracing: bool,
    // Config for the backend that drives the interaction with the blockchain.
    backend_config: ScillaBackendConfig,
    // By how much to scale gas price.
    gas_scaling_factor: u64,
    // A cache of known continuations.
    continuations: Arc<Mutex<HashMap<ContinuationId, Continuation>>>,
}

impl EvmServer {
    fn take_continuation_by_id(&self, continuation_id: ContinuationId) -> Option<Continuation> {
        if continuation_id > 0 {
            let mut continuations = self.continuations.lock().unwrap();
            continuations.remove(&continuation_id)
        } else {
            None
        }
    }

    fn export_continuation(
        &self,
        _continuation_id: ContinuationId,
    ) -> Option<ContinuationSerialized> {
        // TODO: implement serializing and importing
        None
    }

    fn import_continuation(
        &mut self,
        _continuation_blob: ContinuationSerialized,
    ) -> Result<ContinuationId> {
        Err(Error::invalid_params(
            "continuation deserializaion not implemented",
        ))
    }
}

impl Rpc for EvmServer {
    fn run(
        &self,
        address: String,
        origin: String,
        code_hex: String,
        data_hex: String,
        apparent_value: String,
        gas_limit: u64,
        extras: EvmEvalExtras,
        estimate: bool,
    ) -> BoxFuture<Result<EvmResult>> {
        let origin = H160::from_str(&origin);
        match origin {
            Ok(origin) => {
                let backend = ScillaBackend::new(self.backend_config.clone(), origin, extras);
                let tracing = self.tracing;
                let gas_scaling_factor = self.gas_scaling_factor;
<<<<<<< HEAD
                Box::pin(run_evm_impl(
                    address,
                    code_hex,
                    data_hex,
                    apparent_value,
                    gas_limit,
                    backend,
                    tracing,
                    gas_scaling_factor,
                ))
=======
                Box::pin(async move {
                    run_evm_impl(
                        address,
                        code_hex,
                        data_hex,
                        apparent_value,
                        gas_limit,
                        backend,
                        tracing,
                        gas_scaling_factor,
                        estimate,
                    )
                    .await
                })
>>>>>>> 854d6ad0
            }
            Err(e) => Box::pin(futures::future::err(Error::invalid_params(format!(
                "origin: {}",
                e
            )))),
        }
    }

    fn run_cont(
        &self,
        _address: String,
        _origin: String,
        _code: String,
        _data: String,
        _apparent_value: String,
        _gas_limit: u64,
        _continuation_id: u64,
    ) -> BoxFuture<Result<EvmContResult>> {
        Box::pin(futures::future::ready(Ok(EvmContResult {
            result: EvmResult {
                exit_reason: evm::ExitReason::Succeed(evm::ExitSucceed::Returned),
                return_value: "".to_string(),
                apply: vec![],
                logs: vec![],
                remaining_gas: 0,
            },
            continuation_id: 0,
        })))
    }
}

#[allow(clippy::too_many_arguments)]
async fn run_evm_impl(
    address: String,
    code_hex: String,
    data_hex: String,
    apparent_value: String,
    gas_limit: u64,
    backend: ScillaBackend,
    tracing: bool,
    gas_scaling_factor: u64,
    estimate: bool,
) -> Result<EvmResult> {
    // We must spawn a separate blocking task (on a blocking thread), because by default a JSONRPC
    // method runs as a non-blocking thread under a tokio runtime, and creating a new runtime
    // cannot be done. And we'll need a new runtime that we can safely drop on a handled
    // panic. (Using the parent runtime and dropping on stack unwind will mess up the parent
    // runtime).
    tokio::task::spawn_blocking(move || {
        let code =
            Rc::new(hex::decode(&code_hex).map_err(|e| {
                Error::invalid_params(format!("code: '{}...' {}", &code_hex[..10], e))
            })?);
        let data =
            Rc::new(hex::decode(&data_hex).map_err(|e| {
                Error::invalid_params(format!("data: '{}...' {}", &data_hex[..10], e))
            })?);

        let config = evm::Config{ estimate, ..evm::Config::london()};
        let apparent_value = U256::from_dec_str(&apparent_value)
            .map_err(|e| Error::invalid_params(format!("apparent_value: {}", e)))?;
        let context = evm::Context {
                     address: H160::from_str(&address)
                         .map_err(|e| Error::invalid_params(format!("address: {}", e)))?,
                     caller: backend.origin,
                     apparent_value,
                 };
        let mut runtime = evm::Runtime::new(code, data, context, &config);
        // Scale the gas limit.
        let gas_limit = gas_limit * gas_scaling_factor;
        let metadata = StackSubstateMetadata::new(gas_limit, &config);
        let state = MemoryStackState::new(metadata, &backend);

        let precompiles = get_precompiles();

        let mut executor =
            evm::executor::stack::StackExecutor::new_with_precompiles(state, &config, &precompiles);

        info!(
            "Executing EVM runtime: origin: {:?} address: {:?} gas: {:?} value: {:?} code: {:?} data: {:?}, extras: {:?}, estimate: {:?}",
            backend.origin, address, gas_limit, apparent_value, code_hex, data_hex,
            backend.extras, estimate);
        let mut listener = LoggingEventListener{traces : Default::default()};

        // We have to catch panics, as error handling in the Backend interface of
        // do not have Result, assuming all operations are successful.
        //
        // We are asserting it is safe to unwind, as objects will be dropped after
        // the unwind.
        let result = panic::catch_unwind(AssertUnwindSafe(|| {
            if tracing {
                evm::tracing::using(&mut listener, || executor.execute(&mut runtime))
            } else {
                executor.execute(&mut runtime)
            }
        }));
        // Scale back remaining gas to Scilla units (no rounding!).
        let remaining_gas = executor.gas() / gas_scaling_factor;
        match result {
            Ok(exit_reason) => {
                let (state_apply, logs) = executor.into_state().deconstruct();
                info!(
                    "Return value: {:?}",
                    hex::encode(runtime.machine().return_value())
                );
                Ok(EvmResult {
                    exit_reason,
                    return_value: hex::encode(runtime.machine().return_value()),
                    trace: listener.traces,
                    apply: state_apply
                        .into_iter()
                        .map(|apply| match apply {
                            Apply::Delete { address } => DirtyState(Apply::Delete { address }),
                            Apply::Modify {
                                address,
                                basic,
                                code,
                                storage,
                                reset_storage,
                            } => DirtyState(Apply::Modify {
                                address,
                                basic: Basic {
                                    balance: backend.scale_eth_to_zil(basic.balance),
                                    nonce: basic.nonce,
                                },
                                code,
                                storage: storage
                                    .into_iter()
                                    .map(|(k, v)| backend.encode_storage(k, v))
                                    .collect(),
                                reset_storage,
                            }),
                        })
                        .collect(),
                    logs: logs.into_iter().map(|log| EvmLog::from_internal(&log)).collect(),
                    remaining_gas,
                })
            }
            Err(panic) => {
                let panic_message = panic
                    .downcast::<String>()
                    .unwrap_or(Box::new("unknown panic".to_string()));
                error!("EVM panicked: '{:?}'", panic_message);
                Ok(EvmResult {
                    exit_reason: evm::ExitReason::Fatal(evm::ExitFatal::Other(
                        format!("EVM execution failed: '{:?}'", panic_message).into(),
                    )),
                    return_value: "".to_string(),
                    apply: vec![],
                    logs: vec![], // TODO: shouldn't we get the logs here too?
                    trace: listener.traces,
                    remaining_gas,
                })
            }
        }
    })
    .await
    .unwrap()
}

struct LoggingEventListener {
    pub traces: Vec<String>,
}

impl tracing::EventListener for LoggingEventListener {
    fn event(&mut self, event: tracing::Event) {
        self.traces.push(format!("{:?}", event));
    }
}

fn main() -> std::result::Result<(), Box<dyn std::error::Error>> {
    let args = Args::parse();

    match args.log4rs {
        Some(log_config) if log_config != "" => {
            log4rs::init_file(&log_config, Default::default())
                .with_context(|| format!("cannot open file {}", log_config))?;
        }
        _ => {
            let config_str = include_str!("../log4rs-local.yml");
            let config = serde_yaml::from_str(config_str).unwrap();
            log4rs::init_raw_config(config).unwrap();
        }
    }

    info!("Starting evm-ds");

    let evm_sever = EvmServer {
        tracing: args.tracing,
        backend_config: ScillaBackendConfig {
            path: PathBuf::from(args.node_socket),
            zil_scaling_factor: args.zil_scaling_factor,
        },
        gas_scaling_factor: args.gas_scaling_factor,
        continuations: Arc::new(Mutex::new(HashMap::new())),
    };

    // Setup a channel to signal a shutdown.
    let (shutdown_sender, shutdown_receiver) = std::sync::mpsc::channel();

    let mut io = IoHandler::new();
    io.extend_with(evm_sever.to_delegate());
    let shutdown_sender = std::sync::Mutex::new(shutdown_sender);
    // Have the "die" method send a signal to shut it down.
    // Mutex because the methods require all captured values to be Sync.
    // Set up a channel to shut down the servers
    io.add_method("die", move |_param| {
        let _ = shutdown_sender.lock().unwrap().send(()).unwrap();
        futures::future::ready(Ok(jsonrpc_core::Value::Null))
    });

    let ipc_server_handle: Arc<Mutex<Option<jsonrpc_ipc_server::CloseHandle>>> =
        Arc::new(Mutex::new(None));
    let ipc_server_handle_clone = ipc_server_handle.clone();
    let http_server_handle: Arc<Mutex<Option<jsonrpc_http_server::CloseHandle>>> =
        Arc::new(Mutex::new(None));
    let http_server_handle_clone = http_server_handle.clone();

    // Build and start the IPC server (Unix domain socket).
    let builder = jsonrpc_ipc_server::ServerBuilder::new(io.clone()).request_separators(
        codecs::Separator::Byte(b'\n'),
        codecs::Separator::Byte(b'\n'),
    );
    let ipc_server = builder.start(&args.socket).expect("Couldn't open socket");
    // Save the handle so that we can shut it down gracefully.
    *ipc_server_handle.lock().unwrap() = Some(ipc_server.close_handle());

    // Build and start the HTTP server.
    let builder = jsonrpc_http_server::ServerBuilder::new(io);
    let http_server = builder
        .start_http(&SocketAddr::new(
            IpAddr::V4(Ipv4Addr::new(127, 0, 0, 1)),
            args.http_port,
        ))
        .expect("Couldn't open socket");
    // Save the handle so that we can shut it down gracefully.
    *http_server_handle.lock().unwrap() = Some(http_server.close_handle());

    // At this point, both servers are running on separate threads with own tokio runtimes.
    // Here we only wait until a shutdown signal comes.
    let _ = shutdown_receiver.recv();

    // Send signals to each of the servers to shut down.
    if let Some(handle) = ipc_server_handle_clone.lock().unwrap().take() {
        handle.close()
    }
    if let Some(handle) = http_server_handle_clone.lock().unwrap().take() {
        handle.close()
    }

    // Wait until both servers shutdown cleanly.
    ipc_server.wait();
    http_server.wait();

    Ok(())
}<|MERGE_RESOLUTION|>--- conflicted
+++ resolved
@@ -29,8 +29,8 @@
 use serde::ser::{Serialize, SerializeStructVariant, Serializer};
 
 use core::str::FromStr;
+use log::{debug, error, info};
 use std::fmt::Debug;
-use log::{debug, error, info};
 
 use continuation::Continuation;
 use jsonrpc_core::{BoxFuture, Error, IoHandler, Result};
@@ -238,7 +238,6 @@
                 let backend = ScillaBackend::new(self.backend_config.clone(), origin, extras);
                 let tracing = self.tracing;
                 let gas_scaling_factor = self.gas_scaling_factor;
-<<<<<<< HEAD
                 Box::pin(run_evm_impl(
                     address,
                     code_hex,
@@ -248,23 +247,8 @@
                     backend,
                     tracing,
                     gas_scaling_factor,
+                    estimate,
                 ))
-=======
-                Box::pin(async move {
-                    run_evm_impl(
-                        address,
-                        code_hex,
-                        data_hex,
-                        apparent_value,
-                        gas_limit,
-                        backend,
-                        tracing,
-                        gas_scaling_factor,
-                        estimate,
-                    )
-                    .await
-                })
->>>>>>> 854d6ad0
             }
             Err(e) => Box::pin(futures::future::err(Error::invalid_params(format!(
                 "origin: {}",
