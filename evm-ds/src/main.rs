--- conflicted
+++ resolved
@@ -148,11 +148,8 @@
         data: String,
         apparent_value: String,
         gas_limit: u64,
-<<<<<<< HEAD
         extras: EvmEvalExtras,
-=======
         estimate: bool,
->>>>>>> 8d243cd9
     ) -> BoxFuture<Result<EvmResult>>;
 }
 
@@ -171,11 +168,8 @@
         data_hex: String,
         apparent_value: String,
         gas_limit: u64,
-<<<<<<< HEAD
         extras: EvmEvalExtras,
-=======
         estimate: bool,
->>>>>>> 8d243cd9
     ) -> BoxFuture<Result<EvmResult>> {
         let origin = H160::from_str(&origin);
         match origin {
@@ -254,15 +248,9 @@
             evm::executor::stack::StackExecutor::new_with_precompiles(state, &config, &precompiles);
 
         info!(
-<<<<<<< HEAD
-            "Executing EVM runtime: origin: {:?} address: {:?} gas: {:?} value: {:?} code: {:?} data: {:?}, extras: {:?}",
+            "Executing EVM runtime: origin: {:?} address: {:?} gas: {:?} value: {:?} code: {:?} data: {:?}, extras: {:?}, estimate: {:?}",
             backend.origin, address, gas_limit, apparent_value, code_hex, data_hex,
-            backend.extras,
-=======
-            "Executing EVM runtime: origin: {:?} address: {:?} gas: {:?} value: {:?} code: {:?} data: {:?} estimate: {:?}",
-            backend.origin, address, gas_limit, apparent_value, code_hex, data_hex, estimate
->>>>>>> 8d243cd9
-        );
+            backend.extras, estimate);
         let mut listener = LoggingEventListener;
 
         // We have to catch panics, as error handling in the Backend interface of
