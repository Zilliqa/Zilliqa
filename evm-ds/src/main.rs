--- conflicted
+++ resolved
@@ -3,18 +3,14 @@
 // #![deny(warnings)]
 #![forbid(unsafe_code)]
 
-<<<<<<< HEAD
 mod continuation;
+mod convert;
 mod cps_executor;
-=======
-mod convert;
->>>>>>> 7ece57a3
 mod ipc_connect;
 mod precompiles;
 mod protos;
 mod scillabackend;
 
-use async_scoped::TokioScope;
 use futures::future::FutureExt;
 use std::collections::{BTreeMap, HashMap};
 use std::net::{IpAddr, Ipv4Addr, SocketAddr};
@@ -31,14 +27,8 @@
     executor::stack::{MemoryStackState, StackSubstateMetadata},
     tracing,
 };
-use futures::FutureExt;
-
-<<<<<<< HEAD
-use serde::ser::{Serialize, SerializeStructVariant, Serializer};
 
 use core::str::FromStr;
-=======
->>>>>>> 7ece57a3
 use log::{debug, error, info};
 use std::fmt::Debug;
 
@@ -88,107 +78,6 @@
     zil_scaling_factor: u64,
 }
 
-<<<<<<< HEAD
-struct DirtyState(Apply<Vec<(String, String)>>);
-
-impl Serialize for DirtyState {
-    fn serialize<S>(&self, serializer: S) -> std::result::Result<S::Ok, S::Error>
-    where
-        S: Serializer,
-    {
-        match &self.0 {
-            Apply::Modify {
-                ref address,
-                ref basic,
-                ref code,
-                ref storage,
-                reset_storage,
-            } => {
-                let mut state = serializer.serialize_struct_variant("A", 0, "modify", 6)?;
-                state.serialize_field("address", address)?;
-                state.serialize_field("balance", &basic.balance)?;
-                state.serialize_field("nonce", &basic.nonce)?;
-                state.serialize_field("code", &code.as_ref().map(hex::encode))?;
-                state.serialize_field("storage", storage)?;
-                state.serialize_field("reset_storage", &reset_storage)?;
-                Ok(state.end()?)
-            }
-            Apply::Delete { address } => {
-                let mut state = serializer.serialize_struct_variant("A", 0, "delete", 1)?;
-                state.serialize_field("address", address)?;
-                Ok(state.end()?)
-            }
-        }
-    }
-}
-
-#[derive(Debug, Clone, serde::Deserialize)]
-pub struct EvmEvalArgs {
-    address: String,
-    origin: String,
-    code: String,
-    data: String,
-    apparent_value: String,
-    gas_limit: u64,
-    estimate: bool,
-    continuation_id: Option<u64>,
-}
-
-#[derive(Debug, Clone, serde::Deserialize)]
-pub struct EvmEvalExtras {
-    chain_id: u32,
-    block_timestamp: u64,
-    block_gas_limit: u64,
-    block_difficulty: u64,
-    block_number: u64,
-    gas_price: String, // a 128-bit number to be handled nicely by JSON.
-}
-
-#[derive(serde::Serialize)]
-struct EvmLog {
-    pub address: H160,
-    pub topics: Vec<H256>,
-    pub data: String,
-}
-
-impl EvmLog {
-    fn from_internal(log: &ethereum::Log) -> Self {
-        Self {
-            address: log.address,
-            topics: log.topics.to_owned(),
-            data: format!("0x{}", hex::encode(&log.data)),
-        }
-    }
-}
-
-#[derive(serde::Serialize)]
-pub struct EvmResult {
-    exit_reason: evm::ExitReason,
-    return_value: String,
-    apply: Vec<DirtyState>,
-    logs: Vec<EvmLog>,
-    trace: Vec<String>,
-    remaining_gas: u64,
-}
-
-#[derive(serde::Serialize)]
-pub struct EvmContResult {
-    result: EvmResult,
-    continuation_id: Option<ContinuationId>,
-}
-
-#[rpc(server)]
-pub trait Rpc: Send + 'static {
-    #[rpc(name = "run")]
-    fn run(&self, args: EvmEvalArgs, extras: EvmEvalExtras) -> BoxFuture<Result<EvmResult>>;
-
-    #[rpc(name = "run_cont")]
-    fn run_cont(&self, args: EvmEvalArgs, extras: EvmEvalExtras) -> BoxFuture<Result<EvmResult>>;
-}
-
-#[derive(Clone)]
-=======
->>>>>>> 7ece57a3
 struct EvmServer {
     // Whether tracing is enabled for this instance of EVM server.
     tracing: bool,
@@ -201,14 +90,22 @@
 }
 
 impl EvmServer {
-<<<<<<< HEAD
-    fn take_continuation_by_id(&self, continuation_id: ContinuationId) -> Option<Continuation> {
-        if continuation_id > 0 {
-            let mut continuations = self.continuations.lock().unwrap();
-            continuations.remove(&continuation_id)
+    fn run_json(&self, params: jsonrpc_core::Params) -> BoxFuture<Result<jsonrpc_core::Value>> {
+        let args = jsonrpc_core::Value::from(params);
+        if let Some(arg) = args.get(0) {
+            if let Some(arg_str) = arg.as_str() {
+                self.run(arg_str.to_string())
+                    .map(|result| result.map(jsonrpc_core::Value::from))
+                    .boxed()
+            } else {
+                futures::future::err(jsonrpc_core::Error::invalid_params("Invalid parameter"))
+                    .boxed()
+            }
         } else {
-            None
-=======
+            futures::future::err(jsonrpc_core::Error::invalid_params("No parameter")).boxed()
+        }
+    }
+
     fn run(&self, args_str: String) -> BoxFuture<Result<String>> {
         let args_parsed = base64::decode(args_str)
             .map_err(|_| Error::invalid_params("cannot decode base64"))
@@ -230,26 +127,49 @@
                     ScillaBackend::new(self.backend_config.clone(), origin, args.take_extras());
                 let tracing = self.tracing;
                 let gas_scaling_factor = self.gas_scaling_factor;
-
-                run_evm_impl(
-                    address,
-                    code,
-                    data,
-                    apparent_value,
-                    gas_limit,
-                    backend,
-                    tracing,
-                    gas_scaling_factor,
-                    estimate,
-                )
-                .boxed()
+                let continuation = args.take_continuation();
+                if !args.cps_mode {
+                    run_evm_impl(
+                        address,
+                        code,
+                        data,
+                        apparent_value,
+                        gas_limit,
+                        backend,
+                        tracing,
+                        gas_scaling_factor,
+                        estimate,
+                    )
+                    .boxed()
+                } else {
+                    run_evm_cps_impl(
+                        address,
+                        code,
+                        data,
+                        apparent_value,
+                        gas_limit,
+                        backend,
+                        tracing,
+                        gas_scaling_factor,
+                        estimate,
+                        continuation,
+                    )
+                    .boxed()
+                }
             }
             Err(e) => futures::future::err(e).boxed(),
->>>>>>> 7ece57a3
         }
     }
 
-<<<<<<< HEAD
+    fn take_continuation_by_id(&self, continuation_id: ContinuationId) -> Option<Continuation> {
+        if continuation_id > 0 {
+            let mut continuations = self.continuations.lock().unwrap();
+            continuations.remove(&continuation_id)
+        } else {
+            None
+        }
+    }
+
     fn export_continuation(
         &self,
         _continuation_id: ContinuationId,
@@ -266,30 +186,8 @@
             "continuation deserializaion not implemented",
         ))
     }
-
-    async fn run_evm_impl(
-        &self,
-        args: EvmEvalArgs,
-        backend: ScillaBackend,
-        tracing: bool,
-    ) -> Result<EvmResult> {
-        let code = Rc::new(hex::decode(&args.code).map_err(|e| {
-            Error::invalid_params(format!("code: '{}...' {}", &args.code[..10], e))
-        })?);
-        let data = Rc::new(hex::decode(&args.data).map_err(|e| {
-            Error::invalid_params(format!("data: '{}...' {}", &args.data[..10], e))
-        })?);
-
-        let config = evm::Config {
-            estimate: args.estimate,
-            ..evm::Config::london()
-        };
-        let apparent_value = U256::from_dec_str(&args.apparent_value)
-            .map_err(|e| Error::invalid_params(format!("apparent_value: {}", e)))?;
-        let context = evm::Context {
-            address: H160::from_str(&args.address)
-                .map_err(|e| Error::invalid_params(format!("address: {}", e)))?,
-=======
+}
+
 #[allow(clippy::too_many_arguments)]
 async fn run_evm_impl(
     address: H160,
@@ -317,13 +215,12 @@
         let config = evm::Config { estimate, call_l64_after_gas: false, ..evm::Config::london()};
         let context = evm::Context {
             address,
->>>>>>> 7ece57a3
             caller: backend.origin,
             apparent_value,
         };
         let mut runtime = evm::Runtime::new(code, data, context, &config);
         // Scale the gas limit.
-        let gas_limit = args.gas_limit * self.gas_scaling_factor;
+        let gas_limit = gas_limit * gas_scaling_factor;
         let metadata = StackSubstateMetadata::new(gas_limit, &config);
         let state = MemoryStackState::new(metadata, &backend);
 
@@ -332,17 +229,7 @@
         let mut executor =
             evm::executor::stack::StackExecutor::new_with_precompiles(state, &config, &precompiles);
 
-<<<<<<< HEAD
-        info!(
-            "Executing EVM runtime: origin: {:?} address: {:?} gas: {:?} value: {:?} code: {:?} data: {:?}, extras: {:?}, estimate: {:?}",
-            backend.origin, args.address, gas_limit, apparent_value, args.code, args.data,
-            backend.extras, args.estimate);
-        let mut listener = LoggingEventListener {
-            traces: Default::default(),
-        };
-=======
         let mut listener = LoggingEventListener{traces : Default::default()};
->>>>>>> 7ece57a3
 
         // We have to catch panics, as error handling in the Backend interface of
         // do not have Result, assuming all operations are successful.
@@ -357,13 +244,8 @@
             }
         }));
         // Scale back remaining gas to Scilla units (no rounding!).
-<<<<<<< HEAD
-        let remaining_gas = executor.gas() / self.gas_scaling_factor;
-        match result {
-=======
         let remaining_gas = executor.gas() / gas_scaling_factor;
         let result = match result {
->>>>>>> 7ece57a3
             Ok(exit_reason) => {
                 match exit_reason {
                     evm::ExitReason::Succeed(_) => {}
@@ -380,38 +262,6 @@
                 let (state_apply, logs) = executor.into_state().deconstruct();
                 result.set_apply(state_apply
                         .into_iter()
-<<<<<<< HEAD
-                        .map(|apply| match apply {
-                            Apply::Delete { address } => DirtyState(Apply::Delete { address }),
-                            Apply::Modify {
-                                address,
-                                basic,
-                                code,
-                                storage,
-                                reset_storage,
-                            } => DirtyState(Apply::Modify {
-                                address,
-                                basic: Basic {
-                                    balance: backend.scale_eth_to_zil(basic.balance),
-                                    nonce: basic.nonce,
-                                },
-                                code,
-                                storage: storage
-                                    .into_iter()
-                                    .map(|(k, v)| backend.encode_storage(k, v))
-                                    .collect(),
-                                reset_storage,
-                            }),
-                        })
-                        .collect(),
-                    logs: logs
-                        .into_iter()
-                        .map(|log| EvmLog::from_internal(&log))
-                        .collect(),
-                    remaining_gas,
-                })
-            }
-=======
                                  .map(|apply| {
                                      let mut result = EvmProto::Apply::new();
                                      match apply {
@@ -451,7 +301,6 @@
                 debug!("Result: {:?}", result);
                 result
             },
->>>>>>> 7ece57a3
             Err(panic) => {
                 let panic_message = panic
                     .downcast::<String>()
@@ -467,49 +316,148 @@
                 result.set_remaining_gas(remaining_gas);
                 result
             }
-<<<<<<< HEAD
-        }
-    }
-}
-
-impl Rpc for EvmServer {
-    fn run(&self, args: EvmEvalArgs, extras: EvmEvalExtras) -> BoxFuture<Result<EvmResult>> {
-        let (_, mut results) = TokioScope::scope_and_block(move |scope| {
-            scope.spawn(async move {
-                let origin = H160::from_str(&args.origin)
-                    .map_err(|e| Error::invalid_params(format!("origin: {}", e)))?;
-                let backend = ScillaBackend::new(self.backend_config.clone(), origin, extras);
-                self.run_evm_impl(args, backend, self.tracing).await
-            })
-        });
-        let res: Result<EvmResult> = results.pop().unwrap().unwrap();
-        Box::pin(futures::future::ready(res))
-    }
-
-    fn run_cont(&self, args: EvmEvalArgs, extras: EvmEvalExtras) -> BoxFuture<Result<EvmResult>> {
-        let (_, mut results) = TokioScope::scope_and_block(move |scope| {
-            scope.spawn(async move {
-                let origin = H160::from_str(&args.origin)
-                    .map_err(|e| Error::invalid_params(format!("origin: {}", e)))?;
-                let backend = ScillaBackend::new(self.backend_config.clone(), origin, extras);
-                self.run_evm_impl(args, backend, self.tracing).await
-            })
-        });
-        match results.pop().unwrap() {
-            Ok(res) => Box::pin(futures::future::ready(res)),
-            Err(e) => Box::pin(futures::future::err(Error::invalid_params(format!(
-                "failed to handle worker thread: {}",
-                e
-            )))),
-        }
-    }
-=======
         };
         Ok(base64::encode(result.write_to_bytes().unwrap()))
     })
     .await
     .unwrap()
->>>>>>> 7ece57a3
+}
+
+// TODO: implement continuation support!
+#[allow(clippy::too_many_arguments)]
+async fn run_evm_cps_impl(
+    address: H160,
+    code: Vec<u8>,
+    data: Vec<u8>,
+    apparent_value: U256,
+    gas_limit: u64,
+    backend: ScillaBackend,
+    tracing: bool,
+    gas_scaling_factor: u64,
+    estimate: bool,
+    continuation: EvmProto::Continuation,
+) -> Result<String> {
+    // We must spawn a separate blocking task (on a blocking thread), because by default a JSONRPC
+    // method runs as a non-blocking thread under a tokio runtime, and creating a new runtime
+    // cannot be done. And we'll need a new runtime that we can safely drop on a handled
+    // panic. (Using the parent runtime and dropping on stack unwind will mess up the parent runtime).
+    tokio::task::spawn_blocking(move || {
+        info!(
+            "Executing EVM runtime: origin: {:?} address: {:?} gas: {:?} value: {:?} code: {:?} data: {:?}, extras: {:?}, estimate: {:?}",
+            backend.origin, address, gas_limit, apparent_value, hex::encode(&code), hex::encode(&data),
+            backend.extras, estimate);
+        let code = Rc::new(code);
+        let data = Rc::new(data);
+        // TODO: handle call_l64_after_gas problem: https://zilliqa-jira.atlassian.net/browse/ZIL-5012
+        let config = evm::Config { estimate, call_l64_after_gas: false, ..evm::Config::london()};
+        let context = evm::Context {
+            address,
+            caller: backend.origin,
+            apparent_value,
+        };
+        let mut runtime = evm::Runtime::new(code, data, context, &config);
+        // Scale the gas limit.
+        let gas_limit = gas_limit * gas_scaling_factor;
+        let metadata = StackSubstateMetadata::new(gas_limit, &config);
+        let state = MemoryStackState::new(metadata, &backend);
+
+        let precompiles = get_precompiles();
+
+        let mut executor =
+            evm::executor::stack::StackExecutor::new_with_precompiles(state, &config, &precompiles);
+
+        let mut listener = LoggingEventListener{traces : Default::default()};
+
+        // We have to catch panics, as error handling in the Backend interface of
+        // do not have Result, assuming all operations are successful.
+        //
+        // We are asserting it is safe to unwind, as objects will be dropped after
+        // the unwind.
+        let result = panic::catch_unwind(AssertUnwindSafe(|| {
+            if tracing {
+                evm::tracing::using(&mut listener, || executor.execute(&mut runtime))
+            } else {
+                executor.execute(&mut runtime)
+            }
+        }));
+        // Scale back remaining gas to Scilla units (no rounding!).
+        let remaining_gas = executor.gas() / gas_scaling_factor;
+        let result = match result {
+            Ok(exit_reason) => {
+                match exit_reason {
+                    evm::ExitReason::Succeed(_) => {}
+                    _ => {
+                        debug!("Machine: position: {:?}, memory: {:?}, stack: {:?}",
+                               runtime.machine().position(),
+                               &runtime.machine().memory().data().iter().take(128).collect::<Vec<_>>(),
+                               &runtime.machine().stack().data().iter().take(128).collect::<Vec<_>>());
+                    }
+                }
+                let mut result = EvmProto::EvmResult::new();
+                result.set_exit_reason(exit_reason.into());
+                result.set_return_value(runtime.machine().return_value().into());
+                let (state_apply, logs) = executor.into_state().deconstruct();
+                result.set_apply(state_apply
+                        .into_iter()
+                                 .map(|apply| {
+                                     let mut result = EvmProto::Apply::new();
+                                     match apply {
+                                         Apply::Delete { address } => {
+                                             let mut delete = EvmProto::Apply_Delete::new();
+                                             delete.set_address(address.into());
+                                             result.set_delete(delete);
+                                         }
+                                         Apply::Modify {
+                                             address,
+                                             basic,
+                                             code,
+                                             storage,
+                                             reset_storage,
+                                         } => {
+                                             debug!("Modify: {:?} {:?}", address, basic);
+                                             let mut modify = EvmProto::Apply_Modify::new();
+                                             modify.set_address(address.into());
+                                             modify.set_balance(backend.scale_eth_to_zil(basic.balance).into());
+                                             modify.set_nonce(basic.nonce.into());
+                                             if let Some(code) = code {
+                                                 modify.set_code(code.into());
+                                             }
+                                             modify.set_reset_storage(reset_storage);
+                                             let storage_proto = storage.into_iter().map(
+                                                 |(k, v)| backend.encode_storage(k, v).into()).collect();
+                                             modify.set_storage(storage_proto);
+                                             result.set_modify(modify);
+                                         }
+                                     };
+                                   result
+                                 })
+                                 .collect());
+                result.set_trace(listener.traces.into_iter().map(Into::into).collect());
+                result.set_logs(logs.into_iter().map(Into::into).collect());
+                result.set_remaining_gas(remaining_gas);
+                debug!("Result: {:?}", result);
+                result
+            },
+            Err(panic) => {
+                let panic_message = panic
+                    .downcast::<String>()
+                    .unwrap_or_else(|_| Box::new("unknown panic".to_string()));
+                error!("EVM panicked: '{:?}'", panic_message);
+                let mut result = EvmProto::EvmResult::new();
+                let mut fatal = EvmProto::ExitReason_Fatal::new();
+                fatal.set_kind(EvmProto::ExitReason_Fatal_Kind::OTHER);
+                let mut exit_reason = EvmProto::ExitReason::new();
+                exit_reason.set_fatal(fatal);
+                result.set_exit_reason(exit_reason);
+                result.set_trace(listener.traces.into_iter().map(Into::into).collect());
+                result.set_remaining_gas(remaining_gas);
+                result
+            }
+        };
+        Ok(base64::encode(result.write_to_bytes().unwrap()))
+    })
+    .await
+    .unwrap()
 }
 
 struct LoggingEventListener {
@@ -553,22 +501,7 @@
     let (shutdown_sender, shutdown_receiver) = std::sync::mpsc::channel();
 
     let mut io = IoHandler::new();
-    io.add_method("run", move |params| {
-        let args = jsonrpc_core::Value::from(params);
-        if let Some(arg) = args.get(0) {
-            if let Some(arg_str) = arg.as_str() {
-                evm_server
-                    .run(arg_str.to_string())
-                    .map(|result| result.map(jsonrpc_core::Value::from))
-                    .boxed()
-            } else {
-                futures::future::err(jsonrpc_core::Error::invalid_params("Invalid parameter"))
-                    .boxed()
-            }
-        } else {
-            futures::future::err(jsonrpc_core::Error::invalid_params("No parameter")).boxed()
-        }
-    });
+    io.add_method("run", move |params| evm_server.run_json(params));
 
     let shutdown_sender = std::sync::Mutex::new(shutdown_sender);
     // Have the "die" method send a signal to shut it down.
