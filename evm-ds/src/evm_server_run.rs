use std::ops::Deref;
use std::panic::{self, AssertUnwindSafe};
use std::rc::Rc;
use std::sync::{Arc, Mutex};

use evm::executor::stack::MemoryStackSubstate;
use evm::{
    backend::Apply,
    executor::stack::{MemoryStackState, StackSubstateMetadata},
};
use evm::{Machine, Runtime};
use crate::CallContext;

use log::{debug, error, info};

use jsonrpc_core::Result;
use primitive_types::*;
use scillabackend::ScillaBackend;

use crate::continuations::Continuations;
use crate::cps_executor::{CpsCallInterrupt, CpsCreateInterrupt, CpsExecutor, CpsReason};
use crate::precompiles::get_precompiles;
use crate::pretty_printer::log_evm_result;
use crate::protos::Evm as EvmProto;
use crate::{scillabackend, LoggingEventListener};
use protobuf::Message;

#[allow(clippy::too_many_arguments)]
pub async fn run_evm_impl(
    address: H160,
    code: Vec<u8>,
    data: Vec<u8>,
    apparent_value: U256,
    gas_limit: u64,
    backend: ScillaBackend,
    gas_scaling_factor: u64,
    estimate: bool,
    evm_context: String,
    node_continuation: Option<EvmProto::Continuation>,
    continuations: Arc<Mutex<Continuations>>,
    enable_cps: bool,
    tx_trace_enabled: bool,
    tx_trace: String,
) -> Result<String> {

    // We must spawn a separate blocking task (on a blocking thread), because by default a JSONRPC
    // method runs as a non-blocking thread under a tokio runtime, and creating a new runtime
    // cannot be done. And we'll need a new runtime that we can safely drop on a handled
    // panic. (Using the parent runtime and dropping on stack unwind will mess up the parent runtime).
    tokio::task::spawn_blocking(move || {
        debug!(
            "Running EVM: origin: {:?} address: {:?} gas: {:?} value: {:?}  extras: {:?}, estimate: {:?}, cps: {:?}, tx_trace: {:?}",
            backend.origin, address, gas_limit, apparent_value,
            backend.extras, estimate, enable_cps, tx_trace);
        let code = Rc::new(code);
        let data = Rc::new(data);
        // TODO: handle call_l64_after_gas problem: https://zilliqa-jira.atlassian.net/browse/ZIL-5012
        let config = evm::Config { estimate, call_l64_after_gas: false, ..evm::Config::london()};
        let context = evm::Context {
            address,
            caller: backend.origin,
            apparent_value,
        };
        let gas_limit = gas_limit * gas_scaling_factor;
        let metadata = StackSubstateMetadata::new(gas_limit, &config);
        // Check if evm should resume from the point it stopped
        let (feedback_continuation, mut runtime, state) =
        if let Some(continuation) = node_continuation {
            let recorded_cont = continuations.lock().unwrap().get_contination(continuation.get_id());
            if recorded_cont.is_none() {
                let result = handle_panic(tx_trace, gas_limit, "Continuation not found!");
                return Ok(base64::encode(result.write_to_bytes().unwrap()));
            }
            let recorded_cont = recorded_cont.unwrap();
            let machine = Machine::create_from_state(Rc::new(recorded_cont.code), Rc::new(recorded_cont.data),
                                                              recorded_cont.position, recorded_cont.return_range, recorded_cont.valids,
                                                              recorded_cont.memory, recorded_cont.stack);
            let runtime = Runtime::new_from_state(machine, context, &config);
            let memory_substate = MemoryStackSubstate::from_state(metadata, recorded_cont.logs, recorded_cont.accounts,
                recorded_cont.storages, recorded_cont.deletes);
            let state = MemoryStackState::new_with_substate(memory_substate, &backend);
            (Some(continuation), runtime, state)
        }
        else {
            let runtime = evm::Runtime::new(code, data.clone(), context, &config);
            let state = MemoryStackState::new(metadata, &backend);
            (None, runtime, state)
        };
        // Scale the gas limit.

        let precompiles = get_precompiles();

        let mut executor = CpsExecutor::new_with_precompiles(state, &config, &precompiles, enable_cps);

        let mut listener;

        if tx_trace.is_empty() {
            listener = LoggingEventListener::new(tx_trace_enabled);
        } else {
            listener = serde_json::from_str(&tx_trace).unwrap()
        }

        // If there is no continuation, we need to push our call context on,
        // Otherwise, our call context is loaded and is last element in stack
        if feedback_continuation.is_none() {
            let mut call = CallContext::new();
            call.call_type = "CALL".to_string();
<<<<<<< HEAD
            call.value = format!("0x{}", apparent_value);
            call.gas = format!("0x{:x}", gas_limit); // Gas provided for call
=======
            call.value = format!("0x{apparent_value}");
            call.gas = format!("0x{gas_limit:x}"); // Gas provided for call
>>>>>>> 202034e4
            call.input = format!("0x{}", hex::encode(data.deref()));

            if listener.call_tracer.is_empty() {
                call.from = format!("{:?}", backend.origin);
            } else {
                call.from = listener.call_tracer.last().unwrap().to.clone();
            }

            call.to = format!("{address:?}");
            listener.push_call(call);
        }

        // We have to catch panics, as error handling in the Backend interface of
        // do not have Result, assuming all operations are successful.
        //
        // We are asserting it is safe to unwind, as objects will be dropped after
        // the unwind.
        let executor_result = panic::catch_unwind(AssertUnwindSafe(|| {
        evm::runtime::tracing::using(&mut listener, || executor.execute(&mut runtime, feedback_continuation))
        }));

        // Scale back remaining gas to Scilla units (no rounding!).
        let remaining_gas = executor.gas() / gas_scaling_factor;

        // Update the traces
<<<<<<< HEAD
        listener.raw_tracer.return_value = format!("{}", hex::encode(runtime.machine().return_value()));
=======
        listener.raw_tracer.return_value = hex::encode(runtime.machine().return_value());
>>>>>>> 202034e4
        listener.raw_tracer.gas = gas_limit - remaining_gas;
        listener.call_tracer.last_mut().unwrap().gas_used = format!("0x{:x}", gas_limit - remaining_gas);
        listener.call_tracer.last_mut().unwrap().output = format!("0x{}", hex::encode(runtime.machine().return_value()));

        if let Err(panic) = executor_result {
            let panic_message = panic
                    .downcast::<String>()
                    .unwrap_or_else(|_| Box::new("unknown panic".to_string()));
                error!("EVM panicked: '{:?}'", panic_message);
            let result = handle_panic(listener.as_string(), remaining_gas, &panic_message);
            return Ok(base64::encode(result.write_to_bytes().unwrap()));
        }

        let cps_result = executor_result.unwrap();

        let result = match cps_result {
            CpsReason::NormalExit(exit_reason) => {
                // Normal exit, we finished call.
                listener.finished_call();

                match exit_reason {
                    evm::ExitReason::Succeed(_) => {}
                    _ => {
                        debug!("Machine: position: {:?}, memory: {:?}, stack: {:?}",
                               runtime.machine().position(),
                               &runtime.machine().memory().data().iter().take(128).collect::<Vec<_>>(),
                               &runtime.machine().stack().data().iter().take(128).collect::<Vec<_>>());
                    }
                }
                let result = build_exit_result(executor, &runtime, &backend, &listener, &exit_reason, remaining_gas);
                info!(
                    "EVM execution summary: context: {:?}, origin: {:?} address: {:?} gas: {:?} value: {:?}, 
                    extras: {:?}, estimate: {:?}, cps: {:?}, result: {}, returnVal: {}",
                    evm_context, backend.origin, address, gas_limit, apparent_value,
                    backend.extras, estimate, enable_cps, log_evm_result(&result), hex::encode(runtime.machine().return_value()));
                result
            },
            CpsReason::CallInterrupt(i) => {
                let cont_id = continuations.lock().unwrap().create_continuation(runtime.machine_mut(), executor.into_state().substate());
                
                build_call_result(&runtime, i, &listener, remaining_gas, cont_id)
            },
            CpsReason::CreateInterrupt(i) => {
                let cont_id = continuations.lock().unwrap().create_continuation(runtime.machine_mut(), executor.into_state().substate());
                
                build_create_result(&runtime, i, &listener, remaining_gas, cont_id)
            }
        };
        Ok(base64::encode(result.write_to_bytes().unwrap()))
    })
    .await
    .unwrap()
}

fn build_exit_result(
    executor: CpsExecutor,
    runtime: &Runtime,
    backend: &ScillaBackend,
    trace: &LoggingEventListener,
    exit_reason: &evm::ExitReason,
    remaining_gas: u64,
) -> EvmProto::EvmResult {
    let mut result = EvmProto::EvmResult::new();
    result.set_exit_reason(exit_reason.clone().into());
    result.set_return_value(runtime.machine().return_value().into());
    let (state_apply, logs) = executor.into_state().deconstruct();
    result.set_apply(
        state_apply
            .into_iter()
            .map(|apply| {
                let mut result = EvmProto::Apply::new();
                match apply {
                    Apply::Delete { address } => {
                        let mut delete = EvmProto::Apply_Delete::new();
                        delete.set_address(address.into());
                        result.set_delete(delete);
                    }
                    Apply::Modify {
                        address,
                        basic,
                        code,
                        storage,
                        reset_storage,
                    } => {
                        debug!("Modify: {:?} {:?}", address, basic);
                        let mut modify = EvmProto::Apply_Modify::new();
                        modify.set_address(address.into());
                        modify.set_balance(backend.scale_eth_to_zil(basic.balance).into());
                        modify.set_nonce(basic.nonce.into());
                        if let Some(code) = code {
                            modify.set_code(code.into());
                        }
                        modify.set_reset_storage(reset_storage);
                        let storage_proto = storage
                            .into_iter()
                            .map(|(k, v)| backend.encode_storage(k, v).into())
                            .collect();
                        modify.set_storage(storage_proto);
                        result.set_modify(modify);
                    }
                };
                result
            })
            .collect(),
    );
    result.set_tx_trace(trace.as_string().into());
    result.set_logs(logs.into_iter().map(Into::into).collect());
    result.set_remaining_gas(remaining_gas);
    result
}

fn build_call_result(
    runtime: &Runtime,
    interrupt: CpsCallInterrupt,
    trace: &LoggingEventListener,
    remaining_gas: u64,
    cont_id: u64,
) -> EvmProto::EvmResult {
    let mut result = EvmProto::EvmResult::new();
    result.set_return_value(runtime.machine().return_value().into());
    let mut trap_reason = EvmProto::ExitReason_Trap::new();
    trap_reason.set_kind(EvmProto::ExitReason_Trap_Kind::CALL);
    let mut exit_reason = EvmProto::ExitReason::new();
    exit_reason.set_trap(trap_reason);
    result.set_exit_reason(exit_reason);
    result.set_tx_trace(trace.as_string().into());
    result.set_remaining_gas(remaining_gas);

    let mut trap_data_call = EvmProto::TrapData_Call::new();

    let mut context = EvmProto::TrapData_Context::new();
    context.set_apparent_value(interrupt.context.apparent_value.into());
    context.set_caller(interrupt.context.caller.into());
    context.set_destination(interrupt.context.address.into());
    trap_data_call.set_context(context);

    if let Some(tran) = interrupt.transfer {
        let mut transfer = EvmProto::TrapData_Transfer::new();
        transfer.set_destination(tran.target.into());
        transfer.set_source(tran.source.into());
        transfer.set_value(tran.value.into());
        trap_data_call.set_transfer(transfer);
    }

    trap_data_call.set_callee_address(interrupt.code_address.into());
    trap_data_call.set_call_data(interrupt.input.into());
    trap_data_call.set_is_static(interrupt.is_static);
    trap_data_call.set_target_gas(interrupt.target_gas.unwrap_or(u64::MAX));
    trap_data_call.set_memory_offset(interrupt.memory_offset.into());
    trap_data_call.set_offset_len(interrupt.offset_len.into());

    let mut trap_data = EvmProto::TrapData::new();
    trap_data.set_call(trap_data_call);
    result.set_trap_data(trap_data);
    result.set_continuation_id(cont_id);
    result
}

fn build_create_result(
    runtime: &Runtime,
    interrupt: CpsCreateInterrupt,
    trace: &LoggingEventListener,
    remaining_gas: u64,
    cont_id: u64,
) -> EvmProto::EvmResult {
    let mut result = EvmProto::EvmResult::new();

    result.set_return_value(runtime.machine().return_value().into());
    let mut trap_reason = EvmProto::ExitReason_Trap::new();
    trap_reason.set_kind(EvmProto::ExitReason_Trap_Kind::CREATE);
    let mut exit_reason = EvmProto::ExitReason::new();
    exit_reason.set_trap(trap_reason);
    result.set_exit_reason(exit_reason);
    result.set_tx_trace(trace.as_string().into());
    result.set_remaining_gas(remaining_gas);

    let mut scheme = EvmProto::TrapData_Scheme::new();

    match interrupt.scheme {
        evm::CreateScheme::Legacy { caller } => {
            let mut scheme_legacy = EvmProto::TrapData_Scheme_Legacy::new();
            scheme_legacy.set_caller(caller.into());
            scheme.set_legacy(scheme_legacy);
        }
        evm::CreateScheme::Create2 {
            caller,
            code_hash,
            salt,
        } => {
            let mut scheme_create2 = EvmProto::TrapData_Scheme_Create2::new();
            scheme_create2.set_caller(caller.into());
            scheme_create2.set_code_hash(code_hash.into());
            scheme_create2.set_salt(salt.into());
            scheme_create2.set_create2_address(interrupt.create2_address.into());
            scheme.set_create2(scheme_create2);
        }
        evm::CreateScheme::Fixed(address) => {
            let mut scheme_fixed = EvmProto::TrapData_Scheme_Fixed::new();
            scheme_fixed.set_addres(address.into());
            scheme.set_fixed(scheme_fixed);
        }
    }
    let mut trap_data_create = EvmProto::TrapData_Create::new();
    trap_data_create.set_scheme(scheme);
    trap_data_create.set_caller(interrupt.caller.into());
    trap_data_create.set_call_data(interrupt.init_code.into());
    trap_data_create.set_target_gas(interrupt.target_gas.unwrap_or(u64::MAX));
    trap_data_create.set_value(interrupt.value.into());
    let mut trap_data = EvmProto::TrapData::new();
    trap_data.set_create(trap_data_create);
    result.set_trap_data(trap_data);
    result.set_continuation_id(cont_id);
    result
}

fn handle_panic(trace: String, remaining_gas: u64, reason: &str) -> EvmProto::EvmResult {
    let mut result = EvmProto::EvmResult::new();
    let mut fatal = EvmProto::ExitReason_Fatal::new();
    fatal.set_error_string(reason.into());
    let mut exit_reason = EvmProto::ExitReason::new();
    exit_reason.set_fatal(fatal);
    result.set_exit_reason(exit_reason);
    result.set_tx_trace(trace.into());
    result.set_remaining_gas(remaining_gas);
    result
}<|MERGE_RESOLUTION|>--- conflicted
+++ resolved
@@ -105,13 +105,8 @@
         if feedback_continuation.is_none() {
             let mut call = CallContext::new();
             call.call_type = "CALL".to_string();
-<<<<<<< HEAD
-            call.value = format!("0x{}", apparent_value);
-            call.gas = format!("0x{:x}", gas_limit); // Gas provided for call
-=======
             call.value = format!("0x{apparent_value}");
             call.gas = format!("0x{gas_limit:x}"); // Gas provided for call
->>>>>>> 202034e4
             call.input = format!("0x{}", hex::encode(data.deref()));
 
             if listener.call_tracer.is_empty() {
@@ -137,11 +132,7 @@
         let remaining_gas = executor.gas() / gas_scaling_factor;
 
         // Update the traces
-<<<<<<< HEAD
-        listener.raw_tracer.return_value = format!("{}", hex::encode(runtime.machine().return_value()));
-=======
         listener.raw_tracer.return_value = hex::encode(runtime.machine().return_value());
->>>>>>> 202034e4
         listener.raw_tracer.gas = gas_limit - remaining_gas;
         listener.call_tracer.last_mut().unwrap().gas_used = format!("0x{:x}", gas_limit - remaining_gas);
         listener.call_tracer.last_mut().unwrap().output = format!("0x{}", hex::encode(runtime.machine().return_value()));
