--- conflicted
+++ resolved
@@ -221,11 +221,7 @@
 
 impl<'config> Backend for ScillaBackend {
     fn gas_price(&self) -> U256 {
-<<<<<<< HEAD
         U256::from_dec_str(&self.extras.gas_price).expect("parsing gas_price")
-=======
-        self.query_jsonrpc_u256("BLOCKGASPRICE")
->>>>>>> 835f8a28
     }
 
     fn origin(&self) -> H160 {
@@ -247,11 +243,7 @@
     }
 
     fn block_timestamp(&self) -> U256 {
-<<<<<<< HEAD
         self.extras.block_timestamp.into()
-=======
-        self.query_jsonrpc_u256("BLOCKTIMESTAMP")
->>>>>>> 835f8a28
     }
 
     fn block_difficulty(&self) -> U256 {
