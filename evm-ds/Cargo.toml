--- conflicted
+++ resolved
@@ -13,16 +13,11 @@
 clap = { version = "3.1.6", features = ["derive"] }
 log4rs = { version = "1.1.1", features = ["all_components", "gzip"] }
 ethereum = "0.12.0"
-<<<<<<< HEAD
-evm = { version = "0.37.0", features = ["tracing"] }
+evm = { git = "https://github.com/Zilliqa/evm", branch = "make-machine-constructible-from-state-3", version = "0.37.0", features = ["tracing"] }
 serde = "1.0.152"
 serde_yaml = "0.8.25"
+serde_cbor = "0.11.2"
 serde_json = "1.0.91"
-=======
-evm = { git = "https://github.com/Zilliqa/evm", branch = "make-machine-constructible-from-state-3", version = "0.37.0", features = ["tracing"] }
-serde_yaml = "0.8.25"
-serde_cbor = "0.11.2"
->>>>>>> fd17cd7c
 futures = { version = "0.3.21", features = ["executor", "thread-pool"] }
 jsonrpc-core = "18.0.0"
 jsonrpc-core-client = { version = "18.0.0", features = ["ipc"] }
