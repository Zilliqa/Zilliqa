<?xml version="1.0"?>
<!-- format guideline: non-tab four-space indentation -->
<node>
    <constants>
        <MSG_VERSION>1</MSG_VERSION>
        <DS_MULTICAST_CLUSTER_SIZE>10</DS_MULTICAST_CLUSTER_SIZE>
        <TX_SHARING_CLUSTER_SIZE>10</TX_SHARING_CLUSTER_SIZE>
        <COMM_SIZE>10</COMM_SIZE>
        <POW_WINDOW_IN_SECONDS>30</POW_WINDOW_IN_SECONDS>
        <POW_BACKUP_WINDOW_IN_SECONDS>25</POW_BACKUP_WINDOW_IN_SECONDS>
        <NEW_NODE_SYNC_INTERVAL>10</NEW_NODE_SYNC_INTERVAL>
        <POW_SUBMISSION_TIMEOUT>10</POW_SUBMISSION_TIMEOUT>
        <DS_POW_DIFFICULTY>5</DS_POW_DIFFICULTY>
        <POW_DIFFICULTY>3</POW_DIFFICULTY>
        <POW_SUBMISSION_LIMIT>2</POW_SUBMISSION_LIMIT>
        <MICROBLOCK_TIMEOUT>90</MICROBLOCK_TIMEOUT>
        <VIEWCHANGE_TIME>180</VIEWCHANGE_TIME>
        <VIEWCHANGE_EXTRA_TIME>10</VIEWCHANGE_EXTRA_TIME>
        <CONSENSUS_MSG_ORDER_BLOCK_WINDOW>10</CONSENSUS_MSG_ORDER_BLOCK_WINDOW>
        <CONSENSUS_OBJECT_TIMEOUT>10</CONSENSUS_OBJECT_TIMEOUT>
        <FETCHING_MISSING_TXNS_TIMEOUT>10</FETCHING_MISSING_TXNS_TIMEOUT>
        <DS_MICROBLOCK_CONSENSUS_OBJECT_TIMEOUT>30</DS_MICROBLOCK_CONSENSUS_OBJECT_TIMEOUT>
        <NUM_FINAL_BLOCK_PER_POW>5</NUM_FINAL_BLOCK_PER_POW>
        <NUM_DS_KEEP_TX_BODY>5</NUM_DS_KEEP_TX_BODY>
        <MAXMESSAGE>32</MAXMESSAGE>
        <MAXSUBMITTXNPERNODE>10000</MAXSUBMITTXNPERNODE>
        <MICROBLOCK_GAS_LIMIT>500000</MICROBLOCK_GAS_LIMIT>
        <NEW_NODE_POW_DELAY>5</NEW_NODE_POW_DELAY>
        <POST_VIEWCHANGE_BUFFER>5</POST_VIEWCHANGE_BUFFER>
        <CONTRACT_CREATE_GAS>50</CONTRACT_CREATE_GAS>
        <CONTRACT_INVOKE_GAS>10</CONTRACT_INVOKE_GAS>
        <NORMAL_TRAN_GAS>1</NORMAL_TRAN_GAS>
        <COINBASE_REWARD>100</COINBASE_REWARD>
        <DEBUG_LEVEL>3</DEBUG_LEVEL>
        <BROADCAST_INTERVAL>60</BROADCAST_INTERVAL>
        <BROADCAST_EXPIRY>600</BROADCAST_EXPIRY>
        <TX_DISTRIBUTE_TIME_IN_MS>10000</TX_DISTRIBUTE_TIME_IN_MS>
        <FINALBLOCK_DELAY_IN_MS>3000</FINALBLOCK_DELAY_IN_MS>
        <NUM_NODES_TO_SEND_LOOKUP>3</NUM_NODES_TO_SEND_LOOKUP>
        <NUM_TXN_TO_SEND_PER_ACCOUNT>100</NUM_TXN_TO_SEND_PER_ACCOUNT>
        <MAX_INDEXES_PER_TXN>3</MAX_INDEXES_PER_TXN>
        <SENDQUEUE_SIZE>128</SENDQUEUE_SIZE>
        <MSGQUEUE_SIZE>128</MSGQUEUE_SIZE>
        <POW_CHANGE_PERCENT_TO_ADJ_DIFF>12</POW_CHANGE_PERCENT_TO_ADJ_DIFF>
        <!-- Below custom settings will be used if GOSSIP_CUSTOM_ROUNDS_SETTINGS is enabled-->
        <MAX_ROUNDS_IN_BSTATE>1</MAX_ROUNDS_IN_BSTATE>
        <MAX_ROUNDS_IN_CSTATE>1</MAX_ROUNDS_IN_CSTATE>
        <MAX_TOTAL_ROUNDS>3</MAX_TOTAL_ROUNDS>
        <!-- End of custom settings -->
        <MAX_NEIGHBORS_PER_ROUND>3</MAX_NEIGHBORS_PER_ROUND>
        <NUM_NODE_INCR_DIFFICULTY>150</NUM_NODE_INCR_DIFFICULTY>
        <MAX_SHARD_NODE_NUM>200</MAX_SHARD_NODE_NUM>
        <NUM_MICROBLOCK_SENDERS>5</NUM_MICROBLOCK_SENDERS>        
        <!-- Below custom settings will be used if GOSSIP_CUSTOM_ROUNDS_SETTINGS is enabled-->
        <MAX_ROUNDS_IN_BSTATE>1</MAX_ROUNDS_IN_BSTATE>
        <MAX_ROUNDS_IN_CSTATE>1</MAX_ROUNDS_IN_CSTATE>
        <MAX_TOTAL_ROUNDS>3</MAX_TOTAL_ROUNDS>
        <!-- End of custom settings -->
        <MAX_NEIGHBORS_PER_ROUND>3</MAX_NEIGHBORS_PER_ROUND>
        <ROUND_TIME_IN_MS>100</ROUND_TIME_IN_MS>
        <NUM_MICROBLOCK_GOSSIP_RECEIVERS>5</NUM_MICROBLOCK_GOSSIP_RECEIVERS>
        <NUM_FINALBLOCK_GOSSIP_RECEIVERS_PER_SHARD>2</NUM_FINALBLOCK_GOSSIP_RECEIVERS_PER_SHARD>
        <NUM_DSBLOCK_GOSSIP_RECEIVERS_PER_SHARD>2</NUM_DSBLOCK_GOSSIP_RECEIVERS_PER_SHARD>
        <NUM_DS_POW_GOSSIP_RECEIVERS>2</NUM_DS_POW_GOSSIP_RECEIVERS>
        <NUM_VCBLOCK_GOSSIP_RECEIVERS_PER_SHARD>2</NUM_VCBLOCK_GOSSIP_RECEIVERS_PER_SHARD>
    </constants>
    <options>
        <TEST_NET_MODE>false</TEST_NET_MODE>
        <EXCLUDE_PRIV_IP>false</EXCLUDE_PRIV_IP>
        <ENABLE_DO_REJOIN>true</ENABLE_DO_REJOIN>
        <FULL_DATASET_MINE>false</FULL_DATASET_MINE>
        <OPENCL_GPU_MINE>false</OPENCL_GPU_MINE>
        <CUDA_GPU_MINE>false</CUDA_GPU_MINE>
        <LOOKUP_NODE_MODE>false</LOOKUP_NODE_MODE>
<<<<<<< HEAD
        <BROADCAST_GOSSIP_MODE>false</BROADCAST_GOSSIP_MODE>
=======
>>>>>>> 0bdd0799
        <GOSSIP_CUSTOM_ROUNDS_SETTINGS>true</GOSSIP_CUSTOM_ROUNDS_SETTINGS>
    </options>
    <smart_contract>
        <SCILLA_ROOT/>
        <SCILLA_BINARY>bin/scilla-runner</SCILLA_BINARY>
        <SCILLA_FILES>scilla_files</SCILLA_FILES>
        <SCILLA_LOG>_build</SCILLA_LOG>
        <SCILLA_LIB>src/stdlib</SCILLA_LIB>
        <INIT_JSON>init.json</INIT_JSON>
        <INPUT_STATE_JSON>input_state.json</INPUT_STATE_JSON>
        <INPUT_BLOCKCHAIN_JSON>input_blockchain.json</INPUT_BLOCKCHAIN_JSON>
        <INPUT_MESSAGE_JSON>input_message.json</INPUT_MESSAGE_JSON>
        <OUTPUT_JSON>output.json</OUTPUT_JSON>
        <INPUT_CODE>input.scilla</INPUT_CODE>
    </smart_contract>
    <dispatcher>
        <USE_REMOTE_TXN_CREATOR>false</USE_REMOTE_TXN_CREATOR>
        <TXN_PATH/>
    </dispatcher>
    <accounts>
        <account>
            <wallet_address>cc02a3c906612cc5bdb087a30e6093c9f0aa04fc</wallet_address>
        </account>
    </accounts>
    <lookups>
        <peer>
            <ip>127.0.0.1</ip>
            <port>4001</port>
        </peer>
        <peer>
            <ip>127.0.0.1</ip>
            <port>4002</port>
        </peer>
        <peer>
            <ip>127.0.0.1</ip>
            <port>4003</port>
        </peer>
        <peer>
            <ip>127.0.0.1</ip>
            <port>4004</port>
        </peer>
        <peer>
            <ip>127.0.0.1</ip>
            <port>4005</port>
        </peer>
    </lookups>
    <gpu>
        <NUM_DEVICE_TO_USE>1</NUM_DEVICE_TO_USE>
        <opencl>
            <LOCAL_WORK_SIZE>128</LOCAL_WORK_SIZE>
            <GLOBAL_WORK_SIZE_MULTIPLIER>8192</GLOBAL_WORK_SIZE_MULTIPLIER>
            <START_EPOCH>0</START_EPOCH>
        </opencl>
        <cuda>
            <BLOCK_SIZE>128</BLOCK_SIZE>
            <GRID_SIZE>8192</GRID_SIZE>
            <STREAM_NUM>2</STREAM_NUM>
            <SCHEDULE_FLAG>4</SCHEDULE_FLAG>
        </cuda>
    </gpu>
</node><|MERGE_RESOLUTION|>--- conflicted
+++ resolved
@@ -72,10 +72,7 @@
         <OPENCL_GPU_MINE>false</OPENCL_GPU_MINE>
         <CUDA_GPU_MINE>false</CUDA_GPU_MINE>
         <LOOKUP_NODE_MODE>false</LOOKUP_NODE_MODE>
-<<<<<<< HEAD
         <BROADCAST_GOSSIP_MODE>false</BROADCAST_GOSSIP_MODE>
-=======
->>>>>>> 0bdd0799
         <GOSSIP_CUSTOM_ROUNDS_SETTINGS>true</GOSSIP_CUSTOM_ROUNDS_SETTINGS>
     </options>
     <smart_contract>
