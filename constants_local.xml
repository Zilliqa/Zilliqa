--- conflicted
+++ resolved
@@ -1,21 +1,14 @@
 <!-- format guideline: non-tab four-space indentation -->
 <node>
     <constants>
-<<<<<<< HEAD
-=======
         <MSG_VERSION>1</MSG_VERSION>
->>>>>>> 7d6e6105
         <DS_MULTICAST_CLUSTER_SIZE>10</DS_MULTICAST_CLUSTER_SIZE>
         <TX_SHARING_CLUSTER_SIZE>10</TX_SHARING_CLUSTER_SIZE>
         <COMM_SIZE>5</COMM_SIZE>
         <MAX_POW1_WINNERS>10</MAX_POW1_WINNERS>
         <POW1_WINDOW_IN_SECONDS>30</POW1_WINDOW_IN_SECONDS>
         <POW1_BACKUP_WINDOW_IN_SECONDS>25</POW1_BACKUP_WINDOW_IN_SECONDS>
-<<<<<<< HEAD
-        <LEADER_SHARDING_PREPARATION_IN_SECONDS>15</LEADER_SHARDING_PREPARATION_IN_SECONDS>
-=======
         <LEADER_SHARDING_PREPARATION_IN_SECONDS>10</LEADER_SHARDING_PREPARATION_IN_SECONDS>
->>>>>>> 7d6e6105
         <LEADER_POW2_WINDOW_IN_SECONDS>20</LEADER_POW2_WINDOW_IN_SECONDS>
         <BACKUP_POW2_WINDOW_IN_SECONDS>30</BACKUP_POW2_WINDOW_IN_SECONDS>
         <NEW_NODE_SYNC_INTERVAL>10</NEW_NODE_SYNC_INTERVAL>
