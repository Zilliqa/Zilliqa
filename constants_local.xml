--- conflicted
+++ resolved
@@ -56,12 +56,9 @@
         <ROUND_TIME_IN_MS>100</ROUND_TIME_IN_MS>
         <NUM_NODE_INCR_DIFFICULTY>150</NUM_NODE_INCR_DIFFICULTY>
         <MAX_SHARD_NODE_NUM>200</MAX_SHARD_NODE_NUM>
-<<<<<<< HEAD
         <HEARTBEAT_INTERVAL_IN_SECONDS>10</HEARTBEAT_INTERVAL_IN_SECONDS>
-=======
         <TERMINATION_COUNTDOWN_IN_SECONDS>5</TERMINATION_COUNTDOWN_IN_SECONDS>
         <SHARD_DELAY_WAKEUP_IN_SECONDS>5</SHARD_DELAY_WAKEUP_IN_SECONDS>
->>>>>>> 5c287927
     </constants>
     <options>
         <TEST_NET_MODE>false</TEST_NET_MODE>
