<node>
    <constants>
        <DS_MULTICAST_CLUSTER_SIZE>10</DS_MULTICAST_CLUSTER_SIZE>
        <TX_SHARING_CLUSTER_SIZE>10</TX_SHARING_CLUSTER_SIZE>
        <COMM_SIZE>5</COMM_SIZE>
        <MAX_POW1_WINNERS>10</MAX_POW1_WINNERS>
        <POW1_WINDOW_IN_SECONDS>30</POW1_WINDOW_IN_SECONDS>
        <POW1_BACKUP_WINDOW_IN_SECONDS>25</POW1_BACKUP_WINDOW_IN_SECONDS>
        <LEADER_SHARDING_PREPARATION_IN_SECONDS>10</LEADER_SHARDING_PREPARATION_IN_SECONDS>
        <LEADER_POW2_WINDOW_IN_SECONDS>20</LEADER_POW2_WINDOW_IN_SECONDS>
        <BACKUP_POW2_WINDOW_IN_SECONDS>30</BACKUP_POW2_WINDOW_IN_SECONDS>
        <NEW_NODE_SYNC_INTERVAL>10</NEW_NODE_SYNC_INTERVAL>
        <TX_SUBMISSION_TIMEOUT>10</TX_SUBMISSION_TIMEOUT>
        <POW_SUBMISSION_TIMEOUT>10</POW_SUBMISSION_TIMEOUT>
        <POW1_DIFFICULTY>3</POW1_DIFFICULTY>
        <POW2_DIFFICULTY>3</POW2_DIFFICULTY>
        <MICROBLOCK_TIMEOUT>90</MICROBLOCK_TIMEOUT>
        <VIEWCHANGE_TIME>180</VIEWCHANGE_TIME>
        <VIEWCHANGE_EXTRA_TIME>10</VIEWCHANGE_EXTRA_TIME>
        <SHARDING_TIMEOUT>180</SHARDING_TIMEOUT>
        <CONSENSUS_OBJECT_TIMEOUT>10</CONSENSUS_OBJECT_TIMEOUT>
        <FINALBLOCK_CONSENSUS_OBJECT_TIMEOUT>30</FINALBLOCK_CONSENSUS_OBJECT_TIMEOUT>
        <NUM_FINAL_BLOCK_PER_POW>5</NUM_FINAL_BLOCK_PER_POW>
        <NUM_DS_KEEP_TX_BODY>5</NUM_DS_KEEP_TX_BODY>
        <MAXMESSAGE>32</MAXMESSAGE>
        <MAXSUBMITTXNPERNODE>10</MAXSUBMITTXNPERNODE>
        <N_PREFILLED_PER_ACCOUNT>10000</N_PREFILLED_PER_ACCOUNT>
        <NEW_NODE_POW_DELAY>5</NEW_NODE_POW_DELAY>
        <POST_VIEWCHANGE_BUFFER>5</POST_VIEWCHANGE_BUFFER>
<<<<<<< HEAD
        <CONTRACT_CREATE_GAS>50</CONTRACT_CREATE_GAS>
		<CONTRACT_INVOKE_GAS>10</CONTRACT_INVOKE_GAS>
        <NORMAL_TRAN_GAS>1</NORMAL_TRAN_GAS>
    </constants>
    <smartcontract>
        <SCILLA_PATH></SCILLA_PATH>
        <SCILLA_FILES>scilla_files/</SCILLA_FILES>
=======
        <WAITING_STATE_FORWARD_IN_SECONDS>5</WAITING_STATE_FORWARD_IN_SECONDS>
    </constants>
    <smart_contract>
        <SCILLA_PATH></SCILLA_PATH>
        <SCILLA_FILES>scilla_files</SCILLA_FILES>
>>>>>>> 6bcc1963
        <SCILLA_LOG>_build</SCILLA_LOG>
        <INIT_JSON>init.json</INIT_JSON>
        <INPUT_STATE_JSON>input_state.json</INPUT_STATE_JSON>
        <INPUT_BLOCKCHAIN_JSON>input_blockchain.json</INPUT_BLOCKCHAIN_JSON>
        <INPUT_MESSAGE_JSON>input_message.json</INPUT_MESSAGE_JSON>
        <OUTPUT_JSON>output.json</OUTPUT_JSON>
        <INPUT_CODE>input.scilla</INPUT_CODE>
<<<<<<< HEAD
    </smartcontract>
=======
    </smart_contract>
>>>>>>> 6bcc1963
    <accounts>
        <account>
            <wallet_address>027b3e103003e6f533a1253342dd03340b3f5061</wallet_address>
        </account>
    </accounts>
    <lookups>
        <peer>
            <ip>127.0.0.1</ip>
            <port>4001</port>
        </peer>
        <peer>
            <ip>127.0.0.1</ip>
            <port>4002</port>
        </peer>
        <peer>
            <ip>127.0.0.1</ip>
            <port>4003</port>
        </peer>
        <peer>
            <ip>127.0.0.1</ip>
            <port>4004</port>
        </peer>
        <peer>
            <ip>127.0.0.1</ip>
            <port>4005</port>
        </peer>
    </lookups>
</node><|MERGE_RESOLUTION|>--- conflicted
+++ resolved
@@ -27,21 +27,14 @@
         <N_PREFILLED_PER_ACCOUNT>10000</N_PREFILLED_PER_ACCOUNT>
         <NEW_NODE_POW_DELAY>5</NEW_NODE_POW_DELAY>
         <POST_VIEWCHANGE_BUFFER>5</POST_VIEWCHANGE_BUFFER>
-<<<<<<< HEAD
         <CONTRACT_CREATE_GAS>50</CONTRACT_CREATE_GAS>
 		<CONTRACT_INVOKE_GAS>10</CONTRACT_INVOKE_GAS>
         <NORMAL_TRAN_GAS>1</NORMAL_TRAN_GAS>
-    </constants>
-    <smartcontract>
-        <SCILLA_PATH></SCILLA_PATH>
-        <SCILLA_FILES>scilla_files/</SCILLA_FILES>
-=======
         <WAITING_STATE_FORWARD_IN_SECONDS>5</WAITING_STATE_FORWARD_IN_SECONDS>
     </constants>
     <smart_contract>
         <SCILLA_PATH></SCILLA_PATH>
         <SCILLA_FILES>scilla_files</SCILLA_FILES>
->>>>>>> 6bcc1963
         <SCILLA_LOG>_build</SCILLA_LOG>
         <INIT_JSON>init.json</INIT_JSON>
         <INPUT_STATE_JSON>input_state.json</INPUT_STATE_JSON>
@@ -49,11 +42,7 @@
         <INPUT_MESSAGE_JSON>input_message.json</INPUT_MESSAGE_JSON>
         <OUTPUT_JSON>output.json</OUTPUT_JSON>
         <INPUT_CODE>input.scilla</INPUT_CODE>
-<<<<<<< HEAD
-    </smartcontract>
-=======
     </smart_contract>
->>>>>>> 6bcc1963
     <accounts>
         <account>
             <wallet_address>027b3e103003e6f533a1253342dd03340b3f5061</wallet_address>
