--- conflicted
+++ resolved
@@ -15,21 +15,6 @@
 
 dir=build
 
-<<<<<<< HEAD
-if [ "$1" = "cuda" ]
-then
-    CMAKE_EXTRA_OPTIONS="-DCUDA_MINE=1"
-    echo build normal node with cuda
-elif [ "$1" = "opencl" ]
-then
-    CMAKE_EXTRA_OPTIONS="-DOPENCL_MINE=1"
-    echo build normal node with opencl
-elif [ "$1" = "heartbeattest" ]
-then
-    CMAKE_EXTRA_OPTIONS="-DHEARTBEATTEST=1"
-    echo build normal node with heartbeat test
-fi
-=======
 for option in "$@"
 do
     case $option in
@@ -49,13 +34,16 @@
         CMAKE_EXTRA_OPTIONS="-DADDRESS_SANITIZER=ON ${CMAKE_EXTRA_OPTIONS}"
         echo "Build with AddressSanitizer"
     ;;
+    heartbeattest)
+        CMAKE_EXTRA_OPTIONS="-DHEARTBEATTEST=1 ${CMAKE_EXTRA_OPTIONS}"
+        echo "Build with HeartBeat test"
+    ;;
     *)
-        echo "Usage $0 [cuda|opencl] [tsan|asan]"
+        echo "Usage $0 [cuda|opencl] [tsan|asan] [heartbeattest]"
         exit 1
     ;;
     esac
 done
->>>>>>> 0bdd0799
 
 cmake -H. -B${dir} ${CMAKE_EXTRA_OPTIONS} -DCMAKE_BUILD_TYPE=RelWithDebInfo -DTESTS=ON -DCMAKE_INSTALL_PREFIX=..
 cmake --build ${dir} -- -j4
