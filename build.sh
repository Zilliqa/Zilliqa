#!/bin/bash
# Copyright (C) 2019 Zilliqa
#
# This program is free software: you can redistribute it and/or modify
# it under the terms of the GNU General Public License as published by
# the Free Software Foundation, either version 3 of the License, or
# (at your option) any later version.
#
# This program is distributed in the hope that it will be useful,
# but WITHOUT ANY WARRANTY; without even the implied warranty of
# MERCHANTABILITY or FITNESS FOR A PARTICULAR PURPOSE.  See the
# GNU General Public License for more details.
#
# You should have received a copy of the GNU General Public License
# along with this program.  If not, see <https://www.gnu.org/licenses/>.

set -e

if [ -z ${VCPKG_ROOT} ]; then
  echo -e "\033[1;33mVCPKG_ROOT is not set\033[0m"
  exit 1
fi

# Determine vcpkg os and arch triplet
OS="unknown"
ARCH="$(uname -m)"

unameOut="$(uname -s)"
case "${unameOut}" in
    Linux*)     OS=linux;;
    Darwin*)    OS=osx;;
    *)          echo "Unknown machine ${unameOut}"
esac

unameOut="$(uname -m)"
case "${unameOut}" in
    arm*)       ARCH=arm64;;
    x86_64*)    ARCH=x64;;
    *)          echo "Unknown machine ${unameOut}"
esac

VCPKG_TRIPLET=${ARCH}-${OS}-dynamic

# set n_parallel to fully utilize the resources
os=$(uname)
case $os in
    'Linux')
        n_parallel=$(nproc)
        ;;
    'Darwin')
        n_parallel=$(sysctl -n hw.ncpu)
        ;;
    *)
        n_parallel=2
        ;;
esac

echo "n_parallel=${n_parallel}"

if ! command -v ccache &> /dev/null; then
  echo "ccache isn't installed"
else
  echo "ccache configuration"
  ccache --version
  ccache -p

  ccache -z
  echo "ccache status"
  ccache -s
fi

run_clang_format_fix=0
run_clang_tidy_fix=0
run_code_coverage=0
parallelize=1
build_type="RelWithDebInfo"

for option in "$@"
do
    case $option in
    opencl)
        CMAKE_EXTRA_OPTIONS="-DOPENCL_MINE=1 ${CMAKE_EXTRA_OPTIONS}"
        echo "Build with OpenCL"
    ;;
    tsan)
        CMAKE_EXTRA_OPTIONS="-DTHREAD_SANITIZER=ON ${CMAKE_EXTRA_OPTIONS}"
        echo "Build with ThreadSanitizer"
    ;;
    asan)
        CMAKE_EXTRA_OPTIONS="-DADDRESS_SANITIZER=ON ${CMAKE_EXTRA_OPTIONS}"
        echo "Build with AddressSanitizer"
    ;;
    undef)
        CMAKE_EXTRA_OPTIONS="-DUNDEF_BEHAVIOR_SANITIZER=ON ${CMAKE_EXTRA_OPTIONS}"
        echo "Build with UndefinedBehaviorSanitizer"
    ;;
    fuzzer)
        CMAKE_EXTRA_OPTIONS="-DLIBFUZZER=ON ${CMAKE_EXTRA_OPTIONS}"
        echo "Build with libfuzzer"
    ;;
    style)
        CMAKE_EXTRA_OPTIONS="-DLLVM_EXTRA_TOOLS=ON ${CMAKE_EXTRA_OPTIONS}"
        run_clang_format_fix=1
        echo "Build with LLVM Extra Tools for coding style check (clang-format-fix)"
    ;;
    linter)
        CMAKE_EXTRA_OPTIONS="-DLLVM_EXTRA_TOOLS=ON ${CMAKE_EXTRA_OPTIONS}"
        run_clang_tidy_fix=1
        echo "Build with LLVM Extra Tools for linter check (clang-tidy-fix)"
    ;;
    heartbeattest)
        CMAKE_EXTRA_OPTIONS="-DHEARTBEATTEST=1 ${CMAKE_EXTRA_OPTIONS}"
        echo "Build with HeartBeat test"
    ;;
    vc1)
        CMAKE_EXTRA_OPTIONS="-DVC_TEST_DS_SUSPEND_1=1 ${CMAKE_EXTRA_OPTIONS}"
        echo "Build with VC test DS Suspend 1 - Suspend DS leader for 1 time (before DS block consensus)"
    ;;
    vc2)
        CMAKE_EXTRA_OPTIONS="-DVC_TEST_DS_SUSPEND_3=1 ${CMAKE_EXTRA_OPTIONS}"
        echo "Build with VC test DS Suspend 3 - Suspend DS leader for 3 times (before DS block consensus)"
    ;;
    govvc2)
        CMAKE_EXTRA_OPTIONS="-DGOVVC_TEST_DS_SUSPEND_3=1 ${CMAKE_EXTRA_OPTIONS}"
        echo "Build with GOVVC test - Suspend DS leader for 3 times (before DS block consensus)"
    ;;
    vc3)
        CMAKE_EXTRA_OPTIONS="-DVC_TEST_FB_SUSPEND_1=1 ${CMAKE_EXTRA_OPTIONS}"
        echo "Build with VC test FB Suspend 1 - Suspend DS leader for 1 time (before Final block consensus)"
    ;;
    vc4)
        CMAKE_EXTRA_OPTIONS="-DVC_TEST_FB_SUSPEND_3=1 ${CMAKE_EXTRA_OPTIONS}"
        echo "Build with VC test FB Suspend 3- Suspend DS leader for 3 times (before Final block consensus)"
    ;;
    vc5)
        CMAKE_EXTRA_OPTIONS="-DVC_TEST_VC_SUSPEND_1=1 ${CMAKE_EXTRA_OPTIONS}"
        echo "Build with VC test VC Suspend 1 - Suspend DS leader for 1 time (before VC block consensus)"
    ;;
    vc6)
        CMAKE_EXTRA_OPTIONS="-DVC_TEST_VC_SUSPEND_3=1 ${CMAKE_EXTRA_OPTIONS}"
        echo "Build with VC test VC Suspend 3 - Suspend DS leader for 3 times (before VC block consensus)"
    ;;
    vc7)
        CMAKE_EXTRA_OPTIONS="-DVC_TEST_VC_PRECHECK_1=1 ${CMAKE_EXTRA_OPTIONS}"
        echo "Build with VC test VC Precheck 1 - Caused the node to lag behind at ds epoch"
    ;;
    vc8)
        CMAKE_EXTRA_OPTIONS="-DVC_TEST_VC_PRECHECK_2=1 ${CMAKE_EXTRA_OPTIONS}"
        echo "Build with VC test VC Precheck 2 - Caused the node to lag behind at tx epoch"
    ;;
    vc9)
        CMAKE_EXTRA_OPTIONS="-DVC_TEST_FB_SUSPEND_RESPONSE=1 ${CMAKE_EXTRA_OPTIONS}"
        echo "Build with VC test FB Suspend consensus at commit done 1 - Caused the node to lag behind at tx epoch"
    ;;
    dm1)
        CMAKE_EXTRA_OPTIONS="-DDM_TEST_DM_LESSTXN_ONE=1 ${CMAKE_EXTRA_OPTIONS}"
        echo "Build with DSMBMerging test - DS leader has some txn that one of the backups doesn't have"
    ;;
    dm2)
        CMAKE_EXTRA_OPTIONS="-DDM_TEST_DM_LESSTXN_ALL=1 ${CMAKE_EXTRA_OPTIONS}"
        echo "Build with DSMBMerging test - DS leader has some txn that all of backups don't have"
    ;;
    dm3)
        CMAKE_EXTRA_OPTIONS="-DDM_TEST_DM_LESSMB_ONE=1 ${CMAKE_EXTRA_OPTIONS}"
        echo "Build with DSMBMerging test - DS leader has more microblock received than one of the backups"
    ;;
    dm4)
        CMAKE_EXTRA_OPTIONS="-DDM_TEST_DM_LESSMB_ALL=1 ${CMAKE_EXTRA_OPTIONS}"
        echo "Build with DSMBMerging test - DS leader has more microblock received than all of the backups"
    ;;
    dm5)
        CMAKE_EXTRA_OPTIONS="-DDM_TEST_DM_BAD_ANNOUNCE=1 ${CMAKE_EXTRA_OPTIONS}"
        echo "Build with DSMBMerging test - DS leader composed invalid TxBlock"
    ;;
    dm6)
        CMAKE_EXTRA_OPTIONS="-DDM_TEST_DM_BAD_MB_ANNOUNCE=1 ${CMAKE_EXTRA_OPTIONS}"
        echo "Build with DSMBMerging test - DS leader composed invalid DSMicroBlock"
    ;;
    dm7)
        CMAKE_EXTRA_OPTIONS="-DDM_TEST_DM_MORETXN_LEADER=1 ${CMAKE_EXTRA_OPTIONS}"
        echo "Build with DSMBMerging test - DS leader doesn't have some txn"
    ;;
    dm8)
        CMAKE_EXTRA_OPTIONS="-DDM_TEST_DM_MORETXN_HALF=1 ${CMAKE_EXTRA_OPTIONS}"
        echo "Build with DSMBMerging test - DS leader and half of the DS doesn't have some txn"
    ;;
    dm9)
        CMAKE_EXTRA_OPTIONS="-DDM_TEST_DM_MOREMB_HALF=1 ${CMAKE_EXTRA_OPTIONS}"
        echo "Build with DSMBMerging test - DS leader and half of the DS doesn't have some microblock"
    ;;
    sj1)
        CMAKE_EXTRA_OPTIONS="-DSJ_TEST_SJ_TXNBLKS_PROCESS_SLOW=1 ${CMAKE_EXTRA_OPTIONS}"
        echo "Build with SJ test - New Seed take long time to process txnblocks during syncup"
    ;;
    sj2)
        CMAKE_EXTRA_OPTIONS="-DSJ_TEST_SJ_MISSING_MBTXNS=1 ${CMAKE_EXTRA_OPTIONS}"
        echo "Build with SJ test - New Seed misses the mbtxns message from multiplier"
    ;;
    evm)
        echo "Build EVM"
	evm_build_result=$(cd evm-ds; cargo build --release)
	exit $evm_build_result
    ;;
    ninja)
        CMAKE_EXTRA_OPTIONS="-G Ninja ${CMAKE_EXTRA_OPTIONS}"
        # Ninja is parallelized by default
        parallelize=0
        echo "Build using Ninja"
    ;;
    debug)
        build_type="Debug"
        echo "Build debug"
    ;;
    tests)
        CMAKE_EXTRA_OPTIONS="-DTESTS=ON ${CMAKE_EXTRA_OPTIONS}"
        echo "Build tests"
    ;;
    coverage)
        CMAKE_EXTRA_OPTIONS="-DLLVM_EXTRA_TOOLS=ON -DENABLE_COVERAGE=ON ${CMAKE_EXTRA_OPTIONS}"
        run_code_coverage=1
        echo "Build with code coverage"
    ;;
    *)
<<<<<<< HEAD
        echo "Usage $0 [cuda|opencl] [tsan|asan] [style] [heartbeattest] [vc<1-9>] [dm<1-9>] [sj<1-2>] [ninja] [debug]"
=======
        echo "Usage $0 [opencl] [tsan|asan] [style] [heartbeattest] [vc<1-9>] [dm<1-9>] [sj<1-2>]"
>>>>>>> 62d58787
        exit 1
    ;;
    esac
done

# TODO: ideally these should be passed into the command line but at the
#       moment the script doesn't accept argument value so for simplicity
#       we use environment variables at the moment.
if [ -z ${BUILD_DIR} ]; then
  build_dir=build
else
  build_dir="${BUILD_DIR}"
fi

if [ -z ${INSTALL_DIR} ]; then
  install_dir="${BUILD_DIR}/install"
else
  install_dir="${INSTALL_DIR}"
fi

echo "Currenct directory: $(pwd)"
echo "Build directory: ${build_dir}"
echo "Install directory: ${install_dir}"

cmake -H. -B"${build_dir}" ${CMAKE_EXTRA_OPTIONS} -DCMAKE_BUILD_TYPE=${build_type} -DCMAKE_INSTALL_PREFIX="${install_dir}" -DCMAKE_TOOLCHAIN_FILE=${VCPKG_ROOT}/scripts/buildsystems/vcpkg.cmake -DVCPKG_TARGET_TRIPLET=${VCPKG_TRIPLET}
if [ ${parallelize} -ne 0 ]; then
  cmake --build "${build_dir}" --config ${build_type} -j${n_parallel}
else
  cmake --build "${build_dir}" --config ${build_type}
fi

if command -v ccache &> /dev/null; then
  echo "ccache status"
  ccache -s
fi

./scripts/license_checker.sh
./scripts/ci_xml_checker.sh constants.xml
./scripts/ci_xml_checker.sh constants_local.xml
if [ "$OS" != "osx" ]; then ./scripts/depends/check_guard.sh; fi

if [ ${run_clang_tidy_fix} -ne 0 ]; then cmake --build "${build_dir}" --config ${build_type} --target clang-tidy-fix; fi
if [ ${run_clang_format_fix} -ne 0 ]; then cmake --build "${build_dir}" --config ${build_type} --target clang-format-fix; fi
if [ ${run_code_coverage} -ne 0 ]; then cmake --build "${build_dir}" --config ${build_type} --target Zilliqa_coverage; fi
<|MERGE_RESOLUTION|>--- conflicted
+++ resolved
@@ -221,11 +221,7 @@
         echo "Build with code coverage"
     ;;
     *)
-<<<<<<< HEAD
-        echo "Usage $0 [cuda|opencl] [tsan|asan] [style] [heartbeattest] [vc<1-9>] [dm<1-9>] [sj<1-2>] [ninja] [debug]"
-=======
-        echo "Usage $0 [opencl] [tsan|asan] [style] [heartbeattest] [vc<1-9>] [dm<1-9>] [sj<1-2>]"
->>>>>>> 62d58787
+        echo "Usage $0 [opencl] [tsan|asan] [style] [heartbeattest] [vc<1-9>] [dm<1-9>] [sj<1-2>] [ninja] [debug]"
         exit 1
     ;;
     esac
