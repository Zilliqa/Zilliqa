#!/bin/bash
# Copyright (c) 2018 Zilliqa
# This source code is being disclosed to you solely for the purpose of your participation in
# testing Zilliqa. You may view, compile and run the code for that purpose and pursuant to
# the protocols and algorithms that are programmed into, and intended by, the code. You may
# not do anything else with the code without express permission from Zilliqa Research Pte. Ltd.,
# including modifying or publishing the code (or any part of it), and developing or forming
# another public or private blockchain network. This source code is provided ‘as is’ and no
# warranties are given as to title or non-infringement, merchantability or fitness for purpose
# and, to the extent permitted by law, all liability for your use of the code is disclaimed.
# Some programs in this code are governed by the GNU General Public License v3.0 (available at
# https://www.gnu.org/licenses/gpl-3.0.en.html) (‘GPLv3’). The programs that are governed by
# GPLv3.0 are those programs that are located in the folders src/depends and tests/depends
# and which include a reference to GPLv3 in their program files.

dir=build

for option in "$@"
do
    case $option in
    cuda)
        CMAKE_EXTRA_OPTIONS="-DCUDA_MINE=1 ${CMAKE_EXTRA_OPTIONS}"
        echo "Build with CUDA"
    ;;
    opencl)
        CMAKE_EXTRA_OPTIONS="-DOPENCL_MINE=1 ${CMAKE_EXTRA_OPTIONS}"
        echo "Build with OpenCL"
    ;;
    tsan)
        CMAKE_EXTRA_OPTIONS="-DTHREAD_SANITIZER=ON ${CMAKE_EXTRA_OPTIONS}"
        echo "Build with ThreadSanitizer"
    ;;
    asan)
        CMAKE_EXTRA_OPTIONS="-DADDRESS_SANITIZER=ON ${CMAKE_EXTRA_OPTIONS}"
        echo "Build with AddressSanitizer"
    ;;
<<<<<<< HEAD
    heartbeattest)
        CMAKE_EXTRA_OPTIONS="-DHEARTBEATTEST=1 ${CMAKE_EXTRA_OPTIONS}"
        echo "Build with HeartBeat test"
    ;;
    *)
        echo "Usage $0 [cuda|opencl] [tsan|asan] [heartbeattest]"
=======
    fallbacktest)
		CMAKE_EXTRA_OPTIONS="-DFALLBACKTEST=1 ${CMAKE_EXTRA_OPTIONS}"
		echo "Build with Fallback test"
    ;;
    *)
        echo "Usage $0 [cuda|opencl] [tsan|asan] [fallbacktest]"
>>>>>>> abdd2972
        exit 1
    ;;
    esac
done

cmake -H. -B${dir} ${CMAKE_EXTRA_OPTIONS} -DCMAKE_BUILD_TYPE=RelWithDebInfo -DTESTS=ON -DCMAKE_INSTALL_PREFIX=..
cmake --build ${dir} -- -j4
cmake --build ${dir} --target clang-format-fix<|MERGE_RESOLUTION|>--- conflicted
+++ resolved
@@ -34,21 +34,16 @@
         CMAKE_EXTRA_OPTIONS="-DADDRESS_SANITIZER=ON ${CMAKE_EXTRA_OPTIONS}"
         echo "Build with AddressSanitizer"
     ;;
-<<<<<<< HEAD
     heartbeattest)
         CMAKE_EXTRA_OPTIONS="-DHEARTBEATTEST=1 ${CMAKE_EXTRA_OPTIONS}"
         echo "Build with HeartBeat test"
     ;;
-    *)
-        echo "Usage $0 [cuda|opencl] [tsan|asan] [heartbeattest]"
-=======
     fallbacktest)
-		CMAKE_EXTRA_OPTIONS="-DFALLBACKTEST=1 ${CMAKE_EXTRA_OPTIONS}"
-		echo "Build with Fallback test"
+        CMAKE_EXTRA_OPTIONS="-DFALLBACKTEST=1 ${CMAKE_EXTRA_OPTIONS}"
+        echo "Build with Fallback test"
     ;;
     *)
-        echo "Usage $0 [cuda|opencl] [tsan|asan] [fallbacktest]"
->>>>>>> abdd2972
+        echo "Usage $0 [cuda|opencl] [tsan|asan] [heartbeattest] [fallbacktest]"
         exit 1
     ;;
     esac
