#!/bin/bash
# Copyright (c) 2018 Zilliqa
# This source code is being disclosed to you solely for the purpose of your participation in
# testing Zilliqa. You may view, compile and run the code for that purpose and pursuant to
# the protocols and algorithms that are programmed into, and intended by, the code. You may
# not do anything else with the code without express permission from Zilliqa Research Pte. Ltd.,
# including modifying or publishing the code (or any part of it), and developing or forming
# another public or private blockchain network. This source code is provided ‘as is’ and no
# warranties are given as to title or non-infringement, merchantability or fitness for purpose
# and, to the extent permitted by law, all liability for your use of the code is disclaimed.
# Some programs in this code are governed by the GNU General Public License v3.0 (available at
# https://www.gnu.org/licenses/gpl-3.0.en.html) (‘GPLv3’). The programs that are governed by
# GPLv3.0 are those programs that are located in the folders src/depends and tests/depends
# and which include a reference to GPLv3 in their program files.

<<<<<<< HEAD
rm -rf ./blocks
rm -rf ./blocks.db
rm -rf ./dsblocks.db
rm -rf ./txblocks.db
rm -rf ./test.db
rm -rf ./txbodies.db

find . -name CMakeCache.txt | xargs rm -rf 
find . -name CMakeFiles | xargs rm -rf

cmake -DIS_LOOKUP_NODE=1 -DCMAKE_BUILD_TYPE=Debug .
make -j4
=======
git submodule update --init --recursive --remote
mkdir -p build_lookup
cd build_lookup
cmake -DIS_LOOKUP_NODE=1 -DCMAKE_BUILD_TYPE=RelWithDebInfo -DTESTS=ON -DCMAKE_INSTALL_PREFIX=.. ..
make -j4
make clang-format-fix
make clang-format
>>>>>>> 8c6f49c1
<|MERGE_RESOLUTION|>--- conflicted
+++ resolved
@@ -13,25 +13,10 @@
 # GPLv3.0 are those programs that are located in the folders src/depends and tests/depends
 # and which include a reference to GPLv3 in their program files.
 
-<<<<<<< HEAD
-rm -rf ./blocks
-rm -rf ./blocks.db
-rm -rf ./dsblocks.db
-rm -rf ./txblocks.db
-rm -rf ./test.db
-rm -rf ./txbodies.db
-
-find . -name CMakeCache.txt | xargs rm -rf 
-find . -name CMakeFiles | xargs rm -rf
-
-cmake -DIS_LOOKUP_NODE=1 -DCMAKE_BUILD_TYPE=Debug .
-make -j4
-=======
 git submodule update --init --recursive --remote
 mkdir -p build_lookup
 cd build_lookup
 cmake -DIS_LOOKUP_NODE=1 -DCMAKE_BUILD_TYPE=RelWithDebInfo -DTESTS=ON -DCMAKE_INSTALL_PREFIX=.. ..
 make -j4
 make clang-format-fix
-make clang-format
->>>>>>> 8c6f49c1
+make clang-format