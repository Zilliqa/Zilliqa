--- conflicted
+++ resolved
@@ -33,14 +33,11 @@
         <DEBUG_LEVEL>3</DEBUG_LEVEL>
         <BROADCAST_INTERVAL>60</BROADCAST_INTERVAL>
         <BROADCAST_EXPIRY>600</BROADCAST_EXPIRY>
-<<<<<<< HEAD
         <TX_DISTRIBUTE_TIME_IN_MS>10000</TX_DISTRIBUTE_TIME_IN_MS>
-=======
         <SENDQUEUE_SIZE>128</SENDQUEUE_SIZE>
         <MSGQUEUE_SIZE>128</MSGQUEUE_SIZE>
         <POW_CHANGE_PERCENT_TO_ADJ_DIFF>12</POW_CHANGE_PERCENT_TO_ADJ_DIFF>
         <NUM_NETWORK_NODE>5000</NUM_NETWORK_NODE>
->>>>>>> 815d33ce
     </constants>
     <options>
         <TEST_NET_MODE>false</TEST_NET_MODE>
