--- conflicted
+++ resolved
@@ -284,11 +284,7 @@
     </recovery>
     <smart_contract>
         <ENABLE_SC>true</ENABLE_SC>
-<<<<<<< HEAD
         <SCILLA_ROOT>/home/nathan/repos/Zilliqa/scilla</SCILLA_ROOT>
-=======
-        <SCILLA_ROOT>/scilla</SCILLA_ROOT>
->>>>>>> 199675a7
         <SCILLA_CHECKER>bin/scilla-checker</SCILLA_CHECKER>
         <SCILLA_BINARY>bin/scilla-runner</SCILLA_BINARY>
         <SCILLA_FILES>scilla_files</SCILLA_FILES>
