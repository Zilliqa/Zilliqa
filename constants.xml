<node>
	<constants>
		<DS_MULTICAST_CLUSTER_SIZE>10</DS_MULTICAST_CLUSTER_SIZE>
		<TX_SHARING_CLUSTER_SIZE>10</TX_SHARING_CLUSTER_SIZE>
		<COMM_SIZE>200</COMM_SIZE>
		<MAX_POW1_WINNERS>10</MAX_POW1_WINNERS>
		<POW1_WINDOW_IN_SECONDS>300</POW1_WINDOW_IN_SECONDS>
		<POW1_BACKUP_WINDOW_IN_SECONDS>250</POW1_BACKUP_WINDOW_IN_SECONDS>
		<LEADER_POW2_WINDOW_IN_SECONDS>250</LEADER_POW2_WINDOW_IN_SECONDS>
		<BACKUP_POW2_WINDOW_IN_SECONDS>300</BACKUP_POW2_WINDOW_IN_SECONDS>
		<LEADER_SHARDING_PREPARATION_IN_SECONDS>10</LEADER_SHARDING_PREPARATION_IN_SECONDS>
		<NEW_NODE_SYNC_INTERVAL>80</NEW_NODE_SYNC_INTERVAL>
		<POW_SUB_BUFFER_TIME>5000</POW_SUB_BUFFER_TIME>
		<POW1_DIFFICULTY>5</POW1_DIFFICULTY>
		<POW2_DIFFICULTY>5</POW2_DIFFICULTY>
		<MICROBLOCK_TIMEOUT>180</MICROBLOCK_TIMEOUT>
		<VIEWCHANGE_TIME>600</VIEWCHANGE_TIME>
		<NUM_FINAL_BLOCK_PER_POW>50</NUM_FINAL_BLOCK_PER_POW>
		<NUM_DS_KEEP_TX_BODY>5</NUM_DS_KEEP_TX_BODY>
<<<<<<< HEAD
		<MAXMESSAGE>600</MAXMESSAGE>
		<MAXSUBMITTXNPERNODE>10</MAXSUBMITTXNPERNODE>
	</constants>
	<lookups>
	<!--IP to be provided after public testnet launch.
		<peer>
			<ip></ip>
			<port>30303</port>
		</peer>
		<peer>
			<ip></ip>
			<port>30303</port>
		</peer>
		<peer>
			<ip></ip>
			<port>30303</port>
		</peer>
		<peer>
			<ip></ip>
			<port>30303</port>
		</peer>
		<peer>
			<ip></ip>
			<port>30303</port>
		</peer>
	-->
	</lookups>
=======
		<MAXMESSAGE>800</MAXMESSAGE>
		<MAXSUBMITTXNPERNODE>7</MAXSUBMITTXNPERNODE>
		<NUM_LOOKUP_USE_FOR_SYNC>2</NUM_LOOKUP_USE_FOR_SYNC>
        <N_PREFILLED_PER_ACCOUNT>1000000</N_PREFILLED_PER_ACCOUNT>
    </constants>
    <accounts>
        <account>
            <wallet_address>027b3e103003e6f533a1253342dd03340b3f5061</wallet_address>
        </account>
    </accounts>
    <lookups>
    <!--IP to be provided after public testnet launch.
        <peer>
            <ip></ip>
            <port>30303</port>
        </peer>
        <peer>
            <ip></ip>
            <port>30303</port>
        </peer>
        <peer>
            <ip></ip>
            <port>30303</port>
        </peer>
        <peer>
            <ip></ip>
            <port>30303</port>
        </peer>
        <peer>
            <ip></ip>
            <port>30303</port>
        </peer>
    -->
    </lookups>
>>>>>>> 7521b92a
</node><|MERGE_RESOLUTION|>--- conflicted
+++ resolved
@@ -17,38 +17,8 @@
 		<VIEWCHANGE_TIME>600</VIEWCHANGE_TIME>
 		<NUM_FINAL_BLOCK_PER_POW>50</NUM_FINAL_BLOCK_PER_POW>
 		<NUM_DS_KEEP_TX_BODY>5</NUM_DS_KEEP_TX_BODY>
-<<<<<<< HEAD
-		<MAXMESSAGE>600</MAXMESSAGE>
-		<MAXSUBMITTXNPERNODE>10</MAXSUBMITTXNPERNODE>
-	</constants>
-	<lookups>
-	<!--IP to be provided after public testnet launch.
-		<peer>
-			<ip></ip>
-			<port>30303</port>
-		</peer>
-		<peer>
-			<ip></ip>
-			<port>30303</port>
-		</peer>
-		<peer>
-			<ip></ip>
-			<port>30303</port>
-		</peer>
-		<peer>
-			<ip></ip>
-			<port>30303</port>
-		</peer>
-		<peer>
-			<ip></ip>
-			<port>30303</port>
-		</peer>
-	-->
-	</lookups>
-=======
 		<MAXMESSAGE>800</MAXMESSAGE>
 		<MAXSUBMITTXNPERNODE>7</MAXSUBMITTXNPERNODE>
-		<NUM_LOOKUP_USE_FOR_SYNC>2</NUM_LOOKUP_USE_FOR_SYNC>
         <N_PREFILLED_PER_ACCOUNT>1000000</N_PREFILLED_PER_ACCOUNT>
     </constants>
     <accounts>
@@ -80,5 +50,4 @@
         </peer>
     -->
     </lookups>
->>>>>>> 7521b92a
 </node>