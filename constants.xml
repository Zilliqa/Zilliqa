--- conflicted
+++ resolved
@@ -65,11 +65,8 @@
         <MAX_CONTRACT_DEPTH>5</MAX_CONTRACT_DEPTH>
         <COMMIT_WINDOW_IN_SECONDS>5</COMMIT_WINDOW_IN_SECONDS>
         <NUM_CONSENSUS_SUBSETS>5</NUM_CONSENSUS_SUBSETS>
-<<<<<<< HEAD
+        <MISORDER_TOLERANCE_IN_PERCENT>5</MISORDER_TOLERANCE_IN_PERCENT>
         <MAX_CODE_SIZE_IN_BYTES>20480</MAX_CODE_SIZE_IN_BYTES>
-=======
-        <MISORDER_TOLERANCE_IN_PERCENT>5</MISORDER_TOLERANCE_IN_PERCENT>
->>>>>>> 7590b93b
     </constants>
     <options>
         <TEST_NET_MODE>false</TEST_NET_MODE>
